--- conflicted
+++ resolved
@@ -31,11 +31,7 @@
 INCLUDE_DIR := ${INSTALL_DIR}/include
 LIB_DIR := ${INSTALL_DIR}/lib
 
-<<<<<<< HEAD
-SUBMODULES := pjsip c-ares curl libevhtp libmemcached libre restund openssl websocketpp sipp sas-client thrift cassandra rlite
-=======
-SUBMODULES := pjsip c-ares curl libevhtp libmemcached libre restund openssl websocketpp sipp sas-client
->>>>>>> 6cf78992
+SUBMODULES := pjsip c-ares curl libevhtp libmemcached libre restund openssl websocketpp sipp sas-client thrift rlite
 
 include build-infra/cw-module-install.mk
 
