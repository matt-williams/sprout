--- conflicted
+++ resolved
@@ -316,17 +316,6 @@
 #ifdef UNIT_TEST
 pj_status_t proxy_process_edge_routing(pjsip_rx_data *rdata,
                                        pjsip_tx_data *tdata);
-
-<<<<<<< HEAD
-=======
-void proxy_calculate_targets(pjsip_msg* msg,
-                             pj_pool_t* pool,
-                             const TrustBoundary* trust,
-                             target_list& targets,
-                             int max_targets,
-                             SAS::TrailId trail);
-
->>>>>>> 546d5af7
 #endif
 
 #endif