/**
 * @file stateful_proxy.h Initialization/termination functions for Stateful Proxy module.
 *
 * Project Clearwater - IMS in the Cloud
 * Copyright (C) 2013  Metaswitch Networks Ltd
 *
 * Parts of this header were derived from GPL licensed PJSIP sample code
 * with the following copyrights.
 *   Copyright (C) 2008-2011 Teluu Inc. (http://www.teluu.com)
 *   Copyright (C) 2003-2008 Benny Prijono <benny@prijono.org>
 *
 * This program is free software: you can redistribute it and/or modify it
 * under the terms of the GNU General Public License as published by the
 * Free Software Foundation, either version 3 of the License, or (at your
 * option) any later version, along with the "Special Exception" for use of
 * the program along with SSL, set forth below. This program is distributed
 * in the hope that it will be useful, but WITHOUT ANY WARRANTY;
 * without even the implied warranty of MERCHANTABILITY or FITNESS FOR
 * A PARTICULAR PURPOSE.  See the GNU General Public License for more
 * details. You should have received a copy of the GNU General Public
 * License along with this program.  If not, see
 * <http://www.gnu.org/licenses/>.
 *
 * The author can be reached by email at clearwater@metaswitch.com or by
 * post at Metaswitch Networks Ltd, 100 Church St, Enfield EN2 6BQ, UK
 *
 * Special Exception
 * Metaswitch Networks Ltd  grants you permission to copy, modify,
 * propagate, and distribute a work formed by combining OpenSSL with The
 * Software, or a work derivative of such a combination, even if such
 * copying, modification, propagation, or distribution would otherwise
 * violate the terms of the GPL. You must comply with the GPL in all
 * respects for all of the code used other than OpenSSL.
 * "OpenSSL" means OpenSSL toolkit software distributed by the OpenSSL
 * Project and licensed under the OpenSSL Licenses, or a work based on such
 * software and licensed under the OpenSSL Licenses.
 * "OpenSSL Licenses" means the OpenSSL License and Original SSLeay License
 * under which the OpenSSL Project distributes the OpenSSL toolkit software,
 * as those licenses appear in the file LICENSE-OPENSSL.
 */

#ifndef STATEFUL_PROXY_H__
#define STATEFUL_PROXY_H__

// Forward declarations.
class UASTransaction;
class UACTransaction;

#include <list>

#include "pjutils.h"
#include "enumservice.h"
#include "bgcfservice.h"
#include "analyticslogger.h"
#include "callservices.h"
#include "regdata.h"
#include "stack.h"
#include "trustboundary.h"
#include "sessioncase.h"
#include "ifchandler.h"
#include "hssconnection.h"
#include "aschain.h"

/// Short-lived data structure holding details of how we are to serve
// this request.
class ServingState
{
public:
  ServingState() :
    _session_case(NULL)
  {
  }

  ServingState(const SessionCase* session_case,
               AsChainLink original_dialog) :
    _session_case(session_case),
    _original_dialog(original_dialog)
  {
  }

  ServingState(const ServingState& to_copy) :
    _session_case(to_copy._session_case),
    _original_dialog(to_copy._original_dialog)
  {
  }

  ServingState& operator=(const ServingState& to_copy)
  {
    if (&to_copy != this)
    {
      _session_case = to_copy._session_case;
      _original_dialog = to_copy._original_dialog;
    }
    return *this;
  }

  std::string to_string() const
  {
    if (_session_case != NULL)
    {
      return _session_case->to_string() + " " + (_original_dialog.is_set() ? _original_dialog.to_string() : "(new)");
    }
    else
    {
      return "None";
    }
  }

  bool is_set() const { return _session_case != NULL; };
  const SessionCase& session_case() const { return *_session_case; };
  AsChainLink original_dialog() const { return _original_dialog; };

private:

  /// Points to the session case.  If this is NULL it means the serving
  // state has not been set up.
  const SessionCase* _session_case;

  /// Is this related to an existing (original) dialog? If so, we
  // should continue handling the existing AS chain rather than
  // creating a new one. Index and pointer to that existing chain, or
  // !is_set() if none.
  AsChainLink _original_dialog;
};

struct HSSCallInformation
{
  Ifcs ifcs;
  std::vector<std::string> uris;
};

// This is the data that is attached to the UAS transaction
class UASTransaction
{
public:
  ~UASTransaction();

  static pj_status_t create(pjsip_rx_data* rdata,
                            pjsip_tx_data* tdata,
                            TrustBoundary* trust,
                            UASTransaction** uas_data_ptr);
  static UASTransaction* get_from_tsx(pjsip_transaction* tsx);

  void handle_non_cancel(const ServingState& serving_state);

  void on_new_client_response(UACTransaction* uac_data, pjsip_rx_data *rdata);
  void on_client_not_responding(UACTransaction* uac_data);
  void on_tsx_state(pjsip_event* event);
  void cancel_pending_uac_tsx(int st_code, bool dissociate_uac);
  pj_status_t handle_final_response();

  void register_proxy(CallServices::Terminating* proxy);

  pj_status_t send_trying(pjsip_rx_data* rdata);
  pj_status_t send_response(int st_code, const pj_str_t* st_text=NULL);
  bool redirect(std::string, int);
  bool redirect(pjsip_uri*, int);
  inline pjsip_method_e method() { return (_tsx != NULL) ? _tsx->method.id : PJSIP_OTHER_METHOD; }
  inline SAS::TrailId trail() { return (_tsx != NULL) ? get_trail(_tsx) : 0; }
  inline const char* name() { return (_tsx != NULL) ? _tsx->obj_name : "unknown"; }

  // Enters/exits this UASTransaction's context.  This takes a group lock,
  // single-threading any processing on this UASTransaction and associated
  // UACTransactions.  While in the UASTransaction's context, it will not be
  // destroyed.  The underlying PJSIP transaction (_tsx) may or may not exist,
  // but it won't disappear under your feet.
  //
  // enter_context and exit_context should always be called at the start and
  // end of any entry point (e.g. call from non-transaction code into
  // transaction or callback from PJSIP).  On return from exit_context, you
  // must not assume that the transaction still exists.
  void enter_context();
  void exit_context();

  friend class UACTransaction;

private:
  UASTransaction(pjsip_transaction* tsx,
                 pjsip_rx_data* rdata,
                 pjsip_tx_data* tdata,
                 TrustBoundary* trust);
  void log_on_tsx_start(const pjsip_rx_data* rdata);
  void log_on_tsx_complete();
  pj_status_t init_uac_transactions(target_list& targets);
  void dissociate(UACTransaction *uac_data);
  bool redirect_int(pjsip_uri* target, int code);
  pjsip_history_info_hdr* create_history_info_hdr(pjsip_uri* target);
  void update_history_info_reason(pjsip_uri* history_info_uri, int code);
  AsChainLink create_as_chain(const SessionCase& session_case, Ifcs ifcs, std::string served_user = "");

  bool handle_incoming_non_cancel(const ServingState& serving_state);
  AsChainLink::Disposition handle_originating(target** pre_target);
  bool move_to_terminating_chain();
  AsChainLink::Disposition handle_terminating(target** pre_target);
  void handle_outgoing_non_cancel(target* pre_target);

<<<<<<< HEAD
  bool get_data_from_hss(std::string public_id, HSSCallInformation& data, SAS::TrailId trail);
  bool lookup_ifcs(std::string public_id, Ifcs& ifcs, SAS::TrailId trail);
  bool get_associated_uris(std::string public_id, std::vector<std::string>& uris, SAS::TrailId trail);
=======
  HSSCallInformation& get_data_from_hss(std::string public_id, SAS::TrailId trail);
  Ifcs& lookup_ifcs(std::string public_id, SAS::TrailId trail);
  std::vector<std::string>& get_associated_uris(std::string public_id, SAS::TrailId trail);
>>>>>>> fd8760aa

  void proxy_calculate_targets(pjsip_msg* msg,
                               pj_pool_t* pool,
                               const TrustBoundary* trust,
                               target_list& targets,
                               int max_targets,
                               SAS::TrailId trail);

  pj_grp_lock_t*       _lock;      //< Lock to protect this UASTransaction and the underlying PJSIP transaction
  pjsip_transaction*   _tsx;
  int                  _num_targets;
  int                  _pending_targets;
  pj_bool_t            _ringing;
  pjsip_tx_data*       _req;       //< Request to forward on to next element.
  pjsip_tx_data*       _best_rsp;  //< Response to send back to caller.
  TrustBoundary*       _trust;     //< Trust-boundary processing for this B2BUA to apply.
#define MAX_FORKING 10
  UACTransaction*      _uac_data[MAX_FORKING];
  struct
  {
    pjsip_from_hdr* from;
    pjsip_to_hdr*   to;
    pjsip_cid_hdr*  cid;
  } _analytics;
  CallServices::Terminating* _proxy;  //< A proxy inserted into the signalling path, which sees all responses.
  bool                 _pending_destroy;
  int                  _context_count;
  AsChainLink          _as_chain_link;
  std::list<AsChain*>  _victims;  //< Objects to die along with the transaction.
  std::map<std::string, HSSCallInformation> cached_hss_data; // Maps public IDs to their associated URIs and IFC
};

// This is the data that is attached to the UAC transaction
class UACTransaction
{
public:
  UACTransaction(UASTransaction* uas_data, int target, pjsip_transaction* tsx, pjsip_tx_data *tdata);
  ~UACTransaction();

  static UACTransaction* get_from_tsx(pjsip_transaction* tsx);

  void set_target(const struct target& target);
  void send_request();
  void cancel_pending_tsx(int st_code);
  void on_tsx_state(pjsip_event* event);
  inline pjsip_method_e method() { return (_tsx != NULL) ? _tsx->method.id : PJSIP_OTHER_METHOD; }
  inline SAS::TrailId trail() { return (_tsx != NULL) ? get_trail(_tsx) : 0; }
  inline const char* name() { return (_tsx != NULL) ? _tsx->obj_name : "unknown"; }

  void liveness_timer_expired();

  static void liveness_timer_callback(pj_timer_heap_t *timer_heap, struct pj_timer_entry *entry);

  // Enters/exits this UACTransaction's context.  This takes a group lock,
  // single-threading any processing on this UACTransaction, the associated
  // UASTransaction and other associated UACTransactions.  While in the
  // UACTransaction's context, it will not be destroyed.  The underlying PJSIP
  // transaction (_tsx) may or may not exist, but it won't disappear under
  // your feet.
  //
  // enter_context and exit_context should always be called at the start and
  // end of any entry point (e.g. call from non-transaction code into
  // transaction or callback from PJSIP).  On return from exit_context, you
  // must not assume that the transaction still exists.
  void enter_context();
  void exit_context();

  friend class UASTransaction;

private:
  UASTransaction*      _uas_data;
  int                  _target;
  pj_grp_lock_t*       _lock;       //< Lock to protect this UACTransaction and the underlying PJSIP transaction
  pjsip_transaction*   _tsx;
  pjsip_tx_data*       _tdata;
  pj_bool_t            _from_store; /* If true, the aor and binding_id
                                       identify the binding. */
  pj_str_t             _aor;
  pj_str_t             _binding_id;
  bool                 _pending_destroy;
  int                  _context_count;

  int                  _liveness_timeout;
  pj_timer_entry       _liveness_timer;
  static const int LIVENESS_TIMER = 1;
};

pj_status_t init_stateful_proxy(RegData::Store* registrar_store,
                                RegData::Store* remote_reg_store,
                                CallServices* call_services,
                                IfcHandler* ifc_handler,
                                pj_bool_t enable_edge_proxy,
                                const std::string& upstream_proxy,
                                int upstream_proxy_port,
                                int upstream_proxy_connections,
                                int upstream_proxy_recycle,
                                pj_bool_t enable_ibcf,
                                const std::string& trusted_hosts,
                                AnalyticsLogger* analytics_logger,
                                EnumService *enumService,
                                BgcfService *bgcfService,
                                HSSConnection* hss_connection);

void destroy_stateful_proxy();

#ifdef UNIT_TEST
pj_status_t proxy_process_edge_routing(pjsip_rx_data *rdata,
                                       pjsip_tx_data *tdata);

#endif

#endif<|MERGE_RESOLUTION|>--- conflicted
+++ resolved
@@ -194,15 +194,9 @@
   AsChainLink::Disposition handle_terminating(target** pre_target);
   void handle_outgoing_non_cancel(target* pre_target);
 
-<<<<<<< HEAD
   bool get_data_from_hss(std::string public_id, HSSCallInformation& data, SAS::TrailId trail);
   bool lookup_ifcs(std::string public_id, Ifcs& ifcs, SAS::TrailId trail);
   bool get_associated_uris(std::string public_id, std::vector<std::string>& uris, SAS::TrailId trail);
-=======
-  HSSCallInformation& get_data_from_hss(std::string public_id, SAS::TrailId trail);
-  Ifcs& lookup_ifcs(std::string public_id, SAS::TrailId trail);
-  std::vector<std::string>& get_associated_uris(std::string public_id, SAS::TrailId trail);
->>>>>>> fd8760aa
 
   void proxy_calculate_targets(pjsip_msg* msg,
                                pj_pool_t* pool,
