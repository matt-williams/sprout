/**
 * @file stateful_proxy.h Initialization/termination functions for Stateful Proxy module.
 *
 * Project Clearwater - IMS in the Cloud
 * Copyright (C) 2013  Metaswitch Networks Ltd
 *
 * Parts of this header were derived from GPL licensed PJSIP sample code
 * with the following copyrights.
 *   Copyright (C) 2008-2011 Teluu Inc. (http://www.teluu.com)
 *   Copyright (C) 2003-2008 Benny Prijono <benny@prijono.org>
 *
 * This program is free software: you can redistribute it and/or modify it
 * under the terms of the GNU General Public License as published by the
 * Free Software Foundation, either version 3 of the License, or (at your
 * option) any later version, along with the "Special Exception" for use of
 * the program along with SSL, set forth below. This program is distributed
 * in the hope that it will be useful, but WITHOUT ANY WARRANTY;
 * without even the implied warranty of MERCHANTABILITY or FITNESS FOR
 * A PARTICULAR PURPOSE.  See the GNU General Public License for more
 * details. You should have received a copy of the GNU General Public
 * License along with this program.  If not, see
 * <http://www.gnu.org/licenses/>.
 *
 * The author can be reached by email at clearwater@metaswitch.com or by
 * post at Metaswitch Networks Ltd, 100 Church St, Enfield EN2 6BQ, UK
 *
 * Special Exception
 * Metaswitch Networks Ltd  grants you permission to copy, modify,
 * propagate, and distribute a work formed by combining OpenSSL with The
 * Software, or a work derivative of such a combination, even if such
 * copying, modification, propagation, or distribution would otherwise
 * violate the terms of the GPL. You must comply with the GPL in all
 * respects for all of the code used other than OpenSSL.
 * "OpenSSL" means OpenSSL toolkit software distributed by the OpenSSL
 * Project and licensed under the OpenSSL Licenses, or a work based on such
 * software and licensed under the OpenSSL Licenses.
 * "OpenSSL Licenses" means the OpenSSL License and Original SSLeay License
 * under which the OpenSSL Project distributes the OpenSSL toolkit software,
 * as those licenses appear in the file LICENSE-OPENSSL.
 */

#ifndef STATEFUL_PROXY_H__
#define STATEFUL_PROXY_H__

// Forward declarations.
class UASTransaction;
class UACTransaction;

#include <list>

#include "pjutils.h"
#include "enumservice.h"
#include "bgcfservice.h"
#include "analyticslogger.h"
#include "callservices.h"
#include "regdata.h"
#include "stack.h"
#include "trustboundary.h"
#include "sessioncase.h"
#include "ifchandler.h"
#include "hssconnection.h"
#include "aschain.h"

/// Short-lived data structure holding details of how we are to serve
// this request.
class ServingState
{
public:
  ServingState() :
    _session_case(NULL)
  {
  }

  ServingState(const SessionCase* session_case,
               AsChainLink original_dialog) :
    _session_case(session_case),
    _original_dialog(original_dialog)
  {
  }

  ServingState(const ServingState& to_copy) :
    _session_case(to_copy._session_case),
    _original_dialog(to_copy._original_dialog)
  {
  }

  ServingState& operator=(const ServingState& to_copy)
  {
    if (&to_copy != this)
    {
      _session_case = to_copy._session_case;
      _original_dialog = to_copy._original_dialog;
    }
    return *this;
  }

  std::string to_string() const
  {
    if (_session_case != NULL)
    {
      return _session_case->to_string() + " " + (_original_dialog.is_set() ? _original_dialog.to_string() : "(new)");
    }
    else
    {
      return "None";
    }
  }

  bool is_set() const { return _session_case != NULL; };
  const SessionCase& session_case() const { return *_session_case; };
  AsChainLink original_dialog() const { return _original_dialog; };

private:

  /// Points to the session case.  If this is NULL it means the serving
  // state has not been set up.
  const SessionCase* _session_case;

  /// Is this related to an existing (original) dialog? If so, we
  // should continue handling the existing AS chain rather than
  // creating a new one. Index and pointer to that existing chain, or
  // !is_set() if none.
  AsChainLink _original_dialog;
};

struct HSSCallInformation
{
  Ifcs ifcs;
  std::vector<std::string> uris;
};

// This is the data that is attached to the UAS transaction
class UASTransaction
{
public:
  ~UASTransaction();

  static pj_status_t create(pjsip_rx_data* rdata,
                            pjsip_tx_data* tdata,
                            TrustBoundary* trust,
                            UASTransaction** uas_data_ptr);
  static UASTransaction* get_from_tsx(pjsip_transaction* tsx);

  void handle_non_cancel(const ServingState& serving_state);

  void on_new_client_response(UACTransaction* uac_data, pjsip_rx_data *rdata);
  void on_client_not_responding(UACTransaction* uac_data);
  void on_tsx_state(pjsip_event* event);
  void cancel_pending_uac_tsx(int st_code, bool dissociate_uac);
  pj_status_t handle_final_response();

  void register_proxy(CallServices::Terminating* proxy);

  pj_status_t send_trying(pjsip_rx_data* rdata);
  pj_status_t send_response(int st_code, const pj_str_t* st_text=NULL);
  bool redirect(std::string, int);
  bool redirect(pjsip_uri*, int);
  inline pjsip_method_e method() { return (_tsx != NULL) ? _tsx->method.id : PJSIP_OTHER_METHOD; }
  inline SAS::TrailId trail() { return (_tsx != NULL) ? get_trail(_tsx) : 0; }
  inline const char* name() { return (_tsx != NULL) ? _tsx->obj_name : "unknown"; }

  // Enters/exits this UASTransaction's context.  This takes a group lock,
  // single-threading any processing on this UASTransaction and associated
  // UACTransactions.  While in the UASTransaction's context, it will not be
  // destroyed.  The underlying PJSIP transaction (_tsx) may or may not exist,
  // but it won't disappear under your feet.
  //
  // enter_context and exit_context should always be called at the start and
  // end of any entry point (e.g. call from non-transaction code into
  // transaction or callback from PJSIP).  On return from exit_context, you
  // must not assume that the transaction still exists.
  void enter_context();
  void exit_context();

  friend class UACTransaction;

private:
  UASTransaction(pjsip_transaction* tsx,
                 pjsip_rx_data* rdata,
                 pjsip_tx_data* tdata,
                 TrustBoundary* trust);
  void log_on_tsx_start(const pjsip_rx_data* rdata);
  void log_on_tsx_complete();
  pj_status_t init_uac_transactions(target_list& targets);
  void dissociate(UACTransaction *uac_data);
  bool redirect_int(pjsip_uri* target, int code);
<<<<<<< HEAD
  AsChainLink create_as_chain(const SessionCase& session_case, Ifcs ifcs, std::string served_user = "");
=======
  pjsip_history_info_hdr* create_history_info_hdr(pjsip_uri* target);
  void update_history_info_reason(pjsip_uri* history_info_uri, int code);
  AsChainLink create_as_chain(const SessionCase& session_case, std::string served_user = "");
>>>>>>> 344d671d

  bool handle_incoming_non_cancel(const ServingState& serving_state);
  AsChainLink::Disposition handle_originating(target** pre_target);
  bool move_to_terminating_chain();
  AsChainLink::Disposition handle_terminating(target** pre_target);
  void handle_outgoing_non_cancel(target* pre_target);

  bool get_data_from_hss(std::string public_id, HSSCallInformation& data, SAS::TrailId trail);
  bool lookup_ifcs(std::string public_id, Ifcs& ifcs, SAS::TrailId trail);
  bool get_associated_uris(std::string public_id, std::vector<std::string>& uris, SAS::TrailId trail);

  void proxy_calculate_targets(pjsip_msg* msg,
                               pj_pool_t* pool,
                               const TrustBoundary* trust,
                               target_list& targets,
                               int max_targets,
                               SAS::TrailId trail);

  pj_grp_lock_t*       _lock;      //< Lock to protect this UASTransaction and the underlying PJSIP transaction
  pjsip_transaction*   _tsx;
  int                  _num_targets;
  int                  _pending_targets;
  pj_bool_t            _ringing;
  pjsip_tx_data*       _req;       //< Request to forward on to next element.
  pjsip_tx_data*       _best_rsp;  //< Response to send back to caller.
  TrustBoundary*       _trust;     //< Trust-boundary processing for this B2BUA to apply.
#define MAX_FORKING 10
  UACTransaction*      _uac_data[MAX_FORKING];
  struct
  {
    pjsip_from_hdr* from;
    pjsip_to_hdr*   to;
    pjsip_cid_hdr*  cid;
  } _analytics;
  CallServices::Terminating* _proxy;  //< A proxy inserted into the signalling path, which sees all responses.
  bool                 _pending_destroy;
  int                  _context_count;
  AsChainLink          _as_chain_link;
  std::list<AsChain*>  _victims;  //< Objects to die along with the transaction.
  std::map<std::string, HSSCallInformation> cached_hss_data; // Maps public IDs to their associated URIs and IFC
};

// This is the data that is attached to the UAC transaction
class UACTransaction
{
public:
  UACTransaction(UASTransaction* uas_data, int target, pjsip_transaction* tsx, pjsip_tx_data *tdata);
  ~UACTransaction();

  static UACTransaction* get_from_tsx(pjsip_transaction* tsx);

  void set_target(const struct target& target);
  void send_request();
  void cancel_pending_tsx(int st_code);
  void on_tsx_state(pjsip_event* event);
  inline pjsip_method_e method() { return (_tsx != NULL) ? _tsx->method.id : PJSIP_OTHER_METHOD; }
  inline SAS::TrailId trail() { return (_tsx != NULL) ? get_trail(_tsx) : 0; }
  inline const char* name() { return (_tsx != NULL) ? _tsx->obj_name : "unknown"; }

  void liveness_timer_expired();

  static void liveness_timer_callback(pj_timer_heap_t *timer_heap, struct pj_timer_entry *entry);

  // Enters/exits this UACTransaction's context.  This takes a group lock,
  // single-threading any processing on this UACTransaction, the associated
  // UASTransaction and other associated UACTransactions.  While in the
  // UACTransaction's context, it will not be destroyed.  The underlying PJSIP
  // transaction (_tsx) may or may not exist, but it won't disappear under
  // your feet.
  //
  // enter_context and exit_context should always be called at the start and
  // end of any entry point (e.g. call from non-transaction code into
  // transaction or callback from PJSIP).  On return from exit_context, you
  // must not assume that the transaction still exists.
  void enter_context();
  void exit_context();

  friend class UASTransaction;

private:
  UASTransaction*      _uas_data;
  int                  _target;
  pj_grp_lock_t*       _lock;       //< Lock to protect this UACTransaction and the underlying PJSIP transaction
  pjsip_transaction*   _tsx;
  pjsip_tx_data*       _tdata;
  pj_bool_t            _from_store; /* If true, the aor and binding_id
                                       identify the binding. */
  pj_str_t             _aor;
  pj_str_t             _binding_id;
  bool                 _pending_destroy;
  int                  _context_count;

  int                  _liveness_timeout;
  pj_timer_entry       _liveness_timer;
  static const int LIVENESS_TIMER = 1;
};

pj_status_t init_stateful_proxy(RegData::Store* registrar_store,
                                CallServices* call_services,
                                IfcHandler* ifc_handler,
                                pj_bool_t enable_edge_proxy,
                                const std::string& upstream_proxy,
                                int upstream_proxy_port,
                                int upstream_proxy_connections,
                                int upstream_proxy_recycle,
                                pj_bool_t enable_ibcf,
                                const std::string& trusted_hosts,
                                AnalyticsLogger* analytics_logger,
                                EnumService *enumService,
                                BgcfService *bgcfService,
                                HSSConnection* hss_connection);

void destroy_stateful_proxy();

#ifdef UNIT_TEST
pj_status_t proxy_process_edge_routing(pjsip_rx_data *rdata,
                                       pjsip_tx_data *tdata);

#endif

#endif<|MERGE_RESOLUTION|>--- conflicted
+++ resolved
@@ -184,13 +184,9 @@
   pj_status_t init_uac_transactions(target_list& targets);
   void dissociate(UACTransaction *uac_data);
   bool redirect_int(pjsip_uri* target, int code);
-<<<<<<< HEAD
-  AsChainLink create_as_chain(const SessionCase& session_case, Ifcs ifcs, std::string served_user = "");
-=======
   pjsip_history_info_hdr* create_history_info_hdr(pjsip_uri* target);
   void update_history_info_reason(pjsip_uri* history_info_uri, int code);
-  AsChainLink create_as_chain(const SessionCase& session_case, std::string served_user = "");
->>>>>>> 344d671d
+  AsChainLink create_as_chain(const SessionCase& session_case, Ifcs ifcs, std::string served_user = "");
 
   bool handle_incoming_non_cancel(const ServingState& serving_state);
   AsChainLink::Disposition handle_originating(target** pre_target);
