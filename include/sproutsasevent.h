/**
 * @file sproutsasevent.h Sprout-specific SAS event IDs
 *
 * project clearwater - ims in the cloud
 * copyright (c) 2013  metaswitch networks ltd
 *
 * this program is free software: you can redistribute it and/or modify it
 * under the terms of the gnu general public license as published by the
 * free software foundation, either version 3 of the license, or (at your
 * option) any later version, along with the "special exception" for use of
 * the program along with ssl, set forth below. this program is distributed
 * in the hope that it will be useful, but without any warranty;
 * without even the implied warranty of merchantability or fitness for
 * a particular purpose.  see the gnu general public license for more
 * details. you should have received a copy of the gnu general public
 * license along with this program.  if not, see
 * <http://www.gnu.org/licenses/>.
 *
 * the author can be reached by email at clearwater@metaswitch.com or by
 * post at metaswitch networks ltd, 100 church st, enfield en2 6bq, uk
 *
 * special exception
 * metaswitch networks ltd  grants you permission to copy, modify,
 * propagate, and distribute a work formed by combining openssl with the
 * software, or a work derivative of such a combination, even if such
 * copying, modification, propagation, or distribution would otherwise
 * violate the terms of the gpl. you must comply with the gpl in all
 * respects for all of the code used other than openssl.
 * "openssl" means openssl toolkit software distributed by the openssl
 * project and licensed under the openssl licenses, or a work based on such
 * software and licensed under the openssl licenses.
 * "openssl licenses" means the openssl license and original ssleay license
 * under which the openssl project distributes the openssl toolkit software,
 * as those licenses appear in the file license-openssl.
 */

#ifndef SPROUTSASEVENT_H__
#define SPROUTSASEVENT_H__

#include "sasevent.h"

namespace SASEvent
{
  //----------------------------------------------------------------------------
  // Sprout events.
  //----------------------------------------------------------------------------
  const int ENUM_START = SPROUT_BASE + 0x000000;
  const int ENUM_MATCH = SPROUT_BASE + 0x000001;
  const int ENUM_INCOMPLETE = SPROUT_BASE + 0x000002;
  const int ENUM_COMPLETE = SPROUT_BASE + 0x000003;
  const int TX_ENUM_REQ = SPROUT_BASE + 0x000004;
  const int RX_ENUM_RSP = SPROUT_BASE + 0x000005;
  const int RX_ENUM_ERR = SPROUT_BASE + 0x000006;
  const int ENUM_NOT_ENABLED = SPROUT_BASE + 0x000007;
  const int ENUM_INVALID = SPROUT_BASE + 0x000008;
  const int SIP_URI_FROM_ENUM = SPROUT_BASE + 0x000009;
  const int NP_DATA_FROM_ENUM = SPROUT_BASE + 0x00000A;
  const int NP_DATA_FROM_ENUM_IGNORING_NPDI = SPROUT_BASE + 0x00000B;
  const int IGNORED_NP_DATA_FROM_ENUM = SPROUT_BASE + 0x00000C;
  const int NON_SIP_URI_FROM_ENUM = SPROUT_BASE + 0x00000D;

  const int BGCF_FOUND_ROUTE_DOMAIN = SPROUT_BASE + 0x000010;
  const int BGCF_DEFAULT_ROUTE_DOMAIN = SPROUT_BASE + 0x000011;
  const int BGCF_NO_ROUTE_DOMAIN = SPROUT_BASE + 0x000012;
  const int BGCF_FOUND_ROUTE_NUMBER = SPROUT_BASE + 0x000013;
  const int BGCF_NO_ROUTE_NUMBER = SPROUT_BASE + 0x000014;

  const int SCSCF_NONE_CONFIGURED = SPROUT_BASE + 0x000020;
  const int SCSCF_NONE_VALID = SPROUT_BASE + 0x000021;
  const int SCSCF_SELECTED = SPROUT_BASE + 0x000022;
  const int SCSCF_SELECTION_SUCCESS = SPROUT_BASE + 0x000023;
  const int SCSCF_RETRY = SPROUT_BASE + 0x000024;
  const int SCSCF_SELECTION_FAILED = SPROUT_BASE + 0x000025;
  const int SCSCF_ODI_INVALID = SPROUT_BASE + 0x000026;
  const int SCSCF_ICSCF_LOOP_DETECTED = SPROUT_BASE + 0x000027;
  const int SCSCF_NO_BINDINGS = SPROUT_BASE + 0x000028;
  const int SCSCF_NOT_REGISTERED = SPROUT_BASE + 0x000029;

  const int PHONE_ROUTING_TO_BGCF = SPROUT_BASE + 0x00002E;
  const int OFFNET_ROUTING_TO_BGCF = SPROUT_BASE + 0x00002F;

  const int SIPRESOLVE_START = SPROUT_BASE + 0x000030;
  const int SIPRESOLVE_PORT_A_LOOKUP = SPROUT_BASE + 0x000031;
  const int SIPRESOLVE_NAPTR_LOOKUP = SPROUT_BASE + 0x000032;
  const int SIPRESOLVE_NAPTR_SUCCESS_SRV = SPROUT_BASE + 0x000033;
  const int SIPRESOLVE_NAPTR_SUCCESS_A = SPROUT_BASE + 0x000034;
  const int SIPRESOLVE_NAPTR_FAILURE = SPROUT_BASE + 0x000035;
  const int SIPRESOLVE_TRANSPORT_SRV_LOOKUP = SPROUT_BASE + 0x000036;
  const int SIPRESOLVE_SRV_LOOKUP = SPROUT_BASE + 0x000037;
  const int SIPRESOLVE_A_LOOKUP = SPROUT_BASE + 0x000038;
  const int SIPRESOLVE_IP_ADDRESS = SPROUT_BASE + 0x000039;
  const int SIPRESOLVE_NO_RECORDS = SPROUT_BASE + 0x00003A;

  const int AUTHENTICATION_FAILED_OVERLOAD = SPROUT_BASE + 0x000041;
  const int AUTHENTICATION_FAILED = SPROUT_BASE + 0x000042;
  const int AUTHENTICATION_SUCCESS = SPROUT_BASE + 0x000043;
  const int AUTHENTICATION_CHALLENGE_AKA = SPROUT_BASE + 0x000044;
  const int AUTHENTICATION_CHALLENGE_DIGEST = SPROUT_BASE + 0x000045;
  const int AUTHENTICATION_FAILED_MALFORMED = SPROUT_BASE + 0x000046;
  const int AUTHENTICATION_NOT_NEEDED_PROXY_AUTHORIZATION = SPROUT_BASE + 0x000047;
  const int AUTHENTICATION_NOT_NEEDED_EMERGENCY_REGISTER = SPROUT_BASE + 0x000048;
  const int AUTHENTICATION_NOT_NEEDED_INTEGRITY_PROTECTED = SPROUT_BASE + 0x000049;
  const int AUTHENTICATION_TIMER_POP_IGNORED = SPROUT_BASE + 0x00004A;
  const int AUTHENTICATION_FAILED_NO_AV = SPROUT_BASE + 0x00004B;
  const int AUTHENTICATION_NEEDED_PROXY_AUTHORIZATION = SPROUT_BASE + 0x00004C;
  const int AUTHENTICATION_NOT_NEEDED_NEVER_AUTH_NON_REG = SPROUT_BASE + 0x00004D;

  const int SUBSCRIBE_START = SPROUT_BASE + 0x000050;
  const int SUBSCRIBE_FAILED = SPROUT_BASE + 0x000051;
  const int SUBSCRIBE_FAILED_EARLY_URLSCHEME = SPROUT_BASE + 0x000052;
  const int SUBSCRIBE_FAILED_EARLY_DOMAIN = SPROUT_BASE + 0x000053;
  const int SUBSCRIBE_FAILED_EARLY_EMERGENCY = SPROUT_BASE + 0x000054;
  const int SUBSCRIBE_FAILED_EARLY_ACCEPT = SPROUT_BASE + 0x000055;
  const int SUBSCRIBE_FAILED_EARLY_EVENT = SPROUT_BASE + 0x000056;

  const int NOTIFICATION_FAILED = SPROUT_BASE + 0x000060;

  const int REGSTORE_GET_FOUND = SPROUT_BASE + 0x000070;
  const int REGSTORE_GET_NEW = SPROUT_BASE + 0x000071;
  const int REGSTORE_GET_FAILURE = SPROUT_BASE + 0x000072;
  const int REGSTORE_SET_START = SPROUT_BASE + 0x000073;
  const int REGSTORE_SET_SUCCESS = SPROUT_BASE + 0x000074;
  const int REGSTORE_SET_FAILURE = SPROUT_BASE + 0x000075;
  const int REGSTORE_DESERIALIZATION_FAILED = SPROUT_BASE + 0x000076;

  const int REGISTER_START = SPROUT_BASE + 0x000080;
  const int REGISTER_FAILED = SPROUT_BASE + 0x000081;
  const int REGISTER_AS_START = SPROUT_BASE + 0x000082;
  const int REGISTER_AS_FAILED = SPROUT_BASE + 0x000083;
  const int REGISTER_FAILED_INVALIDURISCHEME = SPROUT_BASE + 0x000084;
  const int REGISTER_FAILED_INVALIDPUBPRIV = SPROUT_BASE + 0x000085;
  const int REGISTER_FAILED_INVALIDCONTACT = SPROUT_BASE + 0x000086;
  const int DEREGISTER_FAILED_EMERGENCY = SPROUT_BASE + 0x000087;
  const int REGISTER_FAILED_REGSTORE = SPROUT_BASE + 0x000088;
  const int REGISTER_FAILED_5636 = SPROUT_BASE + 0x000089;
  const int DEREGISTER_AS_FAILED = SPROUT_BASE + 0x00008A;
  const int REGISTRATION_EXPIRED = SPROUT_BASE + 0x00008B;
  const int SOME_BINDINGS_EXPIRED = SPROUT_BASE + 0x00008C;
  const int REGISTER_NO_CONTACTS = SPROUT_BASE + 0x00008D;

  const int IMPISTORE_AV_SET_SUCCESS = SPROUT_BASE + 0x000090;
  const int IMPISTORE_AV_GET_SUCCESS = SPROUT_BASE + 0x000091;
  const int IMPISTORE_AV_SET_FAILURE = SPROUT_BASE + 0x000092;
  const int IMPISTORE_AV_GET_FAILURE = SPROUT_BASE + 0x000093;
  const int IMPISTORE_AV_DELETE_SUCCESS = SPROUT_BASE + 0x000094;
  const int IMPISTORE_AV_DELETE_FAILURE = SPROUT_BASE + 0x000095;

  const int IMPISTORE_IMPI_GET_SUCCESS = SPROUT_BASE + 0x000096;
  const int IMPISTORE_IMPI_GET_FAILURE = SPROUT_BASE + 0x000097;
  const int IMPISTORE_IMPI_SET_SUCCESS = SPROUT_BASE + 0x000098;
  const int IMPISTORE_IMPI_SET_FAILURE = SPROUT_BASE + 0x000099;
  const int IMPISTORE_IMPI_DELETE_SUCCESS = SPROUT_BASE + 0x00009A;
  const int IMPISTORE_IMPI_DELETE_FAILURE = SPROUT_BASE + 0x00009B;

  const int HTTP_HOMESTEAD_DIGEST = SPROUT_BASE + 0x0000A0;
  const int HTTP_HOMESTEAD_VECTOR = SPROUT_BASE + 0x0000A1;
  const int HTTP_HOMESTEAD_CHECK_STATE = SPROUT_BASE + 0x0000A2;
  const int HTTP_HOMESTEAD_GET_REG = SPROUT_BASE + 0x0000A3;
  const int HTTP_HOMESTEAD_AUTH_STATUS = SPROUT_BASE + 0x0000A4;
  const int HTTP_HOMESTEAD_LOCATION = SPROUT_BASE + 0x0000A5;
  const int HTTP_HOMESTEAD_BAD_IDENTITY = SPROUT_BASE + 0x0000A6;

  const int IFC_INVALID = SPROUT_BASE + 0x0000C0;
  const int IFC_INVALID_NOAS = SPROUT_BASE + 0x0000C1;
  const int IFC_NOT_MATCHED = SPROUT_BASE + 0x0000C2;
  const int IFC_NOT_MATCHED_PPI = SPROUT_BASE + 0x0000C3;
  const int IFC_TESTING = SPROUT_BASE + 0x0000C4;
  const int IFC_MATCHED = SPROUT_BASE + 0x0000C5;
  const int IFC_MATCHED_DUMMY_AS = SPROUT_BASE + 0x0000C6;
  const int NO_DEFAULT_IFCS = SPROUT_BASE + 0x0000C7;
  const int REJECT_AS_NO_MATCHING_IFC = SPROUT_BASE + 0x0000C8;

  const int TRANSPORT_FAILURE = SPROUT_BASE + 0x0000D0;
  const int TIMEOUT_FAILURE = SPROUT_BASE + 0x0000D1;

  const int SIP_OVERLOAD = SPROUT_BASE + 0x0000D2;

  const int GRUU_FILTERING = SPROUT_BASE + 0x0000D3;
  const int BINDINGS_FROM_TARGETS = SPROUT_BASE + 0x0000D4;
  const int ALL_BINDINGS_FILTERED = SPROUT_BASE + 0x0000D5;

  const int UNPARSEABLE_HEADER = SPROUT_BASE + 0x0000D6;

  const int ICSCF_RCVD_REGISTER = SPROUT_BASE + 0x0000D7;
  const int ICSCF_RCVD_ORIG_NON_REG = SPROUT_BASE + 0x0000D8;
  const int ICSCF_RCVD_TERM_NON_REG = SPROUT_BASE + 0x0000D9;
  const int SCSCF_STARTED_ORIG_PROC = SPROUT_BASE + 0x0000DA;
  const int SCSCF_STARTED_TERM_PROC = SPROUT_BASE + 0x0000DB;
  const int SCSCF_STARTED_ORIG_CDIV_PROC = SPROUT_BASE + 0x0000DC;
  const int SCSCF_INVOKING_AS = SPROUT_BASE + 0x0000DD;
  const int SCSCF_ROUTING_TO_UES = SPROUT_BASE + 0x0000DE;
  const int REGISTER_ACCEPTED = SPROUT_BASE + 0x0000DF;
  const int SUBSCRIBE_ACCEPTED = SPROUT_BASE + 0x0000E0;
  const int IFC_GET_FAILURE = SPROUT_BASE + 0x0000E1;
  const int BAD_AS_URI = SPROUT_BASE + 0x0000E2;
  const int CANNOT_ROUTE_TO_TEL_URI = SPROUT_BASE + 0x0000E3;
  const int BYPASS_AS = SPROUT_BASE + 0x0000E4;
  const int AS_FAILED = SPROUT_BASE + 0x0000E5;
  const int SESS_TIMER_NO_UA_SUPPORT = SPROUT_BASE + 0x0000E6;
  const int AS_SUPPLIED_PRELOADED_ROUTE = SPROUT_BASE + 0x0000E7;
  const int SESS_TIMER_INTERVAL_TOO_LONG = SPROUT_BASE + 0x0000E8;
  const int AS_RETARGETED_CDIV = SPROUT_BASE + 0x0000E9;
  const int AS_RETARGETED_TO_ALIAS = SPROUT_BASE + 0x0000EA;
  const int NO_AS_CHAIN_ROUTE = SPROUT_BASE + 0x0000EB;

  const int NO_CCFS_FOR_ACR = SPROUT_BASE + 0xF0;

  const int AUTHENTICATION_NC_NOT_SUPP = SPROUT_BASE + 0x0100;
  const int AUTHENTICATION_NC_TOO_LOW = SPROUT_BASE + 0x0101;
  const int AUTHENTICATION_NC_ON_NON_REG = SPROUT_BASE + 0x0102;

  const int STARTING_SPROUTLET_SELECTION_URI = SPROUT_BASE + 0x0110;
  const int STARTING_SPROUTLET_SELECTION_PORT = SPROUT_BASE + 0x0111;
  const int SPROUTLET_SELECTION_PORT = SPROUT_BASE + 0x0112;
  const int SPROUTLET_SELECTION_URI = SPROUT_BASE + 0x0113;
  const int NO_SPROUTLET_SELECTED = SPROUT_BASE + 0x0114;

  const int BEGIN_SPROUTLET_REQ = SPROUT_BASE + 0x0120;
  const int BEGIN_SPROUTLET_RSP = SPROUT_BASE + 0x0121;

  // The "stateful proxy" logs are made by bono (the only remaining user of the
  // stateful proxy code)
  const int BEGIN_STATEFUL_PROXY_REQ = SPROUT_BASE + 0x0122;
  const int BEGIN_STATEFUL_PROXY_RSP = SPROUT_BASE + 0x0123;

  const int BEGIN_OPTIONS_MODULE = SPROUT_BASE + 0x0124;
  const int BEGIN_THREAD_DISPATCHER = SPROUT_BASE + 0x0125;

  const int AMBIGUOUS_WILDCARD_MATCH = SPROUT_BASE + 0x0130;
<<<<<<< HEAD

  const int SIFC_NO_SET_FOR_ID = SPROUT_BASE + 0x0140;

=======
  const int NO_MATCHING_SERVICE_PROFILE = SPROUT_BASE + 0x0131;
>>>>>>> d34910d2
} //namespace SASEvent

#endif
<|MERGE_RESOLUTION|>--- conflicted
+++ resolved
@@ -227,13 +227,10 @@
   const int BEGIN_THREAD_DISPATCHER = SPROUT_BASE + 0x0125;
 
   const int AMBIGUOUS_WILDCARD_MATCH = SPROUT_BASE + 0x0130;
-<<<<<<< HEAD
+  const int NO_MATCHING_SERVICE_PROFILE = SPROUT_BASE + 0x0131;
 
   const int SIFC_NO_SET_FOR_ID = SPROUT_BASE + 0x0140;
 
-=======
-  const int NO_MATCHING_SERVICE_PROFILE = SPROUT_BASE + 0x0131;
->>>>>>> d34910d2
 } //namespace SASEvent
 
 #endif
