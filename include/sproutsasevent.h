/**
 * @file sproutsasevent.h Sprout-specific SAS event IDs
 *
 * Copyright (C) Metaswitch Networks 2017
 * If license terms are provided to you in a COPYING file in the root directory
 * of the source code repository by which you are accessing this code, then
 * the license outlined in that COPYING file applies to your use.
 * Otherwise no rights are granted except for those provided to you by
 * Metaswitch Networks in a separate written agreement.
 */

#ifndef SPROUTSASEVENT_H__
#define SPROUTSASEVENT_H__

#include "sasevent.h"

namespace SASEvent
{
  //----------------------------------------------------------------------------
  // Sprout events.
  //----------------------------------------------------------------------------
  const int ENUM_START = SPROUT_BASE + 0x000000;
  const int ENUM_MATCH = SPROUT_BASE + 0x000001;
  const int ENUM_INCOMPLETE = SPROUT_BASE + 0x000002;
  const int ENUM_COMPLETE = SPROUT_BASE + 0x000003;
  const int TX_ENUM_REQ = SPROUT_BASE + 0x000004;
  const int RX_ENUM_RSP = SPROUT_BASE + 0x000005;
  const int RX_ENUM_ERR = SPROUT_BASE + 0x000006;
  const int ENUM_NOT_ENABLED = SPROUT_BASE + 0x000007;
  const int ENUM_INVALID = SPROUT_BASE + 0x000008;
  const int SIP_URI_FROM_ENUM = SPROUT_BASE + 0x000009;
  const int NP_DATA_FROM_ENUM = SPROUT_BASE + 0x00000A;
  const int NP_DATA_FROM_ENUM_IGNORING_NPDI = SPROUT_BASE + 0x00000B;
  const int IGNORED_NP_DATA_FROM_ENUM = SPROUT_BASE + 0x00000C;
  const int NON_SIP_URI_FROM_ENUM = SPROUT_BASE + 0x00000D;

  const int BGCF_FOUND_ROUTE_DOMAIN = SPROUT_BASE + 0x000010;
  const int BGCF_DEFAULT_ROUTE_DOMAIN = SPROUT_BASE + 0x000011;
  const int BGCF_NO_ROUTE_DOMAIN = SPROUT_BASE + 0x000012;
  const int BGCF_FOUND_ROUTE_NUMBER = SPROUT_BASE + 0x000013;
  const int BGCF_NO_ROUTE_NUMBER = SPROUT_BASE + 0x000014;

  const int SCSCF_NONE_CONFIGURED = SPROUT_BASE + 0x000020;
  const int SCSCF_NONE_VALID = SPROUT_BASE + 0x000021;
  const int SCSCF_SELECTED = SPROUT_BASE + 0x000022;
  const int SCSCF_SELECTION_SUCCESS = SPROUT_BASE + 0x000023;
  const int SCSCF_RETRY = SPROUT_BASE + 0x000024;
  const int SCSCF_SELECTION_FAILED = SPROUT_BASE + 0x000025;
  const int SCSCF_ODI_INVALID = SPROUT_BASE + 0x000026;
  const int SCSCF_ICSCF_LOOP_DETECTED = SPROUT_BASE + 0x000027;
  const int SCSCF_NO_BINDINGS = SPROUT_BASE + 0x000028;
  const int SCSCF_NOT_REGISTERED = SPROUT_BASE + 0x000029;

  const int PHONE_ROUTING_TO_BGCF = SPROUT_BASE + 0x00002E;
  const int OFFNET_ROUTING_TO_BGCF = SPROUT_BASE + 0x00002F;

  const int SIPRESOLVE_START = SPROUT_BASE + 0x000030;
  const int SIPRESOLVE_PORT_A_LOOKUP = SPROUT_BASE + 0x000031;
  const int SIPRESOLVE_NAPTR_LOOKUP = SPROUT_BASE + 0x000032;
  const int SIPRESOLVE_NAPTR_SUCCESS_SRV = SPROUT_BASE + 0x000033;
  const int SIPRESOLVE_NAPTR_SUCCESS_A = SPROUT_BASE + 0x000034;
  const int SIPRESOLVE_NAPTR_FAILURE = SPROUT_BASE + 0x000035;
  const int SIPRESOLVE_TRANSPORT_SRV_LOOKUP = SPROUT_BASE + 0x000036;
  const int SIPRESOLVE_SRV_LOOKUP = SPROUT_BASE + 0x000037;
  const int SIPRESOLVE_A_LOOKUP = SPROUT_BASE + 0x000038;
  const int SIPRESOLVE_IP_ADDRESS = SPROUT_BASE + 0x000039;
  const int SIPRESOLVE_NO_RECORDS = SPROUT_BASE + 0x00003A;

  const int AUTHENTICATION_FAILED_OVERLOAD = SPROUT_BASE + 0x000041;
  const int AUTHENTICATION_FAILED = SPROUT_BASE + 0x000042;
  const int AUTHENTICATION_SUCCESS = SPROUT_BASE + 0x000043;
  const int AUTHENTICATION_CHALLENGE_AKA = SPROUT_BASE + 0x000044;
  const int AUTHENTICATION_CHALLENGE_DIGEST = SPROUT_BASE + 0x000045;
  const int AUTHENTICATION_FAILED_MALFORMED = SPROUT_BASE + 0x000046;
  const int AUTHENTICATION_NEEDED_DIGEST_ENDPOINT = SPROUT_BASE + 0x000047;
  const int AUTHENTICATION_NOT_NEEDED_EMERGENCY_REGISTER = SPROUT_BASE + 0x000048;
  const int AUTHENTICATION_NOT_NEEDED_INTEGRITY_PROTECTED = SPROUT_BASE + 0x000049;
  const int AUTHENTICATION_TIMER_POP_IGNORED = SPROUT_BASE + 0x00004A;
  const int AUTHENTICATION_FAILED_NO_AV = SPROUT_BASE + 0x00004B;
  const int AUTHENTICATION_NEEDED_PROXY_AUTHORIZATION = SPROUT_BASE + 0x00004C;
  const int AUTHENTICATION_NOT_NEEDED_NEVER_AUTH_NON_REG = SPROUT_BASE + 0x00004D;
  const int AUTHENTICATION_NOT_NEEDED_FOR_NON_REG = SPROUT_BASE + 0x00004E;

  const int SUBSCRIBE_START = SPROUT_BASE + 0x000050;
  const int SUBSCRIBE_FAILED = SPROUT_BASE + 0x000051;
  const int SUBSCRIBE_FAILED_EARLY_URLSCHEME = SPROUT_BASE + 0x000052;
  const int SUBSCRIBE_FAILED_EARLY_DOMAIN = SPROUT_BASE + 0x000053;
  const int SUBSCRIBE_FAILED_EARLY_EMERGENCY = SPROUT_BASE + 0x000054;
  const int SUBSCRIBE_FAILED_EARLY_ACCEPT = SPROUT_BASE + 0x000055;
  const int SUBSCRIBE_FAILED_EARLY_EVENT = SPROUT_BASE + 0x000056;

  const int NOTIFICATION_FAILED = SPROUT_BASE + 0x000060;

  const int REGSTORE_GET_FOUND = SPROUT_BASE + 0x000070;
  const int REGSTORE_GET_NEW = SPROUT_BASE + 0x000071;
  const int REGSTORE_GET_FAILURE = SPROUT_BASE + 0x000072;
  const int REGSTORE_SET_START = SPROUT_BASE + 0x000073;
  const int REGSTORE_SET_SUCCESS = SPROUT_BASE + 0x000074;
  const int REGSTORE_SET_FAILURE = SPROUT_BASE + 0x000075;
  const int REGSTORE_DESERIALIZATION_FAILED = SPROUT_BASE + 0x000076;

  const int REGISTER_START = SPROUT_BASE + 0x000080;
  const int REGISTER_FAILED = SPROUT_BASE + 0x000081;
  const int REGISTER_AS_START = SPROUT_BASE + 0x000082;
  const int REGISTER_AS_FAILED = SPROUT_BASE + 0x000083;
  const int REGISTER_FAILED_INVALIDURISCHEME = SPROUT_BASE + 0x000084;
  const int REGISTER_FAILED_INVALIDPUBPRIV = SPROUT_BASE + 0x000085;
  const int REGISTER_FAILED_INVALIDCONTACT = SPROUT_BASE + 0x000086;
  const int DEREGISTER_FAILED_EMERGENCY = SPROUT_BASE + 0x000087;
  const int REGISTER_FAILED_REGSTORE = SPROUT_BASE + 0x000088;
  const int REGISTER_FAILED_5636 = SPROUT_BASE + 0x000089;
  const int DEREGISTER_AS_FAILED = SPROUT_BASE + 0x00008A;
  const int REGISTRATION_EXPIRED = SPROUT_BASE + 0x00008B;
  const int SOME_BINDINGS_EXPIRED = SPROUT_BASE + 0x00008C;
  const int REGISTER_NO_CONTACTS = SPROUT_BASE + 0x00008D;

  const int IMPISTORE_AV_SET_SUCCESS = SPROUT_BASE + 0x000090;
  const int IMPISTORE_AV_GET_SUCCESS = SPROUT_BASE + 0x000091;
  const int IMPISTORE_AV_SET_FAILURE = SPROUT_BASE + 0x000092;
  const int IMPISTORE_AV_GET_FAILURE = SPROUT_BASE + 0x000093;
  const int IMPISTORE_AV_DELETE_SUCCESS = SPROUT_BASE + 0x000094;
  const int IMPISTORE_AV_DELETE_FAILURE = SPROUT_BASE + 0x000095;

  const int IMPISTORE_IMPI_GET_SUCCESS = SPROUT_BASE + 0x000096;
  const int IMPISTORE_IMPI_GET_FAILURE = SPROUT_BASE + 0x000097;
  const int IMPISTORE_IMPI_SET_SUCCESS = SPROUT_BASE + 0x000098;
  const int IMPISTORE_IMPI_SET_FAILURE = SPROUT_BASE + 0x000099;
  const int IMPISTORE_IMPI_DELETE_SUCCESS = SPROUT_BASE + 0x00009A;
  const int IMPISTORE_IMPI_DELETE_FAILURE = SPROUT_BASE + 0x00009B;

  const int HTTP_HOMESTEAD_DIGEST = SPROUT_BASE + 0x0000A0;
  const int HTTP_HOMESTEAD_VECTOR = SPROUT_BASE + 0x0000A1;
  const int HTTP_HOMESTEAD_CHECK_STATE = SPROUT_BASE + 0x0000A2;
  const int HTTP_HOMESTEAD_GET_REG = SPROUT_BASE + 0x0000A3;
  const int HTTP_HOMESTEAD_AUTH_STATUS = SPROUT_BASE + 0x0000A4;
  const int HTTP_HOMESTEAD_LOCATION = SPROUT_BASE + 0x0000A5;
  const int HTTP_HOMESTEAD_BAD_IDENTITY = SPROUT_BASE + 0x0000A6;

  const int IFC_INVALID = SPROUT_BASE + 0x0000C0;
  const int IFC_INVALID_NOAS = SPROUT_BASE + 0x0000C1;
  const int IFC_NOT_MATCHED = SPROUT_BASE + 0x0000C2;
  const int IFC_NOT_MATCHED_PPI = SPROUT_BASE + 0x0000C3;
  const int IFC_TESTING = SPROUT_BASE + 0x0000C4;
  const int IFC_MATCHED = SPROUT_BASE + 0x0000C5;
  const int IFC_MATCHED_DUMMY_AS = SPROUT_BASE + 0x0000C6;
  const int NO_DEFAULT_IFCS = SPROUT_BASE + 0x0000C7;
  const int REJECT_AS_NO_MATCHING_IFC = SPROUT_BASE + 0x0000C8;
  const int STARTING_DEFAULT_IFCS_LOOKUP = SPROUT_BASE + 0x0000C9;
  const int FIRST_DEFAULT_IFC = SPROUT_BASE + 0x0000CA;

  const int TRANSPORT_FAILURE = SPROUT_BASE + 0x0000D0;
  const int TIMEOUT_FAILURE = SPROUT_BASE + 0x0000D1;

  const int SIP_OVERLOAD = SPROUT_BASE + 0x0000D2;

  const int GRUU_FILTERING = SPROUT_BASE + 0x0000D3;
  const int BINDINGS_FROM_TARGETS = SPROUT_BASE + 0x0000D4;
  const int ALL_BINDINGS_FILTERED = SPROUT_BASE + 0x0000D5;

  const int UNPARSEABLE_HEADER = SPROUT_BASE + 0x0000D6;

  const int ICSCF_RCVD_REGISTER = SPROUT_BASE + 0x0000D7;
  const int ICSCF_RCVD_ORIG_NON_REG = SPROUT_BASE + 0x0000D8;
  const int ICSCF_RCVD_TERM_NON_REG = SPROUT_BASE + 0x0000D9;
  const int SCSCF_STARTED_ORIG_PROC = SPROUT_BASE + 0x0000DA;
  const int SCSCF_STARTED_TERM_PROC = SPROUT_BASE + 0x0000DB;
  const int SCSCF_STARTED_ORIG_CDIV_PROC = SPROUT_BASE + 0x0000DC;
  const int SCSCF_INVOKING_AS = SPROUT_BASE + 0x0000DD;
  const int SCSCF_ROUTING_TO_UES = SPROUT_BASE + 0x0000DE;
  const int REGISTER_ACCEPTED = SPROUT_BASE + 0x0000DF;
  const int SUBSCRIBE_ACCEPTED = SPROUT_BASE + 0x0000E0;
  const int IFC_GET_FAILURE = SPROUT_BASE + 0x0000E1;
  const int BAD_AS_URI = SPROUT_BASE + 0x0000E2;
  const int CANNOT_ROUTE_TO_TEL_URI = SPROUT_BASE + 0x0000E3;
  const int BYPASS_AS = SPROUT_BASE + 0x0000E4;
  const int AS_FAILED = SPROUT_BASE + 0x0000E5;
  const int SESS_TIMER_NO_UA_SUPPORT = SPROUT_BASE + 0x0000E6;
  const int AS_SUPPLIED_PRELOADED_ROUTE = SPROUT_BASE + 0x0000E7;
  const int SESS_TIMER_INTERVAL_TOO_LONG = SPROUT_BASE + 0x0000E8;
  const int AS_RETARGETED_CDIV = SPROUT_BASE + 0x0000E9;
  const int AS_RETARGETED_TO_ALIAS = SPROUT_BASE + 0x0000EA;
  const int NO_AS_CHAIN_ROUTE = SPROUT_BASE + 0x0000EB;

  const int NO_CCFS_FOR_ACR = SPROUT_BASE + 0xF0;

  const int AUTHENTICATION_NC_NOT_SUPP = SPROUT_BASE + 0x0100;
  const int AUTHENTICATION_NC_TOO_LOW = SPROUT_BASE + 0x0101;

  const int STARTING_SPROUTLET_SELECTION_URI = SPROUT_BASE + 0x0110;
  const int STARTING_SPROUTLET_SELECTION_PORT = SPROUT_BASE + 0x0111;
  const int SPROUTLET_SELECTION_PORT = SPROUT_BASE + 0x0112;
  const int SPROUTLET_SELECTION_URI = SPROUT_BASE + 0x0113;
  const int NO_SPROUTLET_SELECTED = SPROUT_BASE + 0x0114;

  const int BEGIN_SPROUTLET_REQ = SPROUT_BASE + 0x0120;
  const int BEGIN_SPROUTLET_RSP = SPROUT_BASE + 0x0121;

  // The "stateful proxy" logs are made by bono (the only remaining user of the
  // stateful proxy code)
  const int BEGIN_STATEFUL_PROXY_REQ = SPROUT_BASE + 0x0122;
  const int BEGIN_STATEFUL_PROXY_RSP = SPROUT_BASE + 0x0123;

  const int BEGIN_OPTIONS_MODULE = SPROUT_BASE + 0x0124;
  const int BEGIN_THREAD_DISPATCHER = SPROUT_BASE + 0x0125;

  const int AMBIGUOUS_WILDCARD_MATCH = SPROUT_BASE + 0x0130;
  const int NO_MATCHING_SERVICE_PROFILE = SPROUT_BASE + 0x0131;

  const int REJECT_CALL_FROM_BARRED_USER = SPROUT_BASE + 0x0140;
  const int REJECT_CALL_TO_BARRED_USER = SPROUT_BASE + 0x0141;
<<<<<<< HEAD
  const int OMIT_ID_FROM_P_ASSOC_URI = SPROUT_BASE + 0x0142;
  const int OMIT_ID_FROM_NOTIFY = SPROUT_BASE + 0x0143;
=======

  const int SIFC_NO_SET_FOR_ID = SPROUT_BASE + 0x0150;

>>>>>>> f9c24401
} //namespace SASEvent

#endif
<|MERGE_RESOLUTION|>--- conflicted
+++ resolved
@@ -208,14 +208,11 @@
 
   const int REJECT_CALL_FROM_BARRED_USER = SPROUT_BASE + 0x0140;
   const int REJECT_CALL_TO_BARRED_USER = SPROUT_BASE + 0x0141;
-<<<<<<< HEAD
   const int OMIT_ID_FROM_P_ASSOC_URI = SPROUT_BASE + 0x0142;
   const int OMIT_ID_FROM_NOTIFY = SPROUT_BASE + 0x0143;
-=======
 
   const int SIFC_NO_SET_FOR_ID = SPROUT_BASE + 0x0150;
 
->>>>>>> f9c24401
 } //namespace SASEvent
 
 #endif
