--- conflicted
+++ resolved
@@ -204,13 +204,11 @@
   const int AMBIGUOUS_WILDCARD_MATCH = SPROUT_BASE + 0x0130;
   const int NO_MATCHING_SERVICE_PROFILE = SPROUT_BASE + 0x0131;
 
-<<<<<<< HEAD
-  const int SIFC_NO_SET_FOR_ID = SPROUT_BASE + 0x0140;
-
-=======
   const int REJECT_CALL_FROM_BARRED_USER = SPROUT_BASE + 0x0140;
   const int REJECT_CALL_TO_BARRED_USER = SPROUT_BASE + 0x0141;
->>>>>>> 5aed153c
+
+  const int SIFC_NO_SET_FOR_ID = SPROUT_BASE + 0x0150;
+
 } //namespace SASEvent
 
 #endif
