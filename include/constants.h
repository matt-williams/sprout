--- conflicted
+++ resolved
@@ -67,7 +67,6 @@
 const pj_str_t STR_NO_FORK = pj_str("no-fork");
 const pj_str_t STR_P_C_V = pj_str("P-Charging-Vector");
 const pj_str_t STR_P_C_F_A = pj_str("P-Charging-Function-Addresses");
-<<<<<<< HEAD
 const pj_str_t STR_DIGEST = pj_str("Digest");
 const pj_str_t STR_MD5 = pj_str("MD5");
 const pj_str_t STR_AKAV1_MD5 = pj_str("AKAv1-MD5");
@@ -75,9 +74,7 @@
 const pj_str_t STR_AUTS = pj_str("auts");
 const pj_str_t STR_CK = pj_str("ck");
 const pj_str_t STR_IK = pj_str("ik");
-=======
 const pj_str_t STR_P_PROFILE_KEY = pj_str("P-Profile-Key");
->>>>>>> f7947bd1
 
 /// Prefix of ODI tokens we generate.
 const pj_str_t STR_ODI_PREFIX = pj_str("odi_");
