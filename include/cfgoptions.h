--- conflicted
+++ resolved
@@ -141,11 +141,8 @@
   bool                                 reject_if_no_matching_ifcs;
   std::string                          dummy_app_server;
   bool                                 http_acr_logging;
-<<<<<<< HEAD
   int                                  homestead_timeout;
-=======
   int                                  request_on_queue_timeout;
->>>>>>> fd5067fd
 };
 
 // Objects that must be shared with dynamically linked sproutlets must be
