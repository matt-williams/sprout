--- conflicted
+++ resolved
@@ -132,13 +132,10 @@
   int                                  exception_max_ttl;
   int                                  sip_blacklist_duration;
   int                                  http_blacklist_duration;
-<<<<<<< HEAD
+  int                                  sip_tcp_connect_timeout;
   int                                  session_continue_timeout_ms;
   int                                  session_terminated_timeout_ms;
   std::set<std::string>                stateless_proxies;
-=======
-  int                                  sip_tcp_connect_timeout;
->>>>>>> 48f6fd5b
 };
 
 // Objects that must be shared with dynamically linked sproutlets must be
