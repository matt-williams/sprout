--- conflicted
+++ resolved
@@ -138,14 +138,11 @@
   std::string                          dummy_app_server;
   bool                                 http_acr_logging;
   int                                  homestead_timeout;
-<<<<<<< HEAD
-  std::string                          rina_local_appl;
-  std::string                          rina_remote_appl;
-=======
   int                                  request_on_queue_timeout;
   std::set<std::string>                blacklisted_scscfs;
   bool                                 enable_orig_sip_to_tel_coerce;
->>>>>>> 6cf78992
+  std::string                          rina_local_appl;
+  std::string                          rina_remote_appl;
 };
 
 // Objects that must be shared with dynamically linked sproutlets must be
