--- conflicted
+++ resolved
@@ -130,10 +130,6 @@
   float                                min_token_rate;
   int                                  cass_target_latency_us;
   int                                  exception_max_ttl;
-<<<<<<< HEAD
-  std::string                          matrix_home_server;
-  std::string                          matrix_as_token;
-=======
   int                                  sip_blacklist_duration;
   int                                  http_blacklist_duration;
   int                                  sip_tcp_connect_timeout;
@@ -141,7 +137,8 @@
   int                                  session_continued_timeout_ms;
   int                                  session_terminated_timeout_ms;
   std::set<std::string>                stateless_proxies;
->>>>>>> 3d6c23bc
+  std::string                          matrix_home_server;
+  std::string                          matrix_as_token;
 };
 
 // Objects that must be shared with dynamically linked sproutlets must be
