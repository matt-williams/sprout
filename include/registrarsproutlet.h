--- conflicted
+++ resolved
@@ -129,7 +129,6 @@
 
   RegistrarSproutlet* _registrar;
 
-<<<<<<< HEAD
   // The S-CSCF URI for this transaction. This is used on any SAR that is sent
   // to the HSS.
   std::string _scscf_uri;
@@ -137,11 +136,10 @@
   // The local hostname for this transaction. This is the local hostname part
   // of the S-CSCF URI and is used in the Service Route header.
   pj_str_t _local_hostname;
-=======
+
   /// Member variables covering the IFCs.
   FIFCService* _fifc_service;
   IFCConfiguration _ifc_configuration;
->>>>>>> 36404f3f
 };
 
 #endif