/**
 * @file handlers.cpp
 *
 * Project Clearwater - IMS in the Cloud
 * Copyright (C) 2013  Metaswitch Networks Ltd
 *
 * This program is free software: you can redistribute it and/or modify it
 * under the terms of the GNU General Public License as published by the
 * Free Software Foundation, either version 3 of the License, or (at your
 * option) any later version, along with the "Special Exception" for use of
 * the program along with SSL, set forth below. This program is distributed
 * in the hope that it will be useful, but WITHOUT ANY WARRANTY;
 * without even the implied warranty of MERCHANTABILITY or FITNESS FOR
 * A PARTICULAR PURPOSE.  See the GNU General Public License for more
 * details. You should have received a copy of the GNU General Public
 * License along with this program.  If not, see
 * <http://www.gnu.org/licenses/>.
 *
 * The author can be reached by email at clearwater@metaswitch.com or by
 * post at Metaswitch Networks Ltd, 100 Church St, Enfield EN2 6BQ, UK
 *
 * Special Exception
 * Metaswitch Networks Ltd  grants you permission to copy, modify,
 * propagate, and distribute a work formed by combining OpenSSL with The
 * Software, or a work derivative of such a combination, even if such
 * copying, modification, propagation, or distribution would otherwise
 * violate the terms of the GPL. You must comply with the GPL in all
 * respects for all of the code used other than OpenSSL.
 * "OpenSSL" means OpenSSL toolkit software distributed by the OpenSSL
 * Project and licensed under the OpenSSL Licenses, or a work based on such
 * software and licensed under the OpenSSL Licenses.
 * "OpenSSL Licenses" means the OpenSSL License and Original SSLeay License
 * under which the OpenSSL Project distributes the OpenSSL toolkit software,
 * as those licenses appear in the file LICENSE-OPENSSL.
 */

#ifndef HANDLERS_H__
#define HANDLERS_H__

#include "httpstack.h"
#include "chronosconnection.h"
#include "hssconnection.h"
#include "regstore.h"
<<<<<<< HEAD
#include "sipresolver.h"
=======
#include "avstore.h"
>>>>>>> e1e62126

class RegistrationTimeoutHandler : public HttpStack::Handler
{
public:
  struct Config
  {
    Config(RegStore* store, RegStore* remote_store, HSSConnection* hss) :
      _store(store), _remote_store(remote_store), _hss(hss)
      {}
    RegStore* _store;
    RegStore* _remote_store;
    HSSConnection* _hss;
  };

  RegistrationTimeoutHandler(HttpStack::Request& req, const Config* cfg) : HttpStack::Handler(req), _cfg(cfg) {};
  void run();

protected:
  void handle_response();
  int parse_response(std::string body);
  RegStore::AoR* set_aor_data(RegStore* current_store,
                              std::string aor_id,
                              RegStore::AoR* previous_aor_data,
                              RegStore* remote_store,
<<<<<<< HEAD
                              bool update_chronos,
                              bool all_bindings_expired);

protected:
=======
                              bool update_chronos);
>>>>>>> e1e62126
  const Config* _cfg;
  std::string _aor_id;
  std::string _binding_id;
};

<<<<<<< HEAD
class DeregistrationHandler : public HttpStack::Handler
=======
class AuthTimeoutHandler :  public HttpStack::Handler
>>>>>>> e1e62126
{
public:
  struct Config
  {
<<<<<<< HEAD
    Config(RegStore* store, RegStore* remote_store, HSSConnection* hss, SIPResolver* sipresolver) :
      _store(store), _remote_store(remote_store), _hss(hss), _sipresolver(sipresolver)
      {}
    RegStore* _store;
    RegStore* _remote_store;
    HSSConnection* _hss;
    SIPResolver* _sipresolver;
  };

  DeregistrationHandler(HttpStack::Request& req, const Config* cfg) : HttpStack::Handler(req), _cfg(cfg)
  {
  };

  void run();
  int handle_request();
  int parse_request(std::string body);
  RegStore::AoR* set_aor_data(RegStore* current_store,
                              std::string aor_id,
                              std::string private_id,
                              RegStore::AoR* previous_aor_data,
                              RegStore* remote_store,
                              bool is_primary);

protected:
  const Config* _cfg;
  std::map<std::string, std::string> _bindings;
  std::string _notify;
=======
  Config(AvStore* store, HSSConnection* hss) :
    _avstore(store), _hss(hss) {}
    AvStore* _avstore;
    HSSConnection* _hss;
  };
  AuthTimeoutHandler(HttpStack::Request& req, const Config* cfg) :  HttpStack::Handler(req), _cfg(cfg) {};
  void run();
protected:
  int handle_response(std::string body);
  const Config* _cfg;
  std::string _impi;
  std::string _impu;
  std::string _nonce;

>>>>>>> e1e62126
};

#endif<|MERGE_RESOLUTION|>--- conflicted
+++ resolved
@@ -41,11 +41,8 @@
 #include "chronosconnection.h"
 #include "hssconnection.h"
 #include "regstore.h"
-<<<<<<< HEAD
 #include "sipresolver.h"
-=======
 #include "avstore.h"
->>>>>>> e1e62126
 
 class RegistrationTimeoutHandler : public HttpStack::Handler
 {
@@ -70,29 +67,20 @@
                               std::string aor_id,
                               RegStore::AoR* previous_aor_data,
                               RegStore* remote_store,
-<<<<<<< HEAD
                               bool update_chronos,
                               bool all_bindings_expired);
 
 protected:
-=======
-                              bool update_chronos);
->>>>>>> e1e62126
   const Config* _cfg;
   std::string _aor_id;
   std::string _binding_id;
 };
 
-<<<<<<< HEAD
 class DeregistrationHandler : public HttpStack::Handler
-=======
-class AuthTimeoutHandler :  public HttpStack::Handler
->>>>>>> e1e62126
 {
 public:
   struct Config
   {
-<<<<<<< HEAD
     Config(RegStore* store, RegStore* remote_store, HSSConnection* hss, SIPResolver* sipresolver) :
       _store(store), _remote_store(remote_store), _hss(hss), _sipresolver(sipresolver)
       {}
@@ -101,6 +89,7 @@
     HSSConnection* _hss;
     SIPResolver* _sipresolver;
   };
+
 
   DeregistrationHandler(HttpStack::Request& req, const Config* cfg) : HttpStack::Handler(req), _cfg(cfg)
   {
@@ -120,13 +109,19 @@
   const Config* _cfg;
   std::map<std::string, std::string> _bindings;
   std::string _notify;
-=======
+};
+
+class AuthTimeoutHandler : public HttpStack::Handler
+{
+public:
+  struct Config
+  {
   Config(AvStore* store, HSSConnection* hss) :
     _avstore(store), _hss(hss) {}
     AvStore* _avstore;
     HSSConnection* _hss;
   };
-  AuthTimeoutHandler(HttpStack::Request& req, const Config* cfg) :  HttpStack::Handler(req), _cfg(cfg) {};
+  AuthTimeoutHandler(HttpStack::Request& req, const Config* cfg) : HttpStack::Handler(req), _cfg(cfg) {};
   void run();
 protected:
   int handle_response(std::string body);
@@ -135,7 +130,6 @@
   std::string _impu;
   std::string _nonce;
 
->>>>>>> e1e62126
 };
 
 #endif