--- conflicted
+++ resolved
@@ -179,16 +179,10 @@
                               const int sip_tcp_connect_timeout,
                               const int sip_tcp_send_timeout,
                               QuiescingManager *quiescing_mgr,
-<<<<<<< HEAD
-                              const std::string& cdf_domain);
+                              const std::string& cdf_domain,
+                              std::vector<std::string> sproutlet_uris);
 extern pj_status_t start_pjsip_thread();
 extern pj_status_t stop_pjsip_thread();
-=======
-                              const std::string& cdf_domain,
-                              std::vector<std::string> sproutlet_uris);
-extern pj_status_t start_pjsip_threads();
-extern pj_status_t stop_pjsip_threads();
->>>>>>> 2ef700c4
 extern void stop_stack();
 extern void destroy_stack();
 extern pj_status_t init_pjsip();
