/**
 * @file pjutils.h Helper functions for working with pjsip types.
 *
 * Project Clearwater - IMS in the Cloud
 * Copyright (C) 2013  Metaswitch Networks Ltd
 *
 * Parts of this header were derived from GPL licensed PJSIP sample code
 * with the following copyrights.
 *   Copyright (C) 2008-2011 Teluu Inc. (http://www.teluu.com)
 *   Copyright (C) 2003-2008 Benny Prijono <benny@prijono.org>
 *
 * This program is free software: you can redistribute it and/or modify it
 * under the terms of the GNU General Public License as published by the
 * Free Software Foundation, either version 3 of the License, or (at your
 * option) any later version, along with the "Special Exception" for use of
 * the program along with SSL, set forth below. This program is distributed
 * in the hope that it will be useful, but WITHOUT ANY WARRANTY;
 * without even the implied warranty of MERCHANTABILITY or FITNESS FOR
 * A PARTICULAR PURPOSE.  See the GNU General Public License for more
 * details. You should have received a copy of the GNU General Public
 * License along with this program.  If not, see
 * <http://www.gnu.org/licenses/>.
 *
 * The author can be reached by email at clearwater@metaswitch.com or by
 * post at Metaswitch Networks Ltd, 100 Church St, Enfield EN2 6BQ, UK
 *
 * Special Exception
 * Metaswitch Networks Ltd  grants you permission to copy, modify,
 * propagate, and distribute a work formed by combining OpenSSL with The
 * Software, or a work derivative of such a combination, even if such
 * copying, modification, propagation, or distribution would otherwise
 * violate the terms of the GPL. You must comply with the GPL in all
 * respects for all of the code used other than OpenSSL.
 * "OpenSSL" means OpenSSL toolkit software distributed by the OpenSSL
 * Project and licensed under the OpenSSL Licenses, or a work based on such
 * software and licensed under the OpenSSL Licenses.
 * "OpenSSL Licenses" means the OpenSSL License and Original SSLeay License
 * under which the OpenSSL Project distributes the OpenSSL toolkit software,
 * as those licenses appear in the file LICENSE-OPENSSL.
 */

#ifndef PJUTILS_H__
#define PJUTILS_H__

extern "C" {
#include <pjsip.h>
#include <pjlib-util.h>
#include <pjlib.h>
#include <stdint.h>
}

#include <string>
#include <map>
#include "sas.h"

namespace PJUtils
{
  static const char _b64[64] =
    {
      'A', 'B', 'C', 'D', 'E', 'F', 'G', 'H',
      'I', 'J', 'K', 'L', 'M', 'N', 'O', 'P',
      'Q', 'R', 'S', 'T', 'U', 'V', 'W', 'X',
      'Y', 'Z', 'a', 'b', 'c', 'd', 'e', 'f',
      'g', 'h', 'i', 'j', 'k', 'l', 'm', 'n',
      'o', 'p', 'q', 'r', 's', 't', 'u', 'v',
      'w', 'x', 'y', 'z', '0', '1', '2', '3',
      '4', '5', '6', '7', '8', '9', '+', '/'
    };

  pj_bool_t is_home_domain(const pjsip_uri* uri);
  pj_bool_t is_uri_local(const pjsip_uri* uri);

  pj_bool_t is_e164(const pj_str_t* user);
  pj_bool_t is_e164(const pjsip_uri* uri);

  pj_str_t uri_to_pj_str(pjsip_uri_context_e context,
                         const pjsip_uri* uri,
                         pj_pool_t* pool);

  std::string uri_to_string(pjsip_uri_context_e context,
                            const pjsip_uri* uri);

  pjsip_uri* uri_from_string(const std::string& uri_s,
                             pj_pool_t* pool);

  pjsip_uri* uri_from_string_header(pjsip_generic_string_hdr* hdr,
                                    pj_pool_t *pool);

  std::string pj_str_to_string(const pj_str_t* pjstr);

  std::string pj_status_to_string(const pj_status_t status);

<<<<<<< HEAD
  void add_integrity_protected_indication(pjsip_tx_data* tdata);

=======
  /// Adds a header indicating the message is integrity protected because it
  // was received on a transport that has already been authenticated.
  void add_integrity_protected_indication(pjsip_tx_data* tdata);

  /// Returns the next hop for a SIP request.  This will either be the
  // URI in the top-most Route header, or the RequestURI if there are no
  // Route headers.
  pjsip_uri* next_hop(pjsip_msg* msg);

  /// Checks whether the next Route header in the message refers to this node,
  // and optionally returns the header.  If there are no Route headers it
  // returns false.
  pj_bool_t is_next_route_local(const pjsip_msg* msg, const void* start, pjsip_route_hdr** hdr);

  /// Checks whether the top route header in the message refers to this node,
  // and optionally returns the headers.  If there no Route headers it returns
  // false.
  inline pj_bool_t is_top_route_local(const pjsip_msg* msg, pjsip_route_hdr** hdr)
  {
    return is_next_route_local(msg, NULL, hdr);
  }

  /// Adds a Record-Route header to the message with the specified user name,
  // port and transport.  If the user parameter is NULL the user field is left
  // blank.
>>>>>>> 97d9e574
  void add_record_route(pjsip_tx_data* tdata, const char* transport, int port, const char* user);

  void delete_header(pjsip_msg* msg,
                     const pj_str_t* name);

  void set_generic_header(pjsip_tx_data* tdata,
                          const pj_str_t* name,
                          const pj_str_t* value);

  pj_bool_t msg_supports_extension(pjsip_msg* msg, const char* extension);

  pj_bool_t is_first_hop(pjsip_msg* msg);

  pj_status_t create_response(pjsip_endpoint *endpt,
			      const pjsip_rx_data *rdata,
			      int st_code,
			      const pj_str_t *st_text,
			      pjsip_tx_data **p_tdata);

  pj_status_t create_request_fwd(pjsip_endpoint *endpt,
                                 pjsip_rx_data *rdata,
                                 const pjsip_uri *uri,
                                 const pj_str_t *branch,
                                 unsigned options,
                                 pjsip_tx_data **p_tdata);

  pj_status_t create_response_fwd(pjsip_endpoint *endpt,
                                  pjsip_rx_data *rdata,
                                  unsigned options,
                                  pjsip_tx_data **p_tdata);

  pj_status_t respond_stateless(pjsip_endpoint *endpt,
                                pjsip_rx_data *rdata,
                                int st_code,
                                const pj_str_t *st_text,
                                const pjsip_hdr *hdr_list,
                                const pjsip_msg_body *body);

  pj_status_t respond_stateful(pjsip_endpoint* endpt,
                               pjsip_transaction* uas_tsx,
                               pjsip_rx_data* rdata,
                               int st_code,
                               const pj_str_t *st_text,
                               const pjsip_hdr *hdr_list,
                               const pjsip_msg_body *body);

  pjsip_tx_data *clone_tdata(pjsip_tx_data *tdata);
  void clone_header(const pj_str_t* hdr_name, pjsip_msg* old_msg, pjsip_msg* new_msg, pj_pool_t* pool);

  bool compare_pj_sockaddr(const pj_sockaddr& lhs, const pj_sockaddr& rhs);

  typedef std::map<pj_sockaddr, bool, bool(*)(const pj_sockaddr&, const pj_sockaddr&)> host_list_t;

  void create_random_token(size_t length, std::string& token);
};

#endif<|MERGE_RESOLUTION|>--- conflicted
+++ resolved
@@ -53,127 +53,114 @@
 #include <map>
 #include "sas.h"
 
-namespace PJUtils
+namespace PJUtils {
+
+static const char _b64[64] =
+  {
+    'A', 'B', 'C', 'D', 'E', 'F', 'G', 'H',
+    'I', 'J', 'K', 'L', 'M', 'N', 'O', 'P',
+    'Q', 'R', 'S', 'T', 'U', 'V', 'W', 'X',
+    'Y', 'Z', 'a', 'b', 'c', 'd', 'e', 'f',
+    'g', 'h', 'i', 'j', 'k', 'l', 'm', 'n',
+    'o', 'p', 'q', 'r', 's', 't', 'u', 'v',
+    'w', 'x', 'y', 'z', '0', '1', '2', '3',
+    '4', '5', '6', '7', '8', '9', '+', '/'
+  };
+
+pj_bool_t is_home_domain(const pjsip_uri* uri);
+pj_bool_t is_uri_local(const pjsip_uri* uri);
+
+pj_bool_t is_e164(const pj_str_t* user);
+pj_bool_t is_e164(const pjsip_uri* uri);
+
+pj_str_t uri_to_pj_str(pjsip_uri_context_e context,
+                       const pjsip_uri* uri,
+                       pj_pool_t* pool);
+
+std::string uri_to_string(pjsip_uri_context_e context,
+                          const pjsip_uri* uri);
+
+pjsip_uri* uri_from_string(const std::string& uri_s,
+                           pj_pool_t* pool);
+
+pjsip_uri* uri_from_string_header(pjsip_generic_string_hdr* hdr,
+                                  pj_pool_t *pool);
+
+std::string pj_str_to_string(const pj_str_t* pjstr);
+
+std::string pj_status_to_string(const pj_status_t status);
+
+void add_integrity_protected_indication(pjsip_tx_data* tdata);
+
+void add_integrity_protected_indication(pjsip_tx_data* tdata);
+
+pjsip_uri* next_hop(pjsip_msg* msg);
+
+pj_bool_t is_next_route_local(const pjsip_msg* msg, const void* start, pjsip_route_hdr** hdr);
+
+/// Checks whether the top route header in the message refers to this node,
+/// and optionally returns the headers.  If there no Route headers it returns
+/// false.
+inline pj_bool_t is_top_route_local(const pjsip_msg* msg, pjsip_route_hdr** hdr)
 {
-  static const char _b64[64] =
-    {
-      'A', 'B', 'C', 'D', 'E', 'F', 'G', 'H',
-      'I', 'J', 'K', 'L', 'M', 'N', 'O', 'P',
-      'Q', 'R', 'S', 'T', 'U', 'V', 'W', 'X',
-      'Y', 'Z', 'a', 'b', 'c', 'd', 'e', 'f',
-      'g', 'h', 'i', 'j', 'k', 'l', 'm', 'n',
-      'o', 'p', 'q', 'r', 's', 't', 'u', 'v',
-      'w', 'x', 'y', 'z', '0', '1', '2', '3',
-      '4', '5', '6', '7', '8', '9', '+', '/'
-    };
+  return is_next_route_local(msg, NULL, hdr);
+}
 
-  pj_bool_t is_home_domain(const pjsip_uri* uri);
-  pj_bool_t is_uri_local(const pjsip_uri* uri);
+void add_record_route(pjsip_tx_data* tdata, const char* transport, int port, const char* user);
 
-  pj_bool_t is_e164(const pj_str_t* user);
-  pj_bool_t is_e164(const pjsip_uri* uri);
+void delete_header(pjsip_msg* msg,
+                   const pj_str_t* name);
 
-  pj_str_t uri_to_pj_str(pjsip_uri_context_e context,
-                         const pjsip_uri* uri,
-                         pj_pool_t* pool);
+void set_generic_header(pjsip_tx_data* tdata,
+                        const pj_str_t* name,
+                        const pj_str_t* value);
 
-  std::string uri_to_string(pjsip_uri_context_e context,
-                            const pjsip_uri* uri);
+pj_bool_t msg_supports_extension(pjsip_msg* msg, const char* extension);
 
-  pjsip_uri* uri_from_string(const std::string& uri_s,
-                             pj_pool_t* pool);
+pj_bool_t is_first_hop(pjsip_msg* msg);
 
-  pjsip_uri* uri_from_string_header(pjsip_generic_string_hdr* hdr,
-                                    pj_pool_t *pool);
+pj_status_t create_response(pjsip_endpoint *endpt,
+      		      const pjsip_rx_data *rdata,
+      		      int st_code,
+      		      const pj_str_t *st_text,
+      		      pjsip_tx_data **p_tdata);
 
-  std::string pj_str_to_string(const pj_str_t* pjstr);
+pj_status_t create_request_fwd(pjsip_endpoint *endpt,
+                               pjsip_rx_data *rdata,
+                               const pjsip_uri *uri,
+                               const pj_str_t *branch,
+                               unsigned options,
+                               pjsip_tx_data **p_tdata);
 
-  std::string pj_status_to_string(const pj_status_t status);
+pj_status_t create_response_fwd(pjsip_endpoint *endpt,
+                                pjsip_rx_data *rdata,
+                                unsigned options,
+                                pjsip_tx_data **p_tdata);
 
-<<<<<<< HEAD
-  void add_integrity_protected_indication(pjsip_tx_data* tdata);
+pj_status_t respond_stateless(pjsip_endpoint *endpt,
+                              pjsip_rx_data *rdata,
+                              int st_code,
+                              const pj_str_t *st_text,
+                              const pjsip_hdr *hdr_list,
+                              const pjsip_msg_body *body);
 
-=======
-  /// Adds a header indicating the message is integrity protected because it
-  // was received on a transport that has already been authenticated.
-  void add_integrity_protected_indication(pjsip_tx_data* tdata);
+pj_status_t respond_stateful(pjsip_endpoint* endpt,
+                             pjsip_transaction* uas_tsx,
+                             pjsip_rx_data* rdata,
+                             int st_code,
+                             const pj_str_t *st_text,
+                             const pjsip_hdr *hdr_list,
+                             const pjsip_msg_body *body);
 
-  /// Returns the next hop for a SIP request.  This will either be the
-  // URI in the top-most Route header, or the RequestURI if there are no
-  // Route headers.
-  pjsip_uri* next_hop(pjsip_msg* msg);
+pjsip_tx_data *clone_tdata(pjsip_tx_data *tdata);
+void clone_header(const pj_str_t* hdr_name, pjsip_msg* old_msg, pjsip_msg* new_msg, pj_pool_t* pool);
 
-  /// Checks whether the next Route header in the message refers to this node,
-  // and optionally returns the header.  If there are no Route headers it
-  // returns false.
-  pj_bool_t is_next_route_local(const pjsip_msg* msg, const void* start, pjsip_route_hdr** hdr);
+bool compare_pj_sockaddr(const pj_sockaddr& lhs, const pj_sockaddr& rhs);
 
-  /// Checks whether the top route header in the message refers to this node,
-  // and optionally returns the headers.  If there no Route headers it returns
-  // false.
-  inline pj_bool_t is_top_route_local(const pjsip_msg* msg, pjsip_route_hdr** hdr)
-  {
-    return is_next_route_local(msg, NULL, hdr);
-  }
+typedef std::map<pj_sockaddr, bool, bool(*)(const pj_sockaddr&, const pj_sockaddr&)> host_list_t;
 
-  /// Adds a Record-Route header to the message with the specified user name,
-  // port and transport.  If the user parameter is NULL the user field is left
-  // blank.
->>>>>>> 97d9e574
-  void add_record_route(pjsip_tx_data* tdata, const char* transport, int port, const char* user);
+void create_random_token(size_t length, std::string& token);
 
-  void delete_header(pjsip_msg* msg,
-                     const pj_str_t* name);
-
-  void set_generic_header(pjsip_tx_data* tdata,
-                          const pj_str_t* name,
-                          const pj_str_t* value);
-
-  pj_bool_t msg_supports_extension(pjsip_msg* msg, const char* extension);
-
-  pj_bool_t is_first_hop(pjsip_msg* msg);
-
-  pj_status_t create_response(pjsip_endpoint *endpt,
-			      const pjsip_rx_data *rdata,
-			      int st_code,
-			      const pj_str_t *st_text,
-			      pjsip_tx_data **p_tdata);
-
-  pj_status_t create_request_fwd(pjsip_endpoint *endpt,
-                                 pjsip_rx_data *rdata,
-                                 const pjsip_uri *uri,
-                                 const pj_str_t *branch,
-                                 unsigned options,
-                                 pjsip_tx_data **p_tdata);
-
-  pj_status_t create_response_fwd(pjsip_endpoint *endpt,
-                                  pjsip_rx_data *rdata,
-                                  unsigned options,
-                                  pjsip_tx_data **p_tdata);
-
-  pj_status_t respond_stateless(pjsip_endpoint *endpt,
-                                pjsip_rx_data *rdata,
-                                int st_code,
-                                const pj_str_t *st_text,
-                                const pjsip_hdr *hdr_list,
-                                const pjsip_msg_body *body);
-
-  pj_status_t respond_stateful(pjsip_endpoint* endpt,
-                               pjsip_transaction* uas_tsx,
-                               pjsip_rx_data* rdata,
-                               int st_code,
-                               const pj_str_t *st_text,
-                               const pjsip_hdr *hdr_list,
-                               const pjsip_msg_body *body);
-
-  pjsip_tx_data *clone_tdata(pjsip_tx_data *tdata);
-  void clone_header(const pj_str_t* hdr_name, pjsip_msg* old_msg, pjsip_msg* new_msg, pj_pool_t* pool);
-
-  bool compare_pj_sockaddr(const pj_sockaddr& lhs, const pj_sockaddr& rhs);
-
-  typedef std::map<pj_sockaddr, bool, bool(*)(const pj_sockaddr&, const pj_sockaddr&)> host_list_t;
-
-  void create_random_token(size_t length, std::string& token);
-};
+} // namespace PJUtils
 
 #endif