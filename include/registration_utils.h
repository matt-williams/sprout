--- conflicted
+++ resolved
@@ -64,16 +64,5 @@
                                        bool is_initial_registration,
                                        const std::string& served_user,
                                        SAS::TrailId trail);
-<<<<<<< HEAD
 
-} // namespace RegistrationUtils
-
-#endif
-=======
-void deregister_with_application_servers(Ifcs&,
-                                         RegStore* store,
-                                         SIPResolver* sipresolver,
-                                         const std::string&,
-                                         SAS::TrailId trail);
-}
->>>>>>> b673b75a
+} // namespace RegistrationUtils