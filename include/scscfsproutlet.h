/**
 * @file scscfsproutlet.cpp Definition of the S-CSCF Sproutlet classes,
 *                          implementing S-CSCF specific SIP proxy functions.
 *
 * Project Clearwater - IMS in the Cloud
 * Copyright (C) 2014  Metaswitch Networks Ltd
 *
 * Parts of this module were derived from GPL licensed PJSIP sample code
 * with the following copyrights.
 *   Copyright (C) 2008-2011 Teluu Inc. (http://www.teluu.com)
 *   Copyright (C) 2003-2008 Benny Prijono <benny@prijono.org>
 *
 * This program is free software: you can redistribute it and/or modify it
 * under the terms of the GNU General Public License as published by the
 * Free Software Foundation, either version 3 of the License, or (at your
 * option) any later version, along with the "Special Exception" for use of
 * the program along with SSL, set forth below. This program is distributed
 * in the hope that it will be useful, but WITHOUT ANY WARRANTY;
 * without even the implied warranty of MERCHANTABILITY or FITNESS FOR
 * A PARTICULAR PURPOSE.  See the GNU General Public License for more
 * details. You should have received a copy of the GNU General Public
 * License along with this program.  If not, see
 * <http://www.gnu.org/licenses/>.
 *
 * The author can be reached by email at clearwater@metaswitch.com or by
 * post at Metaswitch Networks Ltd, 100 Church St, Enfield EN2 6BQ, UK
 *
 * Special Exception
 * Metaswitch Networks Ltd  grants you permission to copy, modify,
 * propagate, and distribute a work formed by combining OpenSSL with The
 * Software, or a work derivative of such a combination, even if such
 * copying, modification, propagation, or distribution would otherwise
 * violate the terms of the GPL. You must comply with the GPL in all
 * respects for all of the code used other than OpenSSL.
 * "OpenSSL" means OpenSSL toolkit software distributed by the OpenSSL
 * Project and licensed under the OpenSSL Licenses, or a work based on such
 * software and licensed under the OpenSSL Licenses.
 * "OpenSSL Licenses" means the OpenSSL License and Original SSLeay License
 * under which the OpenSSL Project distributes the OpenSSL toolkit software,
 * as those licenses appear in the file LICENSE-OPENSSL.
 */

#ifndef SCSCFSPROUTLET_H__
#define SCSCFSPROUTLET_H__

extern "C" {
#include <pjsip.h>
#include <pjlib-util.h>
#include <pjlib.h>
#include <stdint.h>
}

#include <vector>
#include <unordered_map>

#include "pjutils.h"
#include "enumservice.h"
#include "analyticslogger.h"
#include "regstore.h"
#include "stack.h"
#include "sessioncase.h"
#include "ifchandler.h"
#include "hssconnection.h"
#include "aschain.h"
#include "acr.h"
#include "sproutlet.h"


class SCSCFSproutletTsx;

class SCSCFSproutlet : public Sproutlet
{
public:
  SCSCFSproutlet(const std::string& scscf_uri,
                 const std::string& icscf_uri,
                 const std::string& bgcf_uri,
                 int port,
                 RegStore* store,
                 RegStore* remote_store,
                 HSSConnection* hss,
                 EnumService* enum_service,
                 ACRFactory* acr_factory,
                 bool user_phone,
                 bool global_only_lookups);
  ~SCSCFSproutlet();

<<<<<<< HEAD
  SproutletTsx* get_tsx(SproutletTsxHelper* helper, pjsip_msg* req);
=======
  SproutletTsx* get_tsx(SproutletTsxHelper* helper,
                        const std::string& alias,
                        pjsip_msg* req);
>>>>>>> 5c8c3c68

  void set_user_phone(bool v) { _user_phone = v; }
  void set_global_only_lookups(bool v) { _global_only_lookups = v; }

private:

  /// Returns the AS chain table for this system.
  AsChainTable* as_chain_table() const;

  /// Returns the configured S-CSCF URI for this system.
  const pjsip_uri* scscf_uri() const;

  /// Returns the configured I-CSCF URI for this system.
  const pjsip_uri* icscf_uri() const;

  /// Returns the configured BGCF URI for this system.
  const pjsip_uri* bgcf_uri() const;

  /// Gets all bindings for the specified Address of Record from the local or
  /// remote registration stores.
  void get_bindings(const std::string& aor,
                    RegStore::AoR** aor_data,
                    SAS::TrailId trail);

  /// Read data for a public user identity from the HSS.
  bool read_hss_data(const std::string& public_id,
                     bool& registered,
                     std::vector<std::string>& uris,
                     Ifcs& ifcs,
                     SAS::TrailId trail);

  /// Translate RequestURI using ENUM service if appropriate.
  std::string translate_request_uri(pjsip_msg* req,
                                    SAS::TrailId trail);

  /// Get an ACR instance from the factory.
  /// @param trail                SAS trail identifier to use for the ACR.
  /// @param initiator            The initiator of the SIP transaction (calling
  ///                             or called party).
  ACR* get_acr(SAS::TrailId trail, Initiator initiator, NodeRole role);

  bool is_user_numeric(const std::string& user);
  bool is_user_global(const std::string& user);

  friend class SCSCFSproutletTsx;

  pjsip_uri* _scscf_uri;
  pjsip_uri* _icscf_uri;
  pjsip_uri* _bgcf_uri;

  RegStore* _store;
  RegStore* _remote_store;

  HSSConnection* _hss;

  EnumService* _enum_service;

  ACRFactory* _acr_factory;

  AsChainTable* _as_chain_table;

  bool _global_only_lookups;
  bool _user_phone;

};


class SCSCFSproutletTsx : public SproutletTsx
{
public:
  SCSCFSproutletTsx(SproutletTsxHelper* helper, SCSCFSproutlet* scscf);
  ~SCSCFSproutletTsx();

  virtual void on_rx_initial_request(pjsip_msg* req);
  virtual void on_rx_in_dialog_request(pjsip_msg* req);
  virtual void on_tx_request(pjsip_msg* req);
  virtual void on_rx_response(pjsip_msg* rsp, int fork_id);
  virtual void on_tx_response(pjsip_msg* rsp);
  virtual void on_rx_cancel(int status_code, pjsip_msg* req);
  virtual void on_timer_expiry(void* context);

private:
  /// Determines the session case and the served user for the request,
  /// and links to the appropriate AS Chain.
  pjsip_status_code determine_served_user(pjsip_msg* req);

  /// Gets the served user indicated in the message.
  std::string served_user_from_msg(pjsip_msg* msg);

  /// Creates an AS chain for this service role and links this service hop to
  /// it.
  AsChainLink create_as_chain(Ifcs ifcs, std::string served_user);

  /// Apply originating services for this request.
  void apply_originating_services(pjsip_msg* req);

  /// Apply terminating services for this request.
  void apply_terminating_services(pjsip_msg* req);

  /// Route the request to an application server.
  void route_to_as(pjsip_msg* req,
                   const std::string& server_name);

  /// Route the request to the I-CSCF.
  void route_to_icscf(pjsip_msg* req);

  /// Route the request to the BGCF.
  void route_to_bgcf(pjsip_msg* req);

  /// Route the request to the terminating side S-CSCF.
  void route_to_term_scscf(pjsip_msg* req);

  /// Route the request to the appropriate onward target.
  void route_to_target(pjsip_msg* req);

  /// Route the request to UE bindings retrieved from the registration store.
  void route_to_ue_bindings(pjsip_msg* req);

  /// Add a Route header with the specified URI.
  void add_route_uri(pjsip_msg* msg, pjsip_sip_uri* uri);

  /// Does URI translation if required.
  pjsip_status_code uri_translation(pjsip_msg* req);

  /// Gets the subscriber's associated URIs and iFCs for each URI from
  /// the HSS. Returns true on success, false on failure.
  bool get_data_from_hss(std::string public_id);

  /// Look up the registration state for the given public ID, using the
  /// per-transaction cache if possible (and caching them and the iFC otherwise).
  bool is_user_registered(std::string public_id);

  /// Look up the associated URIs for the given public ID.  The uris parameter
  /// is only filled in correctly if this function returns true.
  bool get_associated_uris(std::string public_id,
                           std::vector<std::string>& uris);

  /// Look up the Ifcs for the given public ID.  The ifcs parameter is only
  /// filled in correctly if this function returns true.
  bool lookup_ifcs(std::string public_id,
                   Ifcs& ifcs);

  /// Adds a Session-Expires header to the request to force the UEs to
  /// exchange periodic session refresh messages.
  void add_session_expires(pjsip_msg* req);

<<<<<<< HEAD
=======
  /// Record-Route the S-CSCF sproutlet into a dialog.  The parameter passed
  /// will be attached to the Record-Route and can be used to recover the
  /// billing role that is in use on subsequent in-dialog messages.
  void add_record_route(pjsip_msg* msg,
                        const std::string& billing_role);

  /// Retrieve the billing role for the incoming message.  This should have been
  /// set during session initiation.
  void get_billing_role(std::string& billing_role);

>>>>>>> 5c8c3c68
  /// Pointer to the parent SCSCFSproutlet object - used for various operations
  /// that require access to global configuration or services.
  SCSCFSproutlet* _scscf;

  /// Flag indicating if the transaction has been cancelled.
  bool _cancelled;

  /// The session case for this service hop (originating, terminating or
  /// originating-cdiv).
  const SessionCase* _session_case;

  /// The link in the owning AsChain for this service hop.
  AsChainLink _as_chain_link;

  /// Data retrieved from HSS for this service hop.
  bool _hss_data_cached;
  bool _registered;
  std::vector<std::string> _uris;
  Ifcs _ifcs;

  /// The ACR allocated for this service hop.
  ACR* _acr;

  /// State information when the request is routed to UE bindings.  This is
  /// used in cases where a request fails with a Flow Failed status code
  /// (as defined in RFC5626) indicating the binding is no longer valid.
  std::string _target_aor;
  std::unordered_map<int, std::string> _target_bindings;

  /// Liveness timer used for determining when an application server is not
  /// responding.
  TimerID _liveness_timer;

<<<<<<< HEAD
=======
  /// Track if this transaction has already record-routed itself to prevent
  /// us accidentally record routing twice.
  bool _record_routed;

>>>>>>> 5c8c3c68
  static const int MAX_FORKING = 10;
};

#endif<|MERGE_RESOLUTION|>--- conflicted
+++ resolved
@@ -84,13 +84,9 @@
                  bool global_only_lookups);
   ~SCSCFSproutlet();
 
-<<<<<<< HEAD
-  SproutletTsx* get_tsx(SproutletTsxHelper* helper, pjsip_msg* req);
-=======
   SproutletTsx* get_tsx(SproutletTsxHelper* helper,
                         const std::string& alias,
                         pjsip_msg* req);
->>>>>>> 5c8c3c68
 
   void set_user_phone(bool v) { _user_phone = v; }
   void set_global_only_lookups(bool v) { _global_only_lookups = v; }
@@ -237,8 +233,6 @@
   /// exchange periodic session refresh messages.
   void add_session_expires(pjsip_msg* req);
 
-<<<<<<< HEAD
-=======
   /// Record-Route the S-CSCF sproutlet into a dialog.  The parameter passed
   /// will be attached to the Record-Route and can be used to recover the
   /// billing role that is in use on subsequent in-dialog messages.
@@ -249,7 +243,6 @@
   /// set during session initiation.
   void get_billing_role(std::string& billing_role);
 
->>>>>>> 5c8c3c68
   /// Pointer to the parent SCSCFSproutlet object - used for various operations
   /// that require access to global configuration or services.
   SCSCFSproutlet* _scscf;
@@ -283,13 +276,10 @@
   /// responding.
   TimerID _liveness_timer;
 
-<<<<<<< HEAD
-=======
   /// Track if this transaction has already record-routed itself to prevent
   /// us accidentally record routing twice.
   bool _record_routed;
 
->>>>>>> 5c8c3c68
   static const int MAX_FORKING = 10;
 };
 
