--- conflicted
+++ resolved
@@ -56,16 +56,10 @@
   /// Updates the shared IFC sets
   void update_sets();
 
-<<<<<<< HEAD
+  /// Get the IFCs that belong to a set of IDs
   virtual void get_ifcs_from_id(std::multimap<int32_t, Ifc>& ifc_map,
                                 const std::set<int32_t>& id,
                                 SAS::TrailId trail) const;
-=======
-  /// Get the IFCs that belong to a set of IDs
-  void get_ifcs_from_id(std::multimap<int32_t, Ifc>& ifc_map,
-                        const std::set<int32_t>& id,
-                        SAS::TrailId trail) const;
->>>>>>> 01dcabe8
 
 private:
   std::map<int32_t, std::vector<std::pair<int32_t, Ifc>>> _shared_ifc_sets;
