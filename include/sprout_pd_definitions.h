--- conflicted
+++ resolved
@@ -171,21 +171,6 @@
   "Correct the /etc/clearwater/config file if the billing feature is desired. "
 );
 
-<<<<<<< HEAD
-=======
-static const PDLog CL_SPROUT_MEMCACHE_CONN_FAIL
-(
-  PDLogBase::CL_SPROUT_ID + 14,
-  LOG_ERR,
-  "Fatal - Failed to connect to the memcached data store.",
-  "The connection to the local store could not be created.",
-  "The application will exit and restart until the problem is fixed.",
-  "(1). After the restart the problem should clear."
-  "(2). If there is still a failure restart the node to see if the problem "
-  "clears."
-);
-
->>>>>>> 0f77c924
 static const PDLog1<const char*> CL_SPROUT_INIT_SERVICE_ROUTE_FAIL
 (
   PDLogBase::CL_SPROUT_ID + 15,
