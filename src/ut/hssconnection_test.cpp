/**
 * @file hssconnection_test.cpp UT for Sprout HSS connection.
 *
 * Copyright (C) Metaswitch Networks 2017
 * If license terms are provided to you in a COPYING file in the root directory
 * of the source code repository by which you are accessing this code, then
 * the license outlined in that COPYING file applies to your use.
 * Otherwise no rights are granted except for those provided to you by
 * Metaswitch Networks in a separate written agreement.
 */

///
///----------------------------------------------------------------------------

#include <string>
#include <algorithm>
#include "gtest/gtest.h"

#include "utils.h"
#include "sas.h"
#include "fakehttpresolver.hpp"
#include "hssconnection.h"
#include "basetest.hpp"
#include "fakecurl.hpp"
#include "fakesnmp.hpp"
#include "sprout_alarmdefinition.h"
#include "mock_sifc_parser.h"

using namespace std;
using testing::SetArgReferee;
using testing::_;
using testing::UnorderedElementsAreArray;

/// Fixture for HssConnectionTest.
class HssConnectionTest : public BaseTest
{
  FakeHttpResolver _resolver;
  AlarmManager _am;
  CommunicationMonitor _cm;
  HSSConnection _hss;

  HssConnectionTest() :
    _resolver("10.42.42.42"),
    _cm(new Alarm(&_am, "sprout", AlarmDef::SPROUT_HOMESTEAD_COMM_ERROR, AlarmDef::CRITICAL), "sprout", "homestead"),
    _hss("narcissus",
         &_resolver,
         NULL,
         &SNMP::FAKE_IP_COUNT_TABLE,
         &SNMP::FAKE_EVENT_ACCUMULATOR_TABLE,
         &SNMP::FAKE_EVENT_ACCUMULATOR_TABLE,
         &SNMP::FAKE_EVENT_ACCUMULATOR_TABLE,
         &SNMP::FAKE_EVENT_ACCUMULATOR_TABLE,
         &SNMP::FAKE_EVENT_ACCUMULATOR_TABLE,
         &_cm,
         NULL,
         500)
    {
    fakecurl_responses.clear();
    fakecurl_responses_with_body[std::make_pair("http://10.42.42.42:80/impu/pubid42/reg-data", "{\"reqtype\": \"reg\", \"server_name\": \"server_name\"}")] =
      "<?xml version=\"1.0\" encoding=\"UTF-8\"?>"
      "<ClearwaterRegData>"
        "<RegistrationState>REGISTERED</RegistrationState>"
        "<PreviousRegistrationState>NOT_REGISTERED</PreviousRegistrationState>"
        "<IMSSubscription>"
          "<ServiceProfile>"
            "<PublicIdentity>"
              "<Identity>sip:123@example.com</Identity>"
            "</PublicIdentity>"
            "<PublicIdentity>"
              "<Identity>sip:456@example.com</Identity>"
            "</PublicIdentity>"
            "<InitialFilterCriteria>"
              "<TriggerPoint>"
                "<ConditionTypeCNF>0</ConditionTypeCNF>"
                "<SPT>"
                  "<ConditionNegated>0</ConditionNegated>"
                  "<Group>0</Group>"
                  "<Method>INVITE</Method>"
                  "<Extension></Extension>"
                "</SPT>"
              "</TriggerPoint>"
              "<ApplicationServer>"
                "<ServerName>mmtel.narcissi.example.com</ServerName>"
                "<DefaultHandling>0</DefaultHandling>"
              "</ApplicationServer>"
            "</InitialFilterCriteria>"
          "</ServiceProfile>"
        "</IMSSubscription>"
        "<ChargingAddresses>"
          "<CCF priority=\"1\">ccf1</CCF>"
          "<CCF priority=\"2\">ccf2</CCF>"
          "<ECF priority=\"2\">ecf2</ECF>"
          "<ECF priority=\"1\">ecf1</ECF>"
        "</ChargingAddresses>"
      "</ClearwaterRegData>";
    fakecurl_responses_with_body[std::make_pair("http://10.42.42.42:80/impu/pubid42_rereg/reg-data", "{\"reqtype\": \"reg\", \"server_name\": \"server_name\"}")] =
      "<?xml version=\"1.0\" encoding=\"UTF-8\"?>"
      "<ClearwaterRegData>"
        "<RegistrationState>REGISTERED</RegistrationState>"
        "<PreviousRegistrationState>REGISTERED</PreviousRegistrationState>"
        "<IMSSubscription>"
          "<ServiceProfile>"
            "<PublicIdentity>"
              "<Identity>sip:123@example.com</Identity>"
            "</PublicIdentity>"
            "<PublicIdentity>"
              "<Identity>sip:456@example.com</Identity>"
            "</PublicIdentity>"
            "<InitialFilterCriteria>"
              "<TriggerPoint>"
                "<ConditionTypeCNF>0</ConditionTypeCNF>"
                "<SPT>"
                  "<ConditionNegated>0</ConditionNegated>"
                  "<Group>0</Group>"
                  "<Method>INVITE</Method>"
                  "<Extension></Extension>"
                "</SPT>"
              "</TriggerPoint>"
              "<ApplicationServer>"
                "<ServerName>mmtel.narcissi.example.com</ServerName>"
                "<DefaultHandling>0</DefaultHandling>"
              "</ApplicationServer>"
            "</InitialFilterCriteria>"
          "</ServiceProfile>"
        "</IMSSubscription>"
        "<ChargingAddresses>"
          "<CCF priority=\"1\">ccf1</CCF>"
          "<CCF priority=\"2\">ccf2</CCF>"
          "<ECF priority=\"2\">ecf2</ECF>"
          "<ECF priority=\"1\">ecf1</ECF>"
        "</ChargingAddresses>"
      "</ClearwaterRegData>";
    fakecurl_responses_with_body[std::make_pair("http://10.42.42.42:80/impu/pubid43/reg-data", "{\"reqtype\": \"reg\", \"server_name\": \"server_name\"}")] =
      "<?xml version=\"1.0\" encoding=\"UTF-8\"?>"
      "<ClearwaterRegData>"
        "<RegistrationState>NOT_REGISTERED</RegistrationState>"
      "</ClearwaterRegData>";
    fakecurl_responses_with_body[std::make_pair("http://10.42.42.42:80/impu/pubid42/reg-data", "")] = fakecurl_responses_with_body[std::make_pair("http://10.42.42.42:80/impu/pubid42/reg-data", "{\"reqtype\": \"reg\", \"server_name\": \"server_name\"}")];
    fakecurl_responses_with_body[std::make_pair("http://10.42.42.42:80/impu/pubid43/reg-data", "")] = fakecurl_responses_with_body[std::make_pair("http://10.42.42.42:80/impu/pubid43/reg-data", "{\"reqtype\": \"reg\", \"server_name\": \"server_name\"}")];

    fakecurl_responses_with_body[std::make_pair("http://10.42.42.42:80/impu/pubid42_malformed/reg-data", "{\"reqtype\": \"reg\", \"server_name\": \"server_name\"}")] =
      "<?xml version=\"1.0\" encoding=\"UTF-8\"?>"
              "<Grou";
    fakecurl_responses_with_body[std::make_pair("http://10.42.42.42:80/impu/pubid43_malformed/reg-data", "{\"reqtype\": \"reg\", \"server_name\": \"server_name\"}")] =
      "<?xml version=\"1.0\" encoding=\"UTF-8\"?>"
      "<ClearwaterRegData>"
        "<RegistrationState>REGISTERED</RegistrationState>"
        "<NonsenseWord>"
          "<ServiceProfile>"
            "<PublicIdentity>"
              "<Identity>sip:123@example.com</Identity>"
            "</PublicIdentity>"
            "<PublicIdentity>"
              "<Identity>sip:456@example.com</Identity>"
            "</PublicIdentity>"
            "<InitialFilterCriteria>"
              "<TriggerPoint>"
                "<ConditionTypeCNF>0</ConditionTypeCNF>"
                "<SPT>"
                  "<ConditionNegated>0</ConditionNegated>"
                  "<Group>0</Group>"
                  "<Method>INVITE</Method>"
                  "<Extension></Extension>"
                "</SPT>"
              "</TriggerPoint>"
              "<ApplicationServer>"
                "<ServerName>mmtel.narcissi.example.com</ServerName>"
                "<DefaultHandling>0</DefaultHandling>"
              "</ApplicationServer>"
            "</InitialFilterCriteria>"
          "</ServiceProfile>"
        "</NonsenseWord>"
      "</ClearwaterRegData>";
    fakecurl_responses_with_body[std::make_pair("http://10.42.42.42:80/impu/pubid44/reg-data", "{\"reqtype\": \"reg\", \"server_name\": \"server_name\"}")] = CURLE_REMOTE_FILE_NOT_FOUND;
    fakecurl_responses["http://10.42.42.42:80/impi/privid69/registration-status?impu=pubid44"] = "{\"result-code\": 2001, \"scscf\": \"server-name\"}";
    fakecurl_responses["http://10.42.42.42:80/impi/privid69/registration-status?impu=pubid44&sos=true"] = "{\"result-code\": 2001, \"scscf\": \"server-name\"}";
    fakecurl_responses["http://10.42.42.42:80/impi/privid69/registration-status?impu=pubid44&visited-network=domain&auth-type=REG"] = "{\"result-code\": 2001, \"mandatory-capabilities\": [1, 2, 3], \"optional-capabilities\": []}";
    fakecurl_responses["http://10.42.42.42:80/impi/privid_corrupt/registration-status?impu=pubid44"] = "{\"result-code\": 2001, \"scscf\"; \"server-name\"}";
    fakecurl_responses["http://10.42.42.42:80/impu/pubid44/location"] = "{\"result-code\": 2001, \"scscf\": \"server-name\"}";
    fakecurl_responses["http://10.42.42.42:80/impu/pubid44/location?auth-type=DEREG"] = "{\"result-code\": 2001, \"mandatory-capabilities\": [], \"optional-capabilities\": []}";
    fakecurl_responses["http://10.42.42.42:80/impu/pubid44/location?originating=true&auth-type=CAPAB"] = "{\"result-code\": 2001, \"mandatory-capabilities\": [1, 2, 3], \"optional-capabilities\": []}";
    fakecurl_responses["http://10.42.42.42:80/impu/pubid45/location"] = CURLE_REMOTE_FILE_NOT_FOUND;
    fakecurl_responses_with_body[std::make_pair("http://10.42.42.42:80/impu/pubid50/reg-data", "{\"reqtype\": \"call\", \"server_name\": \"server_name\"}")] =
      "<?xml version=\"1.0\" encoding=\"UTF-8\"?>"
      "<ClearwaterRegData>"
        "<RegistrationState>UNREGISTERED</RegistrationState>"
        "<IMSSubscription>"
        "</IMSSubscription>"
      "</ClearwaterRegData>";
    fakecurl_responses_with_body[std::make_pair("http://10.42.42.42:80/impu/pubid50/reg-data", "{\"reqtype\": \"dereg-admin\", \"server_name\": \"server_name\"}")] =
      "<?xml version=\"1.0\" encoding=\"UTF-8\"?>"
      "<ClearwaterRegData>"
        "<RegistrationState>NOT_REGISTERED</RegistrationState>"
        "<IMSSubscription>"
        "</IMSSubscription>"
      "</ClearwaterRegData>";
    fakecurl_responses_with_body[std::make_pair("http://10.42.42.42:80/impu/pubid51/reg-data", "{\"reqtype\": \"call\", \"server_name\": \"sip:scscf.sprout.homedomain;transport=TCP\"}")] =
      "<?xml version=\"1.0\" encoding=\"UTF-8\"?>"
      "<ClearwaterRegData>"
        "<RegistrationState>REGISTERED</RegistrationState>"
        "<IMSSubscription>"
        "</IMSSubscription>"
      "</ClearwaterRegData>";
    fakecurl_responses_with_body[std::make_pair("http://10.42.42.42:80/impu/missingelement1/reg-data", "{\"reqtype\": \"reg\", \"server_name\": \"server_name\"}")] =
      "<?xml version=\"1.0\" encoding=\"UTF-8\"?>"
      "<ClearwaterRegData>"
        "<IMSSubscription>"
        "</IMSSubscription>"
      "</ClearwaterRegData>";
    fakecurl_responses_with_body[std::make_pair("http://10.42.42.42:80/impu/missingelement2/reg-data", "{\"reqtype\": \"reg\", \"server_name\": \"server_name\"}")] =
      "<?xml version=\"1.0\" encoding=\"UTF-8\"?>"
      "<ClearwaterRegData>"
        "<RegistrationState>NOT_REGISTERED</RegistrationState>"
      "</ClearwaterRegData>";
    fakecurl_responses_with_body[std::make_pair("http://10.42.42.42:80/impu/missingelement3/reg-data", "{\"reqtype\": \"reg\", \"server_name\": \"server_name\"}")] =
      "<?xml version=\"1.0\" encoding=\"UTF-8\"?>"
      "<C>"
        "<RegistrationState>NOT_REGISTERED</RegistrationState>"
        "<IMSSubscription>"
        "</IMSSubscription>"
      "</C>";
   fakecurl_responses_with_body[std::make_pair("http://10.42.42.42:80/impu/missingelement4/reg-data", "{\"reqtype\": \"reg\", \"server_name\": \"server_name\"}")] =
      "<?xml version=\"1.0\" encoding=\"UTF-8\"?>"
      "<ClearwaterRegData>"
        "<RegistrationState>REGISTERED</RegistrationState>"
        "<IMSSubscription xsi=\"http://www.w3.org/2001/XMLSchema-instance\" noNamespaceSchemaLocation=\"CxDataType.xsd\">"
                "<PrivateID>Unspecified</PrivateID>"
        "</IMSSubscription>"
      "</ClearwaterRegData>";
    fakecurl_responses_with_body[std::make_pair("http://10.42.42.42:80/impu/missingelement5/reg-data", "{\"reqtype\": \"reg\", \"server_name\": \"server_name\"}")] =
      "<?xml version=\"1.0\" encoding=\"UTF-8\"?>"
      "<ClearwaterRegData>"
        "<RegistrationState>REGISTERED</RegistrationState>"
        "<IMSSubscription xsi=\"http://www.w3.org/2001/XMLSchema-instance\" noNamespaceSchemaLocation=\"CxDataType.xsd\">"
          "<PrivateID>Unspecified</PrivateID>"
          "<ServiceProfile>"
         "</ServiceProfile>"
        "</IMSSubscription>"
      "</ClearwaterRegData>";
    fakecurl_responses_with_body[std::make_pair("http://10.42.42.42:80/impu/missingelement6/reg-data", "{\"reqtype\": \"reg\", \"server_name\": \"server_name\"}")] =
      "<?xml version=\"1.0\" encoding=\"UTF-8\"?>"
      "<ClearwaterRegData>"
        "<RegistrationState>REGISTERED</RegistrationState>"
        "<IMSSubscription xsi=\"http://www.w3.org/2001/XMLSchema-instance\" noNamespaceSchemaLocation=\"CxDataType.xsd\">"
          "<PrivateID>Unspecified</PrivateID>"
          "<ServiceProfile>"
            "<PublicIdentity>"
            "</PublicIdentity>"
         "</ServiceProfile>"
        "</IMSSubscription>"
      "</ClearwaterRegData>";
    fakecurl_responses_with_body[std::make_pair("http://10.42.42.42:80/impu/pubid46/reg-data", "{\"reqtype\": \"call\", \"server_name\": \"server_name\"}")] =
      "<?xml version=\"1.0\" encoding=\"UTF-8\"?>"
      "<ClearwaterRegData>"
        "<RegistrationState>REGISTERED</RegistrationState>"
        "<IMSSubscription>"
          "<ServiceProfile>"
            "<PublicIdentity>"
              "<Identity>sip:123@example.com</Identity>"
            "</PublicIdentity>"
            "<PublicIdentity>"
              "<Identity>sip:456@example.com</Identity>"
            "</PublicIdentity>"
            "<InitialFilterCriteria>"
              "<TriggerPoint>"
                "<ConditionTypeCNF>0</ConditionTypeCNF>"
                "<SPT>"
                  "<ConditionNegated>0</ConditionNegated>"
                  "<Group>0</Group>"
                  "<Method>INVITE</Method>"
                  "<Extension></Extension>"
                "</SPT>"
              "</TriggerPoint>"
              "<ApplicationServer>"
                "<ServerName>mmtel.narcissi.example.com</ServerName>"
                "<DefaultHandling>0</DefaultHandling>"
              "</ApplicationServer>"
            "</InitialFilterCriteria>"
          "</ServiceProfile>"
          "<ServiceProfile>"
            "<PublicIdentity>"
              "<Identity>sip:321@example.com</Identity>"
            "</PublicIdentity>"
            "<PublicIdentity>"
              "<Identity>pubid46</Identity>"
            "</PublicIdentity>"
            "<PublicIdentity>"
              "<Identity>tel:321</Identity>"
            "</PublicIdentity>"
            "<InitialFilterCriteria>"
              "<TriggerPoint>"
                "<ConditionTypeCNF>0</ConditionTypeCNF>"
                "<SPT>"
                  "<ConditionNegated>0</ConditionNegated>"
                  "<Group>0</Group>"
                  "<Method>INVITE</Method>"
                  "<Extension></Extension>"
                "</SPT>"
              "</TriggerPoint>"
              "<ApplicationServer>"
                "<ServerName>mmtel.narcissi.example.com</ServerName>"
                "<DefaultHandling>0</DefaultHandling>"
              "</ApplicationServer>"
            "</InitialFilterCriteria>"
          "</ServiceProfile>"
          "<ServiceProfile>"
            "<PublicIdentity>"
              "<Identity>sip:89@example.com</Identity>"
            "</PublicIdentity>"
            "<PublicIdentity>"
              "<Identity>sip:67@example.com</Identity>"
            "</PublicIdentity>"
            "<InitialFilterCriteria>"
              "<TriggerPoint>"
                "<ConditionTypeCNF>0</ConditionTypeCNF>"
                "<SPT>"
                  "<ConditionNegated>0</ConditionNegated>"
                  "<Group>0</Group>"
                  "<Method>INVITE</Method>"
                  "<Extension></Extension>"
                "</SPT>"
              "</TriggerPoint>"
              "<ApplicationServer>"
                "<ServerName>mmtel.narcissi.example.com</ServerName>"
                "<DefaultHandling>0</DefaultHandling>"
              "</ApplicationServer>"
            "</InitialFilterCriteria>"
          "</ServiceProfile>"
        "</IMSSubscription>"
        "<ChargingAddresses>"
          "<CCF priority=\"1\">ccf1</CCF>"
          "<CCF priority=\"2\">ccf2</CCF>"
          "<ECF priority=\"2\">ecf2</ECF>"
          "<ECF priority=\"1\">ecf1</ECF>"
        "</ChargingAddresses>"
      "</ClearwaterRegData>";
    fakecurl_responses_with_body[std::make_pair("http://10.42.42.42:80/impu/public-needs-private/reg-data?private_id=a-private-id", "{\"reqtype\": \"reg\", \"server_name\": \"server_name\"}")] =
      "<?xml version=\"1.0\" encoding=\"UTF-8\"?>"
      "<ClearwaterRegData>"
        "<RegistrationState>REGISTERED</RegistrationState>"
        "<IMSSubscription>"
          "<ServiceProfile>"
            "<PublicIdentity>"
              "<Identity>sip:123@example.com</Identity>"
            "</PublicIdentity>"
            "<InitialFilterCriteria>"
              "<ApplicationServer>"
                "<ServerName>mmtel.narcissi.example.com</ServerName>"
                "<DefaultHandling>0</DefaultHandling>"
              "</ApplicationServer>"
            "</InitialFilterCriteria>"
          "</ServiceProfile>"
        "</IMSSubscription>"
        "<ChargingAddresses>"
          "<CCF priority=\"1\">ccf1</CCF>"
          "<CCF priority=\"2\">ccf2</CCF>"
          "<ECF priority=\"2\">ecf2</ECF>"
          "<ECF priority=\"1\">ecf1</ECF>"
        "</ChargingAddresses>"
      "</ClearwaterRegData>";
    fakecurl_responses_with_body[std::make_pair("http://10.42.42.42:80/impu/pubid47/reg-data", "{\"reqtype\": \"reg\", \"server_name\": \"server_name\"}")] =
      "<?xml version=\"1.0\" encoding=\"UTF-8\"?>"
      "<ClearwaterRegData>"
        "<RegistrationState>REGISTERED</RegistrationState>"
        "<IMSSubscription>"
          "<ServiceProfile>"
            "<PublicIdentity>"
              "<Identity>sip:123@example.com</Identity>"
              "<BarringIndication>0</BarringIndication>"
            "</PublicIdentity>"
            "<PublicIdentity>"
              "<Identity>sip:456@example.com</Identity>"
              "<BarringIndication>1</BarringIndication>"
            "</PublicIdentity>"
            "<InitialFilterCriteria>"
              "<TriggerPoint>"
                "<ConditionTypeCNF>0</ConditionTypeCNF>"
                "<SPT>"
                  "<ConditionNegated>0</ConditionNegated>"
                  "<Group>0</Group>"
                  "<Method>INVITE</Method>"
                  "<Extension></Extension>"
                "</SPT>"
              "</TriggerPoint>"
              "<ApplicationServer>"
                "<ServerName>mmtel.narcissi.example.com</ServerName>"
                "<DefaultHandling>0</DefaultHandling>"
              "</ApplicationServer>"
            "</InitialFilterCriteria>"
          "</ServiceProfile>"
        "</IMSSubscription>"
        "<ChargingAddresses>"
          "<CCF priority=\"1\">ccf1</CCF>"
          "<CCF priority=\"2\">ccf2</CCF>"
          "<ECF priority=\"2\">ecf2</ECF>"
          "<ECF priority=\"1\">ecf1</ECF>"
        "</ChargingAddresses>"
      "</ClearwaterRegData>";
  }

  virtual ~HssConnectionTest()
  {
  }
};

TEST_F(HssConnectionTest, SimpleAssociatedUris)
{
  HSSConnection::irs_query irs_query;
  HSSConnection::irs_info irs_info;
  
  _hss.get_registration_data("pubid42", irs_info, 0);

  EXPECT_EQ("REGISTERED", irs_info._regstate);
  ASSERT_EQ(2u, irs_info._associated_uris.get_unbarred_uris().size());
  EXPECT_EQ("sip:123@example.com", irs_info._associated_uris.get_unbarred_uris()[0]);
  EXPECT_EQ("sip:456@example.com", irs_info._associated_uris.get_unbarred_uris()[1]);
}

TEST_F(HssConnectionTest, SimpleNotRegisteredGet)
{
  HSSConnection::irs_query irs_query;
  HSSConnection::irs_info irs_info;

  _hss.get_registration_data("pubid43", irs_info, 0);

  EXPECT_EQ("NOT_REGISTERED", irs_info._regstate);
  EXPECT_EQ(0u, irs_info._associated_uris.get_unbarred_uris().size());
}

TEST_F(HssConnectionTest, SimpleUnregistered)
{
  HSSConnection::irs_query irs_query;
  irs_query._public_id = "pubid50";
  irs_query._req_type = HSSConnection::CALL;
  irs_query._server_name = "server_name";
  HSSConnection::irs_info irs_info;

  _hss.update_registration_state(irs_query, irs_info, 0);

  EXPECT_EQ("UNREGISTERED", irs_info._regstate);
}

TEST_F(HssConnectionTest, SimpleNotRegisteredUpdate)
{
  HSSConnection::irs_query irs_query;
  irs_query._public_id = "pubid50";
  irs_query._req_type = HSSConnection::DEREG_ADMIN;
  irs_query._server_name = "server_name";
  HSSConnection::irs_info irs_info;

  _hss.update_registration_state(irs_query, irs_info, 0);

  EXPECT_EQ("NOT_REGISTERED", irs_info._regstate);
}

TEST_F(HssConnectionTest, SimpleIfc)
{
<<<<<<< HEAD
  HSSConnection::irs_query irs_query;
  irs_query._public_id = "pubid42";
  irs_query._req_type = HSSConnection::REG;
  irs_query._server_name = "server_name";
  HSSConnection::irs_info irs_info;

  _hss.update_registration_state(irs_query, irs_info, 0);

  EXPECT_FALSE(irs_info._service_profiles.empty());
=======
  AssociatedURIs uris;
  std::map<std::string, Ifcs> ifcs_map;
  std::string regstate;
  std::string prev_regstate;
  std::deque<std::string> ccfs;
  std::deque<std::string> ecfs;
  _hss.update_registration_state_reg("pubid42", "", regstate, prev_regstate, "server_name", ifcs_map, uris, ccfs, ecfs, 0);
  EXPECT_EQ("NOT_REGISTERED", prev_regstate);
  EXPECT_EQ("REGISTERED", regstate);
  EXPECT_FALSE(ifcs_map.empty());
}

TEST_F(HssConnectionTest, SimpleIfcReReg)
{
  AssociatedURIs uris;
  std::map<std::string, Ifcs> ifcs_map;
  std::string regstate;
  std::string prev_regstate;
  std::deque<std::string> ccfs;
  std::deque<std::string> ecfs;
  _hss.update_registration_state_reg("pubid42_rereg", "", regstate, prev_regstate, "server_name", ifcs_map, uris, ccfs, ecfs, 0);
  EXPECT_EQ("REGISTERED", prev_regstate);
  EXPECT_EQ("REGISTERED", regstate);
  EXPECT_FALSE(ifcs_map.empty());
>>>>>>> 5ae5ebd3
}

TEST_F(HssConnectionTest, SimpleChargingAddrs)
{
<<<<<<< HEAD
=======
  AssociatedURIs uris;
  std::map<std::string, Ifcs> ifcs_map;
  std::string regstate;
  std::string prev_regstate;
  std::deque<std::string> ccfs;
>>>>>>> 5ae5ebd3
  std::deque<std::string> actual_ccfs = {"ccf1", "ccf2"};
  std::deque<std::string> actual_ecfs = {"ecf1", "ecf2"};
<<<<<<< HEAD

  HSSConnection::irs_query irs_query;
  irs_query._public_id = "pubid42";
  irs_query._req_type = HSSConnection::REG;
  irs_query._server_name = "server_name";
  HSSConnection::irs_info irs_info;

  _hss.update_registration_state(irs_query, irs_info, 0);

  EXPECT_EQ(actual_ccfs, irs_info._ccfs);
  EXPECT_EQ(actual_ecfs, irs_info._ecfs);
=======
  _hss.update_registration_state_reg("pubid42", "", regstate, prev_regstate, "server_name", ifcs_map, uris, ccfs, ecfs, 0);
  EXPECT_EQ(actual_ccfs, ccfs);
  EXPECT_EQ(actual_ecfs, ecfs);
>>>>>>> 5ae5ebd3
}

TEST_F(HssConnectionTest, ServerName)
{
  // Checks that we can request a different server name.
  HSSConnection::irs_query irs_query;
  irs_query._public_id = "pubid51";
  irs_query._req_type = HSSConnection::CALL;
  irs_query._server_name = "sip:scscf.sprout.homedomain;transport=TCP";
  HSSConnection::irs_info irs_info;

  _hss.update_registration_state(irs_query, irs_info, 0);

  EXPECT_EQ("REGISTERED", irs_info._regstate);
}

TEST_F(HssConnectionTest, Barring)
{
  // Checks that the BarringIndication field from the HSS is parsed correctly.
<<<<<<< HEAD
  HSSConnection::irs_query irs_query;
  irs_query._public_id = "pubid47";
  irs_query._req_type = HSSConnection::REG;
  irs_query._server_name = "server_name";
  HSSConnection::irs_info irs_info;

  _hss.update_registration_state(irs_query, irs_info, 0);

  EXPECT_EQ("REGISTERED", irs_info._regstate);
  ASSERT_EQ(1u, irs_info._associated_uris.get_unbarred_uris().size());
  EXPECT_FALSE(irs_info._associated_uris.is_impu_barred("sip:123@example.com"));
  EXPECT_TRUE(irs_info._associated_uris.is_impu_barred("sip:456@example.com"));
=======
  AssociatedURIs uris;
  std::map<std::string, Ifcs> ifcs_map;
  std::string regstate;
  std::string prev_regstate;
  std::deque<std::string> ccfs;
  std::deque<std::string> ecfs;
  _hss.update_registration_state_reg("pubid47", "", regstate, prev_regstate, "server_name", ifcs_map, uris, ccfs, ecfs, 0);
  EXPECT_EQ("REGISTERED", regstate);
  ASSERT_EQ(1u, uris.get_unbarred_uris().size());
  EXPECT_FALSE(uris.is_impu_barred("sip:123@example.com"));
  EXPECT_TRUE(uris.is_impu_barred("sip:456@example.com"));
>>>>>>> 5ae5ebd3
}

TEST_F(HssConnectionTest, BadXML)
{
  CapturingTestLogger log;

  HSSConnection::irs_query irs_query;
  irs_query._public_id = "pubid42_malformed";
  irs_query._req_type = HSSConnection::REG;
  irs_query._server_name = "server_name";
  HSSConnection::irs_info irs_info;

  _hss.update_registration_state(irs_query, irs_info, 0);

  EXPECT_TRUE(irs_info._associated_uris.get_unbarred_uris().empty());
  EXPECT_TRUE(log.contains("Failed to parse Homestead response"));
}


TEST_F(HssConnectionTest, BadXML2)
{
  CapturingTestLogger log;

  HSSConnection::irs_query irs_query;
  irs_query._public_id = "pubid43_malformed";
  irs_query._req_type = HSSConnection::REG;
  irs_query._server_name = "server_name";
  HSSConnection::irs_info irs_info;

  _hss.update_registration_state(irs_query, irs_info, 0);

  EXPECT_TRUE(irs_info._associated_uris.get_unbarred_uris().empty());
  EXPECT_TRUE(log.contains("Malformed HSS XML"));
}

TEST_F(HssConnectionTest, BadXML_MissingServiceProfile)
{
  CapturingTestLogger log;

  HSSConnection::irs_query irs_query;
  irs_query._public_id = "missingelement4";
  irs_query._req_type = HSSConnection::REG;
  irs_query._server_name = "server_name";
  HSSConnection::irs_info irs_info;

  _hss.update_registration_state(irs_query, irs_info, 0);

  EXPECT_TRUE(irs_info._associated_uris.get_unbarred_uris().empty());
  EXPECT_TRUE(log.contains("Malformed HSS XML"));
}

TEST_F(HssConnectionTest, BadXML_MissingPublicIdentity)
{
  CapturingTestLogger log;

  HSSConnection::irs_query irs_query;
  irs_query._public_id = "missingelement5";
  irs_query._req_type = HSSConnection::REG;
  irs_query._server_name = "server_name";
  HSSConnection::irs_info irs_info;

  _hss.update_registration_state(irs_query, irs_info, 0);

  EXPECT_TRUE(irs_info._associated_uris.get_unbarred_uris().empty());
  EXPECT_TRUE(log.contains("Malformed ServiceProfile XML"));
}

TEST_F(HssConnectionTest, BadXML_MissingIdentity)
{
  CapturingTestLogger log;

  HSSConnection::irs_query irs_query;
  irs_query._public_id = "missingelement6";
  irs_query._req_type = HSSConnection::REG;
  irs_query._server_name = "server_name";
  HSSConnection::irs_info irs_info;

  _hss.update_registration_state(irs_query, irs_info, 0);

  EXPECT_TRUE(irs_info._associated_uris.get_unbarred_uris().empty());
  EXPECT_TRUE(log.contains("Malformed PublicIdentity XML"));
}

TEST_F(HssConnectionTest, BadXML_MissingRegistrationState)
{
  CapturingTestLogger log;

  HSSConnection::irs_query irs_query;
  irs_query._public_id = "missingelement1";
  irs_query._req_type = HSSConnection::REG;
  irs_query._server_name = "server_name";
  HSSConnection::irs_info irs_info;

  _hss.update_registration_state(irs_query, irs_info, 0);

  EXPECT_TRUE(irs_info._associated_uris.get_unbarred_uris().empty());
  EXPECT_TRUE(log.contains("Malformed Homestead XML"));
}

TEST_F(HssConnectionTest, BadXML_MissingClearwaterRegData)
{
  CapturingTestLogger log;

  HSSConnection::irs_query irs_query;
  irs_query._public_id = "missingelement3";
  irs_query._req_type = HSSConnection::REG;
  irs_query._server_name = "server_name";
  HSSConnection::irs_info irs_info;

  _hss.update_registration_state(irs_query, irs_info, 0);

  EXPECT_TRUE(irs_info._associated_uris.get_unbarred_uris().empty());
  EXPECT_TRUE(log.contains("Malformed Homestead XML"));
}

TEST_F(HssConnectionTest, BadXML_MissingIMSSubscription)
{
  CapturingTestLogger log;

  HSSConnection::irs_query irs_query;
  irs_query._public_id = "missingelement2";
  irs_query._req_type = HSSConnection::REG;
  irs_query._server_name = "server_name";
  HSSConnection::irs_info irs_info;

  _hss.update_registration_state(irs_query, irs_info, 0);

  EXPECT_TRUE(irs_info._associated_uris.get_unbarred_uris().empty());
  EXPECT_TRUE(log.contains("Malformed HSS XML"));
}


TEST_F(HssConnectionTest, ServerFailure)
{
  CapturingTestLogger log;

  HSSConnection::irs_query irs_query;
  irs_query._public_id = "pubid44";
  irs_query._req_type = HSSConnection::REG;
  irs_query._server_name = "server_name";
  HSSConnection::irs_info irs_info;

  _hss.update_registration_state(irs_query, irs_info, 0);

  EXPECT_EQ("", irs_info._regstate);
  EXPECT_TRUE(irs_info._associated_uris.get_unbarred_uris().empty());
  EXPECT_TRUE(log.contains("http://narcissus/impu/pubid44/reg-data failed"));
}

TEST_F(HssConnectionTest, SimpleUserAuth)
{
  rapidjson::Document* actual;
  _hss.get_user_auth_status("privid69", "pubid44", "", "", false, actual, 0);
  ASSERT_TRUE(actual != NULL);
  EXPECT_EQ(std::string("server-name"), (*actual)["scscf"].GetString());
  delete actual;
}

TEST_F(HssConnectionTest, FullUserAuth)
{
  rapidjson::Document* actual;
  _hss.get_user_auth_status("privid69", "pubid44", "domain", "REG", false, actual, 0);
  ASSERT_TRUE(actual != NULL);
  EXPECT_EQ(2001, (*actual)["result-code"].GetInt());
  delete actual;
}

TEST_F(HssConnectionTest, CorruptAuth)
{
  CapturingTestLogger log;
  rapidjson::Document* actual;
  _hss.get_user_auth_status("privid_corrupt", "pubid44", "", "", false, actual, 0);
  ASSERT_TRUE(actual == NULL);
  EXPECT_TRUE(log.contains("Failed to parse Homestead response"));
  delete actual;
}

TEST_F(HssConnectionTest, EmergencyAuth)
{
  // Checks that when emergency is set to true that we query the HSS with the
  // "sos=true" parameter.
  rapidjson::Document* actual;
  _hss.get_user_auth_status("privid69", "pubid44", "", "", true, actual, 0);
  Request& request = fakecurl_requests["http://narcissus:80/impi/privid69/registration-status?impu=pubid44&sos=true"];
  EXPECT_EQ("GET", request._method);
  ASSERT_TRUE(actual != NULL);
  EXPECT_EQ(std::string("server-name"), (*actual)["scscf"].GetString());
  delete actual;
}

TEST_F(HssConnectionTest, SimpleLocation)
{
  rapidjson::Document* actual;
  _hss.get_location_data("pubid44", false, "", actual, 0);
  ASSERT_TRUE(actual != NULL);
  EXPECT_EQ(std::string("server-name"), (*actual)["scscf"].GetString());
  delete actual;
}

TEST_F(HssConnectionTest, LocationWithAuthType)
{
  rapidjson::Document* actual;
  _hss.get_location_data("pubid44", false, "DEREG", actual, 0);
  ASSERT_TRUE(actual != NULL);
  EXPECT_EQ(2001, (*actual)["result-code"].GetInt());
  delete actual;
}

TEST_F(HssConnectionTest, FullLocation)
{
  rapidjson::Document* actual;
  _hss.get_location_data("pubid44", true, "CAPAB", actual, 0);
  ASSERT_TRUE(actual != NULL);
  EXPECT_EQ(2001, (*actual)["result-code"].GetInt());
  delete actual;
}

TEST_F(HssConnectionTest, LocationNotFound)
{
  rapidjson::Document* actual;
  HTTPCode rc = _hss.get_location_data("pubid45", false, "", actual, 0);
  ASSERT_TRUE(actual == NULL);
  ASSERT_TRUE(rc == 404);
  delete actual;
}

TEST_F(HssConnectionTest, SimpleAliases)
{
<<<<<<< HEAD
  HSSConnection::irs_query irs_query;
  irs_query._public_id = "pubid46";
  irs_query._req_type = HSSConnection::CALL;
  irs_query._server_name = "server_name";
  irs_query._cache_allowed = true;
  HSSConnection::irs_info irs_info;

  _hss.update_registration_state(irs_query, irs_info, 0);

  ASSERT_EQ(3u, irs_info._aliases.size());
  EXPECT_EQ("sip:321@example.com", irs_info._aliases[0]);
  EXPECT_EQ("pubid46", irs_info._aliases[1]);
  EXPECT_EQ("tel:321", irs_info._aliases[2]);

=======
  std::vector<std::string> aliases;
  std::map<std::string, Ifcs> ifcs_map;
  std::string regstate;
  std::string prev_regstate;
  AssociatedURIs unused_uris;
  std::deque<std::string> unused_deque;
  _hss.update_registration_state("pubid46",
                                 "",
                                 HSSConnection::CALL,
                                 regstate,
                                 prev_regstate,
                                 "server_name",
                                 ifcs_map,
                                 unused_uris,
                                 aliases,
                                 unused_deque,
                                 unused_deque,
                                 true,
                                 "",
                                 0);
  ASSERT_EQ(3u, aliases.size());
  EXPECT_EQ("sip:321@example.com", aliases[0]);
  EXPECT_EQ("pubid46", aliases[1]);
  EXPECT_EQ("tel:321", aliases[2]);
>>>>>>> 5ae5ebd3
}

TEST_F(HssConnectionTest, CacheNotAllowed)
{
<<<<<<< HEAD
  HSSConnection::irs_query irs_query;
  irs_query._public_id = "public-needs-private";
  irs_query._private_id = "a-private-id";
  irs_query._req_type = HSSConnection::REG;
  irs_query._server_name = "server_name";
  irs_query._cache_allowed = false;
  HSSConnection::irs_info irs_info;

  HTTPCode rc = _hss.update_registration_state(irs_query, irs_info, 0);

=======
  std::vector<std::string> aliases;
  std::map<std::string, Ifcs> ifcs_map;
  std::string regstate;
  std::string prev_regstate;
  AssociatedURIs unused_uris;
  std::deque<std::string> unused_deque;
  HTTPCode rc = _hss.update_registration_state("public-needs-private",
                                               "a-private-id",
                                               HSSConnection::REG,
                                               regstate,
                                               prev_regstate,
                                               "server_name",
                                               ifcs_map,
                                               unused_uris,
                                               aliases,
                                               unused_deque,
                                               unused_deque,
                                               false, // Do not allow cached answers.
                                               "",
                                               0);
>>>>>>> 5ae5ebd3
  // The request has a cache control header on it to prevent cached responses.
  Request& request = fakecurl_requests[
    "http://narcissus:80/impu/public-needs-private/reg-data?private_id=a-private-id"];
  EXPECT_NE(std::find(request._headers.begin(),
                      request._headers.end(),
                      "Cache-control: no-cache"),
            request._headers.end());

  // The request worked.
  EXPECT_EQ(rc, 200);
}

/// Fake iFCs to use to test Shared iFCs.
std::string ifc_priority_one = "<?xml version=\"1.0\" encoding=\"UTF-8\"?>\n"
                               "<InitialFilterCriteria>\n"
                               "  <Priority>1</Priority>\n"
                               "  <ApplicationServer>\n"
                               "    <ServerName>sip:1.2.3.4:56789;transport=UDP</ServerName>\n"
                               "  </ApplicationServer>\n"
                               "</InitialFilterCriteria>";
std::string ifc_priority_two = "<?xml version=\"1.0\" encoding=\"UTF-8\"?>\n"
                               "<InitialFilterCriteria>\n"
                               "  <Priority>2</Priority>\n"
                               "  <ApplicationServer>\n"
                               "    <ServerName>sip:1.2.3.4:56789;transport=UDP</ServerName>\n"
                               "  </ApplicationServer>\n"
                               "</InitialFilterCriteria>";

/// Fixture for HssWithSifcTest.
class HssWithSifcTest : public BaseTest
{
  FakeHttpResolver _resolver;
  HSSConnection _sifc_hss;
  MockSIFCService _sifc_service;
  rapidxml::xml_document<>* _root_one;
  rapidxml::xml_document<>* _root_two;
  Ifc* _ifc_one;
  Ifc* _ifc_two;

  HssWithSifcTest() :
    _resolver("10.42.42.42"),
    _sifc_hss("narcissus",
              &_resolver,
              NULL,
              NULL,
              &SNMP::FAKE_EVENT_ACCUMULATOR_TABLE,
              &SNMP::FAKE_EVENT_ACCUMULATOR_TABLE,
              &SNMP::FAKE_EVENT_ACCUMULATOR_TABLE,
              &SNMP::FAKE_EVENT_ACCUMULATOR_TABLE,
              &SNMP::FAKE_EVENT_ACCUMULATOR_TABLE,
              NULL,
              &_sifc_service,
              500)
  {
    fakecurl_responses.clear();
    fakecurl_responses_with_body[std::make_pair("http://10.42.42.42:80/impu/onesifc/reg-data", "{\"reqtype\": \"reg\", \"server_name\": \"server_name\"}")] =
     "<?xml version=\"1.0\" encoding=\"UTF-8\"?>"
     "<ClearwaterRegData>"
       "<RegistrationState>REGISTERED</RegistrationState>"
       "<IMSSubscription>"
         "<ServiceProfile>"
           "<PublicIdentity>"
             "<Identity>sip:123@example.com</Identity>"
           "</PublicIdentity>"
           "<Extension>"
             "<SharedIFCSetID>10</SharedIFCSetID>"
           "</Extension>"
         "</ServiceProfile>"
       "</IMSSubscription>"
       "<ChargingAddresses>"
         "<CCF priority=\"1\">ccf1</CCF>"
         "<CCF priority=\"2\">ccf2</CCF>"
         "<ECF priority=\"2\">ecf2</ECF>"
         "<ECF priority=\"1\">ecf1</ECF>"
       "</ChargingAddresses>"
     "</ClearwaterRegData>";
    fakecurl_responses_with_body[std::make_pair("http://10.42.42.42:80/impu/sifcandifc/reg-data", "{\"reqtype\": \"reg\", \"server_name\": \"server_name\"}")] =
     "<?xml version=\"1.0\" encoding=\"UTF-8\"?>"
     "<ClearwaterRegData>"
       "<RegistrationState>REGISTERED</RegistrationState>"
       "<IMSSubscription>"
         "<ServiceProfile>"
           "<PublicIdentity>"
             "<Identity>sip:123@example.com</Identity>"
           "</PublicIdentity>"
           "<InitialFilterCriteria>"
             "<ApplicationServer>"
               "<ServerName>mmtel.narcissi.example.com</ServerName>"
               "<DefaultHandling>0</DefaultHandling>"
             "</ApplicationServer>"
           "</InitialFilterCriteria>"
           "<Extension>"
             "<SharedIFCSetID>0</SharedIFCSetID>"
           "</Extension>"
         "</ServiceProfile>"
       "</IMSSubscription>"
       "<ChargingAddresses>"
         "<CCF priority=\"1\">ccf1</CCF>"
         "<CCF priority=\"2\">ccf2</CCF>"
         "<ECF priority=\"2\">ecf2</ECF>"
         "<ECF priority=\"1\">ecf1</ECF>"
       "</ChargingAddresses>"
     "</ClearwaterRegData>";
    fakecurl_responses_with_body[std::make_pair("http://10.42.42.42:80/impu/invalidsifc/reg-data", "{\"reqtype\": \"reg\", \"server_name\": \"server_name\"}")] =
     "<?xml version=\"1.0\" encoding=\"UTF-8\"?>"
     "<ClearwaterRegData>"
       "<RegistrationState>REGISTERED</RegistrationState>"
       "<IMSSubscription>"
         "<ServiceProfile>"
           "<PublicIdentity>"
             "<Identity>sip:123@example.com</Identity>"
           "</PublicIdentity>"
           "<Extension>"
             "<SharedIFCSetID>one</SharedIFCSetID>"
           "</Extension>"
         "</ServiceProfile>"
       "</IMSSubscription>"
       "<ChargingAddresses>"
         "<CCF priority=\"1\">ccf1</CCF>"
         "<CCF priority=\"2\">ccf2</CCF>"
         "<ECF priority=\"2\">ecf2</ECF>"
         "<ECF priority=\"1\">ecf1</ECF>"
       "</ChargingAddresses>"
     "</ClearwaterRegData>";
    fakecurl_responses_with_body[std::make_pair("http://10.42.42.42:80/impu/multipleextensions/reg-data", "{\"reqtype\": \"reg\", \"server_name\": \"server_name\"}")] =
     "<?xml version=\"1.0\" encoding=\"UTF-8\"?>"
     "<ClearwaterRegData>"
       "<RegistrationState>REGISTERED</RegistrationState>"
       "<IMSSubscription>"
         "<ServiceProfile>"
           "<PublicIdentity>"
             "<Identity>sip:123@example.com</Identity>"
           "</PublicIdentity>"
           "<Extension>"
             "<SharedIFCSetID>1</SharedIFCSetID>"
             "<SharedIFCSetID>2</SharedIFCSetID>"
           "</Extension>"
           "<Extension>"
             "<SharedIFCSetID>10</SharedIFCSetID>"
           "</Extension>"
         "</ServiceProfile>"
       "</IMSSubscription>"
       "<ChargingAddresses>"
         "<CCF priority=\"1\">ccf1</CCF>"
         "<CCF priority=\"2\">ccf2</CCF>"
         "<ECF priority=\"2\">ecf2</ECF>"
         "<ECF priority=\"1\">ecf1</ECF>"
       "</ChargingAddresses>"
     "</ClearwaterRegData>";
    fakecurl_responses_with_body[std::make_pair("http://10.42.42.42:80/impu/multiplesifc/reg-data", "{\"reqtype\": \"reg\", \"server_name\": \"server_name\"}")] =
     "<?xml version=\"1.0\" encoding=\"UTF-8\"?>"
     "<ClearwaterRegData>"
       "<RegistrationState>REGISTERED</RegistrationState>"
       "<IMSSubscription>"
         "<ServiceProfile>"
           "<PublicIdentity>"
             "<Identity>sip:123@example.com</Identity>"
           "</PublicIdentity>"
           "<Extension>"
             "<SharedIFCSetID>1</SharedIFCSetID>"
             "<SharedIFCSetID>2</SharedIFCSetID>"
           "</Extension>"
         "</ServiceProfile>"
       "</IMSSubscription>"
       "<ChargingAddresses>"
         "<CCF priority=\"1\">ccf1</CCF>"
         "<CCF priority=\"2\">ccf2</CCF>"
         "<ECF priority=\"2\">ecf2</ECF>"
         "<ECF priority=\"1\">ecf1</ECF>"
       "</ChargingAddresses>"
     "</ClearwaterRegData>";
    fakecurl_responses_with_body[std::make_pair("http://10.42.42.42:80/impu/multiplepubids/reg-data", "{\"reqtype\": \"reg\", \"server_name\": \"server_name\"}")] =
     "<?xml version=\"1.0\" encoding=\"UTF-8\"?>"
     "<ClearwaterRegData>"
       "<RegistrationState>REGISTERED</RegistrationState>"
       "<IMSSubscription>"
         "<ServiceProfile>"
           "<PublicIdentity>"
             "<Identity>sip:123@example.com</Identity>"
           "</PublicIdentity>"
           "<PublicIdentity>"
             "<Identity>sip:456@example.com</Identity>"
           "</PublicIdentity>"
           "<Extension>"
             "<SharedIFCSetID>1</SharedIFCSetID>"
           "</Extension>"
         "</ServiceProfile>"
         "<ServiceProfile>"
           "<PublicIdentity>"
             "<Identity>sip:789@example.com</Identity>"
           "</PublicIdentity>"
           "<Extension>"
             "<SharedIFCSetID>2</SharedIFCSetID>"
           "</Extension>"
         "</ServiceProfile>"
       "</IMSSubscription>"
       "<ChargingAddresses>"
         "<CCF priority=\"1\">ccf1</CCF>"
         "<CCF priority=\"2\">ccf2</CCF>"
         "<ECF priority=\"2\">ecf2</ECF>"
         "<ECF priority=\"1\">ecf1</ECF>"
       "</ChargingAddresses>"
     "</ClearwaterRegData>";
    fakecurl_responses_with_body[std::make_pair("http://10.42.42.42:80/impu/sifcifcmix/reg-data", "{\"reqtype\": \"reg\", \"server_name\": \"server_name\"}")] =
     "<?xml version=\"1.0\" encoding=\"UTF-8\"?>"
     "<ClearwaterRegData>"
       "<RegistrationState>REGISTERED</RegistrationState>"
       "<IMSSubscription>"
         "<ServiceProfile>"
           "<PublicIdentity>"
              "<Identity>sip:123@example.com</Identity>"
           "</PublicIdentity>"
           "<InitialFilterCriteria>"
             "<Priority>1</Priority>"
             "<TriggerPoint>"
               "<ConditionTypeCNF>0</ConditionTypeCNF>"
               "<SPT>"
                 "<ConditionNegated>0</ConditionNegated>"
                 "<Group>0</Group>"
                 "<Method>INVITE</Method>"
                 "<Extension></Extension>"
               "</SPT>"
             "</TriggerPoint>"
             "<ApplicationServer>"
               "<ServerName>mmtel.narcissi.example.com</ServerName>"
               "<DefaultHandling>0</DefaultHandling>"
             "</ApplicationServer>"
           "</InitialFilterCriteria>"
           "<InitialFilterCriteria>"
             "<Priority>1</Priority>"
             "<TriggerPoint>"
               "<ConditionTypeCNF>0</ConditionTypeCNF>"
               "<SPT>"
                 "<ConditionNegated>0</ConditionNegated>"
                 "<Group>0</Group>"
                 "<Method>INVITE</Method>"
                 "<Extension></Extension>"
               "</SPT>"
             "</TriggerPoint>"
             "<ApplicationServer>"
               "<ServerName>mmtel.narcissi.example2.com</ServerName>"
               "<DefaultHandling>0</DefaultHandling>"
             "</ApplicationServer>"
           "</InitialFilterCriteria>"
           "<InitialFilterCriteria>"
             "<Priority>2</Priority>"
             "<TriggerPoint>"
               "<ConditionTypeCNF>0</ConditionTypeCNF>"
               "<SPT>"
                 "<ConditionNegated>0</ConditionNegated>"
                 "<Group>0</Group>"
                 "<Method>INVITE</Method>"
                 "<Extension></Extension>"
               "</SPT>"
             "</TriggerPoint>"
             "<ApplicationServer>"
               "<ServerName>mmtel.narcissi.example3.com</ServerName>"
               "<DefaultHandling>0</DefaultHandling>"
             "</ApplicationServer>"
           "</InitialFilterCriteria>"
           "<InitialFilterCriteria>"
             "<Priority>3</Priority>"
             "<TriggerPoint>"
               "<ConditionTypeCNF>0</ConditionTypeCNF>"
               "<SPT>"
                 "<ConditionNegated>0</ConditionNegated>"
                 "<Group>0</Group>"
                 "<Method>INVITE</Method>"
                 "<Extension></Extension>"
               "</SPT>"
             "</TriggerPoint>"
             "<ApplicationServer>"
               "<ServerName>mmtel.narcissi.example4.com</ServerName>"
               "<DefaultHandling>0</DefaultHandling>"
             "</ApplicationServer>"
           "</InitialFilterCriteria>"
           "<InitialFilterCriteria>"
             "<Priority>3</Priority>"
             "<TriggerPoint>"
               "<ConditionTypeCNF>0</ConditionTypeCNF>"
               "<SPT>"
                 "<ConditionNegated>0</ConditionNegated>"
                 "<Group>0</Group>"
                 "<Method>INVITE</Method>"
                 "<Extension></Extension>"
               "</SPT>"
             "</TriggerPoint>"
             "<ApplicationServer>"
               "<ServerName>mmtel.narcissi.example5.com</ServerName>"
               "<DefaultHandling>0</DefaultHandling>"
             "</ApplicationServer>"
           "</InitialFilterCriteria>"
           "<InitialFilterCriteria>"
             "<Priority>4</Priority>"
             "<TriggerPoint>"
               "<ConditionTypeCNF>0</ConditionTypeCNF>"
               "<SPT>"
                 "<ConditionNegated>0</ConditionNegated>"
                 "<Group>0</Group>"
                 "<Method>INVITE</Method>"
                 "<Extension></Extension>"
               "</SPT>"
             "</TriggerPoint>"
             "<ApplicationServer>"
               "<ServerName>mmtel.narcissi.example6.com</ServerName>"
               "<DefaultHandling>0</DefaultHandling>"
             "</ApplicationServer>"
           "</InitialFilterCriteria>"
           "<Extension>"
             "<SharedIFCSetID>3</SharedIFCSetID>"
             "<SharedIFCSetID>4</SharedIFCSetID>"
           "</Extension>"
         "</ServiceProfile>"
       "</IMSSubscription>"
       "<ChargingAddresses>"
         "<CCF priority=\"1\">ccf1</CCF>"
         "<CCF priority=\"2\">ccf2</CCF>"
         "<ECF priority=\"2\">ecf2</ECF>"
         "<ECF priority=\"1\">ecf1</ECF>"
       "</ChargingAddresses>"
     "</ClearwaterRegData>";

    _root_one = new rapidxml::xml_document<>;
    _root_one->parse<0>(_root_one->allocate_string(ifc_priority_one.c_str()));
    _ifc_one = new Ifc(_root_one->first_node("InitialFilterCriteria"));
    _root_two = new rapidxml::xml_document<>;
    _root_two->parse<0>(_root_two->allocate_string(ifc_priority_two.c_str()));
    _ifc_two = new Ifc(_root_two->first_node("InitialFilterCriteria"));
  }

  virtual ~HssWithSifcTest()
  {
    delete _root_one;
    delete _ifc_one;
    delete _root_two;
    delete _ifc_two;
  }
};

// In the following tests, the parsing of Shared iFCs from the User-Data AVP is
// teested. It is checked that the correct Shared iFC sets are determined from
// the AVP, however the conversion of these set ids into lists of distinct iFCs
// is not tested here, it is tested in sifcservice_test.cpp. In these tests,
// this functionality is mocked out.

// Check that some iFCs are returned when a shared iFC set is encountered.

TEST_F(HssWithSifcTest, SimpleSiFC)
{
  HSSConnection::irs_query irs_query;
  irs_query._public_id = "onesifc";
  irs_query._req_type = HSSConnection::REG;
  irs_query._server_name = "server_name";
  HSSConnection::irs_info irs_info;

  std::multimap<int32_t, Ifc> ifcs_from_id;
  ifcs_from_id.insert(std::pair<int32_t, Ifc>(1, *_ifc_one));
  ifcs_from_id.insert(std::pair<int32_t, Ifc>(2, *_ifc_two));
  // Expect input of one shared iFC set, with set id 10.
  const std::set<int32_t> ids = {10};
  EXPECT_CALL(_sifc_service, get_ifcs_from_id(_, ids, _, _))
    .WillOnce(SetArgReferee<0>(std::multimap<int32_t, Ifc>(ifcs_from_id)));

  // Send in a message, and check that two iFCs are now present in the map.
  _sifc_hss.update_registration_state(irs_query, irs_info, 0);

  EXPECT_TRUE(irs_info._service_profiles.begin()->second.size() == 2);
}

// Check that SiFCs are compatible with iFCs.
TEST_F(HssWithSifcTest, SifcWithIfc)
{
  HSSConnection::irs_query irs_query;
  irs_query._public_id = "sifcandifc";
  irs_query._req_type = HSSConnection::REG;
  irs_query._server_name = "server_name";
  HSSConnection::irs_info irs_info;

  std::multimap<int32_t, Ifc> ifcs_from_id;
  ifcs_from_id.insert(std::pair<int32_t, Ifc>(1, *_ifc_one));
  ifcs_from_id.insert(std::pair<int32_t, Ifc>(2, *_ifc_two));
  // Expect input of one shared iFC set with set id of 0.
  const std::set<int32_t> ids = {0};
  EXPECT_CALL(_sifc_service, get_ifcs_from_id(_, ids, _, _))
    .WillOnce(SetArgReferee<0>(std::multimap<int32_t, Ifc>(ifcs_from_id)));

  // Send in a message, and check that three iFCs are now present in the map,
  // two from the SiFC set, and one regular iFC.
  _sifc_hss.update_registration_state(irs_query, irs_info, 0);

  EXPECT_TRUE(irs_info._service_profiles.begin()->second.size() == 3);
}

// Check that an invalid SiFC, that is not an integer, is not accepted.
TEST_F(HssWithSifcTest, NonIntegerSifc)
{
  HSSConnection::irs_query irs_query;
  irs_query._public_id = "invalidsifc";
  irs_query._req_type = HSSConnection::REG;
  irs_query._server_name = "server_name";
  HSSConnection::irs_info irs_info;

  // Send in a message, and check that the iFC map is still empty.
  _sifc_hss.update_registration_state(irs_query, irs_info, 0);

  EXPECT_TRUE(irs_info._service_profiles.begin()->second.size() == 0);
}

// Check that shared iFCs are read out from all Extensions present in the XML.
TEST_F(HssWithSifcTest, MultipleExtensions)
{
  HSSConnection::irs_query irs_query;
  irs_query._public_id = "multipleextensions";
  irs_query._req_type = HSSConnection::REG;
  irs_query._server_name = "server_name";
  HSSConnection::irs_info irs_info;

  // The list returned here will be passed back into the function when the
  // second Extension is encountered. For this reason, don't bother returning
  // anything at this point.
  std::multimap<int32_t, Ifc> ifc_list_one;
  const std::set<int32_t> set_list_one = {1, 2};
  EXPECT_CALL(_sifc_service, get_ifcs_from_id(_, set_list_one, _, _))
    .WillOnce(SetArgReferee<0>(std::multimap<int32_t, Ifc>(ifc_list_one)));

  // Any iFCs from the first Shared iFC sets will be passed into this function.
  // More iFCs will then be added to this list and returned.
  // So the list returned here represents the iFC from sets 1, 2 and 10.
  std::multimap<int32_t, Ifc> ifc_list_two;
  ifc_list_two.insert(std::pair<int32_t, Ifc>(1, *_ifc_one));
  ifc_list_two.insert(std::pair<int32_t, Ifc>(2, *_ifc_two));
  ifc_list_two.insert(std::pair<int32_t, Ifc>(2, *_ifc_two));
  const std::set<int32_t> set_list_two = {10};
  EXPECT_CALL(_sifc_service, get_ifcs_from_id(_, set_list_two, _, _))
    .WillOnce(SetArgReferee<0>(std::multimap<int32_t, Ifc>(ifc_list_two)));

  // Send in a message, and check that three iFCs are now in the iFC map.
  _sifc_hss.update_registration_state(irs_query, irs_info, 0);

  EXPECT_TRUE(irs_info._service_profiles.begin()->second.size() == 3);
}

// Check that multiple shared iFCs are parsed correctly.
TEST_F(HssWithSifcTest, MultipleSifcs)
{
  HSSConnection::irs_query irs_query;
  irs_query._public_id = "multiplesifc";
  irs_query._req_type = HSSConnection::REG;
  irs_query._server_name = "server_name";
  HSSConnection::irs_info irs_info;

  std::multimap<int32_t, Ifc> ifcs_from_id;
  ifcs_from_id.insert(std::pair<int32_t, Ifc>(2, *_ifc_two));
  ifcs_from_id.insert(std::pair<int32_t, Ifc>(2, *_ifc_two));
  // Expect input of two shared iFC sets, with set ids 1 and 2.
  const std::set<int32_t> ids = {1, 2};
  EXPECT_CALL(_sifc_service, get_ifcs_from_id(_, ids, _, _))
    .WillOnce(SetArgReferee<0>(std::multimap<int32_t, Ifc>(ifcs_from_id)));

  // Send in a message, and check that two iFCs are now in the iFC map.
  _sifc_hss.update_registration_state(irs_query, irs_info, 0);
  EXPECT_TRUE(irs_info._service_profiles.begin()->second.size() == 2);
}

// Check that shared iFCs are parsed correctly when multiple public ids are
// present, both within the same ServiceProfile, and within seperate
// ServiceProfiles.
TEST_F(HssWithSifcTest, MultiplePubIdsWithSifcs)
{
  HSSConnection::irs_query irs_query;
  irs_query._public_id = "multiplepubids";
  irs_query._req_type = HSSConnection::REG;
  irs_query._server_name = "server_name";
  HSSConnection::irs_info irs_info;

  std::multimap<int32_t, Ifc> ifcs_from_id;
  ifcs_from_id.insert(std::pair<int32_t, Ifc>(2, *_ifc_two));
  ifcs_from_id.insert(std::pair<int32_t, Ifc>(2, *_ifc_two));
  // Expect input of one shared iFC set; with an id of 1 for one service
  // profile, and 2 for the other.
  const std::set<int32_t> id_set_one = {1};
  const std::set<int32_t> id_set_two = {2};
  EXPECT_CALL(_sifc_service, get_ifcs_from_id(_, id_set_one, _, _))
    .WillOnce(SetArgReferee<0>(std::multimap<int32_t, Ifc>(ifcs_from_id)));
  EXPECT_CALL(_sifc_service, get_ifcs_from_id(_, id_set_two, _, _))
    .WillOnce(SetArgReferee<0>(std::multimap<int32_t, Ifc>(ifcs_from_id)));

  // The iFC map composes of keys, which are public ids, and their values, which
  // are the lists of iFCs that correspond to that public id.
  // Send in a message, and loop through the map checking that the correct
  // number of iFCs are present for each public id.
  _sifc_hss.update_registration_state(irs_query, irs_info, 0);
  for(std::pair<std::string, Ifcs> elem : irs_info._service_profiles)
  {
    EXPECT_TRUE(elem.second.size() == 2);
  }
}

// Check that shared iFCs are parsed correctly when mixed with a complex set of
// iFCs.
TEST_F(HssWithSifcTest, ComplexSifcIfcMix)
{
  HSSConnection::irs_query irs_query;
  irs_query._public_id = "sifcifcmix";
  irs_query._req_type = HSSConnection::REG;
  irs_query._server_name = "server_name";
  HSSConnection::irs_info irs_info;

  std::multimap<int32_t, Ifc> ifcs_from_id;
  ifcs_from_id.insert(std::pair<int32_t, Ifc>(1, *_ifc_one));
  ifcs_from_id.insert(std::pair<int32_t, Ifc>(2, *_ifc_two));
  ifcs_from_id.insert(std::pair<int32_t, Ifc>(2, *_ifc_two));
  // Expect input of two shared iFC sets, with ids 3 and 4.
  const std::set<int32_t> id_set_one = {3, 4};
  EXPECT_CALL(_sifc_service, get_ifcs_from_id(_, id_set_one, _, _))
    .WillOnce(SetArgReferee<0>(std::multimap<int32_t, Ifc>(ifcs_from_id)));

  // Send in a message, and check the expected number of iFCs are present, as
  // well as checking that the expected number with each priority are present.
  // 6 distinct iFCs with priorities 1, 1, 2, 3, 3 and 4 should be returned.
  // Additionally 3 iFCs from shared iFCs with priorities 1, 2 and 2 should be
  // returned.
  _sifc_hss.update_registration_state(irs_query, irs_info, 0);
  int32_t map_size = irs_info._service_profiles.begin()->second.size();
  EXPECT_TRUE(map_size == 9);
  std::vector<int32_t> priorities;
  for (int32_t ii = 0; ii < map_size; ii++)
  {
    const Ifc& ifc = irs_info._service_profiles.begin()->second[ii];
    if (ifc._ifc->first_node("Priority"))
    {
      int32_t priority = std::atoi(ifc._ifc->first_node("Priority")->value());
      priorities.push_back(priority);
    }
  }
  std::vector<int32_t> expected_priorities = {1, 1, 1, 2, 2, 2, 3, 3, 4};
  EXPECT_THAT(expected_priorities, UnorderedElementsAreArray(priorities));
}
<|MERGE_RESOLUTION|>--- conflicted
+++ resolved
@@ -455,7 +455,6 @@
 
 TEST_F(HssConnectionTest, SimpleIfc)
 {
-<<<<<<< HEAD
   HSSConnection::irs_query irs_query;
   irs_query._public_id = "pubid42";
   irs_query._req_type = HSSConnection::REG;
@@ -464,48 +463,30 @@
 
   _hss.update_registration_state(irs_query, irs_info, 0);
 
+  EXPECT_EQ("NOT_REGISTERED", irs_info._prev_regstate);
+  EXPECT_EQ("REGISTERED", irs_info._regstate);
   EXPECT_FALSE(irs_info._service_profiles.empty());
-=======
-  AssociatedURIs uris;
-  std::map<std::string, Ifcs> ifcs_map;
-  std::string regstate;
-  std::string prev_regstate;
-  std::deque<std::string> ccfs;
-  std::deque<std::string> ecfs;
-  _hss.update_registration_state_reg("pubid42", "", regstate, prev_regstate, "server_name", ifcs_map, uris, ccfs, ecfs, 0);
-  EXPECT_EQ("NOT_REGISTERED", prev_regstate);
-  EXPECT_EQ("REGISTERED", regstate);
-  EXPECT_FALSE(ifcs_map.empty());
 }
 
 TEST_F(HssConnectionTest, SimpleIfcReReg)
 {
-  AssociatedURIs uris;
-  std::map<std::string, Ifcs> ifcs_map;
-  std::string regstate;
-  std::string prev_regstate;
-  std::deque<std::string> ccfs;
-  std::deque<std::string> ecfs;
-  _hss.update_registration_state_reg("pubid42_rereg", "", regstate, prev_regstate, "server_name", ifcs_map, uris, ccfs, ecfs, 0);
-  EXPECT_EQ("REGISTERED", prev_regstate);
-  EXPECT_EQ("REGISTERED", regstate);
-  EXPECT_FALSE(ifcs_map.empty());
->>>>>>> 5ae5ebd3
+  HSSConnection::irs_query irs_query;
+  irs_query._public_id = "pubid42_rereg";
+  irs_query._req_type = HSSConnection::REG;
+  irs_query._server_name = "server_name";
+  HSSConnection::irs_info irs_info;
+
+  _hss.update_registration_state(irs_query, irs_info, 0);
+
+  EXPECT_EQ("REGISTERED", irs_info._prev_regstate);
+  EXPECT_EQ("REGISTERED", irs_info._regstate);
+  EXPECT_FALSE(irs_info._service_profiles.empty());
 }
 
 TEST_F(HssConnectionTest, SimpleChargingAddrs)
 {
-<<<<<<< HEAD
-=======
-  AssociatedURIs uris;
-  std::map<std::string, Ifcs> ifcs_map;
-  std::string regstate;
-  std::string prev_regstate;
-  std::deque<std::string> ccfs;
->>>>>>> 5ae5ebd3
   std::deque<std::string> actual_ccfs = {"ccf1", "ccf2"};
   std::deque<std::string> actual_ecfs = {"ecf1", "ecf2"};
-<<<<<<< HEAD
 
   HSSConnection::irs_query irs_query;
   irs_query._public_id = "pubid42";
@@ -517,11 +498,6 @@
 
   EXPECT_EQ(actual_ccfs, irs_info._ccfs);
   EXPECT_EQ(actual_ecfs, irs_info._ecfs);
-=======
-  _hss.update_registration_state_reg("pubid42", "", regstate, prev_regstate, "server_name", ifcs_map, uris, ccfs, ecfs, 0);
-  EXPECT_EQ(actual_ccfs, ccfs);
-  EXPECT_EQ(actual_ecfs, ecfs);
->>>>>>> 5ae5ebd3
 }
 
 TEST_F(HssConnectionTest, ServerName)
@@ -541,7 +517,6 @@
 TEST_F(HssConnectionTest, Barring)
 {
   // Checks that the BarringIndication field from the HSS is parsed correctly.
-<<<<<<< HEAD
   HSSConnection::irs_query irs_query;
   irs_query._public_id = "pubid47";
   irs_query._req_type = HSSConnection::REG;
@@ -554,19 +529,6 @@
   ASSERT_EQ(1u, irs_info._associated_uris.get_unbarred_uris().size());
   EXPECT_FALSE(irs_info._associated_uris.is_impu_barred("sip:123@example.com"));
   EXPECT_TRUE(irs_info._associated_uris.is_impu_barred("sip:456@example.com"));
-=======
-  AssociatedURIs uris;
-  std::map<std::string, Ifcs> ifcs_map;
-  std::string regstate;
-  std::string prev_regstate;
-  std::deque<std::string> ccfs;
-  std::deque<std::string> ecfs;
-  _hss.update_registration_state_reg("pubid47", "", regstate, prev_regstate, "server_name", ifcs_map, uris, ccfs, ecfs, 0);
-  EXPECT_EQ("REGISTERED", regstate);
-  ASSERT_EQ(1u, uris.get_unbarred_uris().size());
-  EXPECT_FALSE(uris.is_impu_barred("sip:123@example.com"));
-  EXPECT_TRUE(uris.is_impu_barred("sip:456@example.com"));
->>>>>>> 5ae5ebd3
 }
 
 TEST_F(HssConnectionTest, BadXML)
@@ -795,7 +757,6 @@
 
 TEST_F(HssConnectionTest, SimpleAliases)
 {
-<<<<<<< HEAD
   HSSConnection::irs_query irs_query;
   irs_query._public_id = "pubid46";
   irs_query._req_type = HSSConnection::CALL;
@@ -809,38 +770,10 @@
   EXPECT_EQ("sip:321@example.com", irs_info._aliases[0]);
   EXPECT_EQ("pubid46", irs_info._aliases[1]);
   EXPECT_EQ("tel:321", irs_info._aliases[2]);
-
-=======
-  std::vector<std::string> aliases;
-  std::map<std::string, Ifcs> ifcs_map;
-  std::string regstate;
-  std::string prev_regstate;
-  AssociatedURIs unused_uris;
-  std::deque<std::string> unused_deque;
-  _hss.update_registration_state("pubid46",
-                                 "",
-                                 HSSConnection::CALL,
-                                 regstate,
-                                 prev_regstate,
-                                 "server_name",
-                                 ifcs_map,
-                                 unused_uris,
-                                 aliases,
-                                 unused_deque,
-                                 unused_deque,
-                                 true,
-                                 "",
-                                 0);
-  ASSERT_EQ(3u, aliases.size());
-  EXPECT_EQ("sip:321@example.com", aliases[0]);
-  EXPECT_EQ("pubid46", aliases[1]);
-  EXPECT_EQ("tel:321", aliases[2]);
->>>>>>> 5ae5ebd3
 }
 
 TEST_F(HssConnectionTest, CacheNotAllowed)
 {
-<<<<<<< HEAD
   HSSConnection::irs_query irs_query;
   irs_query._public_id = "public-needs-private";
   irs_query._private_id = "a-private-id";
@@ -851,28 +784,6 @@
 
   HTTPCode rc = _hss.update_registration_state(irs_query, irs_info, 0);
 
-=======
-  std::vector<std::string> aliases;
-  std::map<std::string, Ifcs> ifcs_map;
-  std::string regstate;
-  std::string prev_regstate;
-  AssociatedURIs unused_uris;
-  std::deque<std::string> unused_deque;
-  HTTPCode rc = _hss.update_registration_state("public-needs-private",
-                                               "a-private-id",
-                                               HSSConnection::REG,
-                                               regstate,
-                                               prev_regstate,
-                                               "server_name",
-                                               ifcs_map,
-                                               unused_uris,
-                                               aliases,
-                                               unused_deque,
-                                               unused_deque,
-                                               false, // Do not allow cached answers.
-                                               "",
-                                               0);
->>>>>>> 5ae5ebd3
   // The request has a cache control header on it to prevent cached responses.
   Request& request = fakecurl_requests[
     "http://narcissus:80/impu/public-needs-private/reg-data?private_id=a-private-id"];
