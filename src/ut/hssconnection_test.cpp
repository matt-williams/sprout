--- conflicted
+++ resolved
@@ -313,9 +313,6 @@
           "<ECF priority=\"1\">ecf1</ECF>"
         "</ChargingAddresses>"
       "</ClearwaterRegData>";
-<<<<<<< HEAD
-  }
-=======
     fakecurl_responses_with_body[std::make_pair("http://10.42.42.42:80/impu/pubid47/reg-data", "{\"reqtype\": \"reg\", \"server_name\": \"server_name\"}")] =
       "<?xml version=\"1.0\" encoding=\"UTF-8\"?>"
       "<ClearwaterRegData>"
@@ -354,8 +351,7 @@
           "<ECF priority=\"1\">ecf1</ECF>"
         "</ChargingAddresses>"
       "</ClearwaterRegData>";
- }
->>>>>>> 5aed153c
+  }
 
   virtual ~HssConnectionTest()
   {
@@ -1009,7 +1005,7 @@
 // Check that some iFCs are returned when a shared iFC set is encountered.
 TEST_F(HssWithSifcTest, SimpleSiFC)
 {
-  std::vector<std::string> uris;
+  AssociatedURIs uris;
   std::map<std::string, Ifcs> ifcs_map;
   std::string regstate;
 
@@ -1029,7 +1025,7 @@
 // Check that SiFCs are compatible with iFCs.
 TEST_F(HssWithSifcTest, SifcWithIfc)
 {
-  std::vector<std::string> uris;
+  AssociatedURIs uris;
   std::map<std::string, Ifcs> ifcs_map;
   std::string regstate;
 
@@ -1050,7 +1046,7 @@
 // Check that an invalid SiFC, that is not an integer, is not accepted.
 TEST_F(HssWithSifcTest, NonIntegerSifc)
 {
-  std::vector<std::string> uris;
+  AssociatedURIs uris;
   std::map<std::string, Ifcs> ifcs_map;
   std::string regstate;
 
@@ -1062,7 +1058,7 @@
 // Check that shared IFCs are read out from all Extensions present in the XML.
 TEST_F(HssWithSifcTest, MultipleExtensions)
 {
-  std::vector<std::string> uris;
+  AssociatedURIs uris;
   std::map<std::string, Ifcs> ifcs_map;
   std::string regstate;
 
@@ -1093,7 +1089,7 @@
 // Check that multiple shared iFCs are parsed correctly.
 TEST_F(HssWithSifcTest, MultipleSifcs)
 {
-  std::vector<std::string> uris;
+  AssociatedURIs uris;
   std::map<std::string, Ifcs> ifcs_map;
   std::string regstate;
 
@@ -1115,7 +1111,7 @@
 // ServiceProfiles.
 TEST_F(HssWithSifcTest, MultiplePubIdsWithSifcs)
 {
-  std::vector<std::string> uris;
+  AssociatedURIs uris;
   std::map<std::string, Ifcs> ifcs_map;
   std::string regstate;
 
@@ -1146,7 +1142,7 @@
 // iFCs.
 TEST_F(HssWithSifcTest, ComplexSifcIfcMix)
 {
-  std::vector<std::string> uris;
+  AssociatedURIs uris;
   std::map<std::string, Ifcs> ifcs_map;
   std::string regstate;
 
