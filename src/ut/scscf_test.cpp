/**
 * @file scscf_test.cpp UT for S-CSCF functionality
 *
 * Project Clearwater - IMS in the Cloud
 * Copyright (C) 2013  Metaswitch Networks Ltd
 *
 * This program is free software: you can redistribute it and/or modify it
 * under the terms of the GNU General Public License as published by the
 * Free Software Foundation, either version 3 of the License, or (at your
 * option) any later version, along with the "Special Exception" for use of
 * the program along with SSL, set forth below. This program is distributed
 * in the hope that it will be useful, but WITHOUT ANY WARRANTY;
 * without even the implied warranty of MERCHANTABILITY or FITNESS FOR
 * A PARTICULAR PURPOSE.  See the GNU General Public License for more
 * details. You should have received a copy of the GNU General Public
 * License along with this program.  If not, see
 * <http://www.gnu.org/licenses/>.
 *
 * The author can be reached by email at clearwater@metaswitch.com or by
 * post at Metaswitch Networks Ltd, 100 Church St, Enfield EN2 6BQ, UK
 *
 * Special Exception
 * Metaswitch Networks Ltd  grants you permission to copy, modify,
 * propagate, and distribute a work formed by combining OpenSSL with The
 * Software, or a work derivative of such a combination, even if such
 * copying, modification, propagation, or distribution would otherwise
 * violate the terms of the GPL. You must comply with the GPL in all
 * respects for all of the code used other than OpenSSL.
 * "OpenSSL" means OpenSSL toolkit software distributed by the OpenSSL
 * Project and licensed under the OpenSSL Licenses, or a work based on such
 * software and licensed under the OpenSSL Licenses.
 * "OpenSSL Licenses" means the OpenSSL License and Original SSLeay License
 * under which the OpenSSL Project distributes the OpenSSL toolkit software,
 * as those licenses appear in the file LICENSE-OPENSSL.
 */

#include <string>
#include "gmock/gmock.h"
#include "gtest/gtest.h"
#include <boost/lexical_cast.hpp>

#include "pjutils.h"
#include "constants.h"
#include "siptest.hpp"
#include "utils.h"
#include "test_utils.hpp"
#include "analyticslogger.h"
#include "fakecurl.hpp"
#include "fakehssconnection.hpp"
#include "fakexdmconnection.hpp"
#include "test_interposer.hpp"
#include "fakechronosconnection.hpp"
#include "scscfsproutlet.h"
#include "icscfsproutlet.h"
#include "bgcfsproutlet.h"
#include "sproutletappserver.h"
#include "mmtel.h"
#include "sproutletproxy.h"
#include "fakesnmp.hpp"
#include "mock_as_communication_tracker.h"

using namespace std;
using testing::StrEq;
using testing::ElementsAre;
using testing::MatchesRegex;
using testing::HasSubstr;
using testing::Not;
using testing::_;
using testing::NiceMock;
using testing::HasSubstr;

namespace SP
{
  class Message
  {
  public:
    string _method;
    string _requri; //< overrides toscheme:to@todomain
    string _toscheme;
    string _status;
    string _from;
    string _fromdomain;
    string _to;
    string _todomain;
    string _content_type;
    string _body;
    string _extra;
    int _forwards;
    int _unique; //< unique to this dialog; inserted into Call-ID
    bool _first_hop;
    string _via;
    string _branch;
    string _route;
    int _cseq;
    bool _in_dialog;

    Message() :
      _method("INVITE"),
      _toscheme("sip"),
      _status("200 OK"),
      _from("6505551000"),
      _fromdomain("homedomain"),
      _to("6505551234"),
      _todomain("homedomain"),
      _content_type("application/sdp"),
      _forwards(68),
      _first_hop(false),
      _via("10.83.18.38:36530"),
      _branch(""),
      _cseq(16567),
      _in_dialog(false)
    {
      static int unique = 1042;
      _unique = unique;
      unique += 10; // leave room for manual increments
    }

    void set_route(pjsip_msg* msg)
    {
      string route = get_headers(msg, "Record-Route");
      if (route != "")
      {
        // Convert to a Route set by replacing all instances of Record-Route: with Route:
        for (size_t n = 0; (n = route.find("Record-Route:", n)) != string::npos;)
        {
          route.replace(n, 13, "Route:");
        }
      }
      _route = route;
    }

    string get_request()
    {
      char buf[16384];

      // The remote target.
      string target = string(_toscheme).append(":").append(_to);
      if (!_todomain.empty())
      {
        target.append("@").append(_todomain);
      }

      // If there's no route, the target goes in the request
      // URI. Otherwise it goes in the Route:, and the route goes in the
      // request URI.
      //string requri = _route.empty() ? target : _route;
      //string route = _route.empty() ? "" : string("Route: ").append(target).append("\r\n");
      string requri = target;
      string route = _route;
      route = route.empty() ? "" : route.append("\r\n");

      // Default branch parameter if it's not supplied.
      std::string branch = _branch.empty() ? "Pjmo1aimuq33BAI4rjhgQgBr4sY" + std::to_string(_unique) : _branch;

      int n = snprintf(buf, sizeof(buf),
                       "%1$s %9$s SIP/2.0\r\n"
                       "Via: SIP/2.0/TCP %13$s;rport;branch=z9hG4bK%16$s\r\n"
                       "%12$s"
                       "From: <sip:%2$s@%3$s>;tag=10.114.61.213+1+8c8b232a+5fb751cf\r\n"
                       "To: <%10$s>%17$s\r\n"
                       "Max-Forwards: %8$d\r\n"
                       "Call-ID: 0gQAAC8WAAACBAAALxYAAAL8P3UbW8l4mT8YBkKGRKc5SOHaJ1gMRqs%11$04dohntC@10.114.61.213\r\n"
                       "CSeq: %15$d %1$s\r\n"
                       "User-Agent: Accession 2.0.0.0\r\n"
                       "Allow: PRACK, INVITE, ACK, BYE, CANCEL, UPDATE, SUBSCRIBE, NOTIFY, REFER, MESSAGE, OPTIONS\r\n"
                       "%4$s"
                       "%7$s"
                       "%14$s"
                       "Content-Length: %5$d\r\n"
                       "\r\n"
                       "%6$s",
                       /*  1 */ _method.c_str(),
                       /*  2 */ _from.c_str(),
                       /*  3 */ _fromdomain.c_str(),
                       /*  4 */ _content_type.empty() ? "" : string("Content-Type: ").append(_content_type).append("\r\n").c_str(),
                       /*  5 */ (int)_body.length(),
                       /*  6 */ _body.c_str(),
                       /*  7 */ _extra.empty() ? "" : string(_extra).append("\r\n").c_str(),
                       /*  8 */ _forwards,
                       /*  9 */ _requri.empty() ? requri.c_str() : _requri.c_str(),
                       /* 10 */ target.c_str(),
                       /* 11 */ _unique,
                       /* 12 */ _first_hop ? "" : "Via: SIP/2.0/TCP 10.114.61.213:5061;received=23.20.193.43;branch=z9hG4bK+7f6b263a983ef39b0bbda2135ee454871+sip+1+a64de9f6\r\n",
                       /* 13 */ _via.c_str(),
                       /* 14 */ route.c_str(),
                       /* 15 */ _cseq,
                       /* 16 */ branch.c_str(),
                       /* 17 */ (_in_dialog) ? ";tag=10.114.61.213+1+8c8b232a+5fb751cf" : ""
        );

      EXPECT_LT(n, (int)sizeof(buf));

      string ret(buf, n);
      // cout << ret <<endl;
      return ret;
    }

    string get_response()
    {
      char buf[16384];

      // Default branch parameter if it's not supplied.
      std::string branch = _branch.empty() ? "Pjmo1aimuq33BAI4rjhgQgBr4sY" + std::to_string(_unique) : _branch;

      int n = snprintf(buf, sizeof(buf),
                       "SIP/2.0 %9$s\r\n"
                       "Via: SIP/2.0/TCP %14$s;rport;branch=z9hG4bK%15$s\r\n"
                       "%12$s"
                       "From: <sip:%2$s@%3$s>;tag=10.114.61.213+1+8c8b232a+5fb751cf\r\n"
                       "To: <sip:%7$s%8$s>\r\n"
                       "Call-ID: 0gQAAC8WAAACBAAALxYAAAL8P3UbW8l4mT8YBkKGRKc5SOHaJ1gMRqs%11$04dohntC@10.114.61.213\r\n"
                       "CSeq: %13$d %1$s\r\n"
                       "User-Agent: Accession 2.0.0.0\r\n"
                       "Allow: PRACK, INVITE, ACK, BYE, CANCEL, UPDATE, SUBSCRIBE, NOTIFY, REFER, MESSAGE, OPTIONS\r\n"
                       "%4$s"
                       "%10$s"
                       "Content-Length: %5$d\r\n"
                       "\r\n"
                       "%6$s",
                       /*  1 */ _method.c_str(),
                       /*  2 */ _from.c_str(),
                       /*  3 */ _fromdomain.c_str(),
                       /*  4 */ _content_type.empty() ? "" : string("Content-Type: ").append(_content_type).append("\r\n").c_str(),
                       /*  5 */ (int)_body.length(),
                       /*  6 */ _body.c_str(),
                       /*  7 */ _to.c_str(),
                       /*  8 */ _todomain.empty() ? "" : string("@").append(_todomain).c_str(),
                       /*  9 */ _status.c_str(),
                       /* 10 */ _extra.empty() ? "" : string(_extra).append("\r\n").c_str(),
                       /* 11 */ _unique,
                       /* 12 */ _first_hop ? "" : "Via: SIP/2.0/TCP 10.114.61.213:5061;received=23.20.193.43;branch=z9hG4bK+7f6b263a983ef39b0bbda2135ee454871+sip+1+a64de9f6\r\n",
                       /* 13 */ _cseq,
                       /* 14 */ _via.c_str(),
                       /* 15 */ branch.c_str()
        );

      EXPECT_LT(n, (int)sizeof(buf));

      string ret(buf, n);
      // cout << ret <<endl;
      return ret;
    }
  };
}

/// ABC for fixtures for SCSCFTest and friends.
class SCSCFTest : public SipTest
{
public:
  /// TX data for testing.  Will be cleaned up.  Each message in a
  /// forked flow has its URI stored in _uris, and its txdata stored
  /// in _tdata against that URI.
  vector<string> _uris;
  map<string,pjsip_tx_data*> _tdata;

  /// Set up test case.  Caller must clear host_mapping.
  static void SetUpTestCase()
  {
    SipTest::SetUpTestCase();

    _chronos_connection = new FakeChronosConnection();
    _local_data_store = new LocalStore();
    _sdm = new SubscriberDataManager((Store*)_local_data_store, _chronos_connection, true);
    _analytics = new AnalyticsLogger();
    _bgcf_service = new BgcfService(string(UT_DIR).append("/test_stateful_proxy_bgcf.json"));
    _xdm_connection = new FakeXDMConnection();
    _sess_term_comm_tracker = new NiceMock<MockAsCommunicationTracker>();
    _sess_cont_comm_tracker = new NiceMock<MockAsCommunicationTracker>();

    // We only test with a JSONEnumService, not with a DNSEnumService - since
    // it is stateful_proxy.cpp that's under test here, the EnumService
    // implementation doesn't matter.
    _enum_service = new JSONEnumService(string(UT_DIR).append("/test_stateful_proxy_enum.json"));

    _acr_factory = new ACRFactory();
    // Schedule timers.
    SipTest::poll();
  }

  static void TearDownTestCase()
  {
    // Shut down the transaction module first, before we destroy the
    // objects that might handle any callbacks!
    pjsip_tsx_layer_destroy();
    delete _acr_factory; _acr_factory = NULL;
    delete _sdm; _sdm = NULL;
    delete _chronos_connection; _chronos_connection = NULL;
    delete _local_data_store; _local_data_store = NULL;
    delete _analytics; _analytics = NULL;
    delete _enum_service; _enum_service = NULL;
    delete _bgcf_service; _bgcf_service = NULL;
    delete _xdm_connection; _xdm_connection = NULL;
    delete _sess_cont_comm_tracker; _sess_cont_comm_tracker = NULL;
    delete _sess_term_comm_tracker; _sess_term_comm_tracker = NULL;
    SipTest::TearDownTestCase();
  }

  SCSCFTest()
  {
    _log_traffic = PrintingTestLogger::DEFAULT.isPrinting(); // true to see all traffic
    _local_data_store->flush_all();  // start from a clean slate on each test

    _hss_connection = new FakeHSSConnection();


    // Create the S-CSCF Sproutlet.
    _scscf_sproutlet = new SCSCFSproutlet("scscf",
                                          "sip:scscf.homedomain:5058;transport=tcp",
                                          "sip:127.0.0.1:5058",
                                          "",
                                          "sip:bgcf@homedomain:5058",
                                          5058,
                                          "sip:scscf.homedomain:5058;transport=tcp",
                                          _sdm,
                                          {},
                                          _hss_connection,
                                          _enum_service,
                                          _acr_factory,
                                          &SNMP::FAKE_INCOMING_SIP_TRANSACTIONS_TABLE,
                                          &SNMP::FAKE_OUTGOING_SIP_TRANSACTIONS_TABLE,
                                          false,
                                          3000, // Session continue timeout - different from default
                                          6000, // Session terminated timeout - different from default
                                          _sess_term_comm_tracker,
                                          _sess_cont_comm_tracker
                                          );
    _scscf_sproutlet->init();

    // Create the BGCF Sproutlet.
    _bgcf_sproutlet = new BGCFSproutlet("bgcf",
                                        5054,
                                        "sip:bgcf.homedomain:5054;transport=tcp",
                                        _bgcf_service,
                                        _enum_service,
                                        _acr_factory,
                                        nullptr,
                                        nullptr,
                                        false);

    // Create the MMTEL AppServer.
    _mmtel = new Mmtel("mmtel", _xdm_connection);
    _mmtel_sproutlet = new SproutletAppServerShim(_mmtel,
                                                  5058,
                                                  "sip:mmtel.homedomain:5058;transport=tcp",
                                                  &SNMP::FAKE_INCOMING_SIP_TRANSACTIONS_TABLE,
                                                  &SNMP::FAKE_OUTGOING_SIP_TRANSACTIONS_TABLE,
                                                  "mmtel.homedomain");

    // Create the SproutletProxy.
    std::list<Sproutlet*> sproutlets;
    sproutlets.push_back(_scscf_sproutlet);
    sproutlets.push_back(_bgcf_sproutlet);
    sproutlets.push_back(_mmtel_sproutlet);
    std::unordered_set<std::string> aliases;
    aliases.insert("127.0.0.1");
    _proxy = new SproutletProxy(stack_data.endpt,
                                PJSIP_MOD_PRIORITY_UA_PROXY_LAYER+1,
                                "homedomain",
                                aliases,
                                sproutlets,
                                std::set<std::string>());
  }

  ~SCSCFTest()
  {
    ::testing::Mock::VerifyAndClearExpectations(_sess_term_comm_tracker);
    ::testing::Mock::VerifyAndClearExpectations(_sess_cont_comm_tracker);

    for (map<string,pjsip_tx_data*>::iterator it = _tdata.begin();
         it != _tdata.end();
         ++it)
    {
      pjsip_tx_data_dec_ref(it->second);
    }

    pjsip_tsx_layer_dump(true);

    // Terminate all transactions
    terminate_all_tsxs(PJSIP_SC_SERVICE_UNAVAILABLE);

    // PJSIP transactions aren't actually destroyed until a zero ms
    // timer fires (presumably to ensure destruction doesn't hold up
    // real work), so poll for that to happen. Otherwise we leak!
    // Allow a good length of time to pass too, in case we have
    // transactions still open. 32s is the default UAS INVITE
    // transaction timeout, so we go higher than that.
    cwtest_advance_time_ms(33000L);
    poll();

    // Stop and restart the layer just in case
    pjsip_tsx_layer_instance()->stop();
    pjsip_tsx_layer_instance()->start();

    // Reset any configuration changes
    URIClassifier::enforce_user_phone = false;
    URIClassifier::enforce_global = false;
    ((SNMP::FakeCounterTable*)_scscf_sproutlet->_routed_by_preloaded_route_tbl)->reset_count();

    delete _hss_connection; _hss_connection = NULL;
    delete _proxy; _proxy = NULL;
    delete _mmtel_sproutlet; _mmtel_sproutlet = NULL;
    delete _mmtel; _mmtel = NULL;
    delete _bgcf_sproutlet; _bgcf_sproutlet = NULL;
    delete _scscf_sproutlet; _scscf_sproutlet = NULL;

  }

  /// Send a response back through multiple hops in a dialog. The response is
  /// injected at the downstream end of the dialog (the end that the request
  /// flowed towards. The proxied response is received at each hop, the status
  /// code is checked, and it is then re-injected.
  ///
  /// The outbound message queue must be empty when this function is called.
  ///
  /// @param req         - The response to inject at the downstream end.
  /// @param status_code - The status code of the request. This is used to
  ///                      check that the response it passed through at each
  ///                      hop.
  /// @param num_hops    - The number of hops in the dialog.
  void send_response_back_through_dialog(const std::string& response,
                                         int status_code,
                                         int num_hops)
  {
    std::string curr_response = response;

    for (int ii = 0; ii < num_hops; ++ii)
    {
      inject_msg(curr_response);

      ASSERT_EQ(1, txdata_count());
      RespMatcher(status_code).matches(current_txdata()->msg);

      // Render the received message to a string so we can re-inject it. 64kB
      // should be enough space for this.
      char msg_print_buf[0x10000];
      pj_ssize_t len = pjsip_msg_print(current_txdata()->msg,
                                       msg_print_buf,
                                       sizeof(msg_print_buf));
      curr_response.assign(msg_print_buf, len);

      free_txdata();
    }
  }

protected:
  static LocalStore* _local_data_store;
  static FakeChronosConnection* _chronos_connection;
  static SubscriberDataManager* _sdm;
  static AnalyticsLogger* _analytics;
  static FakeHSSConnection* _hss_connection;
  static FakeXDMConnection* _xdm_connection;
  static BgcfService* _bgcf_service;
  static EnumService* _enum_service;
  static ACRFactory* _acr_factory;
  SCSCFSproutlet* _scscf_sproutlet;
  BGCFSproutlet* _bgcf_sproutlet;
  Mmtel* _mmtel;
  SproutletAppServerShim* _mmtel_sproutlet;
  SproutletProxy* _proxy;
  static MockAsCommunicationTracker* _sess_term_comm_tracker;
  static MockAsCommunicationTracker* _sess_cont_comm_tracker;

  void doTestHeaders(TransportFlow* tpA,
                     bool tpAset,
                     TransportFlow* tpB,
                     bool tpBset,
                     SP::Message& msg,
                     string route,
                     bool expect_100,
                     bool expect_trusted_headers_on_requests,
                     bool expect_trusted_headers_on_responses,
                     bool expect_orig,
                     bool pcpi);
  void doAsOriginated(SP::Message& msg, bool expect_orig);
  void doAsOriginated(const std::string& msg, bool expect_orig);
  void doFourAppServerFlow(std::string record_route_regex, bool app_servers_record_route=false);
  void doSuccessfulFlow(SP::Message& msg,
                        testing::Matcher<string> uri_matcher,
                        list<HeaderMatcher> headers,
                        bool include_ack_and_bye=true,
                        list<HeaderMatcher> rsp_hdrs = list<HeaderMatcher>());
  void doFastFailureFlow(SP::Message& msg, int st_code);
  void doSlowFailureFlow(SP::Message& msg, int st_code, std::string body = "", std::string reason = "");
  void setupForkedFlow(SP::Message& msg);
  list<string> doProxyCalculateTargets(int max_targets);
};

LocalStore* SCSCFTest::_local_data_store;
FakeChronosConnection* SCSCFTest::_chronos_connection;
SubscriberDataManager* SCSCFTest::_sdm;
AnalyticsLogger* SCSCFTest::_analytics;
FakeHSSConnection* SCSCFTest::_hss_connection;
FakeXDMConnection* SCSCFTest::_xdm_connection;
BgcfService* SCSCFTest::_bgcf_service;
EnumService* SCSCFTest::_enum_service;
ACRFactory* SCSCFTest::_acr_factory;
MockAsCommunicationTracker* SCSCFTest::_sess_term_comm_tracker;
MockAsCommunicationTracker* SCSCFTest::_sess_cont_comm_tracker;

using SP::Message;

void SCSCFTest::doFourAppServerFlow(std::string record_route_regex, bool app_servers_record_route)
{
  register_uri(_sdm, _hss_connection, "6505551234", "homedomain", "sip:wuntootreefower@10.114.61.213:5061;transport=tcp;ob");
  _hss_connection->set_impu_result("sip:6505551000@homedomain", "call", HSSConnection::STATE_REGISTERED,
                                R"(<IMSSubscription><ServiceProfile>
                                <PublicIdentity><Identity>sip:6505551000@homedomain</Identity></PublicIdentity>
                                  <InitialFilterCriteria>
                                    <Priority>2</Priority>
                                    <TriggerPoint>
                                    <ConditionTypeCNF>0</ConditionTypeCNF>
                                    <SPT>
                                      <ConditionNegated>0</ConditionNegated>
                                      <Group>0</Group>
                                      <Method>INVITE</Method>
                                      <Extension></Extension>
                                    </SPT>
                                  </TriggerPoint>
                                  <ApplicationServer>
                                    <ServerName>sip:4.2.3.4:56788;transport=UDP</ServerName>
                                    <DefaultHandling>0</DefaultHandling>
                                  </ApplicationServer>
                                  </InitialFilterCriteria>
                                  <InitialFilterCriteria>
                                    <Priority>1</Priority>
                                    <TriggerPoint>
                                    <ConditionTypeCNF>0</ConditionTypeCNF>
                                    <SPT>
                                      <ConditionNegated>0</ConditionNegated>
                                      <Group>0</Group>
                                      <Method>INVITE</Method>
                                      <Extension></Extension>
                                    </SPT>
                                  </TriggerPoint>
                                  <ApplicationServer>
                                    <ServerName>sip:1.2.3.4:56789;transport=UDP</ServerName>
                                    <DefaultHandling>0</DefaultHandling>
                                  </ApplicationServer>
                                  </InitialFilterCriteria>
                                </ServiceProfile></IMSSubscription>)");
  _hss_connection->set_impu_result("sip:6505551234@homedomain", "call", HSSConnection::STATE_REGISTERED,
                                R"(<IMSSubscription><ServiceProfile>
                                <PublicIdentity><Identity>sip:6505551234@homedomain</Identity></PublicIdentity>
                                  <InitialFilterCriteria>
                                    <Priority>1</Priority>
                                    <TriggerPoint>
                                    <ConditionTypeCNF>0</ConditionTypeCNF>
                                    <SPT>
                                      <ConditionNegated>0</ConditionNegated>
                                      <Group>0</Group>
                                      <Method>INVITE</Method>
                                      <Extension></Extension>
                                    </SPT>
                                    <SPT>
                                      <ConditionNegated>0</ConditionNegated>
                                      <Group>0</Group>
                                      <SessionCase>1</SessionCase>  <!-- terminating-registered -->
                                      <Extension></Extension>
                                    </SPT>
                                  </TriggerPoint>
                                  <ApplicationServer>
                                    <ServerName>sip:5.2.3.4:56787;transport=UDP</ServerName>
                                    <DefaultHandling>0</DefaultHandling>
                                  </ApplicationServer>
                                  </InitialFilterCriteria>
                                  <InitialFilterCriteria>
                                    <Priority>2</Priority>
                                    <TriggerPoint>
                                    <ConditionTypeCNF>0</ConditionTypeCNF>
                                    <SPT>
                                      <ConditionNegated>0</ConditionNegated>
                                      <Group>0</Group>
                                      <Method>QWERTY_UIOP</Method>
                                      <Extension></Extension>
                                    </SPT>
                                  </TriggerPoint>
                                  <ApplicationServer>
                                    <ServerName>sip:sholes.example.com</ServerName>
                                    <DefaultHandling>0</DefaultHandling>
                                  </ApplicationServer>
                                  </InitialFilterCriteria>
                                  <InitialFilterCriteria>
                                    <Priority>3</Priority>
                                    <TriggerPoint>
                                    <ConditionTypeCNF>0</ConditionTypeCNF>
                                    <SPT>
                                      <ConditionNegated>0</ConditionNegated>
                                      <Group>0</Group>
                                      <Method>INVITE</Method>
                                      <Extension></Extension>
                                    </SPT>
                                  </TriggerPoint>
                                  <ApplicationServer>
                                    <ServerName>sip:6.2.3.4:56786;transport=UDP</ServerName>
                                    <DefaultHandling>0</DefaultHandling>
                                  </ApplicationServer>
                                  </InitialFilterCriteria>
                                </ServiceProfile></IMSSubscription>)");
  EXPECT_CALL(*_sess_cont_comm_tracker, on_success(StrEq("sip:4.2.3.4:56788;transport=UDP")));
  EXPECT_CALL(*_sess_cont_comm_tracker, on_success(StrEq("sip:1.2.3.4:56789;transport=UDP")));
  EXPECT_CALL(*_sess_cont_comm_tracker, on_success(StrEq("sip:5.2.3.4:56787;transport=UDP")));
  EXPECT_CALL(*_sess_cont_comm_tracker, on_success(StrEq("sip:6.2.3.4:56786;transport=UDP")));

  TransportFlow tpBono(TransportFlow::Protocol::TCP, stack_data.scscf_port, "10.99.88.11", 12345);
  TransportFlow tpAS1(TransportFlow::Protocol::UDP, stack_data.scscf_port, "1.2.3.4", 56789);
  TransportFlow tpAS2(TransportFlow::Protocol::UDP, stack_data.scscf_port, "4.2.3.4", 56788);
  TransportFlow tpAS3(TransportFlow::Protocol::UDP, stack_data.scscf_port, "5.2.3.4", 56787);
  TransportFlow tpAS4(TransportFlow::Protocol::UDP, stack_data.scscf_port, "6.2.3.4", 56786);

  pjsip_rr_hdr* as1_rr_hdr = pjsip_rr_hdr_create(stack_data.pool);
  as1_rr_hdr->name_addr.uri = (pjsip_uri*)pjsip_sip_uri_create(stack_data.pool, false);
  ((pjsip_sip_uri*)as1_rr_hdr->name_addr.uri)->host = pj_str("1.2.3.4");

  pjsip_rr_hdr* as2_rr_hdr = pjsip_rr_hdr_create(stack_data.pool);
  as2_rr_hdr->name_addr.uri = (pjsip_uri*)pjsip_sip_uri_create(stack_data.pool, false);
  ((pjsip_sip_uri*)as2_rr_hdr->name_addr.uri)->host = pj_str("4.2.3.4");

  pjsip_rr_hdr* as3_rr_hdr = pjsip_rr_hdr_create(stack_data.pool);
  as3_rr_hdr->name_addr.uri = (pjsip_uri*)pjsip_sip_uri_create(stack_data.pool, false);
  ((pjsip_sip_uri*)as3_rr_hdr->name_addr.uri)->host = pj_str("5.2.3.4");

  pjsip_rr_hdr* as4_rr_hdr = pjsip_rr_hdr_create(stack_data.pool);
  as4_rr_hdr->name_addr.uri = (pjsip_uri*)pjsip_sip_uri_create(stack_data.pool, false);
  ((pjsip_sip_uri*)as4_rr_hdr->name_addr.uri)->host = pj_str("6.2.3.4");

  // ---------- Send INVITE
  // We're within the trust boundary, so no stripping should occur.
  Message msg;
  msg._via = "10.99.88.11:12345;transport=TCP";
  msg._to = "6505551234@homedomain";
  msg._todomain = "";
  msg._route = "Route: <sip:homedomain;orig>";
  msg._requri = "sip:6505551234@homedomain";

  msg._method = "INVITE";
  inject_msg(msg.get_request(), &tpBono);
  poll();
  ASSERT_EQ(2, txdata_count());

  // 100 Trying goes back to bono
  pjsip_msg* out = current_txdata()->msg;
  RespMatcher(100).matches(out);
  tpBono.expect_target(current_txdata(), true);  // Requests always come back on same transport
  msg.set_route(out);
  free_txdata();

  // INVITE passed on to AS1
  SCOPED_TRACE("INVITE (S)");
  out = current_txdata()->msg;
  ReqMatcher r1("INVITE");
  ASSERT_NO_FATAL_FAILURE(r1.matches(out));

  tpAS1.expect_target(current_txdata(), false);
  EXPECT_EQ("sip:6505551234@homedomain", r1.uri());
  EXPECT_THAT(get_headers(out, "Route"),
              testing::MatchesRegex("Route: <sip:1\\.2\\.3\\.4:56789;transport=UDP;lr>\r\nRoute: <sip:odi_[+/A-Za-z0-9]+@127.0.0.1:5058;transport=UDP;lr;orig>"));

  // ---------- AS1 sends a 100 Trying to indicate it has received the request.
  string fresp1 = respond_to_txdata(current_txdata(), 100);
  inject_msg(fresp1, &tpAS1);

  // ---------- AS1 turns it around (acting as proxy)
  const pj_str_t STR_ROUTE = pj_str("Route");

  if (app_servers_record_route)
  {
    pjsip_msg_insert_first_hdr(out, (pjsip_hdr*)as1_rr_hdr);
  }

  pjsip_hdr* hdr = (pjsip_hdr*)pjsip_msg_find_hdr_by_name(out, &STR_ROUTE, NULL);
  if (hdr)
  {
    pj_list_erase(hdr);
  }
  inject_msg(out, &tpAS1);
  free_txdata();

  // 100 Trying goes back to AS1
  out = current_txdata()->msg;
  RespMatcher(100).matches(out);
  tpAS1.expect_target(current_txdata(), true);  // Requests always come back on same transport
  msg.set_route(out);
  free_txdata();

  // INVITE passed on to AS2
  SCOPED_TRACE("INVITE (2)");
  out = current_txdata()->msg;
  ASSERT_NO_FATAL_FAILURE(r1.matches(out));

  tpAS2.expect_target(current_txdata(), false);
  EXPECT_EQ("sip:6505551234@homedomain", r1.uri());
  EXPECT_THAT(get_headers(out, "Route"),
              testing::MatchesRegex("Route: <sip:4\\.2\\.3\\.4:56788;transport=UDP;lr>\r\nRoute: <sip:odi_[+/A-Za-z0-9]+@127.0.0.1:5058;transport=UDP;lr;orig>"));

  // ---------- AS2 sends a 100 Trying to indicate it has received the request.
  string fresp2 = respond_to_txdata(current_txdata(), 100);
  inject_msg(fresp2, &tpAS2);

  // ---------- AS2 turns it around (acting as proxy)
  if (app_servers_record_route)
  {
    pjsip_msg_insert_first_hdr(out, (pjsip_hdr*)as2_rr_hdr);
  }

  hdr = (pjsip_hdr*)pjsip_msg_find_hdr_by_name(out, &STR_ROUTE, NULL);
  if (hdr)
  {
    pj_list_erase(hdr);
  }
  inject_msg(out, &tpAS2);
  free_txdata();

  // 100 Trying goes back to AS2
  out = current_txdata()->msg;
  RespMatcher(100).matches(out);
  tpAS2.expect_target(current_txdata(), true);  // Requests always come back on same transport
  msg.set_route(out);
  free_txdata();

  // INVITE passed on to AS3 - From this point on, we're in terminating mode.
  SCOPED_TRACE("INVITE (3)");
  out = current_txdata()->msg;
  ASSERT_NO_FATAL_FAILURE(r1.matches(out));

  tpAS3.expect_target(current_txdata(), false);
  EXPECT_EQ("sip:6505551234@homedomain", r1.uri());
  EXPECT_THAT(get_headers(out, "Route"),
              testing::MatchesRegex("Route: <sip:5\\.2\\.3\\.4:56787;transport=UDP;lr>\r\nRoute: <sip:odi_[+/A-Za-z0-9]+@127.0.0.1:5058;transport=UDP;lr>"));

  // ---------- AS3 sends a 100 Trying to indicate it has received the request.
  string fresp3 = respond_to_txdata(current_txdata(), 100);
  inject_msg(fresp3, &tpAS3);

  // ---------- AS3 turns it around (acting as proxy)
  if (app_servers_record_route)
  {
    pjsip_msg_insert_first_hdr(out, (pjsip_hdr*)as3_rr_hdr);
  }

  hdr = (pjsip_hdr*)pjsip_msg_find_hdr_by_name(out, &STR_ROUTE, NULL);
  if (hdr)
  {
    pj_list_erase(hdr);
  }
  inject_msg(out, &tpAS3);
  free_txdata();

  // 100 Trying goes back to AS3
  out = current_txdata()->msg;
  RespMatcher(100).matches(out);
  tpAS3.expect_target(current_txdata(), true);  // Requests always come back on same transport
  msg.set_route(out);
  free_txdata();

  // INVITE passed on to AS4
  SCOPED_TRACE("INVITE (4)");
  out = current_txdata()->msg;
  ASSERT_NO_FATAL_FAILURE(r1.matches(out));

  tpAS4.expect_target(current_txdata(), false);
  EXPECT_EQ("sip:6505551234@homedomain", r1.uri());
  EXPECT_THAT(get_headers(out, "Route"),
              testing::MatchesRegex("Route: <sip:6\\.2\\.3\\.4:56786;transport=UDP;lr>\r\nRoute: <sip:odi_[+/A-Za-z0-9]+@127.0.0.1:5058;transport=UDP;lr>"));

  // ---------- AS4 sends a 100 Trying to indicate it has received the request.
  string fresp4 = respond_to_txdata(current_txdata(), 100);
  inject_msg(fresp4, &tpAS4);

  // ---------- AS4 turns it around (acting as proxy)
  if (app_servers_record_route)
  {
    pjsip_msg_insert_first_hdr(out, (pjsip_hdr*)as4_rr_hdr);
  }

  hdr = (pjsip_hdr*)pjsip_msg_find_hdr_by_name(out, &STR_ROUTE, NULL);
  if (hdr)
  {
    pj_list_erase(hdr);
  }
  inject_msg(out, &tpAS4);
  free_txdata();

  // 100 Trying goes back to AS4
  out = current_txdata()->msg;
  RespMatcher(100).matches(out);
  tpAS4.expect_target(current_txdata(), true);  // Requests always come back on same transport
  msg.set_route(out);
  free_txdata();

  // INVITE passed on to final destination
  SCOPED_TRACE("INVITE (Z)");
  out = current_txdata()->msg;
  ASSERT_NO_FATAL_FAILURE(r1.matches(out));

  tpBono.expect_target(current_txdata(), false);

  // ---------- Bono sends a 100 Trying to indicate it has received the request.
  string fresp_bono = respond_to_txdata(current_txdata(), 100);
  inject_msg(fresp_bono, &tpBono);

  EXPECT_THAT(get_headers(out, "Record-Route"), testing::MatchesRegex(record_route_regex));

  // Send a 200 OK back down the line to finish the transaction. This is so that
  // AS communication tracking works correctly. There are a total of 5 hops in
  // total.
  pjsip_tx_data* txdata = pop_txdata();

  // Send a 200 ringing back down the chain to finish the transaction. This is a
  // more realistic test of AS communication tracking.
  send_response_back_through_dialog(respond_to_txdata(txdata, 200), 200, 5);

  pjsip_tx_data_dec_ref(txdata); txdata = NULL;
}

// Test flows into Sprout (S-CSCF), in particular for header stripping.
// Check the transport each message is on, and the headers.
// Test a call from Alice to Bob.
void SCSCFTest::doTestHeaders(TransportFlow* tpA,  //< Alice's transport.
                              bool tpAset,         //< Expect all requests to Alice on same transport?
                              TransportFlow* tpB,  //< Bob's transport.
                              bool tpBset,         //< Expect all requests to Bob on same transport?
                              SP::Message& msg,    //< Message to use for testing.
                              string route,        //< Route header to be used on INVITE
                              bool expect_100,     //< Will we get a 100 Trying?
                              bool expect_trusted_headers_on_requests, //< Should P-A-N-I/P-V-N-I be passed on requests?
                              bool expect_trusted_headers_on_responses, //< Should P-A-N-I/P-V-N-I be passed on responses?
                              bool expect_orig,    //< Should we expect the INVITE to be marked originating?
                              bool pcpi)           //< Should we expect a P-Called-Party-ID?
{
  SCOPED_TRACE("doTestHeaders");
  pjsip_msg* out;
  pjsip_tx_data* invite = NULL;
  pjsip_tx_data* prack = NULL;

  // Extra fields to insert in all requests and responses.
  string pani = "P-Access-Network-Info: ietf-carrier-pigeon;rfc=1149";
  string pvni = "P-Visited-Network-Id: other.net, \"Other Network\"";
  string pvani = pani + "\r\n" + pvni;

  if (!msg._extra.empty())
  {
    msg._extra.append("\r\n");
  }

  msg._extra.append(pani);
  msg._extra.append("\r\n");
  msg._extra.append(pvni);

  // ---------- Send INVITE C->X
  SCOPED_TRACE("INVITE");
  msg._method = "INVITE";
  msg._route = route;
  inject_msg(msg.get_request(), tpA);
  poll();
  ASSERT_EQ(expect_100 ? 2 : 1, txdata_count());

  if (expect_100)
  {
    // 100 Trying goes back C<-X
    out = current_txdata()->msg;
    RespMatcher(100).matches(out);
    tpA->expect_target(current_txdata(), true);  // Requests always come back on same transport
    msg.set_route(out);

    // Don't bother testing P-Access-Network-Info or P-Visited-Network-Id,
    // because they never get inserted into such messages.
    free_txdata();
  }

  // INVITE passed on X->S
  SCOPED_TRACE("INVITE (S)");
  out = current_txdata()->msg;
  ASSERT_NO_FATAL_FAILURE(ReqMatcher("INVITE").matches(out));
  tpB->expect_target(current_txdata(), tpBset);

  // Check P-Access-Network-Info and P-Visited-Network-Id.
  EXPECT_EQ(expect_trusted_headers_on_requests ? pani : "",
            get_headers(out, "P-Access-Network-Info")) << "INVITE";
  EXPECT_EQ(expect_trusted_headers_on_requests ? pvni : "",
            get_headers(out, "P-Visited-Network-Id")) << "INVITE";

  // Check originating.
  if (expect_orig)
  {
    EXPECT_THAT(get_headers(out, "Route"), HasSubstr(";orig"));
  }
  else
  {
    EXPECT_THAT(get_headers(out, "Route"), Not(HasSubstr(";orig")));
  }

  // Check P-Called-Party-ID
  EXPECT_EQ(pcpi ? "P-Called-Party-ID: <" + msg._toscheme + ":" + msg._to + "@" + msg._todomain + ">" : "", get_headers(out, "P-Called-Party-ID"));

  invite = pop_txdata();

  // ---------- Send 183 Session Progress back X<-S
  SCOPED_TRACE("183 Session Progress");
  inject_msg(respond_to_txdata(invite, 183, "", pvani), tpB);
  ASSERT_EQ(1, txdata_count());

  // 183 goes back C<-X
  out = current_txdata()->msg;
  RespMatcher(183).matches(out);
  tpA->expect_target(current_txdata(), true);
  msg.set_route(out);
  msg._cseq++;

  // Check P-Access-Network-Info and P-Visited-Network-Id
  EXPECT_EQ(expect_trusted_headers_on_responses ? pani : "",
            get_headers(out, "P-Access-Network-Info")) << "183 Session Progress";
  EXPECT_EQ(expect_trusted_headers_on_responses ? pvni : "",
            get_headers(out, "P-Visited-Network-Id")) << "183 Session Progress";

  free_txdata();

  // Send PRACK C->X
  SCOPED_TRACE("PRACK");
  msg._method = "PRACK";
  inject_msg(msg.get_request(), tpA);
  poll();
  ASSERT_EQ(1, txdata_count());

  // PRACK passed on X->S
  out = current_txdata()->msg;
  ASSERT_NO_FATAL_FAILURE(ReqMatcher("PRACK").matches(out));
  tpB->expect_target(current_txdata(), tpBset);

  // Check P-Access-Network-Info and P-Visited-Network-Id.
  EXPECT_EQ(expect_trusted_headers_on_requests ? pani : "",
            get_headers(out, "P-Access-Network-Info")) << "PRACK";
  EXPECT_EQ(expect_trusted_headers_on_requests ? pvni : "",
            get_headers(out, "P-Visited-Network-Id")) << "PRACK";

  prack = pop_txdata();

  // ---------- Send 200 OK back X<-S
  SCOPED_TRACE("200 OK (PRACK)");
  inject_msg(respond_to_txdata(prack, 200, "", pvani), tpB);
  ASSERT_EQ(1, txdata_count());

  // OK goes back C<-X
  out = current_txdata()->msg;
  RespMatcher(200).matches(out);
  tpA->expect_target(current_txdata(), true);
  msg.set_route(out);
  msg._cseq++;

  // Check P-Access-Network-Info and P-Visited-Network-Id.
  EXPECT_EQ(expect_trusted_headers_on_responses ? pani : "",
            get_headers(out, "P-Access-Network-Info")) << "200 OK (PRACK)";
  EXPECT_EQ(expect_trusted_headers_on_responses ? pvni : "",
            get_headers(out, "P-Visited-Network-Id")) << "200 OK (PRACK)";

  free_txdata();

  // ---------- Send 200 OK back X<-S
  SCOPED_TRACE("200 OK (INVITE)");
  inject_msg(respond_to_txdata(invite, 200, "", pvani), tpB);
  ASSERT_EQ(1, txdata_count());

  // OK goes back C<-X
  out = current_txdata()->msg;
  RespMatcher(200).matches(out);
  tpA->expect_target(current_txdata(), true);
  msg.set_route(out);
  msg._cseq++;

  // Check P-Access-Network-Info and P-Visited-Network-Id.
  EXPECT_EQ(expect_trusted_headers_on_responses ? pani : "",
            get_headers(out, "P-Access-Network-Info")) << "200 OK (INVITE)";
  EXPECT_EQ(expect_trusted_headers_on_responses ? pvni : "",
            get_headers(out, "P-Visited-Network-Id")) << "200 OK (INVITE)";

  free_txdata();

  // ---------- Send ACK C->X
  SCOPED_TRACE("ACK");
  msg._method = "ACK";
  inject_msg(msg.get_request(), tpA);
  poll();
  ASSERT_EQ(1, txdata_count());

  // ACK passed on X->S
  out = current_txdata()->msg;
  ASSERT_NO_FATAL_FAILURE(ReqMatcher("ACK").matches(out));
  tpB->expect_target(current_txdata(), tpBset);

  // Check P-Access-Network-Info and P-Visited-Network-Id.
  EXPECT_EQ(expect_trusted_headers_on_requests ? pani : "",
            get_headers(out, "P-Access-Network-Info")) << "ACK";
  EXPECT_EQ(expect_trusted_headers_on_requests ? pvni : "",
            get_headers(out, "P-Visited-Network-Id")) << "ACK";

  free_txdata();

  // ---------- Send a retransmission of that 200 OK back X<-S.  Should be processed statelessly.
  SCOPED_TRACE("200 OK (INVITE) (rexmt)");
  inject_msg(respond_to_txdata(invite, 200, "", pvani), tpB);
  pjsip_tx_data_dec_ref(invite);
  invite = NULL;
  ASSERT_EQ(1, txdata_count());

  // OK goes back C<-X
  out = current_txdata()->msg;
  RespMatcher(200).matches(out);
  tpA->expect_target(current_txdata(), true);
  msg.set_route(out);
  msg._cseq++;

  // Check P-Access-Network-Info and P-Visited-Network-Id. These will always be stripped,
  // because we handle these retransmissions statelessly and hence don't have any info on
  // trust boundary handling.
  //EXPECT_EQ("", get_headers(out, "P-Access-Network-Info")) << "200 OK (INVITE) (rexmt)";
  //EXPECT_EQ("", get_headers(out, "P-Visited-Network-Id")) << "200 OK (INVITE) (rexmt)";

  free_txdata();

  // ---------- Send a reINVITE in the reverse direction. X<-S

  // ---------- Send a subsequent request. C->X
  SCOPED_TRACE("BYE");
  msg._method = "BYE";
  inject_msg(msg.get_request(), tpA);
  poll();

  // BYE passed on X->S
  ASSERT_EQ(1, txdata_count());
  out = current_txdata()->msg;
  ASSERT_NO_FATAL_FAILURE(ReqMatcher("BYE").matches(out));
  tpB->expect_target(current_txdata(), tpBset);

  // Check P-Access-Network-Info and P-Visited-Network-Id.
  EXPECT_EQ(expect_trusted_headers_on_requests ? pani : "",
            get_headers(out, "P-Access-Network-Info")) << "BYE";
  EXPECT_EQ(expect_trusted_headers_on_requests ? pvni : "",
            get_headers(out, "P-Visited-Network-Id")) << "BYE";

  // ---------- Send a reply to that X<-S
  SCOPED_TRACE("200 OK (BYE)");
  inject_msg(respond_to_current_txdata(200, "", pvani), tpB);
  poll();
  ASSERT_EQ(1, txdata_count());

  // Reply passed on C<-X
  out = current_txdata()->msg;
  RespMatcher(200).matches(out);
  tpA->expect_target(current_txdata(), true);

  // Check P-Access-Network-Info and P-Visited-Network-Id.
  EXPECT_EQ(expect_trusted_headers_on_responses ? pani : "",
            get_headers(out, "P-Access-Network-Info")) << "200 OK (BYE)";
  EXPECT_EQ(expect_trusted_headers_on_responses ? pvni : "",
            get_headers(out, "P-Visited-Network-Id")) << "200 OK (BYE)";

  free_txdata();

  // ---------- Send INVITE C->X (this is an attempt to establish a second dialog)
  SCOPED_TRACE("INVITE (#2)");
  msg._method = "INVITE";
  msg._route = route;
  msg._unique++;
  inject_msg(msg.get_request(), tpA);
  poll();
  ASSERT_EQ(expect_100 ? 2 : 1, txdata_count());

  if (expect_100)
  {
    // 100 Trying goes back C<-X
    out = current_txdata()->msg;
    RespMatcher(100).matches(out);
    tpA->expect_target(current_txdata(), true);

    // Don't bother testing P-Access-Network-Info or P-Visited-Network-Id, because this is point-to-point.
    free_txdata();
  }

  // INVITE passed on X->S
  SCOPED_TRACE("INVITE (S#2)");
  out = current_txdata()->msg;
  ASSERT_NO_FATAL_FAILURE(ReqMatcher("INVITE").matches(out));
  tpB->expect_target(current_txdata(), tpBset);

  // Check P-Access-Network-Info and P-Visited-Network-Id.
  EXPECT_EQ(expect_trusted_headers_on_requests ? pani : "",
            get_headers(out, "P-Access-Network-Info")) << "INVITE (#2)";
  EXPECT_EQ(expect_trusted_headers_on_requests ? pvni : "",
            get_headers(out, "P-Visited-Network-Id")) << "INVITE (#2)";

  invite = pop_txdata();

  // ---------- Send 404 Not Found back X<-S
  SCOPED_TRACE("404 Not Found (INVITE #2)");
  inject_msg(respond_to_txdata(invite, 404, "", pvani), tpB);
  poll();
  ASSERT_EQ(2, txdata_count());

  // ACK autogenerated X->S
  out = current_txdata()->msg;
  ASSERT_NO_FATAL_FAILURE(ReqMatcher("ACK").matches(out));
  tpB->expect_target(current_txdata(), tpBset);

  // Don't check P-Access-Network-Info or P-Visited-Network-Id, because it's point-to-point.

  free_txdata();

  // 404 goes back C<-X
  out = current_txdata()->msg;
  RespMatcher(404).matches(out);
  tpA->expect_target(current_txdata(), true);
  msg.set_route(out);
  msg._cseq++;

  // Check P-Access-Network-Info and P-Visited-Network-Id.
  EXPECT_EQ(expect_trusted_headers_on_responses ? pani : "",
            get_headers(out, "P-Access-Network-Info")) << "404 Not Found (INVITE #2)";
  EXPECT_EQ(expect_trusted_headers_on_responses ? pvni : "",
            get_headers(out, "P-Visited-Network-Id")) << "404 Not Found (INVITE #2)";

  free_txdata();

  // ---------- Send ACK C->X
  SCOPED_TRACE("ACK (#2)");
  msg._method = "ACK";
  inject_msg(msg.get_request(), tpA);
  poll();
  ASSERT_EQ(0, txdata_count());
  // should be swallowed by core.
}


/// Test a message results in a successful flow. The outgoing INVITE's
/// URI is verified.
void SCSCFTest::doSuccessfulFlow(Message& msg,
                                 testing::Matcher<string> uri_matcher,
                                 list<HeaderMatcher> headers,
                                 bool include_ack_and_bye,
                                 list<HeaderMatcher> rsp_headers)
{
  SCOPED_TRACE("");
  pjsip_msg* out;

  // Send INVITE
  inject_msg(msg.get_request());
  ASSERT_EQ(2, txdata_count());

  // 100 Trying goes back
  out = current_txdata()->msg;
  RespMatcher(100).matches(out);
  free_txdata();

  // INVITE passed on
  out = current_txdata()->msg;
  ReqMatcher req("INVITE");
  ASSERT_NO_FATAL_FAILURE(req.matches(out));

  // Do checks on what gets passed through:
  EXPECT_THAT(req.uri(), uri_matcher);
  for (list<HeaderMatcher>::iterator iter = headers.begin(); iter != headers.end(); ++iter)
  {
    iter->match(out);
  }

  // Send 200 OK back
  inject_msg(respond_to_current_txdata(200));
  ASSERT_EQ(1, txdata_count());

  // OK goes back
  out = current_txdata()->msg;
  RespMatcher(200).matches(out);
  for (list<HeaderMatcher>::iterator iter = rsp_headers.begin();
       iter != rsp_headers.end();
       ++iter)
  {
    iter->match(out);
  }

  msg.set_route(out);
  msg._cseq++;
  free_txdata();

  // If we're testing Sprout functionality, we want to exclude the ACK
  // and BYE requests, as Sprout wouldn't see them in normal circumstances.
  if (include_ack_and_bye)
  {
    // Send ACK
    msg._method = "ACK";
    inject_msg(msg.get_request());
    poll();
    ASSERT_EQ(1, txdata_count());
    out = current_txdata()->msg;
    ReqMatcher req2("ACK");
    ASSERT_NO_FATAL_FAILURE(req2.matches(out));
    free_txdata();

    // Send a subsequent request.
    msg._method = "BYE";
    inject_msg(msg.get_request());
    poll();
    ASSERT_EQ(1, txdata_count());
    out = current_txdata()->msg;
    ReqMatcher req3("BYE");
    ASSERT_NO_FATAL_FAILURE(req3.matches(out));

    // Send a reply to that.
    inject_msg(respond_to_current_txdata(200));
    poll();
    ASSERT_EQ(1, txdata_count());
    out = current_txdata()->msg;
    RespMatcher(200).matches(out);

    free_txdata();
  }
}

/// Test a message results in an immediate failure.
void SCSCFTest::doFastFailureFlow(Message& msg, int st_code)
{
  SCOPED_TRACE("");

  // Send INVITE
  inject_msg(msg.get_request());
  ASSERT_EQ(1, txdata_count());
  pjsip_msg* out;

  // error goes back
  out = current_txdata()->msg;
  RespMatcher(st_code).matches(out);
  free_txdata();
}

/// Test a message results in a 100 then a failure.
void SCSCFTest::doSlowFailureFlow(Message& msg,
                                  int st_code,
                                  std::string body,
                                  std::string reason)
{
  SCOPED_TRACE("");

  // Send INVITE
  inject_msg(msg.get_request());
  ASSERT_EQ(2, txdata_count());

  // 100 Trying goes back
  pjsip_msg* out = current_txdata()->msg;
  RespMatcher(100).matches(out);
  free_txdata();

  // error goes back
  out = current_txdata()->msg;
  RespMatcher(st_code, body, reason).matches(out);
  free_txdata();
}

TEST_F(SCSCFTest, TestSimpleMainline)
{
  SCOPED_TRACE("");
  register_uri(_sdm, _hss_connection, "6505551234", "homedomain", "sip:wuntootreefower@10.114.61.213:5061;transport=tcp;ob");
  Message msg;
  list<HeaderMatcher> hdrs;
  doSuccessfulFlow(msg, testing::MatchesRegex(".*wuntootreefower.*"), hdrs);

  // This is a terminating call so should not result in a session setup time
  // getting tracked.
  EXPECT_EQ(0, ((SNMP::FakeEventAccumulatorTable*)_scscf_sproutlet->_audio_session_setup_time_tbl)->_count);
  EXPECT_EQ(0, ((SNMP::FakeEventAccumulatorTable*)_scscf_sproutlet->_video_session_setup_time_tbl)->_count);

  // It also shouldn't result in any forked INVITEs
  EXPECT_EQ(0, ((SNMP::FakeCounterTable*)_scscf_sproutlet->_forked_invite_tbl)->_count);
}

// Send a request where the URI is for the same port as a Sproutlet,
// but a different host. We should deal with this sensibly (as opposed
// to e.g. looping forever until we crash).
TEST_F(SCSCFTest, ReqURIMatchesSproutletPort)
{
  SCOPED_TRACE("");
  register_uri(_sdm, _hss_connection, "6505551234", "homedomain", "sip:wuntootreefower@10.114.61.213:5061;transport=tcp;ob");
  Message msg;
  msg._requri = "sip:254.253.252.251:5058";
  msg._route = "Route: <sip:homedomain;transport=tcp;lr;billing-role=charge-term>";
  list<HeaderMatcher> hdrs;
  doSuccessfulFlow(msg, testing::MatchesRegex("sip:254.253.252.251:5058"), hdrs, false);
}

// Test flows into Sprout (S-CSCF), in particular for header stripping.
TEST_F(SCSCFTest, TestMainlineHeadersSprout)
{
  SCOPED_TRACE("");
  register_uri(_sdm, _hss_connection, "6505551234", "homedomain", "sip:wuntootreefower@10.114.61.213:5061;transport=tcp;ob");

  // INVITE from anywhere to anywhere.
  // We're within the trust boundary, so no stripping should occur.
  Message msg;
  msg._via = "10.99.88.11:12345";
  doTestHeaders(_tp_default, false, _tp_default, false, msg, "", true, true, true, false, true);
}

TEST_F(SCSCFTest, TestNotRegisteredTo)
{
  SCOPED_TRACE("");
  Message msg;
  doSlowFailureFlow(msg, 404);
}

TEST_F(SCSCFTest, TestBadScheme)
{
  SCOPED_TRACE("");
  register_uri(_sdm, _hss_connection, "6505551234", "homedomain", "sip:wuntootreefower@10.114.61.213:5061;transport=tcp;ob");
  Message msg;
  msg._toscheme = "sips";
  doFastFailureFlow(msg, 416);  // bad scheme
}

TEST_F(SCSCFTest, TestSimpleTelURI)
{
  add_host_mapping("ut.cw-ngv.com", "10.9.8.7");
  SCOPED_TRACE("");
  register_uri(_sdm, _hss_connection, "6505551234", "homedomain", "sip:wuntootreefower@10.114.61.213:5061;transport=tcp;ob");
  _hss_connection->set_impu_result("sip:6505551000@homedomain", "call", HSSConnection::STATE_REGISTERED, "");
  Message msg;
  msg._toscheme = "tel";
  msg._to = "16505551234";
  msg._route = "Route: <sip:homedomain;orig>";
  msg._todomain = "";
  list<HeaderMatcher> hdrs;
  doSuccessfulFlow(msg, testing::MatchesRegex(".*16505551234@ut.cw-ngv.com.*"), hdrs, false);

  // Successful originating call.  We should have tracked a single session
  // setup time.
  EXPECT_EQ(1, ((SNMP::FakeEventAccumulatorTable*)_scscf_sproutlet->_audio_session_setup_time_tbl)->_count);
  EXPECT_EQ(0, ((SNMP::FakeEventAccumulatorTable*)_scscf_sproutlet->_video_session_setup_time_tbl)->_count);
}

// Test that a successful originating video call results in the correct stats
// being tracked.
TEST_F(SCSCFTest, TestSimpleTelURIVideo)
{
  add_host_mapping("ut.cw-ngv.com", "10.9.8.7");
  SCOPED_TRACE("");
  register_uri(_sdm, _hss_connection, "6505551234", "homedomain", "sip:wuntootreefower@10.114.61.213:5061;transport=tcp;ob");
  _hss_connection->set_impu_result("sip:6505551000@homedomain", "call", HSSConnection::STATE_REGISTERED, "");
  Message msg;
  msg._toscheme = "tel";
  msg._to = "16505551234";
  msg._route = "Route: <sip:homedomain;orig>";
  msg._todomain = "";
  msg._body = "\r\nv=0\r\no=Andrew 2890844526 2890844526 IN IP4 10.120.42.3\r\nc=IN IP4 10.120.42.3\r\nt=0 0\r\nm=audio 49170 RTP/AVP 0 8 97\r\na=rtpmap:0 PCMU/8000\r\nm=video 51372 RTP/AVP 31 32\r\na=rtpmap:31 H261/90000\r\n";
  list<HeaderMatcher> hdrs;
  doSuccessfulFlow(msg, testing::MatchesRegex(".*16505551234@ut.cw-ngv.com.*"), hdrs, false);

  // Successful originating call.  We should have tracked a single session
  // setup time.
  EXPECT_EQ(0, ((SNMP::FakeEventAccumulatorTable*)_scscf_sproutlet->_audio_session_setup_time_tbl)->_count);
  EXPECT_EQ(1, ((SNMP::FakeEventAccumulatorTable*)_scscf_sproutlet->_video_session_setup_time_tbl)->_count);
}


TEST_F(SCSCFTest, TestTerminatingTelURI)
{
  //register_uri(_sdm, _hss_connection, "6505551000", "homedomain", "sip:wuntootreefower@10.114.61.213:5061;transport=tcp;ob");
  register_uri(_sdm, _hss_connection, "6505551234", "homedomain", "sip:wuntootreefower@10.114.61.213:5061;transport=tcp;ob");
  _hss_connection->set_impu_result("tel:6505551235", "call", "REGISTERED",
                                "<IMSSubscription><ServiceProfile>\n"
                                "<PublicIdentity><Identity>sip:6505551234@homedomain</Identity></PublicIdentity>"
                                "<PublicIdentity><Identity>tel:6505551235</Identity></PublicIdentity>"
                                "  <InitialFilterCriteria>\n"
                                "    <Priority>1</Priority>\n"
                                "    <TriggerPoint>\n"
                                "    <ConditionTypeCNF>0</ConditionTypeCNF>\n"
                                "    <SPT>\n"
                                "      <ConditionNegated>1</ConditionNegated>\n"
                                "      <Group>0</Group>\n"
                                "      <Method>INVITE</Method>\n"
                                "      <Extension></Extension>\n"
                                "    </SPT>\n"
                                "  </TriggerPoint>\n"
                                "  <ApplicationServer>\n"
                                "    <ServerName>sip:1.2.3.4:56789;transport=UDP</ServerName>\n"
                                "    <DefaultHandling>0</DefaultHandling>\n"
                                "  </ApplicationServer>\n"
                                "  </InitialFilterCriteria>\n"
                                "</ServiceProfile></IMSSubscription>");

  TransportFlow tpBono(TransportFlow::Protocol::TCP, stack_data.scscf_port, "10.99.88.11", 12345);

  // Send a terminating INVITE for a subscriber with a tel: URI
  Message msg;
  msg._via = "10.99.88.11:12345;transport=TCP";
  msg._to = "6505551234@homedomain";
  msg._route = "Route: <sip:homedomain>";
  msg._todomain = "";
  msg._requri = "tel:6505551235";

  msg._method = "INVITE";
  list<HeaderMatcher> hdrs;
  doSuccessfulFlow(msg, testing::MatchesRegex("sip:wuntootreefower@10.114.61.213:5061;transport=tcp;ob"), hdrs, false);
}

// Test that allowing fallback IFCs (for when we don't have a matching bit of
// XML) doesn't break mainline flows when we do.
TEST_F(SCSCFTest, TestSimpleMainlineFallbackIFCs)
{
  SCOPED_TRACE("");
  _hss_connection->allow_fallback_ifcs();
  register_uri(_sdm, _hss_connection, "6505551234", "homedomain", "sip:wuntootreefower@10.114.61.213:5061;transport=tcp;ob");
  Message msg;
  list<HeaderMatcher> hdrs;
  doSuccessfulFlow(msg, testing::MatchesRegex(".*wuntootreefower.*"), hdrs);

  // This is a terminating call so should not result in a session setup time
  // getting tracked.
  EXPECT_EQ(0, ((SNMP::FakeEventAccumulatorTable*)_scscf_sproutlet->_audio_session_setup_time_tbl)->_count);
  EXPECT_EQ(0, ((SNMP::FakeEventAccumulatorTable*)_scscf_sproutlet->_video_session_setup_time_tbl)->_count);
}



TEST_F(SCSCFTest, TestTelURIWildcard)
{
  _hss_connection->set_impu_result("tel:6505551235", "call", "REGISTERED",
                                "<IMSSubscription><ServiceProfile>\n"
                                "<PublicIdentity><Identity>tel:65055512!*!</Identity></PublicIdentity>"
                                "  <InitialFilterCriteria>\n"
                                "    <Priority>1</Priority>\n"
                                "    <TriggerPoint>\n"
                                "    <ConditionTypeCNF>0</ConditionTypeCNF>\n"
                                "    <SPT>\n"
                                "      <ConditionNegated>0</ConditionNegated>\n"
                                "      <Group>0</Group>\n"
                                "      <Method>INVITE</Method>\n"
                                "      <Extension></Extension>\n"
                                "    </SPT>\n"
                                "  </TriggerPoint>\n"
                                "  <ApplicationServer>\n"
                                "    <ServerName>sip:1.2.3.4:56789;transport=UDP</ServerName>\n"
                                "    <DefaultHandling>0</DefaultHandling>\n"
                                "  </ApplicationServer>\n"
                                "  </InitialFilterCriteria>\n"
                                "</ServiceProfile></IMSSubscription>");
  _hss_connection->allow_fallback_ifcs();

  TransportFlow tpBono(TransportFlow::Protocol::TCP, stack_data.scscf_port, "10.99.88.11", 12345);
  TransportFlow tpAS1(TransportFlow::Protocol::UDP, stack_data.scscf_port, "1.2.3.4", 56789);

  // Send a terminating INVITE for a subscriber with a tel: URI
  Message msg;
  msg._via = "10.99.88.11:12345;transport=TCP";
  msg._to = "6505551234@homedomain";
  msg._route = "Route: <sip:homedomain>";
  msg._todomain = "";
  msg._requri = "tel:6505551235";

  msg._method = "INVITE";
  list<HeaderMatcher> hdrs;

  inject_msg(msg.get_request(), &tpBono);
  poll();
  ASSERT_EQ(2, txdata_count());

  // 100 Trying goes back to bono
  pjsip_msg* out = current_txdata()->msg;
  RespMatcher(100).matches(out);
  tpBono.expect_target(current_txdata(), true);  // Requests always come back on same transport
  msg.set_route(out);
  free_txdata();
  ASSERT_EQ(1, txdata_count());

  // INVITE passed on to AS1
  SCOPED_TRACE("INVITE (S)");
  pjsip_tx_data* tdata = current_txdata();
  out = tdata->msg;
  ReqMatcher r1("INVITE");
  ASSERT_NO_FATAL_FAILURE(r1.matches(out));

  tpAS1.expect_target(tdata, false);
  EXPECT_THAT(get_headers(out, "Route"),
<<<<<<< HEAD
              testing::MatchesRegex("Route: <sip:1\\.2\\.3\\.4:56789;transport=UDP;lr>\r\nRoute: <sip:odi_[+/A-Za-z0-9]+@127.0.0.1:5058;transport=UDP;lr>"));
=======
              testing::MatchesRegex("Route: <sip:1\\.2\\.3\\.4:56789;transport=UDP;lr>\r\nRoute: <sip:odi_[+/A-Za-z0-9]+@127.0.0.1:5058;transport=UDP;lr;service=scscf>"));
>>>>>>> ad2bf521

  string fresp1 = respond_to_txdata(tdata, 404);
  inject_msg(fresp1, &tpAS1);
  ASSERT_EQ(3, txdata_count());
  free_txdata();
  free_txdata();
  ASSERT_EQ(1, txdata_count());

  // 100 Trying goes back to bono
  out = current_txdata()->msg;
  RespMatcher(404).matches(out);
  free_txdata();
  ASSERT_EQ(0, txdata_count());
}



TEST_F(SCSCFTest, TestNoMoreForwards)
{
  SCOPED_TRACE("");
  register_uri(_sdm, _hss_connection, "6505551234", "homedomain", "sip:wuntootreefower@10.114.61.213:5061;transport=tcp;ob");
  Message msg;
  msg._forwards = 1;
  doFastFailureFlow(msg, 483); // too many hops
}

TEST_F(SCSCFTest, TestNoMoreForwards2)
{
  SCOPED_TRACE("");
  register_uri(_sdm, _hss_connection, "6505551234", "homedomain", "sip:wuntootreefower@10.114.61.213:5061;transport=tcp;ob");
  Message msg;
  msg._forwards = 0;
  doFastFailureFlow(msg, 483); // too many hops
}

TEST_F(SCSCFTest, TestTransportShutdown)
{
  SCOPED_TRACE("");
  pjsip_tx_data* tdata;

  // Create a TCP connection to the listening port.
  TransportFlow* tp = new TransportFlow(TransportFlow::Protocol::TCP,
                                        stack_data.scscf_port,
                                        "1.2.3.4",
                                        49152);

  // Inject an INVITE request on a transport which is shutting down.  It is safe
  // to call pjsip_transport_shutdown on a TCP transport as the TransportFlow
  // keeps a reference to the transport so it won't actually be destroyed until
  // the TransportFlow is destroyed.
  pjsip_transport_shutdown(tp->transport());

  Message msg;
  msg._method = "INVITE";
  msg._requri = "sip:bob@awaydomain";
  msg._from = "alice";
  msg._to = "bob";
  msg._todomain = "awaydomain";
  msg._via = tp->to_string(false);
  msg._route = "Route: <sip:proxy1.awaydomain;transport=TCP;lr>";
  inject_msg(msg.get_request(), tp);

  // Check the 504 Service Unavailable response.
  ASSERT_EQ(1, txdata_count());
  tdata = current_txdata();
  RespMatcher(503).matches(tdata->msg);
  tp->expect_target(tdata);
  free_txdata();

  // Send an ACK to complete the UAS transaction.
  msg._method = "ACK";
  inject_msg(msg.get_request(), tp);

  delete tp;
}

TEST_F(SCSCFTest, TestStrictRouteThrough)
{
  SCOPED_TRACE("");
  // This message is passing through this proxy; it's not local
  Message msg;
  add_host_mapping("intermediate.com", "10.10.10.1");
  add_host_mapping("destination.com", "10.10.10.2");
  msg._extra = "Route: <sip:nexthop@intermediate.com;transport=tcp>\r\nRoute: <sip:lasthop@destination.com>";
  msg._to = "lasthop";
  msg._todomain = "destination.com";
  msg._requri = "sip:6505551234@nonlocaldomain";
  list<HeaderMatcher> hdrs;
  hdrs.push_back(HeaderMatcher("Route", ".*lasthop@destination.com.*", ".*6505551234@nonlocaldomain.*"));
  doSuccessfulFlow(msg, testing::MatchesRegex(".*nexthop@intermediate.com.*"), hdrs, false);
}

TEST_F(SCSCFTest, TestNonLocal)
{
  SCOPED_TRACE("");
  // This message is passing through this proxy; it's not local
  add_host_mapping("destination.com", "10.10.10.2");
  Message msg;
  msg._to = "lasthop";
  msg._todomain = "destination.com";
  list<HeaderMatcher> hdrs;
  hdrs.push_back(HeaderMatcher("Route"));
  doSuccessfulFlow(msg, testing::MatchesRegex(".*lasthop@destination\\.com.*"), hdrs);
}

TEST_F(SCSCFTest, TestTerminatingPCV)
{
  SCOPED_TRACE("");
  register_uri(_sdm, _hss_connection, "6505551234", "homedomain", "sip:wuntootreefower@10.114.61.213:5061;transport=tcp;ob");

  // Test that a segfault previously seen when not doing originating
  // handling on a call with a P-Charging-Vector does not reoccur.
  Message msg;
  msg._extra = "P-Charging-Vector: icid-value=3";
  msg._to = "lasthop";
  msg._todomain = "destination.com";
  msg._requri = "sip:6505551234@homedomain";
  list<HeaderMatcher> hdrs;
  hdrs.push_back(HeaderMatcher("Route"));
  doSuccessfulFlow(msg, testing::MatchesRegex(".*"), hdrs);
}

TEST_F(SCSCFTest, DISABLED_TestLooseRoute)  // @@@KSW not quite - how does this work again?
{
  SCOPED_TRACE("");
  Message msg;
  msg._extra = "Route: <sip:nexthop@anotherdomain;lr>\r\nRoute: <sip:lasthop@destination.com;lr>";
  msg._to = "lasthop";
  msg._todomain = "destination.com";
  msg._requri = "sip:6505551234@homedomain";
  list<HeaderMatcher> hdrs;
//  hdrs.push_back(HeaderMatcher("Route", ".*lasthop@destination.*"));
  doSuccessfulFlow(msg, testing::MatchesRegex(".*lasthop@destination.com.*"), hdrs);
}

TEST_F(SCSCFTest, TestExternal)
{
  SCOPED_TRACE("");
  Message msg;
  msg._to = "+15108580271";
  msg._todomain = "ut.cw-ngv.com";
  add_host_mapping("ut.cw-ngv.com", "10.9.8.7");
  list<HeaderMatcher> hdrs;
  doSuccessfulFlow(msg, testing::MatchesRegex(".*+15108580271@ut.cw-ngv.com.*"), hdrs);
}

// Test is disabled because there is no Route header, so request is treated as
// terminating request, but domain in RequestURI is not local, so we don't
// provide any services to the user, so therefore shouldn't add a Record-Route.
TEST_F(SCSCFTest, DISABLED_TestExternalRecordRoute)
{
  SCOPED_TRACE("");
  Message msg;
  msg._to = "+15108580271";
  msg._todomain = "ut.cw-ngv.com";
  add_host_mapping("ut.cw-ngv.com", "10.9.8.7");
  list<HeaderMatcher> hdrs;
  hdrs.push_back(HeaderMatcher("Record-Route", "Record-Route: <sip:sprout.homedomain:5058;transport=TCP;lr;charge-term>"));
  doSuccessfulFlow(msg, testing::MatchesRegex(".*"), hdrs);
}

TEST_F(SCSCFTest, TestEnumExternalSuccess)
{
  SCOPED_TRACE("");
  _hss_connection->set_impu_result("sip:+16505551000@homedomain", "call", HSSConnection::STATE_REGISTERED, "");

  Message msg;
  msg._to = "+15108580271";
  // We only do ENUM on originating calls
  msg._route = "Route: <sip:homedomain;orig>";
  msg._extra = "Record-Route: <sip:homedomain>\nP-Asserted-Identity: <sip:+16505551000@homedomain>";
  add_host_mapping("ut.cw-ngv.com", "10.9.8.7");
  list<HeaderMatcher> hdrs;
  // Skip the ACK and BYE on this request by setting the last
  // parameter to false, as we're only testing Sprout functionality
  doSuccessfulFlow(msg, testing::MatchesRegex(".*+15108580271@ut.cw-ngv.com.*"), hdrs, false);
}

TEST_F(SCSCFTest, TestNoEnumWhenGRUU)
{
  SCOPED_TRACE("");
  _hss_connection->set_impu_result("sip:+16505551000@homedomain", "call", HSSConnection::STATE_REGISTERED, "");
  register_uri(_sdm, _hss_connection, "+15108580271", "homedomain", "sip:wuntootreefower@10.114.61.213:5061;transport=tcp;ob", 30, "abcd");

  Message msg;
  msg._to = "+15108580271";
  msg._todomain += ";gr=abcd";
  // We only do ENUM on originating calls
  msg._route = "Route: <sip:homedomain;orig>";
  msg._extra = "Record-Route: <sip:homedomain>\nP-Asserted-Identity: <sip:+16505551000@homedomain>";
  add_host_mapping("ut.cw-ngv.com", "10.9.8.7");
  list<HeaderMatcher> hdrs;

  // Even though "+15108580271" is configured for ENUM, the presence
  // of a GRUU parameter should indicate to Sprout that this wasn't
  // a string of dialled digits - so we won't do an ENUM lookup and
  // will route to the local subscriber.
  doSuccessfulFlow(msg, testing::MatchesRegex("sip:wuntootreefower@10.114.61.213:5061;transport=tcp;ob"), hdrs, false);
}

TEST_F(SCSCFTest, TestGRUUFailure)
{
  // Identical to TestNoEnumWhenGRUU, except that the registered
  // binding in this test has a different instance-id ("abcde" nor
  // "abcd"), so the GRUU doesn't match and the call should fail with
  // a 480 error.
  SCOPED_TRACE("");
  _hss_connection->set_impu_result("sip:+16505551000@homedomain", "call", HSSConnection::STATE_REGISTERED, "");
  register_uri(_sdm, _hss_connection, "+15108580271", "homedomain", "sip:wuntootreefower@10.114.61.213:5061;transport=tcp;ob", 30, "abcde");

  Message msg;
  msg._to = "+15108580271";
  msg._todomain += ";gr=abcd";
  // We only do ENUM on originating calls
  msg._route = "Route: <sip:homedomain;orig>";
  msg._extra = "Record-Route: <sip:homedomain>\nP-Asserted-Identity: <sip:+16505551000@homedomain>";
  add_host_mapping("ut.cw-ngv.com", "10.9.8.7");

  doSlowFailureFlow(msg, 480);
}

// Various ENUM tests - these use the test_stateful_proxy_enum.json file
// TODO - these want tidying up (maybe make the enum service a mock? at least make it so
// there are separate number ranges used in each test).
TEST_F(SCSCFTest, TestEnumExternalSuccessFromFromHeader)
{
  SCOPED_TRACE("");
  Message msg;
  _hss_connection->set_impu_result("sip:+15108581234@homedomain", "call", HSSConnection::STATE_REGISTERED, "");

  msg._to = "+15108580271";
  msg._from = "+15108581234";
  // We only do ENUM on originating calls
  msg._route = "Route: <sip:homedomain;orig>";
  msg._extra = "Record-Route: <sip:homedomain>";

  add_host_mapping("ut.cw-ngv.com", "10.9.8.7");
  list<HeaderMatcher> hdrs;
  // Skip the ACK and BYE on this request by setting the last
  // parameter to false, as we're only testing Sprout functionality
  doSuccessfulFlow(msg, testing::MatchesRegex(".*+15108580271@ut.cw-ngv.com.*"), hdrs, false);
}

TEST_F(SCSCFTest, TestEnumExternalOffNetDialingAllowed)
{
  SCOPED_TRACE("");
  Message msg;
  _hss_connection->set_impu_result("sip:6505551000@homedomain", "call", HSSConnection::STATE_REGISTERED, "");

  msg._to = "+15108580271";
  // We only do ENUM on originating calls
  msg._route = "Route: <sip:homedomain;orig>";

  add_host_mapping("ut.cw-ngv.com", "10.9.8.7");
  list<HeaderMatcher> hdrs;
  // Skip the ACK and BYE on this request by setting the last
  // parameter to false, as we're only testing Sprout functionality
  doSuccessfulFlow(msg, testing::MatchesRegex(".*+15108580271@ut.cw-ngv.com.*"), hdrs, false);
}

TEST_F(SCSCFTest, TestEnumUserPhone)
{
  SCOPED_TRACE("");
  _hss_connection->set_impu_result("sip:+16505551000@homedomain", "call", HSSConnection::STATE_REGISTERED, "");

  URIClassifier::enforce_user_phone = true;
  Message msg;
  msg._to = "+15108580271";
  msg._requri = "sip:+15108580271@homedomain;user=phone";
  // We only do ENUM on originating calls
  msg._route = "Route: <sip:homedomain;orig>";
  msg._extra = "Record-Route: <sip:homedomain>\nP-Asserted-Identity: <sip:+16505551000@homedomain>";
  add_host_mapping("ut.cw-ngv.com", "10.9.8.7");
  list<HeaderMatcher> hdrs;
  // Skip the ACK and BYE on this request by setting the last
  // parameter to false, as we're only testing Sprout functionality
  doSuccessfulFlow(msg, testing::MatchesRegex(".*+15108580271@ut.cw-ngv.com.*"), hdrs, false);
}

TEST_F(SCSCFTest, TestEnumNoUserPhone)
{
  SCOPED_TRACE("");
  _hss_connection->set_impu_result("sip:+16505551000@homedomain", "call", HSSConnection::STATE_REGISTERED, "");

  URIClassifier::enforce_user_phone = true;
  Message msg;
  msg._to = "+15108580271";
  // We only do ENUM on originating calls
  msg._route = "Route: <sip:homedomain;orig>";
  msg._extra = "Record-Route: <sip:homedomain>\nP-Asserted-Identity: <sip:+16505551000@homedomain>";
  add_host_mapping("ut.cw-ngv.com", "10.9.8.7");
  list<HeaderMatcher> hdrs;
  doSlowFailureFlow(msg, 404);
}

TEST_F(SCSCFTest, TestEnumLocalNumber)
{
  SCOPED_TRACE("");
  _hss_connection->set_impu_result("sip:+16505551000@homedomain", "call", HSSConnection::STATE_REGISTERED, "");

  URIClassifier::enforce_global = true;
  Message msg;
  msg._to = "15108580271";
  // We only do ENUM on originating calls
  msg._route = "Route: <sip:homedomain;orig>";
  msg._extra = "Record-Route: <sip:homedomain>\nP-Asserted-Identity: <sip:+16505551000@homedomain>";
  add_host_mapping("ut.cw-ngv.com", "10.9.8.7");
  list<HeaderMatcher> hdrs;
  doSlowFailureFlow(msg, 404);
}

TEST_F(SCSCFTest, TestEnumLocalTelURI)
{
  SCOPED_TRACE("");
  _hss_connection->set_impu_result("sip:+16505551000@homedomain", "call", HSSConnection::STATE_REGISTERED, "");

  URIClassifier::enforce_global = true;
  Message msg;
  msg._to = "16505551234;npdi";
  msg._toscheme = "tel";
  msg._todomain = "";
  // We only do ENUM on originating calls
  msg._route = "Route: <sip:homedomain;orig>";
  msg._extra = "Record-Route: <sip:homedomain>\nP-Asserted-Identity: <sip:+16505551000@homedomain>";
  add_host_mapping("ut.cw-ngv.com", "10.9.8.7");
  list<HeaderMatcher> hdrs;
  // ENUM fails and wr route to the BGCF, but there are no routes so the call
  // is rejected.
  doSlowFailureFlow(msg, 404, "", "No route to target");
}

TEST_F(SCSCFTest, TestEnumLocalSIPURINumber)
{
  SCOPED_TRACE("");
  _hss_connection->set_impu_result("sip:+16505551000@homedomain", "call", HSSConnection::STATE_REGISTERED, "");

  URIClassifier::enforce_global = true;
  Message msg;
  msg._to = "15108580271;npdi";
  msg._requri = "sip:15108580271;npdi@homedomain;user=phone";
  // We only do ENUM on originating calls
  msg._route = "Route: <sip:homedomain;orig>";
  msg._extra = "Record-Route: <sip:homedomain>\nP-Asserted-Identity: <sip:+16505551000@homedomain>";
  add_host_mapping("ut.cw-ngv.com", "10.9.8.7");
  list<HeaderMatcher> hdrs;
  // ENUM fails and wr route to the BGCF, but there are no routes so the call
  // is rejected.
  doSlowFailureFlow(msg, 404, "", "No route to target");
}

// Test where the the ENUM lookup returns NP data. The request URI
// is changed, and the request is routed to the BGCF.
TEST_F(SCSCFTest, TestEnumNPData)
{
  SCOPED_TRACE("");
  _hss_connection->set_impu_result("sip:+16505551000@homedomain", "call", HSSConnection::STATE_REGISTERED, "");

  Message msg;
  msg._to = "+15108580401";
  msg._route = "Route: <sip:homedomain;orig>";
  msg._extra = "Record-Route: <sip:homedomain>\nP-Asserted-Identity: <sip:+16505551000@homedomain>";
  add_host_mapping("ut.cw-ngv.com", "10.9.8.7");
  list<HeaderMatcher> hdrs;
  doSuccessfulFlow(msg, testing::MatchesRegex(".*+15108580401;rn.*+151085804;npdi@homedomain.*"), hdrs, false);
}

// Test where the request URI represents a number and has NP data. The ENUM
// lookup returns a URI representing a number, so no rewrite is done
TEST_F(SCSCFTest, TestEnumReqURIwithNPData)
{
  SCOPED_TRACE("");
  _hss_connection->set_impu_result("sip:+16505551000@homedomain", "call", HSSConnection::STATE_REGISTERED, "");

  Message msg;
  msg._to = "+15108580401;npdi;rn=+16";
  msg._route = "Route: <sip:homedomain;orig>";
  msg._extra = "Record-Route: <sip:homedomain>\nP-Asserted-Identity: <sip:+16505551000@homedomain>";
  add_host_mapping("ut.cw-ngv.com", "10.9.8.7");
  list<HeaderMatcher> hdrs;
  doSuccessfulFlow(msg, testing::MatchesRegex(".*15108580401;rn.*+16;npdi@homedomain"), hdrs, false);
}

// Test where the request URI represents a number and has NP data. The ENUM
// lookup returns a URI representing a number, and override_npdi is on,
// so the request URI is rewritten
TEST_F(SCSCFTest, TestEnumReqURIwithNPDataOverride)
{
  SCOPED_TRACE("");
  _hss_connection->set_impu_result("sip:+16505551000@homedomain", "call", HSSConnection::STATE_REGISTERED, "");

  _scscf_sproutlet->set_override_npdi(true);
  Message msg;
  msg._to = "+15108580401;npdi;rn=+16";
  msg._route = "Route: <sip:homedomain;orig>";
  msg._extra = "Record-Route: <sip:homedomain>\nP-Asserted-Identity: <sip:+16505551000@homedomain>";
  add_host_mapping("ut.cw-ngv.com", "10.9.8.7");
  list<HeaderMatcher> hdrs;
  doSuccessfulFlow(msg, testing::MatchesRegex(".*+15108580401;rn.*+151085804;npdi@homedomain.*"), hdrs, false);
}

// Test where the request URI represents a number and has NP data. The ENUM
// lookup returns a URI that doesn't represent a number so the request URI
// is rewritten
TEST_F(SCSCFTest, TestEnumReqURIwithNPDataToSIP)
{
  SCOPED_TRACE("");
  _hss_connection->set_impu_result("sip:+16505551000@homedomain", "call", HSSConnection::STATE_REGISTERED, "");

  URIClassifier::enforce_user_phone = true;
  Message msg;
  msg._to = "+15108580272;rn=+16";
  msg._requri = "sip:+15108580272;rn=+16@homedomain;user=phone";
  msg._route = "Route: <sip:homedomain;orig>";
  msg._extra = "Record-Route: <sip:homedomain>\nP-Asserted-Identity: <sip:+16505551000@homedomain>";
  add_host_mapping("ut.cw-ngv.com", "10.9.8.7");
  list<HeaderMatcher> hdrs;
  doSuccessfulFlow(msg, testing::MatchesRegex(".*+15108580272@ut.cw-ngv.com"), hdrs, false);
}

// Test where the request URI represents a number and has NP data. The ENUM
// lookup returns a URI that doesn't represent a number so the request URI
// is rewritten
TEST_F(SCSCFTest, DISABLED_TestEnumToCIC)
{
  SCOPED_TRACE("");
  _hss_connection->set_impu_result("sip:+16505551000@homedomain", "call", HSSConnection::STATE_REGISTERED, "");

  URIClassifier::enforce_user_phone = true;
  Message msg;
  msg._to = "+15108580501";
  msg._requri = "sip:+15108580501@homedomain;user=phone";
  msg._route = "Route: <sip:homedomain;orig>";
  msg._extra = "Record-Route: <sip:homedomain>\nP-Asserted-Identity: <sip:+16505551000@homedomain>";
  add_host_mapping("ut.cw-ngv.com", "10.9.8.7");
  list<HeaderMatcher> hdrs;
  doSuccessfulFlow(msg, testing::MatchesRegex(".*+15108580501;cic=12345@homedomain.*"), hdrs, false);
}


// Test where the BGCF receives a SIP request URI represents a number and has NP data.
// The ENUM lookup returns a rn which the BGCF routes on.
TEST_F(SCSCFTest, TestEnumNPBGCFSIP)
{
  SCOPED_TRACE("");
  _hss_connection->set_impu_result("sip:+16505551000@homedomain", "call", HSSConnection::STATE_REGISTERED, "");
  _scscf_sproutlet->set_override_npdi(true);

  Message msg;
  msg._to = "+15108580401";
  msg._requri = "sip:+15108580401@homedomain;user=phone";
  msg._route = "Route: <sip:homedomain;orig>";
  msg._extra = "Record-Route: <sip:homedomain>\nP-Asserted-Identity: <sip:+16505551000@homedomain>";
  list<HeaderMatcher> hdrs;
  hdrs.push_back(HeaderMatcher("Route", "Route: <sip:10.0.0.1:5060;transport=TCP;lr>"));
  doSuccessfulFlow(msg, testing::MatchesRegex(".*+15108580401;rn.*+151085804;npdi@homedomain.*"), hdrs, false);
}

// Test where the BGCF receives a Tel request URI represents a number and has NP data.
// The ENUM lookup returns a rn which the BGCF routes on.
TEST_F(SCSCFTest, TestEnumNPBGCFTel)
{
  SCOPED_TRACE("");
  _hss_connection->set_impu_result("sip:+16505551000@homedomain", "call", HSSConnection::STATE_REGISTERED, "");
  _scscf_sproutlet->set_override_npdi(true);

  Message msg;
  msg._to = "+15108580401";
  msg._toscheme = "tel";
  msg._todomain = "";
  msg._requri = "tel:+15108580401";
  msg._route = "Route: <sip:homedomain;orig>";
  msg._extra = "Record-Route: <sip:homedomain>\nP-Asserted-Identity: <sip:+16505551000@homedomain>";
  list<HeaderMatcher> hdrs;
  hdrs.push_back(HeaderMatcher("Route", "Route: <sip:10.0.0.1:5060;transport=TCP;lr>"));
  doSuccessfulFlow(msg, testing::MatchesRegex(".*+15108580401;rn.*+151085804;npdi@homedomain.*"), hdrs, false);
}

// We can run with no ENUM service - in this case we expect the Request-URI to
// be unchanged (as there's no lookup which can change it) and for it to just
// be routed normally to the I-CSCF.
TEST_F(SCSCFTest, TestWithoutEnum)
{
  SCOPED_TRACE("");
  _hss_connection->set_impu_result("sip:+16505551000@homedomain", "call", HSSConnection::STATE_REGISTERED, "");

  // Disable ENUM.
  _scscf_sproutlet->_enum_service = NULL;

  Message msg;
  msg._to = "+15108580271";
  msg._requri = "sip:+15108580271@homedomain;user=phone";

  // We only do ENUM on originating calls
  msg._route = "Route: <sip:homedomain;orig>";
  msg._extra = "Record-Route: <sip:homedomain>\nP-Asserted-Identity: <sip:+16505551000@homedomain>";
  add_host_mapping("ut.cw-ngv.com", "10.9.8.7");
  list<HeaderMatcher> hdrs;

  // Skip the ACK and BYE on this request by setting the last
  // parameter to false, as we're only testing Sprout functionality
  doSuccessfulFlow(msg, testing::MatchesRegex(".*+15108580271@homedomain;user=phone.*"), hdrs, false);
}


/// Test a forked flow - setup phase.
void SCSCFTest::setupForkedFlow(SP::Message& msg)
{
  SCOPED_TRACE("");
  register_uri(_sdm, _hss_connection, "6505551234", "homedomain", "sip:wuntootreefower@10.114.61.213:5061;transport=tcp;ob");
  register_uri(_sdm, _hss_connection, "6505551234", "homedomain", "sip:andunnuvvawun@10.114.61.214:5061;transport=tcp;ob");
  register_uri(_sdm, _hss_connection, "6505551234", "homedomain", "sip:awwnawmaw@10.114.61.213:5061;transport=tcp;ob");
  pjsip_msg* out;

  // Send INVITE
  inject_msg(msg.get_request());
  ASSERT_EQ(4, txdata_count());

  // 100 Trying goes back
  out = current_txdata()->msg;
  RespMatcher(100).matches(out);
  free_txdata();

  // Collect INVITEs
  for (int i = 0; i < 3; i++)
  {
    out = current_txdata()->msg;
    ReqMatcher req("INVITE");
    req.matches(out);
    _uris.push_back(req.uri());
    _tdata[req.uri()] = pop_txdata();
  }

  EXPECT_TRUE(_tdata.find("sip:wuntootreefower@10.114.61.213:5061;transport=tcp;ob") != _tdata.end());
  EXPECT_TRUE(_tdata.find("sip:andunnuvvawun@10.114.61.214:5061;transport=tcp;ob") != _tdata.end());
  EXPECT_TRUE(_tdata.find("sip:awwnawmaw@10.114.61.213:5061;transport=tcp;ob") != _tdata.end());
}

TEST_F(SCSCFTest, TestForkedFlow)
{
  SCOPED_TRACE("");
  pjsip_msg* out;
  Message msg;
  setupForkedFlow(msg);
  ASSERT_EQ(3u, _tdata.size());

  // Send 183 back from one of them
  inject_msg(respond_to_txdata(_tdata[_uris[0]], 183, "early"));

  // 183 goes back
  ASSERT_EQ(1, txdata_count());
  out = current_txdata()->msg;
  RespMatcher(183, "early").matches(out);
  free_txdata();

  // Send 100 back from another one of them
  inject_msg(respond_to_txdata(_tdata[_uris[2]], 100));

  // Send 200 OK from another of them
  inject_msg(respond_to_txdata(_tdata[_uris[1]], 200, "bbb"));
  poll();
  ASSERT_EQ(3, txdata_count());

  // OK goes back
  out = current_txdata()->msg;
  RespMatcher(200, "bbb").matches(out);
  free_txdata();

  // Others are cancelled

  // Receive and respond to CANCEL for target 0
  SCOPED_TRACE("");
  out = current_txdata()->msg;
  ReqMatcher c0("CANCEL");
  c0.matches(out);
  EXPECT_THAT(c0.uri(), StrEq(_uris[0]));
  inject_msg(respond_to_current_txdata(200));

  // Receive and respond to CANCEL for target 2
  SCOPED_TRACE("");
  out = current_txdata()->msg;
  ReqMatcher c2("CANCEL");
  c2.matches(out);
  EXPECT_THAT(c2.uri(), StrEq(_uris[2]));
  inject_msg(respond_to_current_txdata(200));

  // Send 487 response from target 0
  SCOPED_TRACE("");
  inject_msg(respond_to_txdata(_tdata[_uris[0]], 487));
  ASSERT_EQ(1, txdata_count());
  // Acknowledges cancel from target 0
  ReqMatcher a0("ACK");
  a0.matches(current_txdata()->msg);
  EXPECT_THAT(a0.uri(), StrEq(_uris[0]));
  free_txdata();

  // Send 487 response from target 2
  SCOPED_TRACE("");
  inject_msg(respond_to_txdata(_tdata[_uris[2]], 487));
  ASSERT_EQ(1, txdata_count());
  // Acknowledges cancel from target 2
  ReqMatcher a2("ACK");
  a2.matches(current_txdata()->msg);
  EXPECT_THAT(a2.uri(), StrEq(_uris[2]));
  free_txdata();

  // All done!
  expect_all_tsx_done();

  // Ensure we count the forked INVITEs
  EXPECT_EQ(2, ((SNMP::FakeCounterTable*)_scscf_sproutlet->_forked_invite_tbl)->_count);
}

TEST_F(SCSCFTest, TestForkedFlow2)
{
  SCOPED_TRACE("");
  pjsip_msg* out;
  Message msg;
  setupForkedFlow(msg);
  ASSERT_EQ(3u, _tdata.size());

  // Send 183 back from one of them
  inject_msg(respond_to_txdata(_tdata[_uris[0]], 183));

  // 183 goes back
  ASSERT_EQ(1, txdata_count());
  out = current_txdata()->msg;
  RespMatcher(183).matches(out);
  free_txdata();

  // Send 100 back from one of them
  inject_msg(respond_to_txdata(_tdata[_uris[2]], 100));

  // Send final error from another of them
  inject_msg(respond_to_txdata(_tdata[_uris[1]], 404));

  // Gets acknowledged directly by us
  ASSERT_EQ(1, txdata_count());
  ReqMatcher("ACK").matches(current_txdata()->msg);
  free_txdata();

  // Send final success from first of them
  inject_msg(respond_to_txdata(_tdata[_uris[0]], 200, "abc"));
  poll();

  // Succeeds!
  ASSERT_EQ(2, txdata_count());

  // OK goes back
  out = current_txdata()->msg;
  RespMatcher(200, "abc").matches(out);
  free_txdata();

  // Other is cancelled
  out = current_txdata()->msg;
  ReqMatcher c2("CANCEL");
  c2.matches(out);
  EXPECT_THAT(c2.uri(), StrEq(_uris[2]));
  inject_msg(respond_to_current_txdata(200));
  free_txdata();

  // Send 487 response from target 2
  SCOPED_TRACE("");
  inject_msg(respond_to_txdata(_tdata[_uris[2]], 487));
  ASSERT_EQ(1, txdata_count());
  // Acknowledges cancel from target 2
  ReqMatcher a2("ACK");
  a2.matches(current_txdata()->msg);
  EXPECT_THAT(a2.uri(), StrEq(_uris[2]));
  free_txdata();

  // All done!
  expect_all_tsx_done();

  // Ensure we count the forked INVITEs
  EXPECT_EQ(2, ((SNMP::FakeCounterTable*)_scscf_sproutlet->_forked_invite_tbl)->_count);
}

TEST_F(SCSCFTest, TestForkedFlow3)
{
  SCOPED_TRACE("");
  pjsip_msg* out;
  Message msg;
  setupForkedFlow(msg);
  ASSERT_EQ(3u, _tdata.size());

  // Send 183 back from one of them
  inject_msg(respond_to_txdata(_tdata[_uris[0]], 183));
  // 183 goes back
  ASSERT_EQ(1, txdata_count());
  out = current_txdata()->msg;
  RespMatcher(183).matches(out);
  free_txdata();

  // Send final error from another of them
  inject_msg(respond_to_txdata(_tdata[_uris[1]], 404));
  poll();

  // Gets acknowledged directly by us
  ASSERT_EQ(1, txdata_count());
  ReqMatcher("ACK").matches(current_txdata()->msg);
  free_txdata();

  // Send final error from a third
  inject_msg(respond_to_txdata(_tdata[_uris[2]], 503));

  // Gets acknowledged directly by us
  ASSERT_EQ(1, txdata_count());
  ReqMatcher("ACK").matches(current_txdata()->msg);
  free_txdata();

  // Send final failure from first of them
  inject_msg(respond_to_txdata(_tdata[_uris[0]], 301));

  // Gets acknowledged directly by us
  ASSERT_EQ(2, txdata_count());
  ReqMatcher("ACK").matches(current_txdata()->msg);
  free_txdata();

  // "best" failure goes back
  out = current_txdata()->msg;
  RespMatcher(301).matches(out);
  free_txdata();

  // All done!
  expect_all_tsx_done();

  // Ensure we count the forked INVITEs
  EXPECT_EQ(2, ((SNMP::FakeCounterTable*)_scscf_sproutlet->_forked_invite_tbl)->_count);
}

TEST_F(SCSCFTest, TestForkedFlow4)
{
  SCOPED_TRACE("");
  Message msg;
  setupForkedFlow(msg);
  ASSERT_EQ(3u, _tdata.size());

  // Send final error from one of them
  inject_msg(respond_to_txdata(_tdata[_uris[0]], 503));
  // Gets acknowledged directly by us
  ASSERT_EQ(1, txdata_count());
  ReqMatcher("ACK").matches(current_txdata()->msg);
  free_txdata();

  // Send final error from another of them
  inject_msg(respond_to_txdata(_tdata[_uris[1]], 408));

  // Gets acknowledged directly by us
  ASSERT_EQ(1, txdata_count());
  ReqMatcher("ACK").matches(current_txdata()->msg);
  free_txdata();

  // Send a CANCEL from the caller
  msg._method = "CANCEL";
  inject_msg(msg.get_request());

  // CANCEL gets OK'd
  ASSERT_EQ(1, txdata_count());
  RespMatcher(200).matches(current_txdata()->msg);
  free_txdata();

  // No CANCEL sent immediately because target 2 hasn't sent a response.
  ASSERT_EQ(0, txdata_count());

  // Send in a 100 Trying from target 2
  inject_msg(respond_to_txdata(_tdata[_uris[2]], 100));

  // Gets passed through to target 2
  ASSERT_EQ(1, txdata_count());
  ReqMatcher c2("CANCEL");
  c2.matches(current_txdata()->msg);
  EXPECT_THAT(c2.uri(), StrEq(_uris[2]));

  // Respond from target 2 to CANCEL
  inject_msg(respond_to_current_txdata(200));
  // Nothing happens yet
  ASSERT_EQ(0, txdata_count());

  // Respond from target 2 to INVITE
  SCOPED_TRACE("");
  inject_msg(respond_to_txdata(_tdata[_uris[2]], 487));
  ASSERT_EQ(2, txdata_count());

  // Acknowledges cancel from target 2
  ReqMatcher a2("ACK");
  a2.matches(current_txdata()->msg);
  EXPECT_THAT(a2.uri(), StrEq(_uris[2]));
  free_txdata();

  // Finally, pass cancel response back to initial INVITE
  ASSERT_EQ(1, txdata_count());
  RespMatcher(487).matches(current_txdata()->msg);
  free_txdata();

  // All done!
  expect_all_tsx_done();

  // Ensure we count the forked INVITEs
  EXPECT_EQ(2, ((SNMP::FakeCounterTable*)_scscf_sproutlet->_forked_invite_tbl)->_count);
}

// Test SIP Message flows
TEST_F(SCSCFTest, TestSIPMessageSupport)
{
  SCOPED_TRACE("");
  register_uri(_sdm, _hss_connection, "6505551234", "homedomain", "sip:wuntootreefower@10.114.61.213:5061;transport=tcp;ob");

  Message msg;
  msg._via = "10.99.88.11:12345";
  pjsip_msg* out;
  pjsip_tx_data* message = NULL;

  // Send MESSAGE
  SCOPED_TRACE("MESSAGE");
  msg._method = "MESSAGE";
  inject_msg(msg.get_request(), _tp_default);
  poll();

  // MESSAGE passed on
  SCOPED_TRACE("MESSAGE (S)");
  out = current_txdata()->msg;
  ASSERT_NO_FATAL_FAILURE(ReqMatcher("MESSAGE").matches(out));
  _tp_default->expect_target(current_txdata(), false);

   message = pop_txdata();

   // Send 200 OK back
  SCOPED_TRACE("200 OK (MESSAGE)");
  inject_msg(respond_to_txdata(message, 200), _tp_default);
  ASSERT_EQ(1, txdata_count());

  // OK goes back
  out = current_txdata()->msg;
  RespMatcher(200).matches(out);
  _tp_default->expect_target(current_txdata(), true);

  free_txdata();
}

// Test that a multipart message can be parsed successfully
TEST_F(SCSCFTest, TestSimpleMultipart)
{
  SCOPED_TRACE("");
  register_uri(_sdm, _hss_connection, "6505551234", "homedomain", "sip:wuntootreefower@10.114.61.213:5061;transport=tcp;ob");
  Message msg;
  msg._content_type = "multipart/mixed;boundary=\"boundary1\"";
  msg._body = "\r\n--boundary1\r\nContent-Type: application/sdp\r\nContent-Length: 343\r\n\r\nv=0\r\no=- 3600506724 3600506724 IN IP4 888.888.888.888\r\n" \
              "s=-\r\nc=IN IP4 888.888.888.888\r\nt=0 0\r\nm=message 9 TCP/MSRP *\r\na=path:msrp://888.888.888.888:7777/1391517924073;tcp\r\n" \
              "a=setup:active\r\na=accept-types:message/cpim application/im-iscomposing+xml\r\na=accept-wrapped-types:text/plain message/imdn+xml " \
              "application/rcspushlocation+xml\r\na=sendrecv\r\n\r\n--boundary1\r\nContent-Type: message/cpim\r\nContent-Length: 300\r\n\r\nFrom: " \
              "<sip:anonymous@anonymous.invalid>\r\nTo: <sip:anonymous@anonymous.invalid>\r\nNS: imdn <urn:ietf:params:imdn>\r\nimdn.Message-ID: " \
              "Msg6rn78PUQzC\r\nDateTime: 2014-02-04T12:45:24.000Z\r\nimdn.Disposition-Notification: positive-delivery, display\r\n\r\nContent-type: " \
              "text/plain; charset=utf-8\r\n\r\nsubject\r\n\r\n--boundary1--";

  list<HeaderMatcher> hdrs;
  doSuccessfulFlow(msg, testing::MatchesRegex(".*wuntootreefower.*"), hdrs);
}

// Test emergency registrations receive calls.
TEST_F(SCSCFTest, TestReceiveCallToEmergencyBinding)
{
  SCOPED_TRACE("");
  register_uri(_sdm, _hss_connection, "6505551234", "homedomain", "sip:wuntootreefower@10.114.61.213:5061;transport=tcp;ob");
  register_uri(_sdm, _hss_connection, "6505551234", "homedomain", "sip:wuntootreefower@10.114.61.213:5061;transport=tcp;sos;ob");
  Message msg;

  pjsip_msg* out;

  // Send INVITE
  inject_msg(msg.get_request());
  ASSERT_EQ(3, txdata_count());

  // 100 Trying goes back
  out = current_txdata()->msg;
  RespMatcher(100).matches(out);
  free_txdata();

  // Collect INVITEs
  for (int i = 0; i < 2; i++)
  {
    out = current_txdata()->msg;
    ReqMatcher req("INVITE");
    req.matches(out);
    _uris.push_back(req.uri());
    _tdata[req.uri()] = pop_txdata();
  }

  EXPECT_TRUE(_tdata.find("sip:wuntootreefower@10.114.61.213:5061;transport=tcp;ob") != _tdata.end());
  EXPECT_TRUE(_tdata.find("sip:wuntootreefower@10.114.61.213:5061;transport=tcp;sos;ob") != _tdata.end());
}

// Test basic ISC (AS) flow.
TEST_F(SCSCFTest, SimpleISCMainline)
{
  register_uri(_sdm, _hss_connection, "6505551234", "homedomain", "sip:wuntootreefower@10.114.61.213:5061;transport=tcp;ob");
  _hss_connection->set_impu_result("sip:6505551000@homedomain", "call", "UNREGISTERED",
                                "<IMSSubscription><ServiceProfile>\n"
                                "<PublicIdentity><Identity>sip:6505551000@homedomain</Identity></PublicIdentity>"
                                "  <InitialFilterCriteria>\n"
                                "    <Priority>1</Priority>\n"
                                "    <TriggerPoint>\n"
                                "    <ConditionTypeCNF>0</ConditionTypeCNF>\n"
                                "    <SPT>\n"
                                "      <ConditionNegated>0</ConditionNegated>\n"
                                "      <Group>0</Group>\n"
                                "      <Method>INVITE</Method>\n"
                                "      <Extension></Extension>\n"
                                "    </SPT>\n"
                                "  </TriggerPoint>\n"
                                "  <ApplicationServer>\n"
                                "    <ServerName>sip:1.2.3.4:56789;transport=UDP</ServerName>\n"
                                "    <DefaultHandling>0</DefaultHandling>\n"
                                "  </ApplicationServer>\n"
                                "  </InitialFilterCriteria>\n"
                                "</ServiceProfile></IMSSubscription>");
  EXPECT_CALL(*_sess_cont_comm_tracker, on_success(StrEq("sip:1.2.3.4:56789;transport=UDP")));

  TransportFlow tpBono(TransportFlow::Protocol::TCP, stack_data.scscf_port, "10.99.88.11", 12345);
  TransportFlow tpAS1(TransportFlow::Protocol::UDP, stack_data.scscf_port, "1.2.3.4", 56789);

  // ---------- Send INVITE
  // We're within the trust boundary, so no stripping should occur.
  Message msg;
  msg._via = "10.99.88.11:12345;transport=TCP";
  msg._to = "6505551234@homedomain";
  msg._route = "Route: <sip:homedomain;orig>";
  msg._todomain = "";
  msg._requri = "sip:6505551234@homedomain";

  msg._method = "INVITE";
  inject_msg(msg.get_request(), &tpBono);
  poll();
  ASSERT_EQ(2, txdata_count());

  // 100 Trying goes back to bono
  pjsip_msg* out = current_txdata()->msg;
  RespMatcher(100).matches(out);
  tpBono.expect_target(current_txdata(), true);  // Requests always come back on same transport
  msg.set_route(out);
  free_txdata();

  // INVITE passed on to AS1
  SCOPED_TRACE("INVITE (S)");
  out = current_txdata()->msg;
  ReqMatcher r1("INVITE");
  ASSERT_NO_FATAL_FAILURE(r1.matches(out));

  tpAS1.expect_target(current_txdata(), false);
  EXPECT_EQ("sip:6505551234@homedomain", r1.uri());
  EXPECT_THAT(get_headers(out, "Route"),
              testing::MatchesRegex("Route: <sip:1\\.2\\.3\\.4:56789;transport=UDP;lr>\r\nRoute: <sip:odi_[+/A-Za-z0-9]+@127.0.0.1:5058;transport=UDP;lr;orig>"));
  EXPECT_THAT(get_headers(out, "P-Served-User"),
              testing::MatchesRegex("P-Served-User: <sip:6505551000@homedomain>;sescase=orig;regstate=unreg"));

  // ---------- AS1 sends a 100 Trying to indicate it has received the request.
  string fresp = respond_to_txdata(current_txdata(), 100);
  inject_msg(fresp, &tpAS1);

  // ---------- AS1 turns it around (acting as proxy)
  const pj_str_t STR_ROUTE = pj_str("Route");
  pjsip_hdr* hdr = (pjsip_hdr*)pjsip_msg_find_hdr_by_name(out, &STR_ROUTE, NULL);
  if (hdr)
  {
    pj_list_erase(hdr);
  }
  inject_msg(out, &tpAS1);
  free_txdata();

  // 100 Trying goes back to AS1
  out = current_txdata()->msg;
  RespMatcher(100).matches(out);
  tpAS1.expect_target(current_txdata(), true);  // Requests always come back on same transport
  msg.set_route(out);
  free_txdata();

  // INVITE passed on to final destination
  SCOPED_TRACE("INVITE (2)");
  out = current_txdata()->msg;
  ReqMatcher r2("INVITE");
  ASSERT_NO_FATAL_FAILURE(r2.matches(out));

  tpBono.expect_target(current_txdata(), false);
  EXPECT_EQ("sip:wuntootreefower@10.114.61.213:5061;transport=tcp;ob", r2.uri());
  EXPECT_EQ("", get_headers(out, "Route"));

  // Target sends back 100 Trying
  inject_msg(respond_to_txdata(current_txdata(), 100), &tpBono);

  pjsip_tx_data* txdata = pop_txdata();

  // Send a 200 ringing back down the chain to finish the transaction. This is a
  // more realistic test of AS communication tracking.
  send_response_back_through_dialog(respond_to_txdata(txdata, 200), 200, 2);

  pjsip_tx_data_dec_ref(txdata); txdata = NULL;
}

// Test basic ISC (AS) flow that involves multiple responses to a single
// request.
TEST_F(SCSCFTest, ISCMultipleResponses)
{
  register_uri(_sdm, _hss_connection, "6505551234", "homedomain", "sip:wuntootreefower@10.114.61.213:5061;transport=tcp;ob");
  _hss_connection->set_impu_result("sip:6505551000@homedomain", "call", "UNREGISTERED",
                                "<IMSSubscription><ServiceProfile>\n"
                                "<PublicIdentity><Identity>sip:6505551000@homedomain</Identity></PublicIdentity>"
                                "  <InitialFilterCriteria>\n"
                                "    <Priority>1</Priority>\n"
                                "    <TriggerPoint>\n"
                                "    <ConditionTypeCNF>0</ConditionTypeCNF>\n"
                                "    <SPT>\n"
                                "      <ConditionNegated>0</ConditionNegated>\n"
                                "      <Group>0</Group>\n"
                                "      <Method>INVITE</Method>\n"
                                "      <Extension></Extension>\n"
                                "    </SPT>\n"
                                "  </TriggerPoint>\n"
                                "  <ApplicationServer>\n"
                                "    <ServerName>sip:1.2.3.4:56789;transport=UDP</ServerName>\n"
                                "    <DefaultHandling>0</DefaultHandling>\n"
                                "  </ApplicationServer>\n"
                                "  </InitialFilterCriteria>\n"
                                "</ServiceProfile></IMSSubscription>");

  // Only expect one cal into the AS communication tracker despite receiving
  // multiple responses to the same request.
  EXPECT_CALL(*_sess_cont_comm_tracker, on_success(StrEq("sip:1.2.3.4:56789;transport=UDP")));

  TransportFlow tpBono(TransportFlow::Protocol::TCP, stack_data.scscf_port, "10.99.88.11", 12345);
  TransportFlow tpAS1(TransportFlow::Protocol::UDP, stack_data.scscf_port, "1.2.3.4", 56789);

  // ---------- Send INVITE
  // We're within the trust boundary, so no stripping should occur.
  Message msg;
  msg._via = "10.99.88.11:12345;transport=TCP";
  msg._to = "6505551234@homedomain";
  msg._route = "Route: <sip:homedomain;orig>";
  msg._todomain = "";
  msg._requri = "sip:6505551234@homedomain";

  msg._method = "INVITE";
  inject_msg(msg.get_request(), &tpBono);
  poll();
  ASSERT_EQ(2, txdata_count());

  // 100 Trying goes back to bono
  pjsip_msg* out = current_txdata()->msg;
  RespMatcher(100).matches(out);
  tpBono.expect_target(current_txdata(), true);  // Requests always come back on same transport
  msg.set_route(out);
  free_txdata();

  // INVITE passed on to AS1
  SCOPED_TRACE("INVITE (S)");
  out = current_txdata()->msg;
  ReqMatcher r1("INVITE");
  ASSERT_NO_FATAL_FAILURE(r1.matches(out));

  tpAS1.expect_target(current_txdata(), false);
  EXPECT_EQ("sip:6505551234@homedomain", r1.uri());
  EXPECT_THAT(get_headers(out, "Route"),
              testing::MatchesRegex("Route: <sip:1\\.2\\.3\\.4:56789;transport=UDP;lr>\r\nRoute: <sip:odi_[+/A-Za-z0-9]+@127.0.0.1:5058;transport=UDP;lr;orig>"));
  EXPECT_THAT(get_headers(out, "P-Served-User"),
              testing::MatchesRegex("P-Served-User: <sip:6505551000@homedomain>;sescase=orig;regstate=unreg"));

  // ---------- AS1 sends a 100 Trying to indicate it has received the request.
  string fresp = respond_to_txdata(current_txdata(), 100);
  inject_msg(fresp, &tpAS1);

  // ---------- AS1 turns it around (acting as proxy)
  const pj_str_t STR_ROUTE = pj_str("Route");
  pjsip_hdr* hdr = (pjsip_hdr*)pjsip_msg_find_hdr_by_name(out, &STR_ROUTE, NULL);
  if (hdr)
  {
    pj_list_erase(hdr);
  }
  inject_msg(out, &tpAS1);
  free_txdata();

  // 100 Trying goes back to AS1
  out = current_txdata()->msg;
  RespMatcher(100).matches(out);
  tpAS1.expect_target(current_txdata(), true);  // Requests always come back on same transport
  msg.set_route(out);
  free_txdata();

  // INVITE passed on to final destination
  SCOPED_TRACE("INVITE (2)");
  out = current_txdata()->msg;
  ReqMatcher r2("INVITE");
  ASSERT_NO_FATAL_FAILURE(r2.matches(out));

  tpBono.expect_target(current_txdata(), false);
  EXPECT_EQ("sip:wuntootreefower@10.114.61.213:5061;transport=tcp;ob", r2.uri());
  EXPECT_EQ("", get_headers(out, "Route"));

  // Target sends back 100 Trying
  inject_msg(respond_to_txdata(current_txdata(), 100), &tpBono);

  pjsip_tx_data* txdata = pop_txdata();

  // Send a 180 ringing back down the chain to finish the transaction. This is a
  // more realistic test of AS communication tracking.
  send_response_back_through_dialog(respond_to_txdata(txdata, 180), 180, 2);

  // The 180 counts as the session having been setup from a stats perspective.
  // Check that the stats have been incremented accordingly.
  EXPECT_EQ(1, ((SNMP::FakeEventAccumulatorTable*)_scscf_sproutlet->_audio_session_setup_time_tbl)->_count);
  EXPECT_EQ(0, ((SNMP::FakeEventAccumulatorTable*)_scscf_sproutlet->_video_session_setup_time_tbl)->_count);

  // Also send a 200 OK to check that the AS only gets tracked as successful
  // once.
  send_response_back_through_dialog(respond_to_txdata(txdata, 200), 200, 2);

  // Check that 200 OK hasn't resulted in any more session setup stats being
  // accumulated.
  EXPECT_EQ(1, ((SNMP::FakeEventAccumulatorTable*)_scscf_sproutlet->_audio_session_setup_time_tbl)->_count);
  EXPECT_EQ(0, ((SNMP::FakeEventAccumulatorTable*)_scscf_sproutlet->_video_session_setup_time_tbl)->_count);

  pjsip_tx_data_dec_ref(txdata); txdata = NULL;
}
// Test that, if we change a SIP URI to an aliased TEL URI, it doesn't count as a retarget for
// originating-cdiv purposes.
TEST_F(SCSCFTest, ISCRetargetWithoutCdiv)
{
  register_uri(_sdm, _hss_connection, "6505551234", "homedomain", "sip:wuntootreefower@10.114.61.213:5061;transport=tcp;ob");
  _hss_connection->set_impu_result("sip:6505551234@homedomain", "call", "REGISTERED",
                                "<IMSSubscription><ServiceProfile>\n"
                                "<PublicIdentity><Identity>sip:6505551234@homedomain</Identity></PublicIdentity>"
                                "<PublicIdentity><Identity>tel:6505551234</Identity></PublicIdentity>"
                                "  <InitialFilterCriteria>\n"
                                "    <Priority>1</Priority>\n"
                                "    <TriggerPoint>\n"
                                "    <ConditionTypeCNF>0</ConditionTypeCNF>\n"
                                "    <SPT>\n"
                                "      <ConditionNegated>0</ConditionNegated>\n"
                                "      <Group>0</Group>\n"
                                "      <Method>INVITE</Method>\n"
                                "      <Extension></Extension>\n"
                                "    </SPT>\n"
                                "  </TriggerPoint>\n"
                                "  <ApplicationServer>\n"
                                "    <ServerName>sip:1.2.3.4:56789;transport=UDP</ServerName>\n"
                                "    <DefaultHandling>0</DefaultHandling>\n"
                                "  </ApplicationServer>\n"
                                "  </InitialFilterCriteria>\n"
                                "</ServiceProfile></IMSSubscription>");
  _hss_connection->set_impu_result("tel:6505551234", "call", "REGISTERED",
                                "<IMSSubscription><ServiceProfile>\n"
                                "<PublicIdentity><Identity>sip:6505551234@homedomain</Identity></PublicIdentity>"
                                "<PublicIdentity><Identity>tel:6505551234</Identity></PublicIdentity>"
                                "  <InitialFilterCriteria>\n"
                                "    <Priority>1</Priority>\n"
                                "    <TriggerPoint>\n"
                                "    <ConditionTypeCNF>0</ConditionTypeCNF>\n"
                                "    <SPT>\n"
                                "      <ConditionNegated>0</ConditionNegated>\n"
                                "      <Group>0</Group>\n"
                                "      <Method>INVITE</Method>\n"
                                "      <Extension></Extension>\n"
                                "    </SPT>\n"
                                "  </TriggerPoint>\n"
                                "  <ApplicationServer>\n"
                                "    <ServerName>sip:1.2.3.4:56789;transport=UDP</ServerName>\n"
                                "    <DefaultHandling>0</DefaultHandling>\n"
                                "  </ApplicationServer>\n"
                                "  </InitialFilterCriteria>\n"
                                "</ServiceProfile></IMSSubscription>");

  TransportFlow tpBono(TransportFlow::Protocol::TCP, stack_data.scscf_port, "10.99.88.11", 12345);
  TransportFlow tpAS1(TransportFlow::Protocol::UDP, stack_data.scscf_port, "1.2.3.4", 56789);

  // ---------- Send INVITE
  // We're within the trust boundary, so no stripping should occur.
  Message msg;
  msg._via = "10.99.88.11:12345;transport=TCP";
  msg._to = "6505551234@homedomain";
  msg._route = "Route: <sip:homedomain>";
  msg._todomain = "";
  msg._requri = "sip:6505551234@homedomain";

  msg._method = "INVITE";
  inject_msg(msg.get_request(), &tpBono);
  poll();
  ASSERT_EQ(2, txdata_count());

  // 100 Trying goes back to bono
  pjsip_msg* out = current_txdata()->msg;
  RespMatcher(100).matches(out);
  tpBono.expect_target(current_txdata(), true);  // Requests always come back on same transport
  msg.set_route(out);
  free_txdata();

  // INVITE passed on to AS1
  SCOPED_TRACE("INVITE (S)");
  out = current_txdata()->msg;
  ReqMatcher r1("INVITE");
  ASSERT_NO_FATAL_FAILURE(r1.matches(out));
  tpAS1.expect_target(current_txdata(), false);

  // ---------- AS1 sends a 100 Trying to indicate it has received the request.
  string fresp = respond_to_txdata(current_txdata(), 100);
  inject_msg(fresp, &tpAS1);

  // ---------- AS1 turns it around (acting as proxy)
  const pj_str_t STR_ROUTE = pj_str("Route");
  const pj_str_t STR_NUMBER = pj_str("6505551234");
  pjsip_tel_uri* new_requri = pjsip_tel_uri_create(current_txdata()->pool);
  new_requri->number = STR_NUMBER;
  pjsip_hdr* hdr = (pjsip_hdr*)pjsip_msg_find_hdr_by_name(out, &STR_ROUTE, NULL);
  if (hdr)
  {
    pj_list_erase(hdr);
  }
  out->line.req.uri = (pjsip_uri*)new_requri;
  inject_msg(out, &tpAS1);
  free_txdata();

  // 100 Trying goes back to AS1
  out = current_txdata()->msg;
  RespMatcher(100).matches(out);
  tpAS1.expect_target(current_txdata(), true);  // Requests always come back on same transport
  msg.set_route(out);
  free_txdata();

  // INVITE passed on to final destination
  SCOPED_TRACE("INVITE (2)");
  out = current_txdata()->msg;
  ReqMatcher r2("INVITE");
  ASSERT_NO_FATAL_FAILURE(r2.matches(out));

  tpBono.expect_target(current_txdata(), false);
  EXPECT_EQ("sip:wuntootreefower@10.114.61.213:5061;transport=tcp;ob", r2.uri());
  EXPECT_EQ("", get_headers(out, "Route"));

  free_txdata();
}


TEST_F(SCSCFTest, URINotIncludedInUserData)
{
  register_uri(_sdm, _hss_connection, "6505551000", "homedomain", "sip:wuntootreefower@10.114.61.213:5061;transport=tcp;ob");
  _hss_connection->set_impu_result("tel:8886505551234", "call", "UNREGISTERED",
                                "<IMSSubscription><ServiceProfile>\n"
                                "<PublicIdentity><Identity>sip:6505551000@homedomain</Identity></PublicIdentity>"
                                "  <InitialFilterCriteria>\n"
                                "    <Priority>1</Priority>\n"
                                "    <TriggerPoint>\n"
                                "    <ConditionTypeCNF>0</ConditionTypeCNF>\n"
                                "    <SPT>\n"
                                "      <ConditionNegated>0</ConditionNegated>\n"
                                "      <Group>0</Group>\n"
                                "      <Method>INVITE</Method>\n"
                                "      <Extension></Extension>\n"
                                "    </SPT>\n"
                                "  </TriggerPoint>\n"
                                "  <ApplicationServer>\n"
                                "    <ServerName>sip:1.2.3.4:56789;transport=UDP</ServerName>\n"
                                "    <DefaultHandling>0</DefaultHandling>\n"
                                "  </ApplicationServer>\n"
                                "  </InitialFilterCriteria>\n"
                                "</ServiceProfile></IMSSubscription>");

  TransportFlow tpBono(TransportFlow::Protocol::TCP, stack_data.scscf_port, "10.99.88.11", 12345);
  TransportFlow tpAS1(TransportFlow::Protocol::UDP, stack_data.scscf_port, "1.2.3.4", 56789);

  // Send a terminating INVITE for a subscriber with invalid HSS data
  Message msg;
  msg._via = "10.99.88.11:12345;transport=TCP";
  msg._to = "6505551234@homedomain";
  msg._route = "Route: <sip:homedomain>";
  msg._todomain = "";
  msg._requri = "tel:8886505551234";

  msg._method = "INVITE";
  inject_msg(msg.get_request(), &tpBono);
  poll();
  ASSERT_EQ(2, txdata_count());

  // 100 Trying goes back to bono
  pjsip_msg* out = current_txdata()->msg;
  RespMatcher(100).matches(out);
  free_txdata();

  // Message is rejected with a 4xx-class response
  out = current_txdata()->msg;
  RespMatcher(480).matches(out);
  free_txdata();
}

// Test basic ISC (AS) flow.
TEST_F(SCSCFTest, SimpleISCTwoRouteHeaders)
{
  register_uri(_sdm, _hss_connection, "6505551234", "homedomain", "sip:wuntootreefower@10.114.61.213:5061;transport=tcp;ob");
  _hss_connection->set_impu_result("sip:6505551000@homedomain", "call", "UNREGISTERED",
                                "<IMSSubscription><ServiceProfile>\n"
                                "<PublicIdentity><Identity>sip:6505551000@homedomain</Identity></PublicIdentity>"
                                "  <InitialFilterCriteria>\n"
                                "    <Priority>1</Priority>\n"
                                "    <TriggerPoint>\n"
                                "    <ConditionTypeCNF>0</ConditionTypeCNF>\n"
                                "    <SPT>\n"
                                "      <ConditionNegated>0</ConditionNegated>\n"
                                "      <Group>0</Group>\n"
                                "      <Method>INVITE</Method>\n"
                                "      <Extension></Extension>\n"
                                "    </SPT>\n"
                                "  </TriggerPoint>\n"
                                "  <ApplicationServer>\n"
                                "    <ServerName>sip:1.2.3.4:56789;transport=UDP</ServerName>\n"
                                "    <DefaultHandling>0</DefaultHandling>\n"
                                "  </ApplicationServer>\n"
                                "  </InitialFilterCriteria>\n"
                                "</ServiceProfile></IMSSubscription>");

  TransportFlow tpBono(TransportFlow::Protocol::TCP, stack_data.scscf_port, "10.99.88.11", 12345);
  TransportFlow tpAS1(TransportFlow::Protocol::UDP, stack_data.scscf_port, "1.2.3.4", 56789);

  // ---------- Send INVITE
  // We're within the trust boundary, so no stripping should occur.
  Message msg;
  msg._via = "10.99.88.11:12345;transport=TCP";
  msg._to = "6505551234@homedomain";
  msg._route = "Route: <sip:homedomain;orig>\r\nRoute: <sip:abcde.com>";
  msg._todomain = "";
  msg._requri = "sip:6505551234@homedomain";

  msg._method = "INVITE";
  inject_msg(msg.get_request(), &tpBono);
  poll();
  ASSERT_EQ(2, txdata_count());

  // 100 Trying goes back to bono
  pjsip_msg* out = current_txdata()->msg;
  RespMatcher(100).matches(out);
  tpBono.expect_target(current_txdata(), true);  // Requests always come back on same transport
  msg.set_route(out);
  free_txdata();

  // INVITE passed on to AS1
  SCOPED_TRACE("INVITE (S)");
  out = current_txdata()->msg;
  ReqMatcher r1("INVITE");
  ASSERT_NO_FATAL_FAILURE(r1.matches(out));

  tpAS1.expect_target(current_txdata(), false);
  EXPECT_EQ("sip:6505551234@homedomain", r1.uri());
  EXPECT_THAT(get_headers(out, "Route"),
              testing::MatchesRegex("Route: <sip:1\\.2\\.3\\.4:56789;transport=UDP;lr>\r\nRoute: <sip:odi_[+/A-Za-z0-9]+@127.0.0.1:5058;transport=UDP;lr;orig>\r\nRoute: <sip:abcde.com>"));

  // ---------- AS1 sends a 100 Trying to indicate it has received the request.
  string fresp = respond_to_txdata(current_txdata(), 100);
  inject_msg(fresp, &tpAS1);

  free_txdata();
}

// Test handling of IFC with a malformed AS URI.
TEST_F(SCSCFTest, ISCASURIMalformed)
{
  register_uri(_sdm, _hss_connection, "6505551234", "homedomain", "sip:wuntootreefower@10.114.61.213:5061;transport=tcp;ob");
  _hss_connection->set_impu_result("sip:6505551000@homedomain", "call", "UNREGISTERED",
                                "<IMSSubscription><ServiceProfile>\n"
                                "<PublicIdentity><Identity>sip:6505551000@homedomain</Identity></PublicIdentity>"
                                "  <InitialFilterCriteria>\n"
                                "    <Priority>1</Priority>\n"
                                "    <TriggerPoint>\n"
                                "    <ConditionTypeCNF>0</ConditionTypeCNF>\n"
                                "    <SPT>\n"
                                "      <ConditionNegated>0</ConditionNegated>\n"
                                "      <Group>0</Group>\n"
                                "      <Method>INVITE</Method>\n"
                                "      <Extension></Extension>\n"
                                "    </SPT>\n"
                                "  </TriggerPoint>\n"
                                "  <ApplicationServer>\n"
                                "    <ServerName>sip::5060</ServerName>\n"
                                "    <DefaultHandling>0</DefaultHandling>\n"
                                "  </ApplicationServer>\n"
                                "  </InitialFilterCriteria>\n"
                                "</ServiceProfile></IMSSubscription>");

  TransportFlow tpBono(TransportFlow::Protocol::TCP, stack_data.scscf_port, "10.99.88.11", 12345);

  // ---------- Send INVITE
  // We're within the trust boundary, so no stripping should occur.
  Message msg;
  msg._via = "10.99.88.11:12345;transport=TCP";
  msg._to = "6505551234@homedomain";
  msg._route = "Route: <sip:homedomain;orig>";
  msg._todomain = "";
  msg._requri = "sip:6505551234@homedomain";

  msg._method = "INVITE";
  inject_msg(msg.get_request(), &tpBono);
  poll();
  ASSERT_EQ(2, txdata_count());

  // 100 Trying goes back to bono
  pjsip_msg* out = current_txdata()->msg;
  RespMatcher(100).matches(out);
  tpBono.expect_target(current_txdata(), true);  // Requests always come back on same transport
  free_txdata();

  // INVITE rejected with 502 Bad Gateway response.
  out = current_txdata()->msg;
  RespMatcher(502).matches(out);
  tpBono.expect_target(current_txdata(), true);  // Requests always come back on same transport
  free_txdata();
}

// Test handling of IFC with a AS Tel URI.
TEST_F(SCSCFTest, ISCASURITel)
{
  register_uri(_sdm, _hss_connection, "6505551234", "homedomain", "sip:wuntootreefower@10.114.61.213:5061;transport=tcp;ob");
  _hss_connection->set_impu_result("sip:6505551000@homedomain", "call", "UNREGISTERED",
                                "<IMSSubscription><ServiceProfile>\n"
                                "<PublicIdentity><Identity>sip:6505551000@homedomain</Identity></PublicIdentity>"
                                "  <InitialFilterCriteria>\n"
                                "    <Priority>1</Priority>\n"
                                "    <TriggerPoint>\n"
                                "    <ConditionTypeCNF>0</ConditionTypeCNF>\n"
                                "    <SPT>\n"
                                "      <ConditionNegated>0</ConditionNegated>\n"
                                "      <Group>0</Group>\n"
                                "      <Method>INVITE</Method>\n"
                                "      <Extension></Extension>\n"
                                "    </SPT>\n"
                                "  </TriggerPoint>\n"
                                "  <ApplicationServer>\n"
                                "    <ServerName>tel:1234</ServerName>\n"
                                "    <DefaultHandling>0</DefaultHandling>\n"
                                "  </ApplicationServer>\n"
                                "  </InitialFilterCriteria>\n"
                                "</ServiceProfile></IMSSubscription>");

  TransportFlow tpBono(TransportFlow::Protocol::TCP, stack_data.scscf_port, "10.99.88.11", 12345);

  // ---------- Send INVITE
  // We're within the trust boundary, so no stripping should occur.
  Message msg;
  msg._via = "10.99.88.11:12345;transport=TCP";
  msg._to = "6505551234@homedomain";
  msg._route = "Route: <sip:homedomain;orig>";
  msg._todomain = "";
  msg._requri = "sip:6505551234@homedomain";

  msg._method = "INVITE";
  inject_msg(msg.get_request(), &tpBono);
  poll();
  ASSERT_EQ(2, txdata_count());

  // 100 Trying goes back to bono
  pjsip_msg* out = current_txdata()->msg;
  RespMatcher(100).matches(out);
  tpBono.expect_target(current_txdata(), true);  // Requests always come back on same transport
  free_txdata();

  // INVITE rejected with 502 Bad Gateway response.
  out = current_txdata()->msg;
  RespMatcher(502).matches(out);
  tpBono.expect_target(current_txdata(), true);  // Requests always come back on same transport
  free_txdata();
}

// Test basic ISC (AS) flow with a single "Next" on the originating side.
TEST_F(SCSCFTest, SimpleNextOrigFlow)
{
  register_uri(_sdm, _hss_connection, "6505551234", "homedomain", "sip:wuntootreefower@10.114.61.213:5061;transport=tcp;ob");
  _hss_connection->set_impu_result("sip:6505551000@homedomain", "call", HSSConnection::STATE_REGISTERED,
                                "<IMSSubscription><ServiceProfile>\n"
                                "<PublicIdentity><Identity>sip:6505551000@homedomain</Identity></PublicIdentity>"
                                "  <InitialFilterCriteria>\n"
                                "    <Priority>0</Priority>\n"
                                "    <TriggerPoint>\n"
                                "    <ConditionTypeCNF>0</ConditionTypeCNF>\n"
                                "    <SPT>\n"
                                "      <ConditionNegated>0</ConditionNegated>\n"
                                "      <Group>0</Group>\n"
                                "      <Method>ETAOIN_SHRDLU</Method>\n"
                                "      <Extension></Extension>\n"
                                "    </SPT>\n"
                                "  </TriggerPoint>\n"
                                "  <ApplicationServer>\n"
                                "    <ServerName>sip:linotype.example.org</ServerName>\n"
                                "    <DefaultHandling>0</DefaultHandling>\n"
                                "  </ApplicationServer>\n"
                                "  </InitialFilterCriteria>\n"
                                "  <InitialFilterCriteria>\n"
                                "    <Priority>1</Priority>\n"
                                "    <TriggerPoint>\n"
                                "    <ConditionTypeCNF>0</ConditionTypeCNF>\n"
                                "    <SPT>\n"
                                "      <ConditionNegated>0</ConditionNegated>\n"
                                "      <Group>0</Group>\n"
                                "      <Method>INVITE</Method>\n"
                                "      <Extension></Extension>\n"
                                "    </SPT>\n"
                                "  </TriggerPoint>\n"
                                "  <ApplicationServer>\n"
                                "    <ServerName>sip:1.2.3.4:56789;transport=UDP</ServerName>\n"
                                "    <DefaultHandling>0</DefaultHandling>\n"
                                "  </ApplicationServer>\n"
                                "  </InitialFilterCriteria>\n"
                                "</ServiceProfile></IMSSubscription>");

  TransportFlow tpBono(TransportFlow::Protocol::TCP, stack_data.scscf_port, "10.99.88.11", 12345);
  TransportFlow tpAS1(TransportFlow::Protocol::UDP, stack_data.scscf_port, "1.2.3.4", 56789);

  // ---------- Send INVITE
  // We're within the trust boundary, so no stripping should occur.
  Message msg;
  msg._via = "10.99.88.11:12345;transport=TCP";
  msg._to = "6505551234@homedomain";
  msg._todomain = "";
  msg._route = "Route: <sip:homedomain;orig>";
  msg._requri = "sip:6505551234@homedomain";

  msg._method = "INVITE";
  inject_msg(msg.get_request(), &tpBono);
  poll();
  ASSERT_EQ(2, txdata_count());

  // 100 Trying goes back to bono
  pjsip_msg* out = current_txdata()->msg;
  RespMatcher(100).matches(out);
  tpBono.expect_target(current_txdata(), true);  // Requests always come back on same transport
  msg.set_route(out);
  free_txdata();

  // INVITE passed on to AS1
  SCOPED_TRACE("INVITE (S)");
  out = current_txdata()->msg;
  ReqMatcher r1("INVITE");
  ASSERT_NO_FATAL_FAILURE(r1.matches(out));

  tpAS1.expect_target(current_txdata(), false);
  EXPECT_EQ("sip:6505551234@homedomain", r1.uri());
  EXPECT_THAT(get_headers(out, "Route"),
              testing::MatchesRegex("Route: <sip:1\\.2\\.3\\.4:56789;transport=UDP;lr>\r\nRoute: <sip:odi_[+/A-Za-z0-9]+@127.0.0.1:5058;transport=UDP;lr;orig>"));

  // ---------- AS1 sends a 100 Trying to indicate it has received the request.
  string fresp = respond_to_txdata(current_txdata(), 100);
  inject_msg(fresp, &tpAS1);

  // ---------- AS1 turns it around (acting as proxy)
  const pj_str_t STR_ROUTE = pj_str("Route");
  pjsip_hdr* hdr = (pjsip_hdr*)pjsip_msg_find_hdr_by_name(out, &STR_ROUTE, NULL);
  if (hdr)
  {
    pj_list_erase(hdr);
  }
  inject_msg(out, &tpAS1);
  free_txdata();

  // 100 Trying goes back to AS1
  out = current_txdata()->msg;
  RespMatcher(100).matches(out);
  tpAS1.expect_target(current_txdata(), true);  // Requests always come back on same transport
  msg.set_route(out);
  free_txdata();

  // INVITE passed on to final destination
  SCOPED_TRACE("INVITE (2)");
  out = current_txdata()->msg;
  ReqMatcher r2("INVITE");
  ASSERT_NO_FATAL_FAILURE(r2.matches(out));

  tpBono.expect_target(current_txdata(), false);
  EXPECT_EQ("sip:wuntootreefower@10.114.61.213:5061;transport=tcp;ob", r2.uri());
  EXPECT_EQ("", get_headers(out, "Route"));

  free_txdata();
}


// Test basic ISC (AS) rejection flow.
TEST_F(SCSCFTest, SimpleReject)
{
  register_uri(_sdm, _hss_connection, "6505551234", "homedomain", "sip:wuntootreefower@10.114.61.213:5061;transport=tcp;ob");
  _hss_connection->set_impu_result("sip:6505551234@homedomain", "call", HSSConnection::STATE_REGISTERED,
                                "<IMSSubscription><ServiceProfile>\n"
                                "<PublicIdentity><Identity>sip:6505551234@homedomain</Identity></PublicIdentity>"
                                "  <InitialFilterCriteria>\n"
                                "    <Priority>1</Priority>\n"
                                "    <TriggerPoint>\n"
                                "    <ConditionTypeCNF>0</ConditionTypeCNF>\n"
                                "    <SPT>\n"
                                "      <ConditionNegated>0</ConditionNegated>\n"
                                "      <Group>0</Group>\n"
                                "      <Method>INVITE</Method>\n"
                                "      <Extension></Extension>\n"
                                "    </SPT>\n"
                                "  </TriggerPoint>\n"
                                "  <ApplicationServer>\n"
                                "    <ServerName>sip:1.2.3.4:56789;transport=UDP</ServerName>\n"
                                "    <DefaultHandling>0</DefaultHandling>\n"
                                "  </ApplicationServer>\n"
                                "  </InitialFilterCriteria>\n"
                                   "</ServiceProfile></IMSSubscription>");
  _hss_connection->set_impu_result("sip:6505551000@homedomain", "call", HSSConnection::STATE_REGISTERED, "");

  TransportFlow tpBono(TransportFlow::Protocol::TCP, stack_data.scscf_port, "10.99.88.11", 12345);
  TransportFlow tpAS1(TransportFlow::Protocol::UDP, stack_data.scscf_port, "1.2.3.4", 56789);

  // ---------- Send INVITE
  // We're within the trust boundary, so no stripping should occur.
  Message msg;
  msg._via = "10.99.88.11:12345;transport=TCP";
  msg._to = "6505551234@homedomain";
  msg._todomain = "";
  msg._requri = "sip:6505551234@homedomain";
  msg._route = "Route: <sip:homedomain;orig>";

  msg._method = "INVITE";
  inject_msg(msg.get_request(), &tpBono);
  poll();
  ASSERT_EQ(2, txdata_count());

  // 100 Trying goes back to bono
  pjsip_msg* out = current_txdata()->msg;
  RespMatcher(100).matches(out);
  tpBono.expect_target(current_txdata(), true);  // Requests always come back on same transport
  msg.set_route(out);
  free_txdata();

  // INVITE passed on to AS1
  SCOPED_TRACE("INVITE (S)");
  out = current_txdata()->msg;
  ReqMatcher r1("INVITE");
  ASSERT_NO_FATAL_FAILURE(r1.matches(out));

  tpAS1.expect_target(current_txdata(), false);
  EXPECT_EQ("sip:6505551234@homedomain", r1.uri());
  EXPECT_THAT(get_headers(out, "Route"),
              testing::MatchesRegex("Route: <sip:1\\.2\\.3\\.4:56789;transport=UDP;lr>\r\nRoute: <sip:odi_[+/A-Za-z0-9]+@127.0.0.1:5058;transport=UDP;lr>"));

  // ---------- AS1 rejects it.
  string fresp = respond_to_txdata(current_txdata(), 404);
  free_txdata();
  inject_msg(fresp, &tpAS1);

  // ACK goes back to AS1
  SCOPED_TRACE("ACK");
  out = current_txdata()->msg;
  ASSERT_NO_FATAL_FAILURE(ReqMatcher("ACK").matches(out));
  free_txdata();

  // 404 response goes back to bono
  SCOPED_TRACE("404");
  out = current_txdata()->msg;
  RespMatcher(404).matches(out);
  tpBono.expect_target(current_txdata(), true);  // Requests always come back on same transport
  msg.set_route(out);
  msg._cseq++;
  free_txdata();

  // ---------- Send ACK from bono
  SCOPED_TRACE("ACK");
  msg._method = "ACK";
  inject_msg(msg.get_request(), &tpBono);
}


// Test basic ISC (AS) terminating-only flow: call comes from non-local user.
TEST_F(SCSCFTest, SimpleNonLocalReject)
{
  register_uri(_sdm, _hss_connection, "6505551234", "homedomain", "sip:wuntootreefower@10.114.61.213:5061;transport=tcp;ob");
  _hss_connection->set_impu_result("sip:6505551234@homedomain", "call", HSSConnection::STATE_REGISTERED,
                                "<IMSSubscription><ServiceProfile>\n"
                                "<PublicIdentity><Identity>sip:6505551234@homedomain</Identity></PublicIdentity>"
                                "  <InitialFilterCriteria>\n"
                                "    <Priority>1</Priority>\n"
                                "    <TriggerPoint>\n"
                                "    <ConditionTypeCNF>0</ConditionTypeCNF>\n"
                                "    <SPT>\n"
                                "      <ConditionNegated>0</ConditionNegated>\n"
                                "      <Group>0</Group>\n"
                                "      <Method>INVITE</Method>\n"
                                "      <Extension></Extension>\n"
                                "    </SPT>\n"
                                "  </TriggerPoint>\n"
                                "  <ApplicationServer>\n"
                                "    <ServerName>sip:1.2.3.4:56789;transport=UDP</ServerName>\n"
                                "    <DefaultHandling>0</DefaultHandling>\n"
                                "  </ApplicationServer>\n"
                                "  </InitialFilterCriteria>\n"
                                "</ServiceProfile></IMSSubscription>");

  TransportFlow tpBono(TransportFlow::Protocol::TCP, stack_data.scscf_port, "10.99.88.11", 12345);
  TransportFlow tpAS1(TransportFlow::Protocol::UDP, stack_data.scscf_port, "1.2.3.4", 56789);

  // ---------- Send INVITE
  // We're within the trust boundary, so no stripping should occur.
  Message msg;
  msg._via = "10.99.88.11:12345;transport=TCP";
  msg._to = "6505551234@homedomain";
  msg._todomain = "";
  msg._fromdomain = "remote-base.mars.int";
  msg._requri = "sip:6505551234@homedomain";

  msg._method = "INVITE";
  inject_msg(msg.get_request(), &tpBono);
  poll();
  ASSERT_EQ(2, txdata_count());

  // 100 Trying goes back to bono
  pjsip_msg* out = current_txdata()->msg;
  RespMatcher(100).matches(out);
  tpBono.expect_target(current_txdata(), true);  // Requests always come back on same transport
  msg.set_route(out);
  free_txdata();

  // INVITE passed on to AS1
  SCOPED_TRACE("INVITE (S)");
  out = current_txdata()->msg;
  ReqMatcher r1("INVITE");
  ASSERT_NO_FATAL_FAILURE(r1.matches(out));

  tpAS1.expect_target(current_txdata(), false);
  EXPECT_EQ("sip:6505551234@homedomain", r1.uri());
  EXPECT_THAT(get_headers(out, "Route"),
              testing::MatchesRegex("Route: <sip:1\\.2\\.3\\.4:56789;transport=UDP;lr>\r\nRoute: <sip:odi_[+/A-Za-z0-9]+@127.0.0.1:5058;transport=UDP;lr>"));

  // ---------- AS1 rejects it.
  string fresp = respond_to_txdata(current_txdata(), 404);
  free_txdata();
  inject_msg(fresp, &tpAS1);

  // ACK goes back to AS1
  SCOPED_TRACE("ACK");
  out = current_txdata()->msg;
  ASSERT_NO_FATAL_FAILURE(ReqMatcher("ACK").matches(out));
  free_txdata();

  // 404 response goes back to bono
  SCOPED_TRACE("404");
  out = current_txdata()->msg;
  RespMatcher(404).matches(out);
  tpBono.expect_target(current_txdata(), true);  // Requests always come back on same transport
  msg.set_route(out);
  msg._cseq++;
  free_txdata();

  // ---------- Send ACK from bono
  SCOPED_TRACE("ACK");
  msg._method = "ACK";
  inject_msg(msg.get_request(), &tpBono);
}


// Test basic ISC (AS) final acceptance flow (AS sinks request).
TEST_F(SCSCFTest, SimpleAccept)
{
  register_uri(_sdm, _hss_connection, "6505551234", "homedomain", "sip:wuntootreefower@10.114.61.213:5061;transport=tcp;ob");
  _hss_connection->set_impu_result("sip:6505551234@homedomain", "call", HSSConnection::STATE_REGISTERED,
                                "<IMSSubscription><ServiceProfile>\n"
                                "<PublicIdentity><Identity>sip:6505551234@homedomain</Identity></PublicIdentity>"
                                "  <InitialFilterCriteria>\n"
                                "    <Priority>1</Priority>\n"
                                "    <TriggerPoint>\n"
                                "    <ConditionTypeCNF>0</ConditionTypeCNF>\n"
                                "    <SPT>\n"
                                "      <ConditionNegated>0</ConditionNegated>\n"
                                "      <Group>0</Group>\n"
                                "      <Method>INVITE</Method>\n"
                                "      <Extension></Extension>\n"
                                "    </SPT>\n"
                                "  </TriggerPoint>\n"
                                "  <ApplicationServer>\n"
                                "    <ServerName>sip:1.2.3.4:56789;transport=UDP</ServerName>\n"
                                "    <DefaultHandling>0</DefaultHandling>\n"
                                "  </ApplicationServer>\n"
                                "  </InitialFilterCriteria>\n"
                                "</ServiceProfile></IMSSubscription>");
  _hss_connection->set_impu_result("sip:6505551000@homedomain", "call", HSSConnection::STATE_REGISTERED, "");

  TransportFlow tpBono(TransportFlow::Protocol::TCP, stack_data.scscf_port, "10.99.88.11", 12345);
  TransportFlow tpAS1(TransportFlow::Protocol::UDP, stack_data.scscf_port, "1.2.3.4", 56789);

  // ---------- Send INVITE
  // We're within the trust boundary, so no stripping should occur.
  Message msg;
  msg._via = "10.99.88.11:12345;transport=TCP";
  msg._to = "6505551234@homedomain";
  msg._todomain = "";
  msg._requri = "sip:6505551234@homedomain";
  msg._route = "Route: <sip:homedomain;orig>";

  msg._method = "INVITE";
  inject_msg(msg.get_request(), &tpBono);
  poll();
  ASSERT_EQ(2, txdata_count());

  // 100 Trying goes back to bono
  pjsip_msg* out = current_txdata()->msg;
  RespMatcher(100).matches(out);
  tpBono.expect_target(current_txdata(), true);  // Requests always come back on same transport
  msg.set_route(out);
  free_txdata();

  // INVITE passed on to AS1
  SCOPED_TRACE("INVITE (S)");
  out = current_txdata()->msg;
  ReqMatcher r1("INVITE");
  ASSERT_NO_FATAL_FAILURE(r1.matches(out));

  tpAS1.expect_target(current_txdata(), false);
  EXPECT_EQ("sip:6505551234@homedomain", r1.uri());
  EXPECT_THAT(get_headers(out, "Route"),
              testing::MatchesRegex("Route: <sip:1\\.2\\.3\\.4:56789;transport=UDP;lr>\r\nRoute: <sip:odi_[+/A-Za-z0-9]+@127.0.0.1:5058;transport=UDP;lr>"));

  // ---------- AS1 accepts it with 200.
  string fresp = respond_to_txdata(current_txdata(), 200);
  free_txdata();
  inject_msg(fresp, &tpAS1);

  // 200 response goes back to bono
  SCOPED_TRACE("OK");
  out = current_txdata()->msg;
  RespMatcher(200).matches(out);
  tpBono.expect_target(current_txdata(), true);  // Requests always come back on same transport
  msg.set_route(out);
  msg._cseq++;
  free_txdata();

  // ---------- Send ACK from bono
  SCOPED_TRACE("ACK");
  msg._method = "ACK";
  inject_msg(msg.get_request(), &tpBono);

  // ACK goes back to AS1
  SCOPED_TRACE("ACK");
  out = current_txdata()->msg;
  ASSERT_NO_FATAL_FAILURE(ReqMatcher("ACK").matches(out));
  free_txdata();
}


// Test basic ISC (AS) redirection flow.
TEST_F(SCSCFTest, SimpleRedirect)
{
  register_uri(_sdm, _hss_connection, "6505551234", "homedomain", "sip:wuntootreefower@10.114.61.213:5061;transport=tcp;ob");
  _hss_connection->set_impu_result("sip:6505551234@homedomain", "call", HSSConnection::STATE_REGISTERED,
                                "<IMSSubscription><ServiceProfile>\n"
                                "<PublicIdentity><Identity>sip:6505551234@homedomain</Identity></PublicIdentity>"
                                "  <InitialFilterCriteria>\n"
                                "    <Priority>1</Priority>\n"
                                "    <TriggerPoint>\n"
                                "    <ConditionTypeCNF>0</ConditionTypeCNF>\n"
                                "    <SPT>\n"
                                "      <ConditionNegated>0</ConditionNegated>\n"
                                "      <Group>0</Group>\n"
                                "      <Method>INVITE</Method>\n"
                                "      <Extension></Extension>\n"
                                "    </SPT>\n"
                                "  </TriggerPoint>\n"
                                "  <ApplicationServer>\n"
                                "    <ServerName>sip:1.2.3.4:56789;transport=UDP</ServerName>\n"
                                "    <DefaultHandling>0</DefaultHandling>\n"
                                "  </ApplicationServer>\n"
                                "  </InitialFilterCriteria>\n"
                                "</ServiceProfile></IMSSubscription>");
  _hss_connection->set_impu_result("sip:6505551000@homedomain", "call", HSSConnection::STATE_REGISTERED, "");

  TransportFlow tpBono(TransportFlow::Protocol::TCP, stack_data.scscf_port, "10.99.88.11", 12345);
  TransportFlow tpAS1(TransportFlow::Protocol::UDP, stack_data.scscf_port, "1.2.3.4", 56789);

  // ---------- Send INVITE
  // We're within the trust boundary, so no stripping should occur.
  Message msg;
  msg._via = "10.99.88.11:12345;transport=TCP";
  msg._to = "6505551234@homedomain";
  msg._todomain = "";
  msg._requri = "sip:6505551234@homedomain";
  msg._route = "Route: <sip:homedomain;orig>";

  msg._method = "INVITE";
  inject_msg(msg.get_request(), &tpBono);
  poll();
  ASSERT_EQ(2, txdata_count());

  // 100 Trying goes back to bono
  pjsip_msg* out = current_txdata()->msg;
  RespMatcher(100).matches(out);
  tpBono.expect_target(current_txdata(), true);  // Requests always come back on same transport
  msg.set_route(out);
  free_txdata();

  // INVITE passed on to AS1
  SCOPED_TRACE("INVITE (S)");
  out = current_txdata()->msg;
  ReqMatcher r1("INVITE");
  ASSERT_NO_FATAL_FAILURE(r1.matches(out));

  tpAS1.expect_target(current_txdata(), false);
  EXPECT_EQ("sip:6505551234@homedomain", r1.uri());
  EXPECT_THAT(get_headers(out, "Route"),
              testing::MatchesRegex("Route: <sip:1\\.2\\.3\\.4:56789;transport=UDP;lr>\r\nRoute: <sip:odi_[+/A-Za-z0-9]+@127.0.0.1:5058;transport=UDP;lr>"));

  // ---------- AS1 redirects it to another user on the same server.
  string fresp = respond_to_txdata(current_txdata(), 302, "", "Contact: sip:6505559876@homedomain");
  free_txdata();
  inject_msg(fresp, &tpAS1);

  // ACK goes back to AS1
  SCOPED_TRACE("ACK");
  out = current_txdata()->msg;
  ASSERT_NO_FATAL_FAILURE(ReqMatcher("ACK").matches(out));
  free_txdata();

  // 302 response goes back to bono
  SCOPED_TRACE("Redirect");
  out = current_txdata()->msg;
  RespMatcher(302).matches(out);
  tpBono.expect_target(current_txdata(), true);  // Requests always come back on same transport
  EXPECT_EQ("Contact: <sip:6505559876@homedomain>", get_headers(out, "Contact"));
  msg.set_route(out);
  msg._cseq++;
  free_txdata();

  // ---------- Send ACK from bono
  SCOPED_TRACE("ACK");
  msg._method = "ACK";
  inject_msg(msg.get_request(), &tpBono);
}


// Test DefaultHandling=TERMINATE for non-responsive AS.
TEST_F(SCSCFTest, DefaultHandlingTerminate)
{
  register_uri(_sdm, _hss_connection, "6505551234", "homedomain", "sip:wuntootreefower@10.114.61.213:5061;transport=tcp;ob");
  _hss_connection->set_impu_result("sip:6505551234@homedomain", "call", HSSConnection::STATE_REGISTERED,
                                "<IMSSubscription><ServiceProfile>\n"
                                "<PublicIdentity><Identity>sip:6505551234@homedomain</Identity></PublicIdentity>"
                                "  <InitialFilterCriteria>\n"
                                "    <Priority>1</Priority>\n"
                                "    <TriggerPoint>\n"
                                "    <ConditionTypeCNF>0</ConditionTypeCNF>\n"
                                "    <SPT>\n"
                                "      <ConditionNegated>0</ConditionNegated>\n"
                                "      <Group>0</Group>\n"
                                "      <Method>INVITE</Method>\n"
                                "      <Extension></Extension>\n"
                                "    </SPT>\n"
                                "  </TriggerPoint>\n"
                                "  <ApplicationServer>\n"
                                "    <ServerName>sip:1.2.3.4:56789;transport=UDP</ServerName>\n"
                                "    <DefaultHandling>1</DefaultHandling>\n"
                                "  </ApplicationServer>\n"
                                "  </InitialFilterCriteria>\n"
                                "</ServiceProfile></IMSSubscription>");
  EXPECT_CALL(*_sess_term_comm_tracker, on_failure(_, HasSubstr("408")));

  TransportFlow tpBono(TransportFlow::Protocol::TCP, stack_data.scscf_port, "10.99.88.11", 12345);
  TransportFlow tpAS1(TransportFlow::Protocol::UDP, stack_data.scscf_port, "1.2.3.4", 56789);

  // ---------- Send INVITE
  // We're within the trust boundary, so no stripping should occur.
  Message msg;
  msg._via = "10.99.88.11:12345;transport=TCP";
  msg._to = "6505551234@homedomain";
  msg._todomain = "";
  msg._fromdomain = "remote-base.mars.int";
  msg._requri = "sip:6505551234@homedomain";
  msg._route = "Route: <sip:homedomain>";

  msg._method = "INVITE";
  inject_msg(msg.get_request(), &tpBono);
  poll();
  ASSERT_EQ(2, txdata_count());

  // 100 Trying goes back to bono
  pjsip_msg* out = current_txdata()->msg;
  RespMatcher(100).matches(out);
  tpBono.expect_target(current_txdata(), true);  // Requests always come back on same transport
  msg.set_route(out);
  free_txdata();

  // INVITE passed on to AS1
  SCOPED_TRACE("INVITE (S)");
  out = current_txdata()->msg;
  ReqMatcher r1("INVITE");
  ASSERT_NO_FATAL_FAILURE(r1.matches(out));

  tpAS1.expect_target(current_txdata(), false);
  EXPECT_EQ("sip:6505551234@homedomain", r1.uri());
  EXPECT_THAT(get_headers(out, "Route"),
              testing::MatchesRegex("Route: <sip:1\\.2\\.3\\.4:56789;transport=UDP;lr>\r\nRoute: <sip:odi_[+/A-Za-z0-9]+@127.0.0.1:5058;transport=UDP;lr>"));

  // ---------- AS1 rejects it with a 408 error.
  string fresp = respond_to_txdata(current_txdata(), 408);
  free_txdata();
  inject_msg(fresp, &tpAS1);

  // ACK goes back to AS1
  SCOPED_TRACE("ACK");
  out = current_txdata()->msg;
  ASSERT_NO_FATAL_FAILURE(ReqMatcher("ACK").matches(out));
  free_txdata();

  // 408 response goes back to bono
  SCOPED_TRACE("408");
  out = current_txdata()->msg;
  RespMatcher(408).matches(out);
  tpBono.expect_target(current_txdata(), true);  // Requests always come back on same transport
  msg.set_route(out);
  msg._cseq++;
  free_txdata();

  // ---------- Send ACK from bono
  SCOPED_TRACE("ACK");
  msg._method = "ACK";
  inject_msg(msg.get_request(), &tpBono);
}


// Disabled because terminated default handling is broken at the moment.
TEST_F(SCSCFTest, DISABLED_DefaultHandlingTerminateTimeout)
{
  // Register an endpoint to act as the callee.
  register_uri(_sdm, _hss_connection, "6505551234", "homedomain", "sip:wuntootreefower@10.114.61.213:5061;transport=tcp;ob");

  // Set up an application server for the caller. It's default handling is set
  // to session continue.
  _hss_connection->set_impu_result("sip:6505551000@homedomain", "call", "UNREGISTERED",
                                "<IMSSubscription><ServiceProfile>\n"
                                "<PublicIdentity><Identity>sip:6505551000@homedomain</Identity></PublicIdentity>"
                                "  <InitialFilterCriteria>\n"
                                "    <Priority>1</Priority>\n"
                                "    <TriggerPoint>\n"
                                "    <ConditionTypeCNF>0</ConditionTypeCNF>\n"
                                "    <SPT>\n"
                                "      <ConditionNegated>0</ConditionNegated>\n"
                                "      <Group>0</Group>\n"
                                "      <Method>INVITE</Method>\n"
                                "      <Extension></Extension>\n"
                                "    </SPT>\n"
                                "  </TriggerPoint>\n"
                                "  <ApplicationServer>\n"
                                "    <ServerName>sip:1.2.3.4:56789;transport=tcp</ServerName>\n"
                                "    <DefaultHandling>1</DefaultHandling>\n"
                                "  </ApplicationServer>\n"
                                "  </InitialFilterCriteria>\n"
                                "</ServiceProfile></IMSSubscription>");
  EXPECT_CALL(*_sess_term_comm_tracker, on_failure(_, HasSubstr("timeout")));

  TransportFlow tpCaller(TransportFlow::Protocol::TCP, stack_data.scscf_port, "10.99.88.11", 12345);
  TransportFlow tpAS1(TransportFlow::Protocol::TCP, stack_data.scscf_port, "1.2.3.4", 56789);
  TransportFlow tpCallee(TransportFlow::Protocol::TCP, stack_data.scscf_port, "10.114.61.213", 5061);

  // Caller sends INVITE
  Message msg;
  msg._via = "10.99.88.11:12345;transport=TCP";
  msg._to = "6505551234@homedomain";
  msg._route = "Route: <sip:homedomain;orig>";
  msg._todomain = "";
  msg._requri = "sip:6505551234@homedomain";

  msg._method = "INVITE";
  inject_msg(msg.get_request(), &tpCaller);
  poll();
  ASSERT_EQ(2, txdata_count());

  // 100 Trying goes back to caller
  pjsip_msg* out = current_txdata()->msg;
  RespMatcher(100).matches(out);
  tpCaller.expect_target(current_txdata(), true);  // Requests always come back on same transport
  msg.set_route(out);
  free_txdata();

  // INVITE passed on to AS
  out = current_txdata()->msg;
  ReqMatcher r1("INVITE");
  ASSERT_NO_FATAL_FAILURE(r1.matches(out));
  free_txdata();

  // Advance time without receiving a response. The application server is
  // bypassed.
  cwtest_advance_time_ms(6000);

  // 408 received at callee.
  poll();
  ASSERT_EQ(1, txdata_count());
  out = current_txdata()->msg;
  RespMatcher(408).matches(out);
  tpCaller.expect_target(current_txdata(), true);  // Requests always come back on same transport
  free_txdata();

  // Caller ACKs error response.
  msg._method = "ACK";
  inject_msg(msg.get_request(), &tpCaller);
  poll();
  ASSERT_EQ(1, txdata_count());
}


// Disabled because terminated default handling is broken at the moment.
TEST_F(SCSCFTest, DefaultHandlingTerminateDisabled)
{
  // Disable the liveness timer for session terminated ASs.
  _scscf_sproutlet->set_session_terminated_timeout(0);

  // Register an endpoint to act as the callee.
  register_uri(_sdm, _hss_connection, "6505551234", "homedomain", "sip:wuntootreefower@10.114.61.213:5061;transport=tcp;ob");

  // Set up an application server for the caller. It's default handling is set
  // to session continue.
  _hss_connection->set_impu_result("sip:6505551000@homedomain", "call", "UNREGISTERED",
                                "<IMSSubscription><ServiceProfile>\n"
                                "<PublicIdentity><Identity>sip:6505551000@homedomain</Identity></PublicIdentity>"
                                "  <InitialFilterCriteria>\n"
                                "    <Priority>1</Priority>\n"
                                "    <TriggerPoint>\n"
                                "    <ConditionTypeCNF>0</ConditionTypeCNF>\n"
                                "    <SPT>\n"
                                "      <ConditionNegated>0</ConditionNegated>\n"
                                "      <Group>0</Group>\n"
                                "      <Method>INVITE</Method>\n"
                                "      <Extension></Extension>\n"
                                "    </SPT>\n"
                                "  </TriggerPoint>\n"
                                "  <ApplicationServer>\n"
                                "    <ServerName>sip:1.2.3.4:56789;transport=tcp</ServerName>\n"
                                "    <DefaultHandling>1</DefaultHandling>\n"
                                "  </ApplicationServer>\n"
                                "  </InitialFilterCriteria>\n"
                                "</ServiceProfile></IMSSubscription>");

  TransportFlow tpCaller(TransportFlow::Protocol::TCP, stack_data.scscf_port, "10.99.88.11", 12345);
  TransportFlow tpAS1(TransportFlow::Protocol::TCP, stack_data.scscf_port, "1.2.3.4", 56789);
  TransportFlow tpCallee(TransportFlow::Protocol::TCP, stack_data.scscf_port, "10.114.61.213", 5061);

  // Caller sends INVITE
  Message msg;
  msg._via = "10.99.88.11:12345;transport=TCP";
  msg._to = "6505551234@homedomain";
  msg._route = "Route: <sip:homedomain;orig>";
  msg._todomain = "";
  msg._requri = "sip:6505551234@homedomain";

  msg._method = "INVITE";
  inject_msg(msg.get_request(), &tpCaller);
  poll();
  ASSERT_EQ(2, txdata_count());

  // 100 Trying goes back to caller
  pjsip_msg* out = current_txdata()->msg;
  RespMatcher(100).matches(out);
  tpCaller.expect_target(current_txdata(), true);  // Requests always come back on same transport
  msg.set_route(out);
  free_txdata();

  // INVITE passed on to AS
  out = current_txdata()->msg;
  ReqMatcher r1("INVITE");
  ASSERT_NO_FATAL_FAILURE(r1.matches(out));
  free_txdata();

  // Advance time without receiving a response. Nothing happens straight away.
  cwtest_advance_time_ms(6000);
  poll();
  ASSERT_EQ(0, txdata_count());

  // After another 26s the AS transaction times out and the call fails.
  cwtest_advance_time_ms(26000);
  poll();
  ASSERT_EQ(1, txdata_count());
  out = current_txdata()->msg;
  RespMatcher(408).matches(out);
  tpCaller.expect_target(current_txdata(), true);  // Requests always come back on same transport
  free_txdata();

  // Caller ACKs error response.
  msg._method = "ACK";
  inject_msg(msg.get_request(), &tpCaller);
  poll();
  ASSERT_EQ(0, txdata_count());
}


// Test DefaultHandling=CONTINUE for non-existent AS (where name does not resolve).
TEST_F(SCSCFTest, DefaultHandlingContinueRecordRouting)
{
  register_uri(_sdm, _hss_connection, "6505551234", "homedomain", "sip:wuntootreefower@10.114.61.213:5061;transport=tcp;ob");
  register_uri(_sdm, _hss_connection, "6505551000", "homedomain", "sip:who@example.net");
  _hss_connection->set_impu_result("sip:6505551000@homedomain", "call", HSSConnection::STATE_REGISTERED,
                                "<IMSSubscription><ServiceProfile>\n"
                                "<PublicIdentity><Identity>sip:6505551000@homedomain</Identity></PublicIdentity>"
                                "  <InitialFilterCriteria>\n"
                                "    <Priority>1</Priority>\n"
                                "    <TriggerPoint>\n"
                                "    <ConditionTypeCNF>0</ConditionTypeCNF>\n"
                                "    <SPT>\n"
                                "      <ConditionNegated>0</ConditionNegated>\n"
                                "      <Group>0</Group>\n"
                                "      <Method>INVITE</Method>\n"
                                "      <Extension></Extension>\n"
                                "    </SPT>\n"
                                "  </TriggerPoint>\n"
                                "  <ApplicationServer>\n"
                                "    <ServerName>sip:ne-as:56789;transport=UDP</ServerName>\n"
                                "    <DefaultHandling>0</DefaultHandling>\n"
                                "  </ApplicationServer>\n"
                                "  </InitialFilterCriteria>\n"
                                "</ServiceProfile></IMSSubscription>");

 _hss_connection->set_impu_result("sip:6505551234@homedomain", "call", HSSConnection::STATE_REGISTERED,
                                "<IMSSubscription><ServiceProfile>\n"
                                "<PublicIdentity><Identity>sip:6505551234@homedomain</Identity></PublicIdentity>"
                                "  <InitialFilterCriteria>\n"
                                "    <Priority>1</Priority>\n"
                                "    <TriggerPoint>\n"
                                "    <ConditionTypeCNF>0</ConditionTypeCNF>\n"
                                "    <SPT>\n"
                                "      <ConditionNegated>0</ConditionNegated>\n"
                                "      <Group>0</Group>\n"
                                "      <Method>INVITE</Method>\n"
                                "      <Extension></Extension>\n"
                                "    </SPT>\n"
                                "  </TriggerPoint>\n"
                                "  <ApplicationServer>\n"
                                "    <ServerName>sip:ne-as:56789;transport=UDP</ServerName>\n"
                                "    <DefaultHandling>0</DefaultHandling>\n"
                                "  </ApplicationServer>\n"
                                "  </InitialFilterCriteria>\n"
                                "</ServiceProfile></IMSSubscription>");

  EXPECT_CALL(*_sess_cont_comm_tracker, on_failure(_, HasSubstr("Transport"))).Times(2);
  TransportFlow tpBono(TransportFlow::Protocol::TCP, stack_data.scscf_port, "10.99.88.11", 12345);

  Message msg;
  msg._via = "10.99.88.11:12345;transport=TCP";
  msg._to = "6505551234@homedomain";
  msg._todomain = "";
  msg._requri = "sip:6505551234@homedomain";
  msg._route = "Route: <sip:homedomain;orig>";

  stack_data.record_route_on_initiation_of_terminating = true;
  stack_data.record_route_on_completion_of_originating = true;
  stack_data.record_route_on_diversion = false;
  stack_data.record_route_on_every_hop = false;

  msg._method = "INVITE";
  inject_msg(msg.get_request(), &tpBono);
  poll();
  ASSERT_EQ(2, txdata_count());

  // 100 Trying goes back to bono
  pjsip_msg* out = current_txdata()->msg;
  free_txdata();

  // AS name fails to resolve, so INVITE passed on to final destination
  out = current_txdata()->msg;
  ReqMatcher r2("INVITE");
  ASSERT_NO_FATAL_FAILURE(r2.matches(out));

  EXPECT_NE("", get_headers(out, "Record-Route"));

  free_txdata();

  stack_data.record_route_on_initiation_of_terminating = false;
  stack_data.record_route_on_completion_of_originating = false;
  stack_data.record_route_on_diversion = false;
  stack_data.record_route_on_every_hop = false;
}

// Test DefaultHandling=CONTINUE for non-existent AS (where name does not resolve).
TEST_F(SCSCFTest, DefaultHandlingContinueNonExistent)
{
  register_uri(_sdm, _hss_connection, "6505551234", "homedomain", "sip:wuntootreefower@10.114.61.213:5061;transport=tcp;ob");
  register_uri(_sdm, _hss_connection, "6505551000", "homedomain", "sip:who@example.net");
  _hss_connection->set_impu_result("sip:6505551234@homedomain", "call", HSSConnection::STATE_REGISTERED,
                                "<IMSSubscription><ServiceProfile>\n"
                                "<PublicIdentity><Identity>sip:6505551234@homedomain</Identity></PublicIdentity>"
                                "  <InitialFilterCriteria>\n"
                                "    <Priority>1</Priority>\n"
                                "    <TriggerPoint>\n"
                                "    <ConditionTypeCNF>0</ConditionTypeCNF>\n"
                                "    <SPT>\n"
                                "      <ConditionNegated>0</ConditionNegated>\n"
                                "      <Group>0</Group>\n"
                                "      <Method>INVITE</Method>\n"
                                "      <Extension></Extension>\n"
                                "    </SPT>\n"
                                "  </TriggerPoint>\n"
                                "  <ApplicationServer>\n"
                                "    <ServerName>sip:ne-as:56789;transport=UDP</ServerName>\n"
                                "    <DefaultHandling>0</DefaultHandling>\n"
                                "  </ApplicationServer>\n"
                                "  </InitialFilterCriteria>\n"
                                "</ServiceProfile></IMSSubscription>");

  TransportFlow tpBono(TransportFlow::Protocol::TCP, stack_data.scscf_port, "10.99.88.11", 12345);
  TransportFlow tpAS1(TransportFlow::Protocol::UDP, stack_data.scscf_port, "1.2.3.4", 56789);

  // ---------- Send INVITE
  // We're within the trust boundary, so no stripping should occur.
  Message msg;
  msg._via = "10.99.88.11:12345;transport=TCP";
  msg._to = "6505551234@homedomain";
  msg._todomain = "";
  msg._requri = "sip:6505551234@homedomain";
  msg._route = "Route: <sip:homedomain;orig>";

  msg._method = "INVITE";
  inject_msg(msg.get_request(), &tpBono);
  poll();
  ASSERT_EQ(2, txdata_count());

  // 100 Trying goes back to bono
  pjsip_msg* out = current_txdata()->msg;
  RespMatcher(100).matches(out);
  tpBono.expect_target(current_txdata(), true);  // Requests always come back on same transport
  msg.set_route(out);
  free_txdata();

  // AS name fails to resolve, so INVITE passed on to final destination
  SCOPED_TRACE("INVITE (2)");
  out = current_txdata()->msg;
  ReqMatcher r2("INVITE");
  ASSERT_NO_FATAL_FAILURE(r2.matches(out));

  tpBono.expect_target(current_txdata(), false);
  EXPECT_EQ("sip:wuntootreefower@10.114.61.213:5061;transport=tcp;ob", r2.uri());
  EXPECT_EQ("", get_headers(out, "Route"));

  free_txdata();
}


// Test DefaultHandling=CONTINUE for non-responsive AS.
TEST_F(SCSCFTest, DefaultHandlingContinueNonResponsive)
{
  register_uri(_sdm, _hss_connection, "6505551234", "homedomain", "sip:wuntootreefower@10.114.61.213:5061;transport=tcp;ob");
  register_uri(_sdm, _hss_connection, "6505551000", "homedomain", "sip:who@example.net");
  _hss_connection->set_impu_result("sip:6505551234@homedomain", "call", HSSConnection::STATE_REGISTERED,
                                "<IMSSubscription><ServiceProfile>\n"
                                "<PublicIdentity><Identity>sip:6505551234@homedomain</Identity></PublicIdentity>"
                                "  <InitialFilterCriteria>\n"
                                "    <Priority>1</Priority>\n"
                                "    <TriggerPoint>\n"
                                "    <ConditionTypeCNF>0</ConditionTypeCNF>\n"
                                "    <SPT>\n"
                                "      <ConditionNegated>0</ConditionNegated>\n"
                                "      <Group>0</Group>\n"
                                "      <Method>INVITE</Method>\n"
                                "      <Extension></Extension>\n"
                                "    </SPT>\n"
                                "  </TriggerPoint>\n"
                                "  <ApplicationServer>\n"
                                "    <ServerName>sip:1.2.3.4:56789;transport=UDP</ServerName>\n"
                                "    <DefaultHandling>0</DefaultHandling>\n"
                                "  </ApplicationServer>\n"
                                "  </InitialFilterCriteria>\n"
                                "</ServiceProfile></IMSSubscription>");
  EXPECT_CALL(*_sess_cont_comm_tracker, on_failure(StrEq("sip:1.2.3.4:56789;transport=UDP"), _));

  TransportFlow tpBono(TransportFlow::Protocol::TCP, stack_data.scscf_port, "10.99.88.11", 12345);
  TransportFlow tpAS1(TransportFlow::Protocol::UDP, stack_data.scscf_port, "1.2.3.4", 56789);

  // ---------- Send INVITE
  // We're within the trust boundary, so no stripping should occur.
  Message msg;
  msg._via = "10.99.88.11:12345;transport=TCP";
  msg._to = "6505551234@homedomain";
  msg._todomain = "";
  msg._requri = "sip:6505551234@homedomain";
  msg._route = "Route: <sip:homedomain;orig>";

  msg._method = "INVITE";
  inject_msg(msg.get_request(), &tpBono);
  poll();
  ASSERT_EQ(2, txdata_count());

  // 100 Trying goes back to bono
  pjsip_msg* out = current_txdata()->msg;
  RespMatcher(100).matches(out);
  tpBono.expect_target(current_txdata(), true);  // Requests always come back on same transport
  msg.set_route(out);
  free_txdata();

  // INVITE passed on to AS1
  SCOPED_TRACE("INVITE (S)");
  out = current_txdata()->msg;
  ReqMatcher r1("INVITE");
  ASSERT_NO_FATAL_FAILURE(r1.matches(out));

  tpAS1.expect_target(current_txdata(), false);
  EXPECT_EQ("sip:6505551234@homedomain", r1.uri());
  EXPECT_THAT(get_headers(out, "Route"),
              testing::MatchesRegex("Route: <sip:1\\.2\\.3\\.4:56789;transport=UDP;lr>\r\nRoute: <sip:odi_[+/A-Za-z0-9]+@127.0.0.1:5058;transport=UDP;lr>"));

  // ---------- AS1 rejects it with a 408 error.
  string fresp = respond_to_txdata(current_txdata(), 408);
  free_txdata();
  inject_msg(fresp, &tpAS1);

  // ACK goes back to AS1
  SCOPED_TRACE("ACK");
  out = current_txdata()->msg;
  ASSERT_NO_FATAL_FAILURE(ReqMatcher("ACK").matches(out));
  free_txdata();

  // INVITE passed on to final destination
  SCOPED_TRACE("INVITE (2)");
  out = current_txdata()->msg;
  ReqMatcher r2("INVITE");
  ASSERT_NO_FATAL_FAILURE(r2.matches(out));

  tpBono.expect_target(current_txdata(), false);
  EXPECT_EQ("sip:wuntootreefower@10.114.61.213:5061;transport=tcp;ob", r2.uri());
  EXPECT_EQ("", get_headers(out, "Route"));

  free_txdata();
}

// Test DefaultHandling=CONTINUE for an AS that returns an error immediately.
TEST_F(SCSCFTest, DefaultHandlingContinueImmediateError)
{
  register_uri(_sdm, _hss_connection, "6505551234", "homedomain", "sip:wuntootreefower@10.114.61.213:5061;transport=tcp;ob");
    _hss_connection->set_impu_result("sip:6505551234@homedomain", "call", HSSConnection::STATE_REGISTERED,
                                "<IMSSubscription><ServiceProfile>\n"
                                "<PublicIdentity><Identity>sip:6505551234@homedomain</Identity></PublicIdentity>"
                                "  <InitialFilterCriteria>\n"
                                "    <Priority>1</Priority>\n"
                                "    <TriggerPoint>\n"
                                "    <ConditionTypeCNF>0</ConditionTypeCNF>\n"
                                "    <SPT>\n"
                                "      <ConditionNegated>0</ConditionNegated>\n"
                                "      <Group>0</Group>\n"
                                "      <Method>INVITE</Method>\n"
                                "      <Extension></Extension>\n"
                                "    </SPT>\n"
                                "  </TriggerPoint>\n"
                                "  <ApplicationServer>\n"
                                "    <ServerName>sip:1.2.3.4:56789;transport=UDP</ServerName>\n"
                                "    <DefaultHandling>0</DefaultHandling>\n"
                                "  </ApplicationServer>\n"
                                "  </InitialFilterCriteria>\n"
                                "</ServiceProfile></IMSSubscription>");
  _hss_connection->set_impu_result("sip:6505551000@homedomain", "call", HSSConnection::STATE_REGISTERED, "");

  // This flow counts as an unsuccessful AS communication, as a 100 trying does
  // not cause an AS to be treated as responsive.
  EXPECT_CALL(*_sess_cont_comm_tracker, on_failure(_, HasSubstr("500")));

  TransportFlow tpBono(TransportFlow::Protocol::TCP, stack_data.scscf_port, "10.99.88.11", 12345);
  TransportFlow tpAS1(TransportFlow::Protocol::UDP, stack_data.scscf_port, "1.2.3.4", 56789);

  // ---------- Send INVITE
  // We're within the trust boundary, so no stripping should occur.
  Message msg;
  msg._via = "10.99.88.11:12345;transport=TCP";
  msg._to = "6505551234@homedomain";
  msg._todomain = "";
  msg._requri = "sip:6505551234@homedomain";
  msg._route = "Route: <sip:homedomain;orig>";

  msg._method = "INVITE";
  inject_msg(msg.get_request(), &tpBono);
  poll();
  ASSERT_EQ(2, txdata_count());

  // 100 Trying goes back to bono
  pjsip_msg* out = current_txdata()->msg;
  RespMatcher(100).matches(out);
  tpBono.expect_target(current_txdata(), true);  // Requests always come back on same transport
  msg.set_route(out);
  free_txdata();

  // INVITE passed on to AS1
  SCOPED_TRACE("INVITE (S)");
  out = current_txdata()->msg;
  ReqMatcher r1("INVITE");
  ASSERT_NO_FATAL_FAILURE(r1.matches(out));

  tpAS1.expect_target(current_txdata(), false);
  EXPECT_EQ("sip:6505551234@homedomain", r1.uri());
  EXPECT_THAT(get_headers(out, "Route"),
              testing::MatchesRegex("Route: <sip:1\\.2\\.3\\.4:56789;transport=UDP;lr>\r\nRoute: <sip:odi_[+/A-Za-z0-9]+@127.0.0.1:5058;transport=UDP;lr>"));

  // ---------- AS1 immediately rejects the request with a 500 response.  This
  // gets returned to the caller because the 183 indicated the AS is live.
  std::string fresp = respond_to_txdata(current_txdata(), 500);
  inject_msg(fresp, &tpAS1);
  free_txdata();

  // ACK goes back to AS1
  ASSERT_EQ(2, txdata_count());
  SCOPED_TRACE("ACK");
  out = current_txdata()->msg;
  ASSERT_NO_FATAL_FAILURE(ReqMatcher("ACK").matches(out));
  free_txdata();

  // INVITE passed on to final destination
  SCOPED_TRACE("INVITE (2)");
  out = current_txdata()->msg;
  ReqMatcher r2("INVITE");
  ASSERT_NO_FATAL_FAILURE(r2.matches(out));

  tpBono.expect_target(current_txdata(), false);
  EXPECT_EQ("sip:wuntootreefower@10.114.61.213:5061;transport=tcp;ob", r2.uri());
  EXPECT_EQ("", get_headers(out, "Route"));

  // Target sends back 100 Trying
  inject_msg(respond_to_txdata(current_txdata(), 100), &tpBono);
  free_txdata();
}

// Test DefaultHandling=CONTINUE for an AS that returns 100 Trying followed by
// an error.
TEST_F(SCSCFTest, DefaultHandlingContinue100ThenError)
{
  register_uri(_sdm, _hss_connection, "6505551234", "homedomain", "sip:wuntootreefower@10.114.61.213:5061;transport=tcp;ob");
    _hss_connection->set_impu_result("sip:6505551234@homedomain", "call", HSSConnection::STATE_REGISTERED,
                                "<IMSSubscription><ServiceProfile>\n"
                                "<PublicIdentity><Identity>sip:6505551234@homedomain</Identity></PublicIdentity>"
                                "  <InitialFilterCriteria>\n"
                                "    <Priority>1</Priority>\n"
                                "    <TriggerPoint>\n"
                                "    <ConditionTypeCNF>0</ConditionTypeCNF>\n"
                                "    <SPT>\n"
                                "      <ConditionNegated>0</ConditionNegated>\n"
                                "      <Group>0</Group>\n"
                                "      <Method>INVITE</Method>\n"
                                "      <Extension></Extension>\n"
                                "    </SPT>\n"
                                "  </TriggerPoint>\n"
                                "  <ApplicationServer>\n"
                                "    <ServerName>sip:1.2.3.4:56789;transport=UDP</ServerName>\n"
                                "    <DefaultHandling>0</DefaultHandling>\n"
                                "  </ApplicationServer>\n"
                                "  </InitialFilterCriteria>\n"
                                "</ServiceProfile></IMSSubscription>");
  _hss_connection->set_impu_result("sip:6505551000@homedomain", "call", HSSConnection::STATE_REGISTERED, "");

  // This flow counts as an unsuccessful AS communication, as a 100 trying does
  // not cause an AS to be treated as responsive.
  EXPECT_CALL(*_sess_cont_comm_tracker, on_failure(_, _));

  TransportFlow tpBono(TransportFlow::Protocol::TCP, stack_data.scscf_port, "10.99.88.11", 12345);
  TransportFlow tpAS1(TransportFlow::Protocol::UDP, stack_data.scscf_port, "1.2.3.4", 56789);

  // ---------- Send INVITE
  // We're within the trust boundary, so no stripping should occur.
  Message msg;
  msg._via = "10.99.88.11:12345;transport=TCP";
  msg._to = "6505551234@homedomain";
  msg._todomain = "";
  msg._requri = "sip:6505551234@homedomain";
  msg._route = "Route: <sip:homedomain;orig>";

  msg._method = "INVITE";
  inject_msg(msg.get_request(), &tpBono);
  poll();
  ASSERT_EQ(2, txdata_count());

  // 100 Trying goes back to bono
  pjsip_msg* out = current_txdata()->msg;
  RespMatcher(100).matches(out);
  tpBono.expect_target(current_txdata(), true);  // Requests always come back on same transport
  msg.set_route(out);
  free_txdata();

  // INVITE passed on to AS1
  SCOPED_TRACE("INVITE (S)");
  out = current_txdata()->msg;
  ReqMatcher r1("INVITE");
  ASSERT_NO_FATAL_FAILURE(r1.matches(out));

  tpAS1.expect_target(current_txdata(), false);
  EXPECT_EQ("sip:6505551234@homedomain", r1.uri());
  EXPECT_THAT(get_headers(out, "Route"),
              testing::MatchesRegex("Route: <sip:1\\.2\\.3\\.4:56789;transport=UDP;lr>\r\nRoute: <sip:odi_[+/A-Za-z0-9]+@127.0.0.1:5058;transport=UDP;lr>"));

  // ---------- AS1 sends a 100 Trying to indicate it is processing the
  // request.  This does NOT disable the default handling.
  //
  // Save off the INVITE TX data so we can build a final response later on.
  string fresp = respond_to_txdata(current_txdata(), 100);
  inject_msg(fresp, &tpAS1);

  // ---------- AS1 now rejects the request with a 500 response.  This gets
  // returned to the caller because the 183 indicated the AS is live.
  fresp = respond_to_txdata(current_txdata(), 500);
  inject_msg(fresp, &tpAS1);
  free_txdata();

  // ACK goes back to AS1
  SCOPED_TRACE("ACK");
  out = current_txdata()->msg;
  ASSERT_NO_FATAL_FAILURE(ReqMatcher("ACK").matches(out));
  free_txdata();

  // INVITE passed on to final destination
  SCOPED_TRACE("INVITE (2)");
  out = current_txdata()->msg;
  ReqMatcher r2("INVITE");
  ASSERT_NO_FATAL_FAILURE(r2.matches(out));

  tpBono.expect_target(current_txdata(), false);
  EXPECT_EQ("sip:wuntootreefower@10.114.61.213:5061;transport=tcp;ob", r2.uri());
  EXPECT_EQ("", get_headers(out, "Route"));

  // Target sends back 100 Trying
  inject_msg(respond_to_txdata(current_txdata(), 100), &tpBono);
  free_txdata();
}

// Test DefaultHandling=CONTINUE for a responsive AS that returns an error.
TEST_F(SCSCFTest, DefaultHandlingContinue1xxThenError)
{
  register_uri(_sdm, _hss_connection, "6505551234", "homedomain", "sip:wuntootreefower@10.114.61.213:5061;transport=tcp;ob");
    _hss_connection->set_impu_result("sip:6505551234@homedomain", "call", HSSConnection::STATE_REGISTERED,
                                "<IMSSubscription><ServiceProfile>\n"
                                "<PublicIdentity><Identity>sip:6505551234@homedomain</Identity></PublicIdentity>"
                                "  <InitialFilterCriteria>\n"
                                "    <Priority>1</Priority>\n"
                                "    <TriggerPoint>\n"
                                "    <ConditionTypeCNF>0</ConditionTypeCNF>\n"
                                "    <SPT>\n"
                                "      <ConditionNegated>0</ConditionNegated>\n"
                                "      <Group>0</Group>\n"
                                "      <Method>INVITE</Method>\n"
                                "      <Extension></Extension>\n"
                                "    </SPT>\n"
                                "  </TriggerPoint>\n"
                                "  <ApplicationServer>\n"
                                "    <ServerName>sip:1.2.3.4:56789;transport=UDP</ServerName>\n"
                                "    <DefaultHandling>0</DefaultHandling>\n"
                                "  </ApplicationServer>\n"
                                "  </InitialFilterCriteria>\n"
                                "</ServiceProfile></IMSSubscription>");
  _hss_connection->set_impu_result("sip:6505551000@homedomain", "call", HSSConnection::STATE_REGISTERED, "");

  // This flow counts as a successful AS communication, as it sent back a 1xx
  // response.
  EXPECT_CALL(*_sess_cont_comm_tracker, on_success(_));

  TransportFlow tpBono(TransportFlow::Protocol::TCP, stack_data.scscf_port, "10.99.88.11", 12345);
  TransportFlow tpAS1(TransportFlow::Protocol::UDP, stack_data.scscf_port, "1.2.3.4", 56789);

  // ---------- Send INVITE
  // We're within the trust boundary, so no stripping should occur.
  Message msg;
  msg._via = "10.99.88.11:12345;transport=TCP";
  msg._to = "6505551234@homedomain";
  msg._todomain = "";
  msg._requri = "sip:6505551234@homedomain";
  msg._route = "Route: <sip:homedomain;orig>";

  msg._method = "INVITE";
  inject_msg(msg.get_request(), &tpBono);
  poll();
  ASSERT_EQ(2, txdata_count());

  // 100 Trying goes back to bono
  pjsip_msg* out = current_txdata()->msg;
  RespMatcher(100).matches(out);
  tpBono.expect_target(current_txdata(), true);  // Requests always come back on same transport
  msg.set_route(out);
  free_txdata();

  // INVITE passed on to AS1
  SCOPED_TRACE("INVITE (S)");
  out = current_txdata()->msg;
  ReqMatcher r1("INVITE");
  ASSERT_NO_FATAL_FAILURE(r1.matches(out));

  tpAS1.expect_target(current_txdata(), false);
  EXPECT_EQ("sip:6505551234@homedomain", r1.uri());
  EXPECT_THAT(get_headers(out, "Route"),
              testing::MatchesRegex("Route: <sip:1\\.2\\.3\\.4:56789;transport=UDP;lr>\r\nRoute: <sip:odi_[+/A-Za-z0-9]+@127.0.0.1:5058;transport=UDP;lr>"));

  // ---------- AS1 sends a 183 Session Progress to indicate it is processing the
  // request.  This will disable the default handling.
  //
  // Save off the INVITE TX data so we can build a final response later on.
  pjsip_tx_data* invite_tx_data = pop_txdata();
  string fresp = respond_to_txdata(invite_tx_data, 183);
  inject_msg(fresp, &tpAS1);

  // 183 flows back to Bono.
  SCOPED_TRACE("183");
  out = current_txdata()->msg;
  RespMatcher(183).matches(out);
  tpBono.expect_target(current_txdata(), true);  // Requests always come back on same transport
  free_txdata();

  // ---------- AS1 now rejects the request with a 500 response.  This gets
  // returned to the caller because the 183 indicated the AS is live.
  fresp = respond_to_txdata(invite_tx_data, 500);
  pjsip_tx_data_dec_ref(invite_tx_data); invite_tx_data = NULL;
  inject_msg(fresp, &tpAS1);

  // ACK goes back to AS1
  SCOPED_TRACE("ACK");
  out = current_txdata()->msg;
  ASSERT_NO_FATAL_FAILURE(ReqMatcher("ACK").matches(out));
  free_txdata();

  // 500 response goes back to bono
  SCOPED_TRACE("500");
  out = current_txdata()->msg;
  RespMatcher(500).matches(out);
  tpBono.expect_target(current_txdata(), true);  // Requests always come back on same transport
  msg.set_route(out);
  free_txdata();

  // ---------- Send ACK from bono
  SCOPED_TRACE("ACK");
  msg._cseq++;
  msg._method = "ACK";
  inject_msg(msg.get_request(), &tpBono);
}


// Test DefaultHandling=CONTINUE for a responsive AS that passes the INVITE
// back tot he S-CSCF but then returns an error.
TEST_F(SCSCFTest, DefaultHandlingContinueInviteReturnedThenError)
{
  register_uri(_sdm, _hss_connection, "6505551234", "homedomain", "sip:wuntootreefower@10.114.61.213:5061;transport=tcp;ob");
    _hss_connection->set_impu_result("sip:6505551234@homedomain", "call", HSSConnection::STATE_REGISTERED,
                                "<IMSSubscription><ServiceProfile>\n"
                                "<PublicIdentity><Identity>sip:6505551234@homedomain</Identity></PublicIdentity>"
                                "  <InitialFilterCriteria>\n"
                                "    <Priority>1</Priority>\n"
                                "    <TriggerPoint>\n"
                                "    <ConditionTypeCNF>0</ConditionTypeCNF>\n"
                                "    <SPT>\n"
                                "      <ConditionNegated>0</ConditionNegated>\n"
                                "      <Group>0</Group>\n"
                                "      <Method>INVITE</Method>\n"
                                "      <Extension></Extension>\n"
                                "    </SPT>\n"
                                "  </TriggerPoint>\n"
                                "  <ApplicationServer>\n"
                                "    <ServerName>sip:1.2.3.4:56789;transport=UDP</ServerName>\n"
                                "    <DefaultHandling>0</DefaultHandling>\n"
                                "  </ApplicationServer>\n"
                                "  </InitialFilterCriteria>\n"
                                "</ServiceProfile></IMSSubscription>");
  _hss_connection->set_impu_result("sip:6505551000@homedomain", "call", HSSConnection::STATE_REGISTERED, "");

  // This flow is classed as a successful AS flow, as the AS will pass the
  // INVITE back to the S-CSCF which indicates it is responsive.
  EXPECT_CALL(*_sess_cont_comm_tracker, on_success(_));

  TransportFlow tpBono(TransportFlow::Protocol::TCP, stack_data.scscf_port, "10.99.88.11", 12345);
  TransportFlow tpAS1(TransportFlow::Protocol::UDP, stack_data.scscf_port, "1.2.3.4", 56789);

  // ---------- Send INVITE
  // We're within the trust boundary, so no stripping should occur.
  Message msg;
  msg._via = "10.99.88.11:12345;transport=TCP";
  msg._to = "6505551234@homedomain";
  msg._todomain = "";
  msg._requri = "sip:6505551234@homedomain";
  msg._route = "Route: <sip:homedomain>";

  msg._method = "INVITE";
  inject_msg(msg.get_request(), &tpBono);
  poll();
  ASSERT_EQ(2, txdata_count());

  // 100 Trying goes back to bono
  pjsip_msg* out = current_txdata()->msg;
  RespMatcher(100).matches(out);
  tpBono.expect_target(current_txdata(), true);  // Requests always come back on same transport
  msg.set_route(out);
  free_txdata();

  // INVITE passed on to AS1
  SCOPED_TRACE("INVITE (S)");
  out = current_txdata()->msg;
  ReqMatcher r1("INVITE");
  ASSERT_NO_FATAL_FAILURE(r1.matches(out));

  tpAS1.expect_target(current_txdata(), false);
  EXPECT_EQ("sip:6505551234@homedomain", r1.uri());
  EXPECT_THAT(get_headers(out, "Route"),
              testing::MatchesRegex("Route: <sip:1\\.2\\.3\\.4:56789;transport=UDP;lr>\r\nRoute: <sip:odi_[+/A-Za-z0-9]+@127.0.0.1:5058;transport=UDP;lr>"));

  // ---------- AS1 sends a 100 Trying to indicate it has received the request.
  string resp_100 = respond_to_txdata(current_txdata(), 100);
  inject_msg(resp_100, &tpAS1);

  // We are going to send a 500 response to this request later on in the test
  // case. Build this now, as it means we can mutate the INVITE for sending
  // back to sprout.
  string resp_500 = respond_to_txdata(current_txdata(), 500);

  // ---------- AS1 turns it around (acting as proxy)
  const pj_str_t STR_ROUTE = pj_str("Route");
  pjsip_hdr* hdr = (pjsip_hdr*)pjsip_msg_find_hdr_by_name(out, &STR_ROUTE, NULL);
  if (hdr)
  {
    pj_list_erase(hdr);
  }
  inject_msg(out, &tpAS1);
  free_txdata();

  // 100 Trying goes back to AS1
  out = current_txdata()->msg;
  RespMatcher(100).matches(out);
  tpAS1.expect_target(current_txdata(), true);  // Requests always come back on same transport
  msg.set_route(out);
  free_txdata();

  // INVITE passed on to final destination
  SCOPED_TRACE("INVITE (2)");
  out = current_txdata()->msg;
  ReqMatcher r2("INVITE");
  ASSERT_NO_FATAL_FAILURE(r2.matches(out));

  tpBono.expect_target(current_txdata(), false);
  EXPECT_EQ("sip:wuntootreefower@10.114.61.213:5061;transport=tcp;ob", r2.uri());
  EXPECT_EQ("", get_headers(out, "Route"));

  free_txdata();

  // ---------- AS1 now rejects the request with a 500 response.  The AS is not
  // bypassed as the INVITE it sent back to sprout indicates that it is live.
  inject_msg(resp_500, &tpAS1);

  // ACK goes back to AS1
  SCOPED_TRACE("ACK");
  out = current_txdata()->msg;
  ASSERT_NO_FATAL_FAILURE(ReqMatcher("ACK").matches(out));
  free_txdata();

  // 500 response goes back to bono
  SCOPED_TRACE("500");
  out = current_txdata()->msg;
  RespMatcher(500).matches(out);
  tpBono.expect_target(current_txdata(), true);  // Requests always come back on same transport
  msg.set_route(out);
  free_txdata();

  // ---------- Send ACK from bono
  SCOPED_TRACE("ACK");
  msg._cseq++;
  msg._method = "ACK";
  inject_msg(msg.get_request(), &tpBono);

  // Check there are no outstanding messages - this confirms sprout did not
  // create a fork to bypass the AS.
  ASSERT_EQ(0, txdata_count());
}


TEST_F(SCSCFTest, DefaultHandlingContinueTimeout)
{
  // Register an endpoint to act as the callee.
  register_uri(_sdm, _hss_connection, "6505551234", "homedomain", "sip:wuntootreefower@10.114.61.213:5061;transport=tcp;ob");

  // Set up an application server for the caller. It's default handling is set
  // to session continue.
  _hss_connection->set_impu_result("sip:6505551000@homedomain", "call", "UNREGISTERED",
                                "<IMSSubscription><ServiceProfile>\n"
                                "<PublicIdentity><Identity>sip:6505551000@homedomain</Identity></PublicIdentity>"
                                "  <InitialFilterCriteria>\n"
                                "    <Priority>1</Priority>\n"
                                "    <TriggerPoint>\n"
                                "    <ConditionTypeCNF>0</ConditionTypeCNF>\n"
                                "    <SPT>\n"
                                "      <ConditionNegated>0</ConditionNegated>\n"
                                "      <Group>0</Group>\n"
                                "      <Method>INVITE</Method>\n"
                                "      <Extension></Extension>\n"
                                "    </SPT>\n"
                                "  </TriggerPoint>\n"
                                "  <ApplicationServer>\n"
                                "    <ServerName>sip:1.2.3.4:56789;transport=tcp</ServerName>\n"
                                "    <DefaultHandling>0</DefaultHandling>\n"
                                "  </ApplicationServer>\n"
                                "  </InitialFilterCriteria>\n"
                                "</ServiceProfile></IMSSubscription>");
  EXPECT_CALL(*_sess_cont_comm_tracker, on_failure(_, HasSubstr("timeout")));

  TransportFlow tpCaller(TransportFlow::Protocol::TCP, stack_data.scscf_port, "10.99.88.11", 12345);
  TransportFlow tpAS1(TransportFlow::Protocol::TCP, stack_data.scscf_port, "1.2.3.4", 56789);
  TransportFlow tpCallee(TransportFlow::Protocol::TCP, stack_data.scscf_port, "10.114.61.213", 5061);

  // Caller sends INVITE
  Message msg;
  msg._via = "10.99.88.11:12345;transport=TCP";
  msg._to = "6505551234@homedomain";
  msg._route = "Route: <sip:homedomain;orig>";
  msg._todomain = "";
  msg._requri = "sip:6505551234@homedomain";

  msg._method = "INVITE";
  inject_msg(msg.get_request(), &tpCaller);
  poll();
  ASSERT_EQ(2, txdata_count());

  // 100 Trying goes back to caller
  pjsip_msg* out = current_txdata()->msg;
  RespMatcher(100).matches(out);
  tpCaller.expect_target(current_txdata(), true);  // Requests always come back on same transport
  msg.set_route(out);
  free_txdata();

  // INVITE passed on to AS
  out = current_txdata()->msg;
  ReqMatcher r1("INVITE");
  ASSERT_NO_FATAL_FAILURE(r1.matches(out));
  free_txdata();

  // Advance time without receiving a response. The application server is
  // bypassed.
  cwtest_advance_time_ms(3000);

  // INVITE is sent to the callee.
  poll();
  ASSERT_EQ(1, txdata_count());
  out = current_txdata()->msg;
  ReqMatcher r2("INVITE");
  ASSERT_NO_FATAL_FAILURE(r2.matches(out));
  tpCallee.expect_target(current_txdata(), true);

  // Callee sends 200 OK.
  inject_msg(respond_to_txdata(current_txdata(), 200, "", ""), &tpCallee);
  free_txdata();

  // 200 OK received at callee.
  poll();
  ASSERT_EQ(1, txdata_count());
  out = current_txdata()->msg;
  RespMatcher(200).matches(out);
  tpCaller.expect_target(current_txdata(), true);  // Requests always come back on same transport
  free_txdata();
}

TEST_F(SCSCFTest, DefaultHandlingContinueDisabled)
{
  // Set the session continue timer to 0 to disable it.
  _scscf_sproutlet->set_session_continued_timeout(0);

  // Register an endpoint to act as the callee.
  register_uri(_sdm, _hss_connection, "6505551234", "homedomain", "sip:wuntootreefower@10.114.61.213:5061;transport=tcp;ob");

  // Set up an application server for the caller. It's default handling is set
  // to session continue.
  _hss_connection->set_impu_result("sip:6505551000@homedomain", "call", "UNREGISTERED",
                                "<IMSSubscription><ServiceProfile>\n"
                                "<PublicIdentity><Identity>sip:6505551000@homedomain</Identity></PublicIdentity>"
                                "  <InitialFilterCriteria>\n"
                                "    <Priority>1</Priority>\n"
                                "    <TriggerPoint>\n"
                                "    <ConditionTypeCNF>0</ConditionTypeCNF>\n"
                                "    <SPT>\n"
                                "      <ConditionNegated>0</ConditionNegated>\n"
                                "      <Group>0</Group>\n"
                                "      <Method>INVITE</Method>\n"
                                "      <Extension></Extension>\n"
                                "    </SPT>\n"
                                "  </TriggerPoint>\n"
                                "  <ApplicationServer>\n"
                                "    <ServerName>sip:1.2.3.4:56789;transport=tcp</ServerName>\n"
                                "    <DefaultHandling>0</DefaultHandling>\n"
                                "  </ApplicationServer>\n"
                                "  </InitialFilterCriteria>\n"
                                "</ServiceProfile></IMSSubscription>");
  EXPECT_CALL(*_sess_cont_comm_tracker, on_failure(_, _));

  TransportFlow tpCaller(TransportFlow::Protocol::TCP, stack_data.scscf_port, "10.99.88.11", 12345);
  TransportFlow tpAS1(TransportFlow::Protocol::TCP, stack_data.scscf_port, "1.2.3.4", 56789);
  TransportFlow tpCallee(TransportFlow::Protocol::TCP, stack_data.scscf_port, "10.114.61.213", 5061);

  // Caller sends INVITE
  Message msg;
  msg._via = "10.99.88.11:12345;transport=TCP";
  msg._to = "6505551234@homedomain";
  msg._route = "Route: <sip:homedomain;orig>";
  msg._todomain = "";
  msg._requri = "sip:6505551234@homedomain";

  msg._method = "INVITE";
  inject_msg(msg.get_request(), &tpCaller);
  poll();
  ASSERT_EQ(2, txdata_count());

  // 100 Trying goes back to caller
  pjsip_msg* out = current_txdata()->msg;
  RespMatcher(100).matches(out);
  tpCaller.expect_target(current_txdata(), true);  // Requests always come back on same transport
  msg.set_route(out);
  free_txdata();

  // INVITE passed on to AS
  out = current_txdata()->msg;
  ReqMatcher r1("INVITE");
  ASSERT_NO_FATAL_FAILURE(r1.matches(out));
  free_txdata();

  // Advance time without receiving a response. The liveness time is not
  // running which means the AS is not immediately bypassed.
  cwtest_advance_time_ms(3000);
  poll();
  ASSERT_EQ(0, txdata_count());

  // After another 29s the AS transaction times out and the INVITE is sent to
  // the callee.
  cwtest_advance_time_ms(29000);
  poll();

  out = current_txdata()->msg;
  ReqMatcher r2("INVITE");
  ASSERT_NO_FATAL_FAILURE(r2.matches(out));
  tpCallee.expect_target(current_txdata(), true);

  // Callee sends 200 OK.
  inject_msg(respond_to_txdata(current_txdata(), 200, "", ""), &tpCallee);
  free_txdata();

  // 200 OK received at callee.
  poll();
  ASSERT_EQ(1, txdata_count());
  out = current_txdata()->msg;
  RespMatcher(200).matches(out);
  tpCaller.expect_target(current_txdata(), true);  // Requests always come back on same transport
  free_txdata();
}


// Test DefaultHandling attribute missing.
TEST_F(SCSCFTest, DefaultHandlingMissing)
{
  register_uri(_sdm, _hss_connection, "6505551234", "homedomain", "sip:wuntootreefower@10.114.61.213:5061;transport=tcp;ob");
  register_uri(_sdm, _hss_connection, "6505551000", "homedomain", "sip:who@example.net");
  _hss_connection->set_impu_result("sip:6505551234@homedomain", "call", HSSConnection::STATE_REGISTERED,
                                "<IMSSubscription><ServiceProfile>\n"
                                "<PublicIdentity><Identity>sip:6505551234@homedomain</Identity></PublicIdentity>"
                                "  <InitialFilterCriteria>\n"
                                "    <Priority>1</Priority>\n"
                                "    <TriggerPoint>\n"
                                "    <ConditionTypeCNF>0</ConditionTypeCNF>\n"
                                "    <SPT>\n"
                                "      <ConditionNegated>0</ConditionNegated>\n"
                                "      <Group>0</Group>\n"
                                "      <Method>INVITE</Method>\n"
                                "      <Extension></Extension>\n"
                                "    </SPT>\n"
                                "  </TriggerPoint>\n"
                                "  <ApplicationServer>\n"
                                "    <ServerName>sip:ne-as:56789;transport=UDP</ServerName>\n"
                                "  </ApplicationServer>\n"
                                "  </InitialFilterCriteria>\n"
                                "</ServiceProfile></IMSSubscription>");

  TransportFlow tpBono(TransportFlow::Protocol::TCP, stack_data.scscf_port, "10.99.88.11", 12345);
  TransportFlow tpAS1(TransportFlow::Protocol::UDP, stack_data.scscf_port, "1.2.3.4", 56789);

  // ---------- Send INVITE
  // We're within the trust boundary, so no stripping should occur.
  Message msg;
  msg._via = "10.99.88.11:12345;transport=TCP";
  msg._to = "6505551234@homedomain";
  msg._todomain = "";
  msg._requri = "sip:6505551234@homedomain";
  msg._route = "Route: <sip:homedomain;orig>";

  msg._method = "INVITE";
  inject_msg(msg.get_request(), &tpBono);
  poll();
  ASSERT_EQ(2, txdata_count());

  // 100 Trying goes back to bono
  pjsip_msg* out = current_txdata()->msg;
  RespMatcher(100).matches(out);
  tpBono.expect_target(current_txdata(), true);  // Requests always come back on same transport
  msg.set_route(out);
  free_txdata();

  // AS name fails to resolve, so INVITE passed on to final destination
  SCOPED_TRACE("INVITE (2)");
  out = current_txdata()->msg;
  ReqMatcher r2("INVITE");
  ASSERT_NO_FATAL_FAILURE(r2.matches(out));

  tpBono.expect_target(current_txdata(), false);
  EXPECT_EQ("sip:wuntootreefower@10.114.61.213:5061;transport=tcp;ob", r2.uri());
  EXPECT_EQ("", get_headers(out, "Route"));

  free_txdata();
}


// Test DefaultHandling attribute malformed.
TEST_F(SCSCFTest, DefaultHandlingMalformed)
{
  register_uri(_sdm, _hss_connection, "6505551234", "homedomain", "sip:wuntootreefower@10.114.61.213:5061;transport=tcp;ob");
  register_uri(_sdm, _hss_connection, "6505551000", "homedomain", "sip:who@example.net");
  _hss_connection->set_impu_result("sip:6505551234@homedomain", "call", HSSConnection::STATE_REGISTERED,
                                "<IMSSubscription><ServiceProfile>\n"
                                "<PublicIdentity><Identity>sip:6505551234@homedomain</Identity></PublicIdentity>"
                                "  <InitialFilterCriteria>\n"
                                "    <Priority>1</Priority>\n"
                                "    <TriggerPoint>\n"
                                "    <ConditionTypeCNF>0</ConditionTypeCNF>\n"
                                "    <SPT>\n"
                                "      <ConditionNegated>0</ConditionNegated>\n"
                                "      <Group>0</Group>\n"
                                "      <Method>INVITE</Method>\n"
                                "      <Extension></Extension>\n"
                                "    </SPT>\n"
                                "  </TriggerPoint>\n"
                                "  <ApplicationServer>\n"
                                "    <ServerName>sip:ne-as:56789;transport=UDP</ServerName>\n"
                                "    <DefaultHandling>frog</DefaultHandling>\n"
                                "  </ApplicationServer>\n"
                                "  </InitialFilterCriteria>\n"
                                "</ServiceProfile></IMSSubscription>");

  TransportFlow tpBono(TransportFlow::Protocol::TCP, stack_data.scscf_port, "10.99.88.11", 12345);
  TransportFlow tpAS1(TransportFlow::Protocol::UDP, stack_data.scscf_port, "1.2.3.4", 56789);

  // ---------- Send INVITE
  // We're within the trust boundary, so no stripping should occur.
  Message msg;
  msg._via = "10.99.88.11:12345;transport=TCP";
  msg._to = "6505551234@homedomain";
  msg._todomain = "";
  msg._requri = "sip:6505551234@homedomain";
  msg._route = "Route: <sip:homedomain;orig>";

  msg._method = "INVITE";
  inject_msg(msg.get_request(), &tpBono);
  poll();
  ASSERT_EQ(2, txdata_count());

  // 100 Trying goes back to bono
  pjsip_msg* out = current_txdata()->msg;
  RespMatcher(100).matches(out);
  tpBono.expect_target(current_txdata(), true);  // Requests always come back on same transport
  msg.set_route(out);
  free_txdata();

  // AS name fails to resolve, so INVITE passed on to final destination
  SCOPED_TRACE("INVITE (2)");
  out = current_txdata()->msg;
  ReqMatcher r2("INVITE");
  ASSERT_NO_FATAL_FAILURE(r2.matches(out));

  tpBono.expect_target(current_txdata(), false);
  EXPECT_EQ("sip:wuntootreefower@10.114.61.213:5061;transport=tcp;ob", r2.uri());
  EXPECT_EQ("", get_headers(out, "Route"));

  free_txdata();
}


// Test that when Sprout is configured to Record-Route itself only at
// the start and end of all processing, it does.
TEST_F(SCSCFTest, RecordRoutingTest)
{
  // Expect 2 Record-Routes:
  // - on start of originating handling
  // - AS1's Record-Route
  // - AS2's Record-Route
  // - AS3's Record-Route
  // - AS4's Record-Route
  // - on end of terminating handling

  doFourAppServerFlow("Record-Route: <sip:scscf.homedomain:5058;transport=tcp;lr;billing-role=charge-term>\r\n"
                      "Record-Route: <sip:6.2.3.4>\r\n"
                      "Record-Route: <sip:5.2.3.4>\r\n"
                      "Record-Route: <sip:4.2.3.4>\r\n"
                      "Record-Route: <sip:1.2.3.4>\r\n"
                      "Record-Route: <sip:scscf.homedomain:5058;transport=tcp;lr;billing-role=charge-orig>", true);
  free_txdata();
}

// Test that when Sprout is configured to Record-Route itself at
// the start and end of terminating and originating processing, it does.
TEST_F(SCSCFTest, RecordRoutingTestStartAndEnd)
{
  stack_data.record_route_on_completion_of_originating = true;
  stack_data.record_route_on_initiation_of_terminating = true;

  // Expect 2 Record-Routes:
  // - on start of originating handling
  // - AS1's Record-Route
  // - AS2's Record-Route
  // - on end of originating handling/on start of terminating handling
  // (collapsed together as they're identical)
  // - AS3's Record-Route
  // - AS4's Record-Route
  // - on end of terminating handling

  doFourAppServerFlow("Record-Route: <sip:scscf.homedomain:5058;transport=tcp;lr;billing-role=charge-term>\r\n"
                      "Record-Route: <sip:6.2.3.4>\r\n"
                      "Record-Route: <sip:5.2.3.4>\r\n"
                      "Record-Route: <sip:scscf.homedomain:5058;transport=tcp;lr>\r\n"
                      "Record-Route: <sip:scscf.homedomain:5058;transport=tcp;lr>\r\n"
                      "Record-Route: <sip:4.2.3.4>\r\n"
                      "Record-Route: <sip:1.2.3.4>\r\n"
                      "Record-Route: <sip:scscf.homedomain:5058;transport=tcp;lr;billing-role=charge-orig>", true);
  stack_data.record_route_on_completion_of_originating = false;
  stack_data.record_route_on_initiation_of_terminating = false;
}


// Test that when Sprout is configured to Record-Route itself on each
// hop, it does.
TEST_F(SCSCFTest, RecordRoutingTestEachHop)
{
  // Simulate record-routing model 3, which sets all the record-routing flags.
  stack_data.record_route_on_initiation_of_terminating = true;
  stack_data.record_route_on_completion_of_originating = true;
  stack_data.record_route_on_diversion = true;
  stack_data.record_route_on_every_hop = true;

  // Expect 9 Record-Routes:
  // - between the endpoint and AS1
  // - AS1's Record-Route
  // - between AS1 and AS2
  // - AS2's Record-Route
  // - between AS2 and AS3
  // - AS3's Record-Route
  // - between AS3 and AS4
  // - AS4's Record-Route
  // - between AS4 and the endpoint

  // In reality we'd expect 10 (instead of having one between AS2 and
  // AS3, we'd have two - one for conclusion of originating processing
  // and one for initiation of terminating processing) but we don't
  // split originating and terminating handling like that yet.
  doFourAppServerFlow("Record-Route: <sip:scscf.homedomain:5058;transport=tcp;lr;billing-role=charge-term>\r\n"
                      "Record-Route: <sip:6.2.3.4>\r\n"
                      "Record-Route: <sip:scscf.homedomain:5058;transport=tcp;lr>\r\n"
                      "Record-Route: <sip:5.2.3.4>\r\n"
                      "Record-Route: <sip:scscf.homedomain:5058;transport=tcp;lr>\r\n"
                      "Record-Route: <sip:scscf.homedomain:5058;transport=tcp;lr>\r\n"
                      "Record-Route: <sip:4.2.3.4>\r\n"
                      "Record-Route: <sip:scscf.homedomain:5058;transport=tcp;lr>\r\n"
                      "Record-Route: <sip:1.2.3.4>\r\n"
                      "Record-Route: <sip:scscf.homedomain:5058;transport=tcp;lr;billing-role=charge-orig>", true);

  stack_data.record_route_on_initiation_of_terminating = false;
  stack_data.record_route_on_completion_of_originating = false;
  stack_data.record_route_on_diversion = false;
  stack_data.record_route_on_every_hop = false;
}

// Test that Sprout only adds a single Record-Route if none of the Ases
// Record-Route themselves.
TEST_F(SCSCFTest, RecordRoutingTestCollapse)
{
  // Expect 1 Record-Route
  doFourAppServerFlow("Record-Route: <sip:scscf.homedomain:5058;transport=tcp;lr;billing-role=charge-term>\r\n"
                      "Record-Route: <sip:scscf.homedomain:5058;transport=tcp;lr;billing-role=charge-orig>", false);
}

// Test that even when Sprout is configured to Record-Route itself on each
// hop, it only adds a single Record-Route if none of the Ases
// Record-Route themselves.
TEST_F(SCSCFTest, RecordRoutingTestCollapseEveryHop)
{
  stack_data.record_route_on_every_hop = true;
  // Expect 1 Record-Route
  doFourAppServerFlow("Record-Route: <sip:scscf.homedomain:5058;transport=tcp;lr;billing-role=charge-term>\r\n"
                      "Record-Route: <sip:scscf.homedomain:5058;transport=tcp;lr>\r\n"
                      "Record-Route: <sip:scscf.homedomain:5058;transport=tcp;lr>\r\n"
                      "Record-Route: <sip:scscf.homedomain:5058;transport=tcp;lr>\r\n"
                      "Record-Route: <sip:scscf.homedomain:5058;transport=tcp;lr;billing-role=charge-orig>", false);
  stack_data.record_route_on_every_hop = false;
}

// Test AS-originated flow.
void SCSCFTest::doAsOriginated(Message& msg, bool expect_orig)
{
  doAsOriginated(msg.get_request(), expect_orig);
}

void SCSCFTest::doAsOriginated(const std::string& msg, bool expect_orig)
{
  register_uri(_sdm, _hss_connection, "6505551234", "homedomain", "sip:wuntootreefower@10.114.61.213:5061;transport=tcp;ob");
  _hss_connection->set_impu_result("sip:6505551000@homedomain", "call", HSSConnection::STATE_REGISTERED,
                                "<IMSSubscription><ServiceProfile>"
                                "<PublicIdentity><Identity>sip:6505551000@homedomain</Identity></PublicIdentity>"
                                  "<InitialFilterCriteria>"
                                    "<Priority>1</Priority>"
                                    "<TriggerPoint>"
                                    "<ConditionTypeCNF>0</ConditionTypeCNF>"
                                    "<SPT>"
                                      "<ConditionNegated>0</ConditionNegated>"
                                      "<Group>0</Group>"
                                      "<Method>INVITE</Method>"
                                      "<Extension></Extension>"
                                    "</SPT>"
                                  "</TriggerPoint>"
                                  "<ApplicationServer>"
                                    "<ServerName>sip:1.2.3.4:56789;transport=UDP</ServerName>"
                                    "<DefaultHandling>0</DefaultHandling>"
                                  "</ApplicationServer>"
                                  "</InitialFilterCriteria>"
                                "</ServiceProfile></IMSSubscription>");
  _hss_connection->set_impu_result("sip:6505551234@homedomain", "call", HSSConnection::STATE_REGISTERED,
                                "<IMSSubscription><ServiceProfile>"
                                "<PublicIdentity><Identity>sip:6505551234@homedomain</Identity></PublicIdentity>"
                                  "<InitialFilterCriteria>"
                                    "<Priority>0</Priority>"
                                    "<TriggerPoint>"
                                    "<ConditionTypeCNF>0</ConditionTypeCNF>"
                                    "<SPT>"
                                      "<ConditionNegated>0</ConditionNegated>"
                                      "<Group>0</Group>"
                                      "<Method>INVITE</Method>"
                                      "<Extension></Extension>"
                                    "</SPT>"
                                  "</TriggerPoint>"
                                  "<ApplicationServer>"
                                    "<ServerName>sip:5.2.3.4:56787;transport=UDP</ServerName>"
                                    "<DefaultHandling>0</DefaultHandling>"
                                  "</ApplicationServer>"
                                  "</InitialFilterCriteria>"
                                "</ServiceProfile></IMSSubscription>");

  TransportFlow tpBono(TransportFlow::Protocol::TCP, stack_data.scscf_port, "10.99.88.11", 12345);
  TransportFlow tpAS0(TransportFlow::Protocol::UDP, stack_data.scscf_port, "6.2.3.4", 56786);
  TransportFlow tpAS1(TransportFlow::Protocol::UDP, stack_data.scscf_port, "1.2.3.4", 56789);
  TransportFlow tpAS2(TransportFlow::Protocol::UDP, stack_data.scscf_port, "5.2.3.4", 56787);

  // ---------- Send spontaneous INVITE from AS0.
  inject_msg(msg, &tpAS0);
  poll();
  ASSERT_EQ(2, txdata_count());

  // 100 Trying goes back to AS0
  pjsip_msg* out = current_txdata()->msg;
  RespMatcher(100).matches(out);
  tpAS0.expect_target(current_txdata(), true);  // Requests always come back on same transport
  free_txdata();

  ReqMatcher r1("INVITE");
  const pj_str_t STR_ROUTE = pj_str("Route");
  pjsip_hdr* hdr = NULL;

  if (expect_orig)
  {
    // INVITE passed on to AS1
    SCOPED_TRACE("INVITE (S)");
    out = current_txdata()->msg;
    ASSERT_NO_FATAL_FAILURE(r1.matches(out));

    tpAS1.expect_target(current_txdata(), false);
    EXPECT_EQ("sip:6505551234@homedomain", r1.uri());
    EXPECT_THAT(get_headers(out, "Route"),
                testing::MatchesRegex("Route: <sip:1\\.2\\.3\\.4:56789;transport=UDP;lr>\r\nRoute: <sip:odi_[+/A-Za-z0-9]+@127.0.0.1:5058;transport=UDP;lr;orig>"));

    // ---------- AS1 sends a 100 Trying to indicate it has received the request.
    string fresp1 = respond_to_txdata(current_txdata(), 100);
    inject_msg(fresp1, &tpAS1);

    // ---------- AS1 turns it around (acting as proxy)
    hdr = (pjsip_hdr*)pjsip_msg_find_hdr_by_name(out, &STR_ROUTE, NULL);
    if (hdr)
    {
      pj_list_erase(hdr);
    }
    inject_msg(out, &tpAS1);
    free_txdata();

    // 100 Trying goes back to AS1
    out = current_txdata()->msg;
    RespMatcher(100).matches(out);
    tpAS1.expect_target(current_txdata(), true);  // Requests always come back on same transport
    free_txdata();
  }

  // INVITE passed on to AS2
  SCOPED_TRACE("INVITE (2)");
  out = current_txdata()->msg;
  ASSERT_NO_FATAL_FAILURE(r1.matches(out));

  tpAS2.expect_target(current_txdata(), false);
  EXPECT_EQ("sip:6505551234@homedomain", r1.uri());
  EXPECT_THAT(get_headers(out, "Route"),
              testing::MatchesRegex("Route: <sip:5\\.2\\.3\\.4:56787;transport=UDP;lr>\r\nRoute: <sip:odi_[+/A-Za-z0-9]+@127.0.0.1:5058;transport=UDP;lr>"));

  // ---------- AS1 sends a 100 Trying to indicate it has received the request.
  string fresp2 = respond_to_txdata(current_txdata(), 100);
  inject_msg(fresp2, &tpAS1);

  // ---------- AS2 turns it around (acting as proxy)
  hdr = (pjsip_hdr*)pjsip_msg_find_hdr_by_name(out, &STR_ROUTE, NULL);
  if (hdr)
  {
    pj_list_erase(hdr);
  }
  inject_msg(out, &tpAS2);
  free_txdata();

  // 100 Trying goes back to AS2
  out = current_txdata()->msg;
  RespMatcher(100).matches(out);
  tpAS2.expect_target(current_txdata(), true);  // Requests always come back on same transport
  free_txdata();

  // INVITE passed on to final destination
  SCOPED_TRACE("INVITE (Z)");
  out = current_txdata()->msg;
  ASSERT_NO_FATAL_FAILURE(r1.matches(out));

  tpBono.expect_target(current_txdata(), false);
  EXPECT_EQ("sip:wuntootreefower@10.114.61.213:5061;transport=tcp;ob", r1.uri());
  EXPECT_EQ("", get_headers(out, "Route"));

  // Inject succesful responses to finish up the flow
  inject_msg(respond_to_current_txdata(200));
  inject_msg(respond_to_current_txdata(200));
  inject_msg(respond_to_current_txdata(200));
}


// Test AS-originated flow - orig.
TEST_F(SCSCFTest, AsOriginatedOrig)
{
  // ---------- Send spontaneous INVITE from AS0, marked as originating-handling-required.
  // We're within the trust boundary, so no stripping should occur.
  Message msg;
//  msg._via = "10.99.88.11:12345;transport=TCP";
  msg._to = "6505551234@homedomain";
  msg._todomain = "";
  msg._route = "Route: <sip:homedomain;orig>";
  msg._requri = "sip:6505551234@homedomain";

  msg._method = "INVITE";

  SCOPED_TRACE("orig");
  doAsOriginated(msg, true);

  // This is an originating call so we track a session setup time regardless of
  // the fact that it is initiated by an app server.
  EXPECT_EQ(1, ((SNMP::FakeEventAccumulatorTable*)_scscf_sproutlet->_audio_session_setup_time_tbl)->_count);
  EXPECT_EQ(0, ((SNMP::FakeEventAccumulatorTable*)_scscf_sproutlet->_video_session_setup_time_tbl)->_count);
}


// Test AS-originated flow - term.
TEST_F(SCSCFTest, AsOriginatedTerm)
{
  // ---------- Send spontaneous INVITE from AS0, marked as terminating-handling-only.
  // We're within the trust boundary, so no stripping should occur.
  Message msg;
//  msg._via = "10.99.88.11:12345;transport=TCP";
  msg._to = "6505551234@homedomain";
  msg._todomain = "";
  msg._requri = "sip:6505551234@homedomain";
  msg._route = "Route: <sip:homedomain>";

  msg._method = "INVITE";

  SCOPED_TRACE("term");
  doAsOriginated(msg, false);
}


// Test call-diversion AS flow.
TEST_F(SCSCFTest, Cdiv)
{
  register_uri(_sdm, _hss_connection, "6505551234", "homedomain", "sip:wuntootreefower@10.114.61.213:5061;transport=tcp;ob");
  register_uri(_sdm, _hss_connection, "6505551000", "homedomain", "sip:wuntootree@10.14.61.213:5061;transport=tcp;ob");
  register_uri(_sdm, _hss_connection, "6505555678", "homedomain", "sip:andunnuvvawun@10.114.61.214:5061;transport=tcp;ob");
  _hss_connection->set_impu_result("sip:6505551234@homedomain", "call", HSSConnection::STATE_REGISTERED,
                                R"(<IMSSubscription><ServiceProfile>
                                <PublicIdentity><Identity>sip:6505551234@homedomain</Identity></PublicIdentity>
                                  <InitialFilterCriteria>
                                    <Priority>2</Priority>
                                    <TriggerPoint>
                                    <ConditionTypeCNF>0</ConditionTypeCNF>
                                    <SPT>
                                      <ConditionNegated>0</ConditionNegated>
                                      <Group>0</Group>
                                      <SessionCase>4</SessionCase>  <!-- originating-cdiv -->
                                      <Extension></Extension>
                                    </SPT>
                                    <SPT>
                                      <ConditionNegated>0</ConditionNegated>
                                      <Group>0</Group>
                                      <Method>INVITE</Method>
                                      <Extension></Extension>
                                    </SPT>
                                  </TriggerPoint>
                                  <ApplicationServer>
                                    <ServerName>sip:1.2.3.4:56789;transport=UDP</ServerName>
                                    <DefaultHandling>0</DefaultHandling>
                                  </ApplicationServer>
                                  </InitialFilterCriteria>
                                  <InitialFilterCriteria>
                                    <Priority>0</Priority>
                                    <TriggerPoint>
                                    <ConditionTypeCNF>0</ConditionTypeCNF>
                                    <SPT>
                                      <ConditionNegated>0</ConditionNegated>
                                      <Group>0</Group>
                                      <Method>INVITE</Method>
                                      <Extension></Extension>
                                    </SPT>
                                    <SPT>
                                      <ConditionNegated>0</ConditionNegated>
                                      <Group>0</Group>
                                      <SessionCase>1</SessionCase>  <!-- terminating-registered -->
                                      <Extension></Extension>
                                    </SPT>
                                  </TriggerPoint>
                                  <ApplicationServer>
                                    <ServerName>sip:5.2.3.4:56787;transport=UDP</ServerName>
                                    <DefaultHandling>0</DefaultHandling>
                                  </ApplicationServer>
                                  </InitialFilterCriteria>
                                </ServiceProfile></IMSSubscription>)");

  TransportFlow tpBono(TransportFlow::Protocol::TCP, stack_data.scscf_port, "10.99.88.11", 12345);
  TransportFlow tpAS1(TransportFlow::Protocol::UDP, stack_data.scscf_port, "5.2.3.4", 56787);
  TransportFlow tpAS2(TransportFlow::Protocol::UDP, stack_data.scscf_port, "1.2.3.4", 56789);

  // ---------- Send INVITE
  // We're within the trust boundary, so no stripping should occur.
  Message msg;
  msg._via = "10.99.88.11:12345;transport=TCP";
  msg._to = "6505551234@homedomain";
  msg._todomain = "";
  msg._route = "Route: <sip:homedomain>";
  msg._requri = "sip:6505551234@homedomain";

  msg._method = "INVITE";
  inject_msg(msg.get_request(), &tpBono);
  poll();
  ASSERT_EQ(2, txdata_count());

  // 100 Trying goes back to bono
  pjsip_msg* out = current_txdata()->msg;
  RespMatcher(100).matches(out);
  tpBono.expect_target(current_txdata(), true);  // Requests always come back on same transport
  msg.set_route(out);
  free_txdata();

  // INVITE passed on to AS1 (as terminating AS for Bob)
  SCOPED_TRACE("INVITE (S)");
  out = current_txdata()->msg;
  ReqMatcher r1("INVITE");
  ASSERT_NO_FATAL_FAILURE(r1.matches(out));

  tpAS1.expect_target(current_txdata(), false);
  EXPECT_EQ("sip:6505551234@homedomain", r1.uri());
  EXPECT_THAT(get_headers(out, "Route"),
              testing::MatchesRegex("Route: <sip:5\\.2\\.3\\.4:56787;transport=UDP;lr>\r\nRoute: <sip:odi_[+/A-Za-z0-9]+@127.0.0.1:5058;transport=UDP;lr>"));
  EXPECT_THAT(get_headers(out, "P-Served-User"),
              testing::MatchesRegex("P-Served-User: <sip:6505551234@homedomain>;sescase=term;regstate=reg"));

  // ---------- AS1 sends a 100 Trying to indicate it has received the request.
  string fresp1 = respond_to_txdata(current_txdata(), 100);
  inject_msg(fresp1, &tpAS1);

  // ---------- AS1 turns it around (acting as routing B2BUA by changing the target)
  const pj_str_t STR_ROUTE = pj_str("Route");
  pjsip_hdr* hdr = (pjsip_hdr*)pjsip_msg_find_hdr_by_name(out, &STR_ROUTE, NULL);
  if (hdr)
  {
    pj_list_erase(hdr);
  }
  ((pjsip_sip_uri*)out->line.req.uri)->user = pj_str("6505555678");
  inject_msg(out, &tpAS1);
  free_txdata();

  // 100 Trying goes back to AS1
  out = current_txdata()->msg;
  RespMatcher(100).matches(out);
  tpAS1.expect_target(current_txdata(), true);  // Requests always come back on same transport
  msg.set_route(out);
  free_txdata();

  // INVITE passed on to AS2 (as originating AS for Bob)
  SCOPED_TRACE("INVITE (2)");
  out = current_txdata()->msg;
  ASSERT_NO_FATAL_FAILURE(r1.matches(out));

  tpAS2.expect_target(current_txdata(), false);
  EXPECT_EQ("sip:6505555678@homedomain", r1.uri());
  EXPECT_THAT(get_headers(out, "Route"),
              testing::MatchesRegex("Route: <sip:1\\.2\\.3\\.4:56789;transport=UDP;lr>\r\nRoute: <sip:odi_[+/A-Za-z0-9]+@127.0.0.1:5058;transport=UDP;lr;orig>"));

  // As the session case is "Originating_CDIV" we want to include the
  // "orig-div" header field parameter with just a name and no value
  // as specified in 3GPP TS 24.229.
  EXPECT_THAT(get_headers(out, "P-Served-User"),
              testing::MatchesRegex("P-Served-User: <sip:6505551234@homedomain>;orig-cdiv"));

  // ---------- AS2 sends a 100 Trying to indicate it has received the request.
  string fresp2 = respond_to_txdata(current_txdata(), 100);
  inject_msg(fresp2, &tpAS2);

  // ---------- AS2 turns it around (acting as proxy)
  hdr = (pjsip_hdr*)pjsip_msg_find_hdr_by_name(out, &STR_ROUTE, NULL);
  if (hdr)
  {
    pj_list_erase(hdr);
  }
  inject_msg(out, &tpAS2);
  free_txdata();

  // 100 Trying goes back to AS2
  out = current_txdata()->msg;
  RespMatcher(100).matches(out);
  tpAS2.expect_target(current_txdata(), true);  // Requests always come back on same transport
  msg.set_route(out);
  free_txdata();

  // INVITE passed on to final destination
  SCOPED_TRACE("INVITE (4)");
  out = current_txdata()->msg;
  ASSERT_NO_FATAL_FAILURE(r1.matches(out));

  tpBono.expect_target(current_txdata(), false);
  EXPECT_EQ("sip:andunnuvvawun@10.114.61.214:5061;transport=tcp;ob", r1.uri());
  EXPECT_EQ("", get_headers(out, "Route"));

  free_txdata();
  EXPECT_EQ(0, ((SNMP::FakeEventAccumulatorTable*)_scscf_sproutlet->_audio_session_setup_time_tbl)->_count);
  EXPECT_EQ(0, ((SNMP::FakeEventAccumulatorTable*)_scscf_sproutlet->_video_session_setup_time_tbl)->_count);
}


// Test call-diversion AS flow where the AS diverts to a different domain.
TEST_F(SCSCFTest, CdivToDifferentDomain)
{
  register_uri(_sdm, _hss_connection, "6505551234", "homedomain", "sip:wuntootreefower@10.114.61.213:5061;transport=tcp;ob");
  register_uri(_sdm, _hss_connection, "6505551000", "homedomain", "sip:wuntootree@10.14.61.213:5061;transport=tcp;ob");
  register_uri(_sdm, _hss_connection, "6505555678", "homedomain", "sip:andunnuvvawun@10.114.61.214:5061;transport=tcp;ob");
  _hss_connection->set_impu_result("sip:6505551234@homedomain", "call", HSSConnection::STATE_REGISTERED,
                                R"(<IMSSubscription><ServiceProfile>
                                <PublicIdentity><Identity>sip:6505551234@homedomain</Identity></PublicIdentity>
                                  <InitialFilterCriteria>
                                    <Priority>2</Priority>
                                    <TriggerPoint>
                                      <ConditionTypeCNF>0</ConditionTypeCNF>
                                      <SPT>
                                        <ConditionNegated>0</ConditionNegated>
                                        <Group>0</Group>
                                        <SessionCase>4</SessionCase>  <!-- originating-cdiv -->
                                        <Extension></Extension>
                                      </SPT>
                                      <SPT>
                                        <ConditionNegated>0</ConditionNegated>
                                        <Group>0</Group>
                                        <Method>INVITE</Method>
                                        <Extension></Extension>
                                      </SPT>
                                    </TriggerPoint>
                                    <ApplicationServer>
                                      <ServerName>sip:1.2.3.4:56789;transport=UDP</ServerName>
                                      <DefaultHandling>0</DefaultHandling>
                                    </ApplicationServer>
                                  </InitialFilterCriteria>
                                  <InitialFilterCriteria>
                                    <Priority>0</Priority>
                                    <TriggerPoint>
                                      <ConditionTypeCNF>0</ConditionTypeCNF>
                                      <SPT>
                                        <ConditionNegated>0</ConditionNegated>
                                        <Group>0</Group>
                                        <Method>INVITE</Method>
                                        <Extension></Extension>
                                      </SPT>
                                      <SPT>
                                        <ConditionNegated>0</ConditionNegated>
                                        <Group>0</Group>
                                        <SessionCase>1</SessionCase>  <!-- terminating-registered -->
                                        <Extension></Extension>
                                      </SPT>
                                    </TriggerPoint>
                                    <ApplicationServer>
                                      <ServerName>sip:5.2.3.4:56787;transport=UDP</ServerName>
                                      <DefaultHandling>0</DefaultHandling>
                                    </ApplicationServer>
                                  </InitialFilterCriteria>
                                </ServiceProfile></IMSSubscription>)");

  TransportFlow tpBono(TransportFlow::Protocol::TCP, stack_data.scscf_port, "10.99.88.11", 12345);
  TransportFlow tpAS1(TransportFlow::Protocol::UDP, stack_data.scscf_port, "5.2.3.4", 56787);
  TransportFlow tpAS2(TransportFlow::Protocol::UDP, stack_data.scscf_port, "1.2.3.4", 56789);

  // ---------- Send INVITE
  // We're within the trust boundary, so no stripping should occur.
  Message msg;
  msg._via = "10.99.88.11:12345;transport=TCP";
  msg._to = "6505551234@homedomain";
  msg._todomain = "";
  msg._route = "Route: <sip:homedomain>";
  msg._requri = "sip:6505551234@homedomain";

  msg._method = "INVITE";
  inject_msg(msg.get_request(), &tpBono);
  poll();
  ASSERT_EQ(2, txdata_count());

  // 100 Trying goes back to bono
  pjsip_msg* out = current_txdata()->msg;
  RespMatcher(100).matches(out);
  tpBono.expect_target(current_txdata(), true);  // Requests always come back on same transport
  msg.set_route(out);
  free_txdata();

  // INVITE passed on to AS1 (as terminating AS for Bob)
  SCOPED_TRACE("INVITE (S)");
  out = current_txdata()->msg;
  ReqMatcher r1("INVITE");
  ASSERT_NO_FATAL_FAILURE(r1.matches(out));

  tpAS1.expect_target(current_txdata(), false);
  EXPECT_EQ("sip:6505551234@homedomain", r1.uri());

  // ---------- AS1 sends a 100 Trying to indicate it has received the request.
  string fresp1 = respond_to_txdata(current_txdata(), 100);
  inject_msg(fresp1, &tpAS1);

  // ---------- AS1 turns it around (acting as routing B2BUA by changing the target)
  const pj_str_t STR_ROUTE = pj_str("Route");
  pjsip_hdr* hdr = (pjsip_hdr*)pjsip_msg_find_hdr_by_name(out, &STR_ROUTE, NULL);
  if (hdr)
  {
    pj_list_erase(hdr);
  }

  // Re-target the request to a new user. Use the domain "newdomain" as this
  // will be routed off net by the BGCF.
  ((pjsip_sip_uri*)out->line.req.uri)->user = pj_str("newuser");
  ((pjsip_sip_uri*)out->line.req.uri)->host = pj_str("domainvalid");
  inject_msg(out, &tpAS1);
  free_txdata();

  // 100 Trying goes back to AS1
  out = current_txdata()->msg;
  RespMatcher(100).matches(out);
  tpAS1.expect_target(current_txdata(), true);  // Requests always come back on same transport
  msg.set_route(out);
  free_txdata();

  // INVITE passed on to AS2 (as originating AS for Bob)
  SCOPED_TRACE("INVITE (2)");
  out = current_txdata()->msg;
  ASSERT_NO_FATAL_FAILURE(r1.matches(out));

  tpAS2.expect_target(current_txdata(), false);
  EXPECT_EQ("sip:newuser@domainvalid", r1.uri());

  // ---------- AS2 sends a 100 Trying to indicate it has received the request.
  string fresp2 = respond_to_txdata(current_txdata(), 100);
  inject_msg(fresp2, &tpAS2);

  // ---------- AS2 turns it around (acting as proxy)
  hdr = (pjsip_hdr*)pjsip_msg_find_hdr_by_name(out, &STR_ROUTE, NULL);
  if (hdr)
  {
    pj_list_erase(hdr);
  }
  inject_msg(out, &tpAS2);
  free_txdata();

  // 100 Trying goes back to AS2
  out = current_txdata()->msg;
  RespMatcher(100).matches(out);
  tpAS2.expect_target(current_txdata(), true);  // Requests always come back on same transport
  msg.set_route(out);
  free_txdata();

  // INVITE passed on to final destination
  SCOPED_TRACE("INVITE (4)");
  out = current_txdata()->msg;
  ASSERT_NO_FATAL_FAILURE(r1.matches(out));

  tpBono.expect_target(current_txdata(), false);
  EXPECT_EQ("sip:newuser@domainvalid", r1.uri());
  // This route header is determined from the BGCF config.
  EXPECT_EQ("Route: <sip:10.0.0.1:5060;transport=TCP;lr>", get_headers(out, "Route"));

  free_txdata();
}

// Test that ENUM lookups and appropriate URI translation is done before any terminating services are applied.
TEST_F(SCSCFTest, BothEndsWithEnumRewrite)
{
  register_uri(_sdm, _hss_connection, "6505551234", "homedomain", "sip:wuntootreefower@10.114.61.213:5061;transport=tcp;ob");
    _hss_connection->set_impu_result("sip:6505551234@homedomain", "call", HSSConnection::STATE_REGISTERED,
                               R"(<IMSSubscription><ServiceProfile>
                                  <PublicIdentity><Identity>sip:6505551234@homedomain</Identity></PublicIdentity>
                                  <InitialFilterCriteria>
                                    <Priority>0</Priority>
                                    <TriggerPoint>
                                    <ConditionTypeCNF>0</ConditionTypeCNF>
                                    <SPT>
                                      <ConditionNegated>0</ConditionNegated>
                                      <Group>0</Group>
                                      <Method>INVITE</Method>
                                      <Extension></Extension>
                                    </SPT>
                                    <SPT>
                                      <ConditionNegated>0</ConditionNegated>
                                      <Group>0</Group>
                                      <SessionCase>1</SessionCase>  <!-- terminating-registered -->
                                      <Extension></Extension>
                                    </SPT>
                                  </TriggerPoint>
                                  <ApplicationServer>
                                    <ServerName>sip:5.2.3.4:56787;transport=UDP</ServerName>
                                    <DefaultHandling>0</DefaultHandling>
                                  </ApplicationServer>
                                  </InitialFilterCriteria>
                                </ServiceProfile></IMSSubscription>)");
  _hss_connection->set_impu_result("sip:6505551000@homedomain", "call", HSSConnection::STATE_REGISTERED, "");

  TransportFlow tpBono(TransportFlow::Protocol::TCP, stack_data.scscf_port, "10.99.88.11", 12345);
  TransportFlow tpAS1(TransportFlow::Protocol::UDP, stack_data.scscf_port, "5.2.3.4", 56787);

  URIClassifier::enforce_global = false;
  URIClassifier::enforce_user_phone = false;

  // ---------- Send INVITE
  // We're within the trust boundary, so no stripping should occur.
  Message msg;
  msg._via = "10.99.88.11:12345;transport=TCP";
  msg._to = "1115551234@homedomain";
  msg._todomain = "";
  msg._route = "Route: <sip:homedomain;orig>";
  msg._requri = "sip:1115551234@homedomain";

  msg._method = "INVITE";
  inject_msg(msg.get_request(), &tpBono);
  poll();
  ASSERT_EQ(2, txdata_count());

  // 100 Trying goes back to bono
  pjsip_msg* out = current_txdata()->msg;
  RespMatcher(100).matches(out);
  tpBono.expect_target(current_txdata(), true);  // Requests always come back on same transport
  msg.set_route(out);
  free_txdata();

  // INVITE passed on to AS1 (as terminating AS for Bob)
  SCOPED_TRACE("INVITE (S)");
  out = current_txdata()->msg;
  ReqMatcher r1("INVITE");
  ASSERT_NO_FATAL_FAILURE(r1.matches(out));

  tpAS1.expect_target(current_txdata(), false);

  // ---------- AS1 sends a 100 Trying to indicate it has received the request.
  string fresp1 = respond_to_txdata(current_txdata(), 100);
  inject_msg(fresp1, &tpAS1);

  // These fields of the message will only be filled in correctly if we have
  // done an ENUM lookup before applying terminating services, and correctly
  // recognised that "1115551234" is "6505551234".

  EXPECT_EQ("sip:6505551234@homedomain", r1.uri());
  EXPECT_THAT(get_headers(out, "Route"),
              testing::MatchesRegex("Route: <sip:5\\.2\\.3\\.4:56787;transport=UDP;lr>\r\nRoute: <sip:odi_[+/A-Za-z0-9]+@127.0.0.1:5058;transport=UDP;lr>"));
  EXPECT_THAT(get_headers(out, "P-Served-User"),
              testing::MatchesRegex("P-Served-User: <sip:6505551234@homedomain>;sescase=term;regstate=reg"));

  free_txdata();
}

// Test that ENUM lookups are not done if we are only doing
// terminating processing.
TEST_F(SCSCFTest, TerminatingWithNoEnumRewrite)
{
  register_uri(_sdm, _hss_connection, "1115551234", "homedomain", "sip:wuntootreefower@10.114.61.213:5061;transport=tcp;ob");
    _hss_connection->set_impu_result("sip:1115551234@homedomain", "call", HSSConnection::STATE_REGISTERED,
                                R"(<IMSSubscription><ServiceProfile>
                                  <PublicIdentity><Identity>sip:1115551234@homedomain</Identity></PublicIdentity>
                                  <InitialFilterCriteria>
                                    <Priority>0</Priority>
                                    <TriggerPoint>
                                    <ConditionTypeCNF>0</ConditionTypeCNF>
                                    <SPT>
                                      <ConditionNegated>0</ConditionNegated>
                                      <Group>0</Group>
                                      <Method>INVITE</Method>
                                      <Extension></Extension>
                                    </SPT>
                                    <SPT>
                                      <ConditionNegated>0</ConditionNegated>
                                      <Group>0</Group>
                                      <SessionCase>1</SessionCase>  <!-- terminating-registered -->
                                      <Extension></Extension>
                                    </SPT>
                                  </TriggerPoint>
                                  <ApplicationServer>
                                    <ServerName>sip:5.2.3.4:56787;transport=UDP</ServerName>
                                    <DefaultHandling>0</DefaultHandling>
                                  </ApplicationServer>
                                  </InitialFilterCriteria>
                                </ServiceProfile></IMSSubscription>)");

  TransportFlow tpBono(TransportFlow::Protocol::TCP, stack_data.scscf_port, "10.99.88.11", 12345);
  TransportFlow tpAS1(TransportFlow::Protocol::UDP, stack_data.scscf_port, "5.2.3.4", 56787);

  // ---------- Send INVITE
  // We're within the trust boundary, so no stripping should occur.
  Message msg;
  msg._via = "10.99.88.11:12345;transport=TCP";
  msg._to = "1115551234@homedomain";
  msg._todomain = "";
  msg._route = "Route: <sip:homedomain>";
  msg._requri = "sip:1115551234@homedomain";

  msg._method = "INVITE";
  inject_msg(msg.get_request(), &tpBono);
  poll();
  ASSERT_EQ(2, txdata_count());

  // 100 Trying goes back to bono
  pjsip_msg* out = current_txdata()->msg;
  RespMatcher(100).matches(out);
  tpBono.expect_target(current_txdata(), true);  // Requests always come back on same transport
  msg.set_route(out);
  free_txdata();

  // INVITE passed on to AS1 (as terminating AS for Bob)
  SCOPED_TRACE("INVITE (S)");
  out = current_txdata()->msg;
  ReqMatcher r1("INVITE");
  ASSERT_NO_FATAL_FAILURE(r1.matches(out));

  tpAS1.expect_target(current_txdata(), false);

  // ---------- AS1 sends a 100 Trying to indicate it has received the request.
  string fresp1 = respond_to_txdata(current_txdata(), 100);
  inject_msg(fresp1, &tpAS1);

  // These fields of the message will only be filled in correctly if we have
  // not done an ENUM lookup before applying terminating services (as
  // ENUM is only applied when originating)

  EXPECT_EQ("sip:1115551234@homedomain", r1.uri());
  EXPECT_THAT(get_headers(out, "Route"),
              testing::MatchesRegex("Route: <sip:5\\.2\\.3\\.4:56787;transport=UDP;lr>\r\nRoute: <sip:odi_[+/A-Za-z0-9]+@127.0.0.1:5058;transport=UDP;lr>"));
  EXPECT_THAT(get_headers(out, "P-Served-User"),
              testing::MatchesRegex("P-Served-User: <sip:1115551234@homedomain>;sescase=term;regstate=reg"));

  free_txdata();
}


// Test call-diversion AS flow, where MMTEL does the diversion.
TEST_F(SCSCFTest, MmtelCdiv)
{
  register_uri(_sdm, _hss_connection, "6505551234", "homedomain", "sip:wuntootreefower@10.114.61.213:5061;transport=tcp;ob");
  register_uri(_sdm, _hss_connection, "6505555678", "homedomain", "sip:andunnuvvawun@10.114.61.214:5061;transport=tcp;ob");
  _hss_connection->set_impu_result("sip:6505551234@homedomain", "call", HSSConnection::STATE_REGISTERED,
                                R"(<IMSSubscription><ServiceProfile>
                                <PublicIdentity><Identity>sip:6505551234@homedomain</Identity></PublicIdentity>
                                  <InitialFilterCriteria>
                                    <Priority>2</Priority>
                                    <TriggerPoint>
                                    <ConditionTypeCNF>0</ConditionTypeCNF>
                                    <SPT>
                                      <ConditionNegated>0</ConditionNegated>
                                      <Group>0</Group>
                                      <SessionCase>4</SessionCase>  <!-- originating-cdiv -->
                                      <Extension></Extension>
                                    </SPT>
                                    <SPT>
                                      <ConditionNegated>0</ConditionNegated>
                                      <Group>0</Group>
                                      <Method>INVITE</Method>
                                      <Extension></Extension>
                                    </SPT>
                                  </TriggerPoint>
                                  <ApplicationServer>
                                    <ServerName>sip:1.2.3.4:56789;transport=UDP</ServerName>
                                    <DefaultHandling>0</DefaultHandling>
                                  </ApplicationServer>
                                  </InitialFilterCriteria>
                                  <InitialFilterCriteria>
                                    <Priority>0</Priority>
                                    <TriggerPoint>
                                    <ConditionTypeCNF>0</ConditionTypeCNF>
                                    <SPT>
                                      <ConditionNegated>0</ConditionNegated>
                                      <Group>0</Group>
                                      <Method>INVITE</Method>
                                      <Extension></Extension>
                                    </SPT>
                                    <SPT>
                                      <ConditionNegated>0</ConditionNegated>
                                      <Group>0</Group>
                                      <SessionCase>1</SessionCase>  <!-- terminating-registered -->
                                      <Extension></Extension>
                                    </SPT>
                                  </TriggerPoint>
                                  <ApplicationServer>
                                    <ServerName>sip:mmtel.homedomain</ServerName>
                                    <DefaultHandling>0</DefaultHandling>
                                  </ApplicationServer>
                                  </InitialFilterCriteria>
                                </ServiceProfile></IMSSubscription>)");
  _xdm_connection->put("sip:6505551234@homedomain",
                       R"(<?xml version="1.0" encoding="UTF-8"?>
                          <simservs xmlns="http://uri.etsi.org/ngn/params/xml/simservs/xcap" xmlns:cp="urn:ietf:params:xml:ns:common-policy">
                            <originating-identity-presentation active="false" />
                            <originating-identity-presentation-restriction active="false">
                              <default-behaviour>presentation-restricted</default-behaviour>
                            </originating-identity-presentation-restriction>
                            <communication-diversion active="true">
                              <NoReplyTimer>19</NoReplyTimer>"
                                <cp:ruleset>
                                  <cp:rule id="rule1">
                                    <cp:conditions/>
                                    <cp:actions><forward-to><target>sip:6505555678@homedomain</target></forward-to></cp:actions>
                                  </cp:rule>
                                </cp:ruleset>
                              </communication-diversion>
                            <incoming-communication-barring active="false"/>
                            <outgoing-communication-barring active="false"/>
                          </simservs>)");  // "
  _hss_connection->set_impu_result("sip:6505551000@homedomain", "call", HSSConnection::STATE_REGISTERED, "");

  TransportFlow tpBono(TransportFlow::Protocol::TCP, stack_data.scscf_port, "10.99.88.11", 12345);
  TransportFlow tpAS2(TransportFlow::Protocol::UDP, stack_data.scscf_port, "1.2.3.4", 56789);

  // ---------- Send INVITE
  // We're within the trust boundary, so no stripping should occur.
  Message msg;
  msg._via = "10.99.88.11:12345;transport=TCP";
  msg._to = "6505551234@homedomain";
  msg._todomain = "";
  msg._route = "Route: <sip:homedomain;orig>";
  msg._requri = "sip:6505551234@homedomain";

  msg._method = "INVITE";
  inject_msg(msg.get_request(), &tpBono);
  poll();
  ASSERT_EQ(3, txdata_count());

  // 100 Trying goes back to bono
  pjsip_msg* out = current_txdata()->msg;
  RespMatcher(100).matches(out);
  tpBono.expect_target(current_txdata(), true);  // Requests always come back on same transport
  msg.set_route(out);
  free_txdata();

  // INVITE goes to MMTEL as terminating AS for Bob, and is redirected to 6505555678.
  ReqMatcher r1("INVITE");
  const pj_str_t STR_ROUTE = pj_str("Route");
  pjsip_hdr* hdr;

  // 181 Call is being forwarded goes back to bono
  out = current_txdata()->msg;
  RespMatcher(181).matches(out);
  tpBono.expect_target(current_txdata(), true);  // Requests always come back on same transport
  msg.set_route(out);
  free_txdata();

  // INVITE passed on to AS2 (as originating AS for Bob)
  SCOPED_TRACE("INVITE (2)");
  out = current_txdata()->msg;
  ASSERT_NO_FATAL_FAILURE(r1.matches(out));

  tpAS2.expect_target(current_txdata(), false);
  EXPECT_EQ("sip:6505555678@homedomain", r1.uri());
  EXPECT_THAT(get_headers(out, "Route"),
              testing::MatchesRegex("Route: <sip:1\\.2\\.3\\.4:56789;transport=UDP;lr>\r\nRoute: <sip:odi_[+/A-Za-z0-9]+@127.0.0.1:5058;transport=UDP;lr;orig>"));
  EXPECT_THAT(get_headers(out, "P-Served-User"),
              testing::MatchesRegex("P-Served-User: <sip:6505551234@homedomain>;orig-cdiv"));
  EXPECT_THAT(get_headers(out, "History-Info"),
              testing::MatchesRegex("History-Info: <sip:6505551234@homedomain;Reason=SIP%3[bB]cause%3[dD]480%3[bB]text%3[dD]%22Temporarily%20Unavailable%22>;index=1\r\nHistory-Info: <sip:6505555678@homedomain>;index=1.1"));

  // ---------- AS1 sends a 100 Trying to indicate it has received the request.
  string fresp1 = respond_to_txdata(current_txdata(), 100);
  inject_msg(fresp1, &tpAS2);

  // ---------- AS2 turns it around (acting as proxy)
  hdr = (pjsip_hdr*)pjsip_msg_find_hdr_by_name(out, &STR_ROUTE, NULL);
  if (hdr)
  {
    pj_list_erase(hdr);
  }
  inject_msg(out, &tpAS2);
  free_txdata();

  // 100 Trying goes back to AS2
  out = current_txdata()->msg;
  RespMatcher(100).matches(out);
  tpAS2.expect_target(current_txdata(), true);  // Requests always come back on same transport
  msg.set_route(out);
  free_txdata();

  // INVITE passed on to final destination
  SCOPED_TRACE("INVITE (4)");
  out = current_txdata()->msg;
  ASSERT_NO_FATAL_FAILURE(r1.matches(out));

  tpBono.expect_target(current_txdata(), false);
  EXPECT_EQ("sip:andunnuvvawun@10.114.61.214:5061;transport=tcp;ob", r1.uri());
  EXPECT_EQ("", get_headers(out, "Route"));
  EXPECT_THAT(get_headers(out, "History-Info"),
              testing::MatchesRegex("History-Info: <sip:6505551234@homedomain;Reason=SIP%3[bB]cause%3[dD]480%3[bB]text%3[dD]%22Temporarily%20Unavailable%22>;index=1\r\nHistory-Info: <sip:6505555678@homedomain>;index=1.1"));

  free_txdata();
}


// Test call-diversion AS flow, where MMTEL does the diversion - twice.
TEST_F(SCSCFTest, MmtelDoubleCdiv)
{
  register_uri(_sdm, _hss_connection, "6505559012", "homedomain", "sip:andunnuvvawun@10.114.61.214:5061;transport=tcp;ob");
  _hss_connection->set_impu_result("sip:6505551234@homedomain", "call", "UNREGISTERED",
                                R"(<IMSSubscription><ServiceProfile>
                                <PublicIdentity><Identity>sip:6505551234@homedomain</Identity></PublicIdentity>
                                  <InitialFilterCriteria>
                                    <Priority>0</Priority>
                                    <TriggerPoint>
                                    <ConditionTypeCNF>0</ConditionTypeCNF>
                                    <SPT>
                                      <ConditionNegated>0</ConditionNegated>
                                      <Group>0</Group>
                                      <Method>INVITE</Method>
                                      <Extension></Extension>
                                    </SPT>
                                    <SPT>
                                      <ConditionNegated>0</ConditionNegated>
                                      <Group>0</Group>
                                      <SessionCase>2</SessionCase>  <!-- terminating-unregistered -->
                                      <Extension></Extension>
                                    </SPT>
                                  </TriggerPoint>
                                  <ApplicationServer>
                                    <ServerName>sip:mmtel.homedomain</ServerName>
                                    <DefaultHandling>0</DefaultHandling>
                                  </ApplicationServer>
                                  </InitialFilterCriteria>
                                </ServiceProfile></IMSSubscription>)");
  _xdm_connection->put("sip:6505551234@homedomain",
                       R"(<?xml version="1.0" encoding="UTF-8"?>
                          <simservs xmlns="http://uri.etsi.org/ngn/params/xml/simservs/xcap" xmlns:cp="urn:ietf:params:xml:ns:common-policy">
                            <originating-identity-presentation active="false" />
                            <originating-identity-presentation-restriction active="false">
                              <default-behaviour>presentation-restricted</default-behaviour>
                            </originating-identity-presentation-restriction>
                            <communication-diversion active="true">
                              <NoReplyTimer>19</NoReplyTimer>"
                                <cp:ruleset>
                                  <cp:rule id="rule1">
                                    <cp:conditions/>
                                    <cp:actions><forward-to><target>sip:6505555678@homedomain</target></forward-to></cp:actions>
                                  </cp:rule>
                                </cp:ruleset>
                              </communication-diversion>
                            <incoming-communication-barring active="false"/>
                            <outgoing-communication-barring active="false"/>
                          </simservs>)");  // "
  _hss_connection->set_impu_result("sip:6505555678@homedomain", "call", "UNREGISTERED",
                                R"(<IMSSubscription><ServiceProfile>
                                <PublicIdentity><Identity>sip:6505555678@homedomain</Identity></PublicIdentity>
                                  <InitialFilterCriteria>
                                    <Priority>2</Priority>
                                    <TriggerPoint>
                                    <ConditionTypeCNF>0</ConditionTypeCNF>
                                    <SPT>
                                      <ConditionNegated>0</ConditionNegated>
                                      <Group>0</Group>
                                      <SessionCase>4</SessionCase>  <!-- originating-cdiv -->
                                      <Extension></Extension>
                                    </SPT>
                                    <SPT>
                                      <ConditionNegated>0</ConditionNegated>
                                      <Group>0</Group>
                                      <Method>INVITE</Method>
                                      <Extension></Extension>
                                    </SPT>
                                  </TriggerPoint>
                                  <ApplicationServer>
                                    <ServerName>sip:1.2.3.4:56789;transport=UDP</ServerName>
                                    <DefaultHandling>0</DefaultHandling>
                                  </ApplicationServer>
                                  </InitialFilterCriteria>
                                  <InitialFilterCriteria>
                                    <Priority>0</Priority>
                                    <TriggerPoint>
                                    <ConditionTypeCNF>0</ConditionTypeCNF>
                                    <SPT>
                                      <ConditionNegated>0</ConditionNegated>
                                      <Group>0</Group>
                                      <Method>INVITE</Method>
                                      <Extension></Extension>
                                    </SPT>
                                    <SPT>
                                      <ConditionNegated>0</ConditionNegated>
                                      <Group>0</Group>
                                      <SessionCase>2</SessionCase>  <!-- terminating-unregistered -->
                                      <Extension></Extension>
                                    </SPT>
                                  </TriggerPoint>
                                  <ApplicationServer>
                                    <ServerName>sip:mmtel.homedomain</ServerName>
                                    <DefaultHandling>0</DefaultHandling>
                                  </ApplicationServer>
                                  </InitialFilterCriteria>
                                </ServiceProfile></IMSSubscription>)");
  _xdm_connection->put("sip:6505555678@homedomain",
                       R"(<?xml version="1.0" encoding="UTF-8"?>
                          <simservs xmlns="http://uri.etsi.org/ngn/params/xml/simservs/xcap" xmlns:cp="urn:ietf:params:xml:ns:common-policy">
                            <originating-identity-presentation active="false" />
                            <originating-identity-presentation-restriction active="false">
                              <default-behaviour>presentation-restricted</default-behaviour>
                            </originating-identity-presentation-restriction>
                            <communication-diversion active="true">
                              <NoReplyTimer>19</NoReplyTimer>"
                                <cp:ruleset>
                                  <cp:rule id="rule1">
                                    <cp:conditions/>
                                    <cp:actions><forward-to><target>sip:6505559012@homedomain</target></forward-to></cp:actions>
                                  </cp:rule>
                                </cp:ruleset>
                              </communication-diversion>
                            <incoming-communication-barring active="false"/>
                            <outgoing-communication-barring active="false"/>
                          </simservs>)");  // "
  _hss_connection->set_impu_result("sip:6505551000@homedomain", "call", HSSConnection::STATE_REGISTERED, "");

  TransportFlow tpBono(TransportFlow::Protocol::TCP, stack_data.scscf_port, "10.99.88.11", 12345);
  TransportFlow tpAS2(TransportFlow::Protocol::UDP, stack_data.scscf_port, "1.2.3.4", 56789);

  // ---------- Send INVITE
  // We're within the trust boundary, so no stripping should occur.
  Message msg;
  msg._via = "10.99.88.11:12345;transport=TCP";
  msg._to = "6505551234@homedomain";
  msg._todomain = "";
  msg._route = "Route: <sip:homedomain;orig>";
  msg._requri = "sip:6505551234@homedomain";

  msg._method = "INVITE";
  inject_msg(msg.get_request(), &tpBono);
  poll();
  ASSERT_EQ(4, txdata_count());

  // 100 Trying goes back to bono
  pjsip_msg* out = current_txdata()->msg;
  RespMatcher(100).matches(out);
  tpBono.expect_target(current_txdata(), true);  // Requests always come back on same transport
  msg.set_route(out);
  free_txdata();

  // INVITE goes to MMTEL as terminating AS for Bob, and is redirected to 6505555678.
  ReqMatcher r1("INVITE");
  const pj_str_t STR_ROUTE = pj_str("Route");
  pjsip_hdr* hdr;

  // 181 Call is being forwarded goes back to bono
  out = current_txdata()->msg;
  RespMatcher(181).matches(out);
  tpBono.expect_target(current_txdata(), true);  // Requests always come back on same transport
  msg.set_route(out);
  free_txdata();

  // Now INVITE is redirected to 6505559012

  // 181 Call is being forwarded goes back to bono
  out = current_txdata()->msg;
  RespMatcher(181).matches(out);
  tpBono.expect_target(current_txdata(), true);  // Requests always come back on same transport
  msg.set_route(out);
  free_txdata();

  // INVITE passed on to AS2 (as originating AS for Bob)
  SCOPED_TRACE("INVITE (2)");
  out = current_txdata()->msg;
  ASSERT_NO_FATAL_FAILURE(r1.matches(out));

  tpAS2.expect_target(current_txdata(), false);
  EXPECT_EQ("sip:6505559012@homedomain", r1.uri());
  EXPECT_THAT(get_headers(out, "Route"),
              testing::MatchesRegex("Route: <sip:1\\.2\\.3\\.4:56789;transport=UDP;lr>\r\nRoute: <sip:odi_[+/A-Za-z0-9]+@127.0.0.1:5058;transport=UDP;lr;orig>"));
  EXPECT_THAT(get_headers(out, "P-Served-User"),
              testing::MatchesRegex("P-Served-User: <sip:6505555678@homedomain>;orig-cdiv"));
  EXPECT_THAT(get_headers(out, "History-Info"),
              testing::MatchesRegex("History-Info: <sip:6505551234@homedomain;Reason=SIP%3[bB]cause%3[dD]480%3[bB]text%3[dD]%22Temporarily%20Unavailable%22>;index=1\r\nHistory-Info: <sip:6505555678@homedomain;Reason=SIP%3[bB]cause%3[dD]480%3[bB]text%3[dD]%22Temporarily%20Unavailable%22>;index=1.1\r\nHistory-Info: <sip:6505559012@homedomain>;index=1.1.1"));

  // ---------- AS1 sends a 100 Trying to indicate it has received the request.
  string fresp1 = respond_to_txdata(current_txdata(), 100);
  inject_msg(fresp1, &tpAS2);

  // ---------- AS2 turns it around (acting as proxy)
  hdr = (pjsip_hdr*)pjsip_msg_find_hdr_by_name(out, &STR_ROUTE, NULL);
  if (hdr)
  {
    pj_list_erase(hdr);
  }
  inject_msg(out, &tpAS2);
  free_txdata();

  // 100 Trying goes back to AS2
  out = current_txdata()->msg;
  RespMatcher(100).matches(out);
  tpAS2.expect_target(current_txdata(), true);  // Requests always come back on same transport
  msg.set_route(out);
  free_txdata();

  // INVITE passed on to final destination
  SCOPED_TRACE("INVITE (4)");
  out = current_txdata()->msg;
  ASSERT_NO_FATAL_FAILURE(r1.matches(out));

  tpBono.expect_target(current_txdata(), false);
  EXPECT_EQ("sip:andunnuvvawun@10.114.61.214:5061;transport=tcp;ob", r1.uri());
  EXPECT_EQ("", get_headers(out, "Route"));

  free_txdata();
}


// Test attempted AS chain link after chain has expired.
TEST_F(SCSCFTest, ExpiredChain)
{
  register_uri(_sdm, _hss_connection, "6505551000", "homedomain", "sip:wuntootreefower@10.114.61.213:5061;transport=tcp;ob");
  _hss_connection->set_impu_result("sip:6505551000@homedomain", "call", HSSConnection::STATE_REGISTERED,
                                "<IMSSubscription><ServiceProfile>"
                                "<PublicIdentity><Identity>sip:6505551000@homedomain</Identity></PublicIdentity>"
                                "  <InitialFilterCriteria>\n"
                                "    <Priority>1</Priority>\n"
                                "    <TriggerPoint>\n"
                                "    <ConditionTypeCNF>0</ConditionTypeCNF>\n"
                                "    <SPT>\n"
                                "      <ConditionNegated>0</ConditionNegated>\n"
                                "      <Group>0</Group>\n"
                                "      <Method>INVITE</Method>\n"
                                "      <Extension></Extension>\n"
                                "    </SPT>\n"
                                "  </TriggerPoint>\n"
                                "  <ApplicationServer>\n"
                                "    <ServerName>sip:1.2.3.4:56789;transport=UDP</ServerName>\n"
                                "    <DefaultHandling>0</DefaultHandling>\n"
                                "  </ApplicationServer>\n"
                                "  </InitialFilterCriteria>\n"
                                "</ServiceProfile></IMSSubscription>");

  TransportFlow tpBono(TransportFlow::Protocol::TCP, stack_data.scscf_port, "10.99.88.11", 12345);
  TransportFlow tpAS1(TransportFlow::Protocol::UDP, stack_data.scscf_port, "1.2.3.4", 56789);

  // ---------- Send INVITE
  // We're within the trust boundary, so no stripping should occur.
  Message msg;
  msg._via = "10.99.88.11:12345;transport=TCP";
  msg._to = "6505551234@homedomain";
  msg._todomain = "";
  msg._route = "Route: <sip:homedomain;orig>";
  msg._requri = "sip:6505551234@homedomain";

  msg._method = "INVITE";
  inject_msg(msg.get_request(), &tpBono);
  poll();
  ASSERT_EQ(2, txdata_count());

  // 100 Trying goes back to bono
  pjsip_msg* out = current_txdata()->msg;
  RespMatcher(100).matches(out);
  tpBono.expect_target(current_txdata(), true);  // Requests always come back on same transport
  free_txdata();

  // INVITE passed on to AS1
  SCOPED_TRACE("INVITE (S)");
  out = current_txdata()->msg;
  ReqMatcher r1("INVITE");
  ASSERT_NO_FATAL_FAILURE(r1.matches(out));

  tpAS1.expect_target(current_txdata(), false);
  EXPECT_EQ("sip:6505551234@homedomain", r1.uri());
  EXPECT_THAT(get_headers(out, "Route"),
              testing::MatchesRegex("Route: <sip:1\\.2\\.3\\.4:56789;transport=UDP;lr>\r\nRoute: <sip:odi_[+/A-Za-z0-9]+@127.0.0.1:5058;transport=UDP;lr;orig>"));

  // ---------- AS1 gives final response, ending the transaction.
  string fresp = respond_to_txdata(current_txdata(), 404);
  pjsip_msg* saved = pop_txdata()->msg;
  inject_msg(fresp, &tpAS1);

  // ACK goes back to AS1
  SCOPED_TRACE("ACK");
  out = current_txdata()->msg;
  ASSERT_NO_FATAL_FAILURE(ReqMatcher("ACK").matches(out));
  free_txdata();

  // 404 response goes back to bono
  SCOPED_TRACE("404");
  out = current_txdata()->msg;
  RespMatcher(404).matches(out);
  tpBono.expect_target(current_txdata(), true);  // Requests always come back on same transport
  msg.set_route(out);
  msg._cseq++;
  free_txdata();

  // ---------- Send ACK from bono
  SCOPED_TRACE("ACK");
  msg._method = "ACK";
  inject_msg(msg.get_request(), &tpBono);

  // Allow time to pass, so the initial Sprout UAS transaction moves
  // from Completed to Terminated to Destroyed.  32s is the default
  // timeout. This causes the ODI token to expire.
  cwtest_advance_time_ms(33000L);
  poll();

  // ---------- AS1 attempts to turn the message around (acting as proxy)
  const pj_str_t STR_ROUTE = pj_str("Route");
  pjsip_hdr* hdr = (pjsip_hdr*)pjsip_msg_find_hdr_by_name(saved, &STR_ROUTE, NULL);
  if (hdr)
  {
    pj_list_erase(hdr);
  }

  char buf[65535];
  pj_ssize_t len = pjsip_msg_print(saved, buf, sizeof(buf));
  doAsOriginated(string(buf, len), true);
}

// Test a simple MMTEL flow.
TEST_F(SCSCFTest, MmtelFlow)
{
  register_uri(_sdm, _hss_connection, "6505551234", "homedomain", "sip:wuntootreefower@10.114.61.213:5061;transport=tcp;ob");
  _hss_connection->set_impu_result("sip:6505551000@homedomain", "call", HSSConnection::STATE_REGISTERED,
                                R"(<IMSSubscription><ServiceProfile>
                                <PublicIdentity><Identity>sip:6505551000@homedomain</Identity></PublicIdentity>
                                  <InitialFilterCriteria>
                                    <Priority>1</Priority>
                                    <TriggerPoint>
                                    <ConditionTypeCNF>0</ConditionTypeCNF>
                                    <SPT>
                                      <ConditionNegated>0</ConditionNegated>
                                      <Group>0</Group>
                                      <Method>INVITE</Method>
                                      <Extension></Extension>
                                    </SPT>
                                  </TriggerPoint>
                                  <ApplicationServer>
                                    <ServerName>sip:mmtel.homedomain</ServerName>
                                    <DefaultHandling>0</DefaultHandling>
                                  </ApplicationServer>
                                  </InitialFilterCriteria>
                                </ServiceProfile></IMSSubscription>)");
  _xdm_connection->put("sip:6505551000@homedomain",
                       R"(<?xml version="1.0" encoding="UTF-8"?>
                          <simservs xmlns="http://uri.etsi.org/ngn/params/xml/simservs/xcap" xmlns:cp="urn:ietf:params:xml:ns:common-policy">
                            <originating-identity-presentation active="true" />
                            <originating-identity-presentation-restriction active="true">
                              <default-behaviour>presentation-restricted</default-behaviour>
                            </originating-identity-presentation-restriction>
                            <communication-diversion active="false"/>
                            <incoming-communication-barring active="false"/>
                            <outgoing-communication-barring active="false"/>
                          </simservs>)");  // "
  _hss_connection->set_impu_result("sip:6505551234@homedomain", "call", HSSConnection::STATE_REGISTERED,
                                R"(<IMSSubscription><ServiceProfile>
                                <PublicIdentity><Identity>sip:6505551234@homedomain</Identity></PublicIdentity>
                                  <InitialFilterCriteria>
                                    <Priority>0</Priority>
                                    <TriggerPoint>
                                    <ConditionTypeCNF>0</ConditionTypeCNF>
                                    <SPT>
                                      <ConditionNegated>0</ConditionNegated>
                                      <Group>0</Group>
                                      <Method>INVITE</Method>
                                      <Extension></Extension>
                                    </SPT>
                                  </TriggerPoint>
                                  <ApplicationServer>
                                    <ServerName>sip:5.2.3.4:56787;transport=UDP</ServerName>
                                    <DefaultHandling>0</DefaultHandling>
                                  </ApplicationServer>
                                  </InitialFilterCriteria>
                                </ServiceProfile></IMSSubscription>)");

  TransportFlow tpBono(TransportFlow::Protocol::TCP, stack_data.scscf_port, "10.99.88.11", 12345);
  TransportFlow tpAS1(TransportFlow::Protocol::UDP, stack_data.scscf_port, "5.2.3.4", 56787);

  // ---------- Send INVITE
  // We're within the trust boundary, so no stripping should occur.
  Message msg;
  msg._via = "10.99.88.11:12345;transport=TCP";
  msg._to = "6505551234@homedomain";
  msg._todomain = "";
  msg._route = "Route: <sip:homedomain;orig>";
  msg._requri = "sip:6505551234@homedomain";

  msg._method = "INVITE";
  inject_msg(msg.get_request(), &tpBono);
  poll();
  ASSERT_EQ(2, txdata_count());

  // 100 Trying goes back to bono
  pjsip_msg* out = current_txdata()->msg;
  RespMatcher(100).matches(out);
  tpBono.expect_target(current_txdata(), true);  // Requests always come back on same transport
  msg.set_route(out);
  free_txdata();

  // Call should pass through MMTEL AS, and then proceed. This should
  // add a privacy header.

  // INVITE passed on to AS1
  SCOPED_TRACE("INVITE (S)");
  out = current_txdata()->msg;
  ReqMatcher r1("INVITE");
  ASSERT_NO_FATAL_FAILURE(r1.matches(out));

  tpAS1.expect_target(current_txdata(), false);
  EXPECT_EQ("sip:6505551234@homedomain", r1.uri());
  EXPECT_THAT(get_headers(out, "Route"),
              testing::MatchesRegex("Route: <sip:5\\.2\\.3\\.4:56787;transport=UDP;lr>\r\nRoute: <sip:odi_[+/A-Za-z0-9]+@127.0.0.1:5058;transport=UDP;lr>"));
  EXPECT_EQ("Privacy: id; header; user", get_headers(out, "Privacy"));

  // ---------- AS1 turns it around (acting as proxy)
  const pj_str_t STR_ROUTE = pj_str("Route");
  pjsip_hdr* hdr = (pjsip_hdr*)pjsip_msg_find_hdr_by_name(out, &STR_ROUTE, NULL);
  if (hdr)
  {
    pj_list_erase(hdr);
  }
  inject_msg(out, &tpAS1);
  free_txdata();

  // 100 Trying goes back to AS1
  out = current_txdata()->msg;
  RespMatcher(100).matches(out);
  tpAS1.expect_target(current_txdata(), true);  // Requests always come back on same transport
  msg.set_route(out);
  free_txdata();

  // INVITE passed on to final destination
  SCOPED_TRACE("INVITE (4)");
  out = current_txdata()->msg;
  ASSERT_NO_FATAL_FAILURE(r1.matches(out));

  tpBono.expect_target(current_txdata(), false);
  EXPECT_EQ("sip:wuntootreefower@10.114.61.213:5061;transport=tcp;ob", r1.uri());
  EXPECT_EQ("", get_headers(out, "Route"));
  EXPECT_EQ("Privacy: id; header; user", get_headers(out, "Privacy"));

  free_txdata();
}

/// Test MMTEL-then-external-AS flows (both orig and term).
//
// Flow:
//
// * 6505551000 calls 6505551234
// * 6505551000 originating:
//     * MMTEL is invoked, applying privacy
//     * external AS1 (1.2.3.4:56789) is invoked
// * 6505551234 terminating:
//     * MMTEL is invoked, applying privacy
//     * external AS2 (5.2.3.4:56787) is invoked
// * call reaches registered contact for 6505551234.
//
TEST_F(SCSCFTest, MmtelThenExternal)
{
  register_uri(_sdm, _hss_connection, "6505551234", "homedomain", "sip:wuntootreefower@10.114.61.213:5061;transport=tcp;ob");
  _hss_connection->set_impu_result("sip:6505551000@homedomain", "call", "UNREGISTERED",
                                R"(<IMSSubscription><ServiceProfile>
                                <PublicIdentity><Identity>sip:6505551000@homedomain</Identity></PublicIdentity>
                                  <InitialFilterCriteria>
                                    <Priority>1</Priority>
                                    <TriggerPoint>
                                    <ConditionTypeCNF>0</ConditionTypeCNF>
                                    <SPT>
                                      <ConditionNegated>0</ConditionNegated>
                                      <Group>0</Group>
                                      <Method>INVITE</Method>
                                      <Extension></Extension>
                                    </SPT>
                                  </TriggerPoint>
                                  <ApplicationServer>
                                    <ServerName>sip:mmtel.homedomain</ServerName>
                                    <DefaultHandling>0</DefaultHandling>
                                  </ApplicationServer>
                                  </InitialFilterCriteria>
                                  <InitialFilterCriteria>
                                    <Priority>2</Priority>
                                    <TriggerPoint>
                                    <ConditionTypeCNF>0</ConditionTypeCNF>
                                    <SPT>
                                      <ConditionNegated>0</ConditionNegated>
                                      <Group>0</Group>
                                      <Method>INVITE</Method>
                                      <Extension></Extension>
                                    </SPT>
                                  </TriggerPoint>
                                  <ApplicationServer>
                                    <ServerName>sip:1.2.3.4:56789;transport=UDP</ServerName>
                                    <DefaultHandling>0</DefaultHandling>
                                  </ApplicationServer>
                                  </InitialFilterCriteria>
                                </ServiceProfile></IMSSubscription>)");
  _xdm_connection->put("sip:6505551000@homedomain",
                       R"(<?xml version="1.0" encoding="UTF-8"?>
                          <simservs xmlns="http://uri.etsi.org/ngn/params/xml/simservs/xcap" xmlns:cp="urn:ietf:params:xml:ns:common-policy">
                            <originating-identity-presentation active="true" />
                            <originating-identity-presentation-restriction active="true">
                              <default-behaviour>presentation-restricted</default-behaviour>
                            </originating-identity-presentation-restriction>
                            <communication-diversion active="false"/>
                            <incoming-communication-barring active="false"/>
                            <outgoing-communication-barring active="false"/>
                       </simservs>)");  // "
    _hss_connection->set_impu_result("sip:6505551234@homedomain", "call", HSSConnection::STATE_REGISTERED,
                                R"(<IMSSubscription><ServiceProfile>
                                <PublicIdentity><Identity>sip:6505551234@homedomain</Identity></PublicIdentity>
                                  <InitialFilterCriteria>
                                    <Priority>1</Priority>
                                    <TriggerPoint>
                                    <ConditionTypeCNF>0</ConditionTypeCNF>
                                    <SPT>
                                      <ConditionNegated>0</ConditionNegated>
                                      <Group>0</Group>
                                      <Method>INVITE</Method>
                                      <Extension></Extension>
                                    </SPT>
                                  </TriggerPoint>
                                  <ApplicationServer>
                                    <ServerName>sip:mmtel.homedomain</ServerName>
                                    <DefaultHandling>0</DefaultHandling>
                                  </ApplicationServer>
                                  </InitialFilterCriteria>
                                  <InitialFilterCriteria>
                                    <Priority>2</Priority>
                                    <TriggerPoint>
                                    <ConditionTypeCNF>0</ConditionTypeCNF>
                                    <SPT>
                                      <ConditionNegated>0</ConditionNegated>
                                      <Group>0</Group>
                                      <Method>INVITE</Method>
                                      <Extension></Extension>
                                    </SPT>
                                  </TriggerPoint>
                                  <ApplicationServer>
                                    <ServerName>sip:5.2.3.4:56787;transport=UDP</ServerName>
                                    <DefaultHandling>0</DefaultHandling>
                                  </ApplicationServer>
                                  </InitialFilterCriteria>
                                </ServiceProfile></IMSSubscription>)");
  _xdm_connection->put("sip:6505551234@homedomain",
                       R"(<?xml version="1.0" encoding="UTF-8"?>
                          <simservs xmlns="http://uri.etsi.org/ngn/params/xml/simservs/xcap" xmlns:cp="urn:ietf:params:xml:ns:common-policy">
                            <originating-identity-presentation active="true" />
                            <originating-identity-presentation-restriction active="true">
                              <default-behaviour>presentation-restricted</default-behaviour>
                            </originating-identity-presentation-restriction>
                            <communication-diversion active="false"/>
                            <incoming-communication-barring active="false"/>
                            <outgoing-communication-barring active="false"/>
                          </simservs>)");  // "

  TransportFlow tpBono(TransportFlow::Protocol::TCP, stack_data.scscf_port, "10.99.88.11", 12345);
  TransportFlow tpAS1(TransportFlow::Protocol::UDP, stack_data.scscf_port, "1.2.3.4", 56789);
  TransportFlow tpAS2(TransportFlow::Protocol::UDP, stack_data.scscf_port, "5.2.3.4", 56787);

  // ---------- Send INVITE
  // We're within the trust boundary, so no stripping should occur.
  Message msg;
  msg._via = "10.99.88.11:12345;transport=TCP";
  msg._to = "6505551234@homedomain";
  msg._todomain = "";
  msg._route = "Route: <sip:homedomain;orig>";
  msg._requri = "sip:6505551234@homedomain";

  msg._method = "INVITE";
  inject_msg(msg.get_request(), &tpBono);
  poll();
  ASSERT_EQ(2, txdata_count());

  // 100 Trying goes back to bono
  pjsip_msg* out = current_txdata()->msg;
  RespMatcher(100).matches(out);
  tpBono.expect_target(current_txdata(), true);  // Requests always come back on same transport
  msg.set_route(out);
  free_txdata();

  // Call should pass through MMTEL AS, and then proceed. This should
  // add a privacy header.

  // INVITE passed on to AS1 (as originating).
  SCOPED_TRACE("INVITE (S)");
  out = current_txdata()->msg;
  ReqMatcher r1("INVITE");
  ASSERT_NO_FATAL_FAILURE(r1.matches(out));

  tpAS1.expect_target(current_txdata(), false);
  EXPECT_EQ("sip:6505551234@homedomain", r1.uri());
  EXPECT_THAT(get_headers(out, "Route"),
              testing::MatchesRegex("Route: <sip:1\\.2\\.3\\.4:56789;transport=UDP;lr>\r\nRoute: <sip:odi_[+/A-Za-z0-9]+@127.0.0.1:5058;transport=UDP;lr;orig>"));
  EXPECT_EQ("Privacy: id; header; user", get_headers(out, "Privacy"));
  EXPECT_THAT(get_headers(out, "P-Served-User"),
              testing::MatchesRegex("P-Served-User: <sip:6505551000@homedomain>;sescase=orig;regstate=unreg"));

  // ---------- AS1 turns it around (acting as proxy)
  const pj_str_t STR_ROUTE = pj_str("Route");
  pjsip_hdr* hdr = (pjsip_hdr*)pjsip_msg_find_hdr_by_name(out, &STR_ROUTE, NULL);
  if (hdr)
  {
    pj_list_erase(hdr);
  }
  inject_msg(out, &tpAS1);
  free_txdata();

  // 100 Trying goes back to AS1
  out = current_txdata()->msg;
  RespMatcher(100).matches(out);
  tpAS1.expect_target(current_txdata(), true);  // Requests always come back on same transport
  msg.set_route(out);
  free_txdata();

  // Call should pass through MMTEL AS, and then proceed. This should
  // do nothing.

  // INVITE passed on to AS2 (as terminating).
  SCOPED_TRACE("INVITE (S2)");
  out = current_txdata()->msg;
  ASSERT_NO_FATAL_FAILURE(r1.matches(out));

  tpAS2.expect_target(current_txdata(), false);
  EXPECT_EQ("sip:6505551234@homedomain", r1.uri());
  EXPECT_THAT(get_headers(out, "Route"),
              testing::MatchesRegex("Route: <sip:5\\.2\\.3\\.4:56787;transport=UDP;lr>\r\nRoute: <sip:odi_[+/A-Za-z0-9]+@127.0.0.1:5058;transport=UDP;lr>"));
  EXPECT_THAT(get_headers(out, "P-Served-User"),
              testing::MatchesRegex("P-Served-User: <sip:6505551234@homedomain>;sescase=term;regstate=reg"));

  // ---------- AS2 turns it around (acting as proxy)
  hdr = (pjsip_hdr*)pjsip_msg_find_hdr_by_name(out, &STR_ROUTE, NULL);
  if (hdr)
  {
    pj_list_erase(hdr);
  }
  inject_msg(out, &tpAS2);
  free_txdata();

  // 100 Trying goes back to AS2
  out = current_txdata()->msg;
  RespMatcher(100).matches(out);
  tpAS2.expect_target(current_txdata(), true);  // Requests always come back on same transport
  msg.set_route(out);
  free_txdata();

  // INVITE passed on to final destination
  SCOPED_TRACE("INVITE (4)");
  out = current_txdata()->msg;
  ASSERT_NO_FATAL_FAILURE(r1.matches(out));

  tpBono.expect_target(current_txdata(), false);
  EXPECT_EQ("sip:wuntootreefower@10.114.61.213:5061;transport=tcp;ob", r1.uri());
  EXPECT_EQ("", get_headers(out, "Route"));
  EXPECT_EQ("Privacy: id; header; user", get_headers(out, "Privacy"));

  free_txdata();
}


/// Test multiple-MMTEL flow.
// Flow:
//
// * 6505551000 calls 6505551234
// * 6505551000 originating:
//     * MMTEL is invoked, applying privacy
//     * MMTEL is invoked, applying privacy
// * 6505551234 terminating:
//     * MMTEL is invoked, applying privacy
//     * MMTEL is invoked, applying privacy
//     * external AS1 (5.2.3.4:56787) is invoked
// * call reaches registered contact for 6505551234.
//
TEST_F(SCSCFTest, MultipleMmtelFlow)
{
  register_uri(_sdm, _hss_connection, "6505551234", "homedomain", "sip:wuntootreefower@10.114.61.213:5061;transport=tcp;ob");
  _hss_connection->set_impu_result("sip:6505551000@homedomain", "call", HSSConnection::STATE_REGISTERED,
                                R"(<IMSSubscription><ServiceProfile>
                                <PublicIdentity><Identity>sip:6505551000@homedomain</Identity></PublicIdentity>
                                  <InitialFilterCriteria>
                                    <Priority>1</Priority>
                                    <TriggerPoint>
                                    <ConditionTypeCNF>0</ConditionTypeCNF>
                                    <SPT>
                                      <ConditionNegated>0</ConditionNegated>
                                      <Group>0</Group>
                                      <Method>INVITE</Method>
                                      <Extension></Extension>
                                    </SPT>
                                  </TriggerPoint>
                                  <ApplicationServer>
                                    <ServerName>sip:mmtel.homedomain</ServerName>
                                    <DefaultHandling>0</DefaultHandling>
                                  </ApplicationServer>
                                  </InitialFilterCriteria>
                                  <InitialFilterCriteria>
                                    <Priority>2</Priority>
                                    <TriggerPoint>
                                    <ConditionTypeCNF>0</ConditionTypeCNF>
                                    <SPT>
                                      <ConditionNegated>0</ConditionNegated>
                                      <Group>0</Group>
                                      <Method>INVITE</Method>
                                      <Extension></Extension>
                                    </SPT>
                                  </TriggerPoint>
                                  <ApplicationServer>
                                    <ServerName>sip:mmtel.homedomain</ServerName>
                                    <DefaultHandling>0</DefaultHandling>
                                  </ApplicationServer>
                                  </InitialFilterCriteria>
                                </ServiceProfile></IMSSubscription>)");
  _xdm_connection->put("sip:6505551000@homedomain",
                       R"(<?xml version="1.0" encoding="UTF-8"?>
                          <simservs xmlns="http://uri.etsi.org/ngn/params/xml/simservs/xcap" xmlns:cp="urn:ietf:params:xml:ns:common-policy">
                            <originating-identity-presentation active="true" />
                            <originating-identity-presentation-restriction active="true">
                              <default-behaviour>presentation-restricted</default-behaviour>
                            </originating-identity-presentation-restriction>
                            <communication-diversion active="false"/>
                            <incoming-communication-barring active="false"/>
                            <outgoing-communication-barring active="false"/>
                          </simservs>)");  // "
  _hss_connection->set_impu_result("sip:6505551234@homedomain", "call", HSSConnection::STATE_REGISTERED,
                                R"(<IMSSubscription><ServiceProfile>
                                <PublicIdentity><Identity>sip:6505551234@homedomain</Identity></PublicIdentity>
                                  <InitialFilterCriteria>
                                    <Priority>1</Priority>
                                    <TriggerPoint>
                                    <ConditionTypeCNF>0</ConditionTypeCNF>
                                    <SPT>
                                      <ConditionNegated>0</ConditionNegated>
                                      <Group>0</Group>
                                      <Method>INVITE</Method>
                                      <Extension></Extension>
                                    </SPT>
                                  </TriggerPoint>
                                  <ApplicationServer>
                                    <ServerName>sip:mmtel.homedomain</ServerName>
                                    <DefaultHandling>0</DefaultHandling>
                                  </ApplicationServer>
                                  </InitialFilterCriteria>
                                  <InitialFilterCriteria>
                                    <Priority>2</Priority>
                                    <TriggerPoint>
                                    <ConditionTypeCNF>0</ConditionTypeCNF>
                                    <SPT>
                                      <ConditionNegated>0</ConditionNegated>
                                      <Group>0</Group>
                                      <Method>INVITE</Method>
                                      <Extension></Extension>
                                    </SPT>
                                  </TriggerPoint>
                                  <ApplicationServer>
                                    <ServerName>sip:mmtel.homedomain</ServerName>
                                    <DefaultHandling>0</DefaultHandling>
                                  </ApplicationServer>
                                  </InitialFilterCriteria>
                                  <InitialFilterCriteria>
                                    <Priority>3</Priority>
                                    <TriggerPoint>
                                    <ConditionTypeCNF>0</ConditionTypeCNF>
                                    <SPT>
                                      <ConditionNegated>0</ConditionNegated>
                                      <Group>0</Group>
                                      <Method>INVITE</Method>
                                      <Extension></Extension>
                                    </SPT>
                                  </TriggerPoint>
                                  <ApplicationServer>
                                    <ServerName>sip:5.2.3.4:56787;transport=UDP</ServerName>
                                    <DefaultHandling>0</DefaultHandling>
                                  </ApplicationServer>
                                  </InitialFilterCriteria>
                                </ServiceProfile></IMSSubscription>)");
  _xdm_connection->put("sip:6505551234@homedomain",
                       R"(<?xml version="1.0" encoding="UTF-8"?>
                          <simservs xmlns="http://uri.etsi.org/ngn/params/xml/simservs/xcap" xmlns:cp="urn:ietf:params:xml:ns:common-policy">
                            <originating-identity-presentation active="true" />
                            <originating-identity-presentation-restriction active="true">
                              <default-behaviour>presentation-restricted</default-behaviour>
                            </originating-identity-presentation-restriction>
                            <communication-diversion active="false"/>
                            <incoming-communication-barring active="false"/>
                            <outgoing-communication-barring active="false"/>
                          </simservs>)");  // "

  TransportFlow tpBono(TransportFlow::Protocol::TCP, stack_data.scscf_port, "10.99.88.11", 12345);
  TransportFlow tpAS1(TransportFlow::Protocol::UDP, stack_data.scscf_port, "5.2.3.4", 56787);

  // ---------- Send INVITE
  // We're within the trust boundary, so no stripping should occur.
  Message msg;
  msg._via = "10.99.88.11:12345;transport=TCP";
  msg._to = "6505551234@homedomain";
  msg._todomain = "";
  msg._route = "Route: <sip:homedomain;orig>";
  msg._requri = "sip:6505551234@homedomain";

  msg._method = "INVITE";
  inject_msg(msg.get_request(), &tpBono);
  poll();
  ASSERT_EQ(2, txdata_count());

  // 100 Trying goes back to bono
  pjsip_msg* out = current_txdata()->msg;
  RespMatcher(100).matches(out);
  tpBono.expect_target(current_txdata(), true);  // Requests always come back on same transport
  msg.set_route(out);
  free_txdata();

  // Call should pass through MMTEL AS four times (!), and then
  // proceed. This should add a privacy header.

  // INVITE passed on to AS1
  SCOPED_TRACE("INVITE (S)");
  out = current_txdata()->msg;
  ReqMatcher r1("INVITE");
  ASSERT_NO_FATAL_FAILURE(r1.matches(out));

  tpAS1.expect_target(current_txdata(), false);
  EXPECT_EQ("sip:6505551234@homedomain", r1.uri());
  EXPECT_THAT(get_headers(out, "Route"),
              testing::MatchesRegex("Route: <sip:5\\.2\\.3\\.4:56787;transport=UDP;lr>\r\nRoute: <sip:odi_[+/A-Za-z0-9]+@127.0.0.1:5058;transport=UDP;lr>"));
  EXPECT_EQ("Privacy: id; header; user", get_headers(out, "Privacy"));

  // ---------- AS1 turns it around (acting as proxy)
  const pj_str_t STR_ROUTE = pj_str("Route");
  pjsip_hdr* hdr = (pjsip_hdr*)pjsip_msg_find_hdr_by_name(out, &STR_ROUTE, NULL);
  if (hdr)
  {
    pj_list_erase(hdr);
  }
  inject_msg(out, &tpAS1);
  free_txdata();

  // 100 Trying goes back to AS1
  out = current_txdata()->msg;
  RespMatcher(100).matches(out);
  tpAS1.expect_target(current_txdata(), true);  // Requests always come back on same transport
  msg.set_route(out);
  free_txdata();

  // INVITE passed on to final destination
  SCOPED_TRACE("INVITE (4)");
  out = current_txdata()->msg;
  ASSERT_NO_FATAL_FAILURE(r1.matches(out));

  tpBono.expect_target(current_txdata(), false);
  EXPECT_EQ("sip:wuntootreefower@10.114.61.213:5061;transport=tcp;ob", r1.uri());
  EXPECT_EQ("", get_headers(out, "Route"));
  EXPECT_EQ("Privacy: id; header; user", get_headers(out, "Privacy"));

  free_txdata();
}


// Test basic ISC (AS) OPTIONS final acceptance flow (AS sinks request).
TEST_F(SCSCFTest, SimpleOptionsAccept)
{
  register_uri(_sdm, _hss_connection, "6505551234", "homedomain", "sip:wuntootreefower@10.114.61.213:5061;transport=tcp;ob");
  _hss_connection->set_impu_result("sip:6505551234@homedomain", "call", HSSConnection::STATE_REGISTERED,
                                "<IMSSubscription><ServiceProfile>\n"
                                "<PublicIdentity><Identity>sip:6505551234@homedomain</Identity></PublicIdentity>"
                                "  <InitialFilterCriteria>\n"
                                "    <Priority>1</Priority>\n"
                                "    <TriggerPoint>\n"
                                "    <ConditionTypeCNF>0</ConditionTypeCNF>\n"
                                "    <SPT>\n"
                                "      <ConditionNegated>0</ConditionNegated>\n"
                                "      <Group>0</Group>\n"
                                "      <Method>OPTIONS</Method>\n"
                                "      <Extension></Extension>\n"
                                "    </SPT>\n"
                                "  </TriggerPoint>\n"
                                "  <ApplicationServer>\n"
                                "    <ServerName>sip:1.2.3.4:56789;transport=UDP</ServerName>\n"
                                "    <DefaultHandling>0</DefaultHandling>\n"
                                "  </ApplicationServer>\n"
                                "  </InitialFilterCriteria>\n"
                                "</ServiceProfile></IMSSubscription>");
  _hss_connection->set_impu_result("sip:6505551000@homedomain", "call", HSSConnection::STATE_REGISTERED, "");

  TransportFlow tpBono(TransportFlow::Protocol::TCP, stack_data.scscf_port, "10.99.88.11", 12345);
  TransportFlow tpAS1(TransportFlow::Protocol::UDP, stack_data.scscf_port, "1.2.3.4", 56789);

  // ---------- Send OPTIONS
  // We're within the trust boundary, so no stripping should occur.
  Message msg;
  msg._via = "10.99.88.11:12345;transport=TCP";
  msg._to = "6505551234@homedomain";
  msg._todomain = "";
  msg._route = "Route: <sip:homedomain;orig>";
  msg._requri = "sip:6505551234@homedomain";

  msg._method = "OPTIONS";
  inject_msg(msg.get_request(), &tpBono);
  poll();
  ASSERT_EQ(1, txdata_count());

  // INVITE passed on to AS1
  SCOPED_TRACE("OPTIONS (S)");
  pjsip_msg* out = current_txdata()->msg;
  ReqMatcher r1("OPTIONS");
  ASSERT_NO_FATAL_FAILURE(r1.matches(out));

  tpAS1.expect_target(current_txdata(), false);
  EXPECT_EQ("sip:6505551234@homedomain", r1.uri());
  EXPECT_THAT(get_headers(out, "Route"),
              testing::MatchesRegex("Route: <sip:1\\.2\\.3\\.4:56789;transport=UDP;lr>\r\nRoute: <sip:odi_[+/A-Za-z0-9]+@127.0.0.1:5058;transport=UDP;lr>"));

  // ---------- AS1 accepts it with 200.
  string fresp = respond_to_txdata(current_txdata(), 200);
  free_txdata();
  inject_msg(fresp, &tpAS1);

  // 200 response goes back to bono
  SCOPED_TRACE("OK");
  out = current_txdata()->msg;
  RespMatcher(200).matches(out);
  tpBono.expect_target(current_txdata(), true);  // Requests always come back on same transport
  msg.set_route(out);
  msg._cseq++;
  free_txdata();
}


// Test terminating call-diversion AS flow to external URI.
// Repros https://github.com/Metaswitch/sprout/issues/519.
TEST_F(SCSCFTest, TerminatingDiversionExternal)
{
  register_uri(_sdm, _hss_connection, "6505501234", "homedomain", "sip:wuntootreefower@10.114.61.213:5061;transport=tcp;ob");
  _hss_connection->set_impu_result("sip:6505501234@homedomain", "call", HSSConnection::STATE_REGISTERED,
                                R"(<IMSSubscription><ServiceProfile>
                                <PublicIdentity><Identity>sip:6505501234@homedomain</Identity></PublicIdentity>
                                  <InitialFilterCriteria>
                                    <Priority>1</Priority>
                                    <TriggerPoint>
                                    <ConditionTypeCNF>0</ConditionTypeCNF>
                                    <SPT>
                                      <ConditionNegated>0</ConditionNegated>
                                      <Group>0</Group>
                                      <Method>INVITE</Method>
                                      <Extension></Extension>
                                    </SPT>
                                    <SPT>
                                      <ConditionNegated>0</ConditionNegated>
                                      <Group>0</Group>
                                      <SessionCase>1</SessionCase>  <!-- terminating-registered -->
                                      <Extension></Extension>
                                    </SPT>
                                  </TriggerPoint>
                                  <ApplicationServer>
                                    <ServerName>sip:1.2.3.4:56789;transport=UDP</ServerName>
                                    <DefaultHandling>0</DefaultHandling>
                                  </ApplicationServer>
                                  </InitialFilterCriteria>
                                </ServiceProfile></IMSSubscription>)");
  _hss_connection->set_impu_result("sip:6505551000@homedomain", "call", HSSConnection::STATE_REGISTERED, "");

  add_host_mapping("ut.cw-ngv.com", "10.9.8.7");
  TransportFlow tpBono(TransportFlow::Protocol::UDP, stack_data.scscf_port, "10.99.88.11", 12345);
  TransportFlow tpAS(TransportFlow::Protocol::UDP, stack_data.scscf_port, "1.2.3.4", 56789);
  TransportFlow tpExternal(TransportFlow::Protocol::UDP, stack_data.scscf_port, "10.9.8.7", 5060);

  // ---------- Send INVITE
  // We're within the trust boundary, so no stripping should occur.
  Message msg;
  msg._via = "10.99.88.11:12345";
  msg._to = "6505501234@homedomain";
  msg._todomain = "";
  msg._route = "Route: <sip:homedomain;orig>";
  msg._requri = "sip:6505501234@homedomain";
  msg._method = "INVITE";
  inject_msg(msg.get_request(), &tpBono);
  poll();
  ASSERT_EQ(2, txdata_count());

  // 100 Trying goes back to bono
  pjsip_msg* out = current_txdata()->msg;
  RespMatcher(100).matches(out);
  tpBono.expect_target(current_txdata(), true);  // Requests always come back on same transport
  msg.set_route(out);
  free_txdata();

  // INVITE passed on to AS1 (as terminating AS for Bob)
  SCOPED_TRACE("INVITE (S)");
  out = current_txdata()->msg;
  ReqMatcher r1("INVITE");
  ASSERT_NO_FATAL_FAILURE(r1.matches(out));

  tpAS.expect_target(current_txdata(), false);
  EXPECT_EQ("sip:6505501234@homedomain", r1.uri());
  EXPECT_THAT(get_headers(out, "Route"),
              testing::MatchesRegex("Route: <sip:1\\.2\\.3\\.4:56789;transport=UDP;lr>\r\nRoute: <sip:odi_[+/A-Za-z0-9]+@127.0.0.1:5058;transport=UDP;lr>"));
  EXPECT_THAT(get_headers(out, "P-Served-User"),
              testing::MatchesRegex("P-Served-User: <sip:6505501234@homedomain>;sescase=term;regstate=reg"));

  // ---------- AS1 sends a 100 Trying to indicate it has received the request.
  string fresp1 = respond_to_txdata(current_txdata(), 100);
  inject_msg(fresp1, &tpAS);

  // ---------- AS1 turns it around
  // (acting as routing B2BUA by adding a Via, removing the top Route and changing the target)
  const pj_str_t STR_VIA = pj_str("Via");
  pjsip_via_hdr* via_hdr = (pjsip_via_hdr*)pjsip_msg_find_hdr_by_name(out, &STR_VIA, NULL);
  if (via_hdr)
  {
    via_hdr->rport_param = via_hdr->sent_by.port;
  }
  via_hdr = pjsip_via_hdr_create(current_txdata()->pool);
  via_hdr->transport = pj_str("FAKE_UDP");
  via_hdr->sent_by.host = pj_str("1.2.3.4");
  via_hdr->sent_by.port = 56789;
  via_hdr->rport_param = 0;
  via_hdr->branch_param = pj_str("z9hG4bK1234567890");
  pjsip_msg_insert_first_hdr(out, (pjsip_hdr*)via_hdr);
  const pj_str_t STR_ROUTE = pj_str("Route");
  pjsip_hdr* hdr = (pjsip_hdr*)pjsip_msg_find_hdr_by_name(out, &STR_ROUTE, NULL);
  if (hdr)
  {
    pj_list_erase(hdr);
  }
  ((pjsip_sip_uri*)out->line.req.uri)->host = pj_str("ut.cw-ngv.com");
  inject_msg(out, &tpAS);
  free_txdata();

  // 100 Trying goes back to AS1
  out = current_txdata()->msg;
  RespMatcher(100).matches(out);
  tpAS.expect_target(current_txdata(), true);  // Requests always come back on same transport
  msg.set_route(out);
  free_txdata();

  // INVITE passed externally
  SCOPED_TRACE("INVITE (2)");
  out = current_txdata()->msg;
  ASSERT_NO_FATAL_FAILURE(r1.matches(out));

  tpExternal.expect_target(current_txdata(), false);
  EXPECT_EQ("sip:6505501234@ut.cw-ngv.com", r1.uri());
  EXPECT_EQ("", get_headers(out, "Route"));

  // ---------- Externally accepted with 200.
  string fresp = respond_to_txdata(current_txdata(), 200);
  free_txdata();
  inject_msg(fresp, &tpExternal);

  // 200 OK goes back to AS1
  out = current_txdata()->msg;
  RespMatcher(200).matches(out);
  tpAS.expect_target(current_txdata(), true);  // Requests always come back on same transport
  msg.set_route(out);

  // ---------- AS1 forwards 200 (stripping via)
  hdr = (pjsip_hdr*)pjsip_msg_find_hdr_by_name(out, &STR_VIA, NULL);
  if (hdr)
  {
    pj_list_erase(hdr);
  }
  inject_msg(out, &tpAS);
  free_txdata();

  // 200 OK goes back to bono
  out = current_txdata()->msg;
  RespMatcher(200).matches(out);
  tpBono.expect_target(current_txdata(), true);  // Requests always come back on same transport
  msg.set_route(out);
  free_txdata();

  EXPECT_EQ(1, ((SNMP::FakeEventAccumulatorTable*)_scscf_sproutlet->_audio_session_setup_time_tbl)->_count);
  EXPECT_EQ(0, ((SNMP::FakeEventAccumulatorTable*)_scscf_sproutlet->_video_session_setup_time_tbl)->_count);
}


// Test originating AS handling for request to external URI.
TEST_F(SCSCFTest, OriginatingExternal)
{
  register_uri(_sdm, _hss_connection, "6505501234", "homedomain", "sip:wuntootreefower@10.114.61.213:5061;transport=tcp;ob");
  _hss_connection->set_impu_result("sip:6505551000@homedomain", "call", HSSConnection::STATE_REGISTERED,
                                R"(<IMSSubscription><ServiceProfile>
                                <PublicIdentity><Identity>sip:6505551000@homedomain</Identity></PublicIdentity>
                                  <InitialFilterCriteria>
                                    <Priority>1</Priority>
                                    <TriggerPoint>
                                    <ConditionTypeCNF>0</ConditionTypeCNF>
                                    <SPT>
                                      <ConditionNegated>0</ConditionNegated>
                                      <Group>0</Group>
                                      <Method>INVITE</Method>
                                      <Extension></Extension>
                                    </SPT>
                                    <SPT>
                                      <ConditionNegated>0</ConditionNegated>
                                      <Group>0</Group>
                                      <SessionCase>0</SessionCase>  <!-- originating-registered -->
                                      <Extension></Extension>
                                    </SPT>
                                  </TriggerPoint>
                                  <ApplicationServer>
                                    <ServerName>sip:1.2.3.4:56789;transport=UDP</ServerName>
                                    <DefaultHandling>0</DefaultHandling>
                                  </ApplicationServer>
                                  </InitialFilterCriteria>
                                </ServiceProfile></IMSSubscription>)");
  _hss_connection->set_impu_result("sip:6505501234@homedomain", "call", HSSConnection::STATE_REGISTERED, "");

  add_host_mapping("ut.cw-ngv.com", "10.9.8.7");
  TransportFlow tpBono(TransportFlow::Protocol::UDP, stack_data.scscf_port, "10.99.88.11", 12345);
  TransportFlow tpAS(TransportFlow::Protocol::UDP, stack_data.scscf_port, "1.2.3.4", 56789);
  TransportFlow tpExternal(TransportFlow::Protocol::UDP, stack_data.scscf_port, "10.9.8.7", 5060);

  // ---------- Send INVITE
  // We're within the trust boundary, so no stripping should occur.
  Message msg;
  msg._via = "10.99.88.11:12345";
  msg._to = "6505501234@ut.cw-ngv.com";
  msg._todomain = "";
  msg._route = "Route: <sip:homedomain;orig>";
  msg._requri = "sip:6505501234@ut.cw-ngv.com";
  msg._method = "INVITE";
  inject_msg(msg.get_request(), &tpBono);
  poll();
  ASSERT_EQ(2, txdata_count());

  // 100 Trying goes back to bono
  pjsip_msg* out = current_txdata()->msg;
  RespMatcher(100).matches(out);
  tpBono.expect_target(current_txdata(), true);  // Requests always come back on same transport
  msg.set_route(out);
  free_txdata();

  // INVITE passed on to AS1 (as originating AS for Alice)
  SCOPED_TRACE("INVITE (S)");
  out = current_txdata()->msg;
  ReqMatcher r1("INVITE");
  ASSERT_NO_FATAL_FAILURE(r1.matches(out));

  tpAS.expect_target(current_txdata(), false);
  EXPECT_EQ("sip:6505501234@ut.cw-ngv.com", r1.uri());
  EXPECT_THAT(get_headers(out, "Route"),
              testing::MatchesRegex("Route: <sip:1\\.2\\.3\\.4:56789;transport=UDP;lr>\r\nRoute: <sip:odi_[+/A-Za-z0-9]+@127.0.0.1:5058;transport=UDP;lr;orig>"));
  EXPECT_THAT(get_headers(out, "P-Served-User"),
              testing::MatchesRegex("P-Served-User: <sip:6505551000@homedomain>;sescase=orig;regstate=reg"));

  // ---------- AS1 sends a 100 Trying to indicate it has received the request.
  string fresp1 = respond_to_txdata(current_txdata(), 100);
  inject_msg(fresp1, &tpAS);

  // ---------- AS1 turns it around
  // (acting as routing B2BUA by adding a Via, removing the top Route and changing the target)
  const pj_str_t STR_VIA = pj_str("Via");
  pjsip_via_hdr* via_hdr = (pjsip_via_hdr*)pjsip_msg_find_hdr_by_name(out, &STR_VIA, NULL);
  if (via_hdr)
  {
    via_hdr->rport_param = via_hdr->sent_by.port;
  }
  via_hdr = pjsip_via_hdr_create(current_txdata()->pool);
  via_hdr->transport = pj_str("FAKE_UDP");
  via_hdr->sent_by.host = pj_str("1.2.3.4");
  via_hdr->sent_by.port = 56789;
  via_hdr->rport_param = 0;
  via_hdr->branch_param = pj_str("z9hG4bK1234567890");
  pjsip_msg_insert_first_hdr(out, (pjsip_hdr*)via_hdr);
  const pj_str_t STR_ROUTE = pj_str("Route");
  pjsip_hdr* hdr = (pjsip_hdr*)pjsip_msg_find_hdr_by_name(out, &STR_ROUTE, NULL);
  if (hdr)
  {
    pj_list_erase(hdr);
  }
  inject_msg(out, &tpAS);
  free_txdata();

  // 100 Trying goes back to AS1
  out = current_txdata()->msg;
  RespMatcher(100).matches(out);
  tpAS.expect_target(current_txdata(), true);  // Requests always come back on same transport
  msg.set_route(out);
  free_txdata();

  // INVITE passed externally
  SCOPED_TRACE("INVITE (2)");
  out = current_txdata()->msg;
  ASSERT_NO_FATAL_FAILURE(r1.matches(out));

  tpExternal.expect_target(current_txdata(), false);
  EXPECT_EQ("sip:6505501234@ut.cw-ngv.com", r1.uri());
  EXPECT_EQ("", get_headers(out, "Route"));

  // ---------- Externally accepted with 200.
  string fresp = respond_to_txdata(current_txdata(), 200);
  free_txdata();
  inject_msg(fresp, &tpExternal);

  // 200 OK goes back to AS1
  out = current_txdata()->msg;
  RespMatcher(200).matches(out);
  tpAS.expect_target(current_txdata(), true);  // Requests always come back on same transport
  msg.set_route(out);

  // ---------- AS1 forwards 200 (stripping via)
  hdr = (pjsip_hdr*)pjsip_msg_find_hdr_by_name(out, &STR_VIA, NULL);
  if (hdr)
  {
    pj_list_erase(hdr);
  }
  inject_msg(out, &tpAS);
  free_txdata();

  // 200 OK goes back to bono
  out = current_txdata()->msg;
  RespMatcher(200).matches(out);
  tpBono.expect_target(current_txdata(), true);  // Requests always come back on same transport
  msg.set_route(out);
  free_txdata();

  EXPECT_EQ(1, ((SNMP::FakeEventAccumulatorTable*)_scscf_sproutlet->_audio_session_setup_time_tbl)->_count);
  EXPECT_EQ(0, ((SNMP::FakeEventAccumulatorTable*)_scscf_sproutlet->_video_session_setup_time_tbl)->_count);
}


// Test local call with both originating and terminating ASs.
TEST_F(SCSCFTest, OriginatingTerminatingAS)
{
  register_uri(_sdm, _hss_connection, "6505551234", "homedomain", "sip:wuntootreefower@10.114.61.213:5061;transport=tcp;ob");
  _hss_connection->set_impu_result("sip:6505551234@homedomain", "call", HSSConnection::STATE_REGISTERED,
                                R"(<IMSSubscription><ServiceProfile>
                                <PublicIdentity><Identity>sip:6505551234@homedomain</Identity></PublicIdentity>
                                  <InitialFilterCriteria>
                                    <Priority>1</Priority>
                                    <TriggerPoint>
                                    <ConditionTypeCNF>0</ConditionTypeCNF>
                                    <SPT>
                                      <ConditionNegated>0</ConditionNegated>
                                      <Group>0</Group>
                                      <Method>INVITE</Method>
                                      <Extension></Extension>
                                    </SPT>
                                  </TriggerPoint>
                                  <ApplicationServer>
                                    <ServerName>sip:1.2.3.4:56789;transport=UDP</ServerName>
                                    <DefaultHandling>0</DefaultHandling>
                                  </ApplicationServer>
                                  </InitialFilterCriteria>
                                </ServiceProfile></IMSSubscription>)");
  _hss_connection->set_impu_result("sip:6505551000@homedomain", "call", HSSConnection::STATE_REGISTERED,
                                R"(<IMSSubscription><ServiceProfile>
                                <PublicIdentity><Identity>sip:6505551000@homedomain</Identity></PublicIdentity>
                                  <InitialFilterCriteria>
                                    <Priority>1</Priority>
                                    <TriggerPoint>
                                    <ConditionTypeCNF>0</ConditionTypeCNF>
                                    <SPT>
                                      <ConditionNegated>0</ConditionNegated>
                                      <Group>0</Group>
                                      <Method>INVITE</Method>
                                      <Extension></Extension>
                                    </SPT>
                                  </TriggerPoint>
                                  <ApplicationServer>
                                    <ServerName>sip:1.2.3.4:56789;transport=UDP</ServerName>
                                    <DefaultHandling>0</DefaultHandling>
                                  </ApplicationServer>
                                  </InitialFilterCriteria>
                                </ServiceProfile></IMSSubscription>)");

  TransportFlow tpBono(TransportFlow::Protocol::UDP, stack_data.scscf_port, "10.99.88.11", 12345);
  TransportFlow tpAS(TransportFlow::Protocol::UDP, stack_data.scscf_port, "1.2.3.4", 56789);

  // ---------- Send INVITE
  // We're within the trust boundary, so no stripping should occur.
  Message msg;
  msg._via = "10.99.88.11:12345";
  msg._to = "6505551234@homedomain";
  msg._todomain = "";
  msg._route = "Route: <sip:homedomain;orig>";
  msg._requri = "sip:6505551234@homedomain";
  msg._method = "INVITE";
  inject_msg(msg.get_request(), &tpBono);
  poll();
  ASSERT_EQ(2, txdata_count());

  // 100 Trying goes back to bono
  pjsip_msg* out = current_txdata()->msg;
  RespMatcher(100).matches(out);
  tpBono.expect_target(current_txdata(), true);  // Requests always come back on same transport
  msg.set_route(out);
  free_txdata();

  // INVITE passed on to AS1 (as originating AS for 6505551000)
  SCOPED_TRACE("INVITE (S)");
  out = current_txdata()->msg;
  ReqMatcher r1("INVITE");
  ASSERT_NO_FATAL_FAILURE(r1.matches(out));

  tpAS.expect_target(current_txdata(), false);
  EXPECT_EQ("sip:6505551234@homedomain", r1.uri());
  EXPECT_THAT(get_headers(out, "Route"),
              testing::MatchesRegex("Route: <sip:1\\.2\\.3\\.4:56789;transport=UDP;lr>\r\nRoute: <sip:odi_[+/A-Za-z0-9]+@127.0.0.1:5058;transport=UDP;lr;orig>"));
  EXPECT_THAT(get_headers(out, "P-Served-User"),
              testing::MatchesRegex("P-Served-User: <sip:6505551000@homedomain>;sescase=orig;regstate=reg"));

  // ---------- AS1 sends a 100 Trying to indicate it has received the request.
  string fresp1 = respond_to_txdata(current_txdata(), 100);
  inject_msg(fresp1, &tpAS);

  // ---------- AS1 turns it around
  // (acting as routing B2BUA by adding a Via, and removing the top Route.)
  const pj_str_t STR_VIA = pj_str("Via");
  pjsip_via_hdr* via_hdr = (pjsip_via_hdr*)pjsip_msg_find_hdr_by_name(out, &STR_VIA, NULL);
  if (via_hdr)
  {
    via_hdr->rport_param = via_hdr->sent_by.port;
  }
  via_hdr = pjsip_via_hdr_create(current_txdata()->pool);
  via_hdr->transport = pj_str("FAKE_UDP");
  via_hdr->sent_by.host = pj_str("1.2.3.4");
  via_hdr->sent_by.port = 56789;
  via_hdr->rport_param = 0;
  via_hdr->branch_param = pj_str("z9hG4bK1234567890");
  pjsip_msg_insert_first_hdr(out, (pjsip_hdr*)via_hdr);
  const pj_str_t STR_ROUTE = pj_str("Route");
  pjsip_hdr* hdr = (pjsip_hdr*)pjsip_msg_find_hdr_by_name(out, &STR_ROUTE, NULL);
  if (hdr)
  {
    pj_list_erase(hdr);
  }
  inject_msg(out, &tpAS);
  free_txdata();

  // 100 Trying goes back to AS1
  out = current_txdata()->msg;
  RespMatcher(100).matches(out);
  tpAS.expect_target(current_txdata(), true);  // Requests always come back on same transport
  msg.set_route(out);
  free_txdata();

  // INVITE passed on to AS1 (as terminating AS for 6505551234)
  SCOPED_TRACE("INVITE (S)");
  out = current_txdata()->msg;
  r1 = ReqMatcher("INVITE");
  ASSERT_NO_FATAL_FAILURE(r1.matches(out));

  tpAS.expect_target(current_txdata(), false);
  EXPECT_EQ("sip:6505551234@homedomain", r1.uri());
  EXPECT_THAT(get_headers(out, "Route"),
              testing::MatchesRegex("Route: <sip:1\\.2\\.3\\.4:56789;transport=UDP;lr>\r\nRoute: <sip:odi_[+/A-Za-z0-9]+@127.0.0.1:5058;transport=UDP;lr>"));
  EXPECT_THAT(get_headers(out, "P-Served-User"),
              testing::MatchesRegex("P-Served-User: <sip:6505551234@homedomain>;sescase=term;regstate=reg"));

  // ---------- AS1 sends a 100 Trying to indicate it has received the request.
  string fresp2 = respond_to_txdata(current_txdata(), 100);
  inject_msg(fresp2, &tpAS);

  // ---------- AS1 turns it around
  // (acting as routing B2BUA by adding a Via, and removing the top Route.)
  via_hdr = (pjsip_via_hdr*)pjsip_msg_find_hdr_by_name(out, &STR_VIA, NULL);
  if (via_hdr)
  {
    via_hdr->rport_param = via_hdr->sent_by.port;
  }
  via_hdr = pjsip_via_hdr_create(current_txdata()->pool);
  via_hdr->transport = pj_str("FAKE_UDP");
  via_hdr->sent_by.host = pj_str("1.2.3.4");
  via_hdr->sent_by.port = 56789;
  via_hdr->rport_param = 0;
  via_hdr->branch_param = pj_str("z9hG4bK1234567891"); // Must differ from previous branch
  pjsip_msg_insert_first_hdr(out, (pjsip_hdr*)via_hdr);
  hdr = (pjsip_hdr*)pjsip_msg_find_hdr_by_name(out, &STR_ROUTE, NULL);
  if (hdr)
  {
    pj_list_erase(hdr);
  }
  inject_msg(out, &tpAS);
  free_txdata();

  // 100 Trying goes back to AS1
  out = current_txdata()->msg;
  RespMatcher(100).matches(out);
  tpAS.expect_target(current_txdata(), true);  // Requests always come back on same transport
  msg.set_route(out);
  free_txdata();

  // INVITE passed to terminating UE
  SCOPED_TRACE("INVITE (2)");
  out = current_txdata()->msg;
  ASSERT_NO_FATAL_FAILURE(r1.matches(out));

  tpBono.expect_target(current_txdata(), false);
  EXPECT_EQ("sip:wuntootreefower@10.114.61.213:5061;transport=tcp;ob", r1.uri());
  EXPECT_EQ("", get_headers(out, "Route"));

  string fresp = respond_to_txdata(current_txdata(), 200);
  free_txdata();
  inject_msg(fresp, &tpBono);

  // 200 OK goes back to AS1
  out = current_txdata()->msg;
  RespMatcher(200).matches(out);
  tpAS.expect_target(current_txdata(), true);  // Requests always come back on same transport
  msg.set_route(out);

  // ---------- AS1 forwards 200 (stripping via)
  hdr = (pjsip_hdr*)pjsip_msg_find_hdr_by_name(out, &STR_VIA, NULL);
  if (hdr)
  {
    pj_list_erase(hdr);
  }
  inject_msg(out, &tpAS);
  free_txdata();

  // 200 OK goes back to AS1 (terminating)
  out = current_txdata()->msg;
  RespMatcher(200).matches(out);
  tpAS.expect_target(current_txdata(), true);  // Requests always come back on same transport
  msg.set_route(out);

  // ---------- AS1 forwards 200 (stripping via)
  hdr = (pjsip_hdr*)pjsip_msg_find_hdr_by_name(out, &STR_VIA, NULL);
  if (hdr)
  {
    pj_list_erase(hdr);
  }
  inject_msg(out, &tpAS);
  free_txdata();

  // 200 OK goes back to bono
  out = current_txdata()->msg;
  RespMatcher(200).matches(out);
  tpBono.expect_target(current_txdata(), true);  // Requests always come back on same transport
  msg.set_route(out);
  free_txdata();

  EXPECT_EQ(1, ((SNMP::FakeEventAccumulatorTable*)_scscf_sproutlet->_audio_session_setup_time_tbl)->_count);
  EXPECT_EQ(0, ((SNMP::FakeEventAccumulatorTable*)_scscf_sproutlet->_video_session_setup_time_tbl)->_count);
}


// Test local call with both originating and terminating ASs where terminating UE doesn't respond.
TEST_F(SCSCFTest, OriginatingTerminatingASTimeout)
{
  TransportFlow tpBono(TransportFlow::Protocol::UDP, stack_data.scscf_port, "10.99.88.11", 12345);
  TransportFlow tpAS(TransportFlow::Protocol::UDP, stack_data.scscf_port, "1.2.3.4", 56789);

  register_uri(_sdm, _hss_connection, "6505551234", "homedomain", "sip:wuntootreefower@10.114.61.213:5061;transport=tcp;ob");
  _hss_connection->set_impu_result("sip:6505551234@homedomain", "call", HSSConnection::STATE_REGISTERED,
                                R"(<IMSSubscription><ServiceProfile>
                                <PublicIdentity><Identity>sip:6505551234@homedomain</Identity></PublicIdentity>
                                  <InitialFilterCriteria>
                                    <Priority>1</Priority>
                                    <TriggerPoint>
                                    <ConditionTypeCNF>0</ConditionTypeCNF>
                                    <SPT>
                                      <ConditionNegated>0</ConditionNegated>
                                      <Group>0</Group>
                                      <Method>INVITE</Method>
                                      <Extension></Extension>
                                    </SPT>
                                  </TriggerPoint>
                                  <ApplicationServer>
                                    <ServerName>sip:1.2.3.4:56789;transport=TCP</ServerName>
                                    <DefaultHandling>0</DefaultHandling>
                                  </ApplicationServer>
                                  </InitialFilterCriteria>
                                </ServiceProfile></IMSSubscription>)");
  _hss_connection->set_impu_result("sip:6505551000@homedomain", "call", HSSConnection::STATE_REGISTERED,
                                R"(<IMSSubscription><ServiceProfile>
                                <PublicIdentity><Identity>sip:6505551000@homedomain</Identity></PublicIdentity>
                                  <InitialFilterCriteria>
                                    <Priority>1</Priority>
                                    <TriggerPoint>
                                    <ConditionTypeCNF>0</ConditionTypeCNF>
                                    <SPT>
                                      <ConditionNegated>0</ConditionNegated>
                                      <Group>0</Group>
                                      <Method>INVITE</Method>
                                      <Extension></Extension>
                                    </SPT>
                                  </TriggerPoint>
                                  <ApplicationServer>
                                    <ServerName>sip:1.2.3.4:56789;transport=TCP</ServerName>
                                    <DefaultHandling>0</DefaultHandling>
                                  </ApplicationServer>
                                  </InitialFilterCriteria>
                                </ServiceProfile></IMSSubscription>)");

  // ---------- Send INVITE
  // We're within the trust boundary, so no stripping should occur.
  Message msg;
  msg._via = "10.99.88.11:12345";
  msg._branch = "1111111111";
  msg._to = "6505551234@homedomain";
  msg._todomain = "";
  msg._route = "Route: <sip:homedomain;orig>";
  msg._requri = "sip:6505551234@homedomain";
  msg._method = "INVITE";
  inject_msg(msg.get_request(), &tpBono);
  poll();
  ASSERT_EQ(2, txdata_count());

  // 100 Trying goes back to bono
  pjsip_msg* out = current_txdata()->msg;
  RespMatcher(100).matches(out);
  tpBono.expect_target(current_txdata(), true);  // Requests always come back on same transport
  msg.set_route(out);
  free_txdata();

  // INVITE passed on to AS1 (as originating AS for 6505551000)
  SCOPED_TRACE("INVITE (S)");
  pjsip_tx_data* invite_txdata = pop_txdata();
  out = invite_txdata->msg;
  ReqMatcher r1("INVITE");
  ASSERT_NO_FATAL_FAILURE(r1.matches(out));
  tpAS.expect_target(invite_txdata, false);
  EXPECT_EQ("sip:6505551234@homedomain", r1.uri());
  EXPECT_THAT(get_headers(out, "Route"),
              testing::MatchesRegex("Route: <sip:1\\.2\\.3\\.4:56789;transport=TCP;lr>\r\nRoute: <sip:odi_[+/A-Za-z0-9]+@127.0.0.1:5058;transport=TCP;lr;orig>"));
  EXPECT_THAT(get_headers(out, "P-Served-User"),
              testing::MatchesRegex("P-Served-User: <sip:6505551000@homedomain>;sescase=orig;regstate=reg"));

  // AS1 sends an immediate 100 Trying
  inject_msg(respond_to_txdata(invite_txdata, 100), &tpAS);

  // ---------- AS1 turns INVITE around
  // (acting as routing B2BUA by adding a Via, and removing the top Route.)
  const pj_str_t STR_VIA = pj_str("Via");
  pjsip_via_hdr* via_hdr = (pjsip_via_hdr*)pjsip_msg_find_hdr_by_name(out, &STR_VIA, NULL);
  if (via_hdr)
  {
    via_hdr->rport_param = via_hdr->sent_by.port;
  }
  via_hdr = pjsip_via_hdr_create(invite_txdata->pool);
  via_hdr->transport = pj_str("FAKE_UDP");
  via_hdr->sent_by.host = pj_str("1.2.3.4");
  via_hdr->sent_by.port = 56789;
  via_hdr->rport_param = 0;
  via_hdr->branch_param = pj_str("z9hG4bK2222222222");
  pjsip_msg_insert_first_hdr(out, (pjsip_hdr*)via_hdr);
  const pj_str_t STR_ROUTE = pj_str("Route");
  pjsip_hdr* hdr = (pjsip_hdr*)pjsip_msg_find_hdr_by_name(out, &STR_ROUTE, NULL);
  if (hdr)
  {
    pj_list_erase(hdr);
  }
  inject_msg(out, &tpAS);

  // 100 Trying goes back to AS1
  out = current_txdata()->msg;
  RespMatcher(100).matches(out);
  tpAS.expect_target(current_txdata(), true);  // Requests always come back on same transport
  msg.set_route(out);
  free_txdata();

  // INVITE passed on to AS1 (as terminating AS for 6505551234)
  SCOPED_TRACE("INVITE (S)");
  invite_txdata = pop_txdata();
  out = invite_txdata->msg;
  r1 = ReqMatcher("INVITE");
  ASSERT_NO_FATAL_FAILURE(r1.matches(out));
  tpAS.expect_target(invite_txdata, false);
  EXPECT_EQ("sip:6505551234@homedomain", r1.uri());
  EXPECT_THAT(get_headers(out, "Route"),
              testing::MatchesRegex("Route: <sip:1\\.2\\.3\\.4:56789;transport=TCP;lr>\r\nRoute: <sip:odi_[+/A-Za-z0-9]+@127.0.0.1:5058;transport=TCP;lr>"));
  EXPECT_THAT(get_headers(out, "P-Served-User"),
              testing::MatchesRegex("P-Served-User: <sip:6505551234@homedomain>;sescase=term;regstate=reg"));

  // AS1 sends an immediate 100 Trying
  inject_msg(respond_to_txdata(invite_txdata, 100), &tpAS);

  // ---------- AS1 turns INVITE around
  // (acting as routing B2BUA by adding a Via, and removing the top Route.)
  via_hdr = (pjsip_via_hdr*)pjsip_msg_find_hdr_by_name(out, &STR_VIA, NULL);
  if (via_hdr)
  {
    via_hdr->rport_param = via_hdr->sent_by.port;
  }
  via_hdr = pjsip_via_hdr_create(invite_txdata->pool);
  via_hdr->transport = pj_str("FAKE_UDP");
  via_hdr->sent_by.host = pj_str("1.2.3.4");
  via_hdr->sent_by.port = 56789;
  via_hdr->rport_param = 0;
  via_hdr->branch_param = pj_str("z9hG4bK3333333333"); // Must differ from previous branch
  pjsip_msg_insert_first_hdr(out, (pjsip_hdr*)via_hdr);
  hdr = (pjsip_hdr*)pjsip_msg_find_hdr_by_name(out, &STR_ROUTE, NULL);
  if (hdr)
  {
    pj_list_erase(hdr);
  }
  inject_msg(out, &tpAS);

  // 100 Trying goes back to AS1
  out = current_txdata()->msg;
  RespMatcher(100).matches(out);
  tpAS.expect_target(current_txdata(), true);  // Requests always come back on same transport
  msg.set_route(out);
  free_txdata();

  // INVITE passed to terminating UE
  SCOPED_TRACE("INVITE (2)");
  out = current_txdata()->msg;
  ASSERT_NO_FATAL_FAILURE(r1.matches(out));
  tpBono.expect_target(current_txdata(), false);
  EXPECT_EQ("sip:wuntootreefower@10.114.61.213:5061;transport=tcp;ob", r1.uri());
  EXPECT_EQ("", get_headers(out, "Route"));

  // Save the request for later.
  pjsip_tx_data* target_rq = pop_txdata();

  // Bono sends an immediate 100 Trying response.
  inject_msg(respond_to_txdata(target_rq, 100), &tpBono);

  // The terminating UE doesn't respond so eventually the transaction will time
  // out.  To force this to happen in the right way, we send a CANCEL chasing
  // the original transaction (which is what Bono will do if the transaction
  // times out).
  msg._method = "CANCEL";
  msg._via = "10.99.88.11:12345";
  msg._branch = "1111111111";
  msg._to = "6505551234@homedomain";
  msg._todomain = "";
  msg._route = "Route: <sip:homedomain;orig>";
  msg._requri = "sip:6505551234@homedomain";
  inject_msg(msg.get_request(), &tpBono);

  // CANCEL gets OK'd
  ASSERT_EQ(2, txdata_count());
  RespMatcher(200).matches(current_txdata()->msg);
  free_txdata();

  // The CANCEL is forwarded to AS1 (as originating AS)
  ReqMatcher("CANCEL").matches(current_txdata()->msg);

  // AS1 responds to the CANCEL.
  inject_msg(respond_to_current_txdata(200), &tpAS);
  free_txdata();

  // AS1 forwards the CANCEL back to Sprout.
  msg._branch = "2222222222";
  inject_msg(msg.get_request(), &tpAS);

  // CANCEL gets OK'd
  ASSERT_EQ(2, txdata_count());
  RespMatcher(200).matches(current_txdata()->msg);
  free_txdata();

  // The CANCEL is forwarded to AS1 (as terminating AS)
  ReqMatcher("CANCEL").matches(current_txdata()->msg);

  // AS2 responds to the CANCEL.
  inject_msg(respond_to_current_txdata(200), &tpAS);
  free_txdata();

  // AS1 forwards the CANCEL back to Sprout.
  msg._branch = "3333333333";
  inject_msg(msg.get_request(), &tpAS);

  // CANCEL gets OK'd
  ASSERT_EQ(2, txdata_count());
  RespMatcher(200).matches(current_txdata()->msg);
  free_txdata();

  // The CANCEL is forwarded to the terminating UE
  ReqMatcher("CANCEL").matches(current_txdata()->msg);

  // UE responds to the CANCEL.
  inject_msg(respond_to_current_txdata(200), &tpAS);
  free_txdata();

  // UE sends a 487 response which is ACKed and forwarded to AS1 (as terminating AS)
  inject_msg(respond_to_txdata(target_rq, 487));
  ASSERT_EQ(2, txdata_count());
  ReqMatcher("ACK").matches(current_txdata()->msg);
  free_txdata();
  ASSERT_EQ(1, txdata_count());
  RespMatcher(487).matches(current_txdata()->msg);

  // AS1 ACKs the response and forwards it back to Sprout removing the top Via header.
  msg._method = "ACK";
  msg._branch = "3333333333";
  inject_msg(msg.get_request(), &tpAS);
  out = current_txdata()->msg;
  hdr = (pjsip_hdr*)pjsip_msg_find_hdr_by_name(out, &STR_VIA, NULL);
  if (hdr)
  {
    pj_list_erase(hdr);
  }
  inject_msg(out, &tpAS);
  free_txdata();

  // Sprout ACKs the response and forwards it to AS1 (as originating AS).
  ASSERT_EQ(2, txdata_count());
  ReqMatcher("ACK").matches(current_txdata()->msg);
  free_txdata();
  ASSERT_EQ(1, txdata_count());
  RespMatcher(487).matches(current_txdata()->msg);

  // AS1 ACKs the response and forwards it back to Sprout removing the top Via header.
  msg._method = "ACK";
  msg._branch = "2222222222";
  inject_msg(msg.get_request(), &tpAS);
  out = current_txdata()->msg;
  hdr = (pjsip_hdr*)pjsip_msg_find_hdr_by_name(out, &STR_VIA, NULL);
  if (hdr)
  {
    pj_list_erase(hdr);
  }
  inject_msg(out, &tpAS);
  free_txdata();

  // Sprout ACKs the response and forwards it back to the originating UE.
  ASSERT_EQ(2, txdata_count());
  ReqMatcher("ACK").matches(current_txdata()->msg);
  free_txdata();
  ASSERT_EQ(1, txdata_count());
  RespMatcher(487).matches(current_txdata()->msg);
  free_txdata();

  // UE ACKs the response.
  msg._method = "ACK";
  msg._branch = "2222222222";
  inject_msg(msg.get_request(), &tpAS);

  // Session didn't get set up successfully so no session setup time will be
  // tracked.
  EXPECT_EQ(0, ((SNMP::FakeEventAccumulatorTable*)_scscf_sproutlet->_audio_session_setup_time_tbl)->_count);
  EXPECT_EQ(0, ((SNMP::FakeEventAccumulatorTable*)_scscf_sproutlet->_video_session_setup_time_tbl)->_count);
}


// Test local MESSAGE request with both originating and terminating ASs where terminating UE doesn't respond.
TEST_F(SCSCFTest, OriginatingTerminatingMessageASTimeout)
{
  TransportFlow tpBono(TransportFlow::Protocol::TCP, stack_data.scscf_port, "10.99.88.11", 12345);
  TransportFlow tpAS(TransportFlow::Protocol::TCP, stack_data.scscf_port, "1.2.3.4", 56789);

  register_uri(_sdm, _hss_connection, "6505551234", "homedomain", "sip:wuntootreefower@10.114.61.213:5061;transport=tcp;ob");
  _hss_connection->set_impu_result("sip:6505551234@homedomain", "call", HSSConnection::STATE_REGISTERED,
                                R"(<IMSSubscription><ServiceProfile>
                                <PublicIdentity><Identity>sip:6505551234@homedomain</Identity></PublicIdentity>
                                  <InitialFilterCriteria>
                                    <Priority>1</Priority>
                                    <TriggerPoint>
                                    <ConditionTypeCNF>0</ConditionTypeCNF>
                                    <SPT>
                                      <ConditionNegated>0</ConditionNegated>
                                      <Group>0</Group>
                                      <Method>MESSAGE</Method>
                                      <Extension></Extension>
                                    </SPT>
                                  </TriggerPoint>
                                  <ApplicationServer>
                                    <ServerName>sip:1.2.3.4:56789;transport=TCP</ServerName>
                                    <DefaultHandling>0</DefaultHandling>
                                  </ApplicationServer>
                                  </InitialFilterCriteria>
                                </ServiceProfile></IMSSubscription>)");
  _hss_connection->set_impu_result("sip:6505551000@homedomain", "call", HSSConnection::STATE_REGISTERED,
                                R"(<IMSSubscription><ServiceProfile>
                                <PublicIdentity><Identity>sip:6505551000@homedomain</Identity></PublicIdentity>
                                  <InitialFilterCriteria>
                                    <Priority>1</Priority>
                                    <TriggerPoint>
                                    <ConditionTypeCNF>0</ConditionTypeCNF>
                                    <SPT>
                                      <ConditionNegated>0</ConditionNegated>
                                      <Group>0</Group>
                                      <Method>MESSAGE</Method>
                                      <Extension></Extension>
                                    </SPT>
                                  </TriggerPoint>
                                  <ApplicationServer>
                                    <ServerName>sip:1.2.3.4:56789;transport=TCP</ServerName>
                                    <DefaultHandling>0</DefaultHandling>
                                  </ApplicationServer>
                                  </InitialFilterCriteria>
                                </ServiceProfile></IMSSubscription>)");

  // ---------- Send MESSAGE
  // We're within the trust boundary, so no stripping should occur.
  Message msg;
  msg._method = "MESSAGE";
  msg._via = "10.99.88.11:12345";
  msg._branch = "1111111111";
  msg._to = "6505551234@homedomain";
  msg._todomain = "";
  msg._route = "Route: <sip:homedomain;orig>";
  msg._requri = "sip:6505551234@homedomain";
  inject_msg(msg.get_request(), &tpBono);
  poll();

  // MESSAGE passed on to AS1 (as originating AS for 6505551000)
  ASSERT_EQ(1, txdata_count());
  pjsip_tx_data* message_txdata = pop_txdata();
  pjsip_msg* out = message_txdata->msg;
  ReqMatcher r1("MESSAGE");
  ASSERT_NO_FATAL_FAILURE(r1.matches(out));
  tpAS.expect_target(message_txdata, false);
  EXPECT_EQ("sip:6505551234@homedomain", r1.uri());
  EXPECT_THAT(get_headers(out, "Route"),
              testing::MatchesRegex("Route: <sip:1\\.2\\.3\\.4:56789;transport=TCP;lr>\r\nRoute: <sip:odi_[+/A-Za-z0-9]+@127.0.0.1:5058;transport=TCP;lr;orig>"));
  EXPECT_THAT(get_headers(out, "P-Served-User"),
              testing::MatchesRegex("P-Served-User: <sip:6505551000@homedomain>;sescase=orig;regstate=reg"));

  // AS1 sends an immediate 100 Trying response.  This isn't realistic as the
  // response should be delayed by 3.5 seconds, but it stops the script
  // having to handle MESSAGE retransmits.
  inject_msg(respond_to_txdata(message_txdata, 100), &tpAS);

  // Advance time by a second so we have good enough control over the order
  // the transactions time out.
  cwtest_advance_time_ms(1000L);

  // ---------- AS1 turns MESSAGE around
  // (acting as routing B2BUA by adding a Via, and removing the top Route.)
  const pj_str_t STR_VIA = pj_str("Via");
  pjsip_via_hdr* via_hdr = (pjsip_via_hdr*)pjsip_msg_find_hdr_by_name(out, &STR_VIA, NULL);
  if (via_hdr)
  {
    via_hdr->rport_param = via_hdr->sent_by.port;
  }
  via_hdr = pjsip_via_hdr_create(message_txdata->pool);
  via_hdr->transport = pj_str("TCP");
  via_hdr->sent_by.host = pj_str("1.2.3.4");
  via_hdr->sent_by.port = 56789;
  via_hdr->rport_param = 0;
  via_hdr->branch_param = pj_str("z9hG4bK2222222222");
  pjsip_msg_insert_first_hdr(out, (pjsip_hdr*)via_hdr);
  const pj_str_t STR_ROUTE = pj_str("Route");
  pjsip_hdr* hdr = (pjsip_hdr*)pjsip_msg_find_hdr_by_name(out, &STR_ROUTE, NULL);
  if (hdr)
  {
    pj_list_erase(hdr);
  }
  inject_msg(out, &tpAS);
  pjsip_tx_data_dec_ref(message_txdata);

  // MESSAGE passed on to AS1 (as terminating AS for 6505551234)
  ASSERT_EQ(1, txdata_count());
  message_txdata = pop_txdata();
  out = message_txdata->msg;
  ASSERT_NO_FATAL_FAILURE(r1.matches(out));
  tpAS.expect_target(message_txdata, false);
  EXPECT_EQ("sip:6505551234@homedomain", r1.uri());
  EXPECT_THAT(get_headers(out, "Route"),
              testing::MatchesRegex("Route: <sip:1\\.2\\.3\\.4:56789;transport=TCP;lr>\r\nRoute: <sip:odi_[+/A-Za-z0-9]+@127.0.0.1:5058;transport=TCP;lr>"));
  EXPECT_THAT(get_headers(out, "P-Served-User"),
              testing::MatchesRegex("P-Served-User: <sip:6505551234@homedomain>;sescase=term;regstate=reg"));

  // AS1 sends an immediate 100 Trying response.  This isn't realistic as the
  // response should be delayed by 3.5 seconds, but it stops the script
  // having to handle MESSAGE retransmits.
  inject_msg(respond_to_txdata(message_txdata, 100), &tpAS);

  // Advance time by a second so we have good enough control over the order
  // the transactions time out.
  cwtest_advance_time_ms(1000L);

  // ---------- AS1 turns MESSAGE around
  // (acting as routing B2BUA by adding a Via, and removing the top Route.)
  via_hdr = (pjsip_via_hdr*)pjsip_msg_find_hdr_by_name(out, &STR_VIA, NULL);
  if (via_hdr)
  {
    via_hdr->rport_param = via_hdr->sent_by.port;
  }
  via_hdr = pjsip_via_hdr_create(message_txdata->pool);
  via_hdr->transport = pj_str("TCP");
  via_hdr->sent_by.host = pj_str("1.2.3.4");
  via_hdr->sent_by.port = 56789;
  via_hdr->rport_param = 0;
  via_hdr->branch_param = pj_str("z9hG4bK3333333333"); // Must differ from previous branch
  pjsip_msg_insert_first_hdr(out, (pjsip_hdr*)via_hdr);
  hdr = (pjsip_hdr*)pjsip_msg_find_hdr_by_name(out, &STR_ROUTE, NULL);
  if (hdr)
  {
    pj_list_erase(hdr);
  }
  inject_msg(out, &tpAS);
  pjsip_tx_data_dec_ref(message_txdata);

  // MESSAGE passed to terminating UE
  ASSERT_EQ(1, txdata_count());
  out = current_txdata()->msg;
  ASSERT_NO_FATAL_FAILURE(r1.matches(out));
  tpBono.expect_target(current_txdata(), false);
  EXPECT_EQ("sip:wuntootreefower@10.114.61.213:5061;transport=tcp;ob", r1.uri());
  EXPECT_EQ("", get_headers(out, "Route"));

  // UE sends an immediate 100 Trying response.  This isn't realistic as the
  // response should be delayed by 3.5 seconds, but it stops the script
  // having to handle MESSAGE retransmits.
  inject_msg(respond_to_current_txdata(100), &tpBono);

  // Advance the time so the delayed 100 Trying responses are sent by Sprout
  // (should happen 3.5 seconds after the MESSAGE was first received, so we'll
  // advance to just over that time).
  cwtest_advance_time_ms(3500L);
  poll();
  ASSERT_EQ(3, txdata_count());
  RespMatcher(100).matches(current_txdata()->msg);
  tpBono.expect_target(current_txdata(), true);
  free_txdata();
  ASSERT_EQ(2, txdata_count());
  RespMatcher(100).matches(current_txdata()->msg);
  tpAS.expect_target(current_txdata(), true);
  free_txdata();
  ASSERT_EQ(1, txdata_count());
  RespMatcher(100).matches(current_txdata()->msg);
  tpAS.expect_target(current_txdata(), true);
  free_txdata();

  // Now advance the time so the first transaction times out.  This should
  // happen 64*T1=32 seconds after the initial request.  Since we've already
  // advanced time by just over 5.5 seconds, we just need to advance by
  // another 26.5 seconds.
  cwtest_advance_time_ms(26500L);
  poll();

  // Sprout should send a 408 response on the original transaction.
  ASSERT_EQ(1, txdata_count());
  RespMatcher(408).matches(current_txdata()->msg);
  tpBono.expect_target(current_txdata(), true);
  free_txdata();

  // Advance the time by another second so the second hop transaction times out.
  cwtest_advance_time_ms(1000L);
  poll();

  // Sprout should send a 408 response to AS1.
  ASSERT_EQ(1, txdata_count());
  RespMatcher(408).matches(current_txdata()->msg);
  tpAS.expect_target(current_txdata(), true);
  free_txdata();

  // Advance the time by another second so the third hop transaction times out.
  cwtest_advance_time_ms(1000L);
  poll();

  // Sprout should send a 408 response to AS1.
  ASSERT_EQ(1, txdata_count());
  RespMatcher(408).matches(current_txdata()->msg);
  tpAS.expect_target(current_txdata(), true);
  free_txdata();
}


// Test terminating call-diversion AS flow to external URI, with orig-cdiv enabled too.
TEST_F(SCSCFTest, TerminatingDiversionExternalOrigCdiv)
{
  TransportFlow tpBono(TransportFlow::Protocol::UDP, stack_data.scscf_port, "10.99.88.11", 12345);
  TransportFlow tpAS(TransportFlow::Protocol::UDP, stack_data.scscf_port, "1.2.3.4", 56789);
  TransportFlow tpExternal(TransportFlow::Protocol::UDP, stack_data.scscf_port, "10.9.8.7", 5060);

  register_uri(_sdm, _hss_connection, "6505501234", "homedomain", "sip:wuntootreefower@10.114.61.213:5061;transport=tcp;ob");
  _hss_connection->set_impu_result("sip:6505501234@homedomain", "call", HSSConnection::STATE_REGISTERED,
                                R"(<IMSSubscription><ServiceProfile>
                                <PublicIdentity><Identity>sip:6505501234@homedomain</Identity></PublicIdentity>
                                  <InitialFilterCriteria>
                                    <Priority>1</Priority>
                                    <TriggerPoint>
                                    <ConditionTypeCNF>0</ConditionTypeCNF>
                                    <SPT>
                                      <ConditionNegated>0</ConditionNegated>
                                      <Group>0</Group>
                                      <Method>INVITE</Method>
                                      <Extension></Extension>
                                    </SPT>
                                  </TriggerPoint>
                                  <ApplicationServer>
                                    <ServerName>sip:1.2.3.4:56789;transport=UDP</ServerName>
                                    <DefaultHandling>0</DefaultHandling>
                                  </ApplicationServer>
                                  </InitialFilterCriteria>
                                </ServiceProfile></IMSSubscription>)");
  _hss_connection->set_impu_result("sip:6505551000@homedomain", "call", HSSConnection::STATE_REGISTERED, "");

  add_host_mapping("ut.cw-ngv.com", "10.9.8.7");

  // ---------- Send INVITE
  // We're within the trust boundary, so no stripping should occur.
  Message msg;
  msg._via = "10.99.88.11:12345";
  msg._to = "6505501234@homedomain";
  msg._todomain = "";
  msg._route = "Route: <sip:homedomain;orig>";
  msg._requri = "sip:6505501234@homedomain";
  msg._method = "INVITE";
  inject_msg(msg.get_request(), &tpBono);
  poll();
  ASSERT_EQ(2, txdata_count());

  // 100 Trying goes back to bono
  pjsip_msg* out = current_txdata()->msg;
  RespMatcher(100).matches(out);
  tpBono.expect_target(current_txdata(), true);  // Requests always come back on same transport
  msg.set_route(out);
  free_txdata();

  // INVITE passed on to AS1 (as terminating AS for Bob)
  SCOPED_TRACE("INVITE (S)");
  out = current_txdata()->msg;
  ReqMatcher r1("INVITE");
  ASSERT_NO_FATAL_FAILURE(r1.matches(out));

  tpAS.expect_target(current_txdata(), false);
  EXPECT_EQ("sip:6505501234@homedomain", r1.uri());
  EXPECT_THAT(get_headers(out, "Route"),
              testing::MatchesRegex("Route: <sip:1\\.2\\.3\\.4:56789;transport=UDP;lr>\r\nRoute: <sip:odi_[+/A-Za-z0-9]+@127.0.0.1:5058;transport=UDP;lr>"));
  EXPECT_THAT(get_headers(out, "P-Served-User"),
              testing::MatchesRegex("P-Served-User: <sip:6505501234@homedomain>;sescase=term;regstate=reg"));

  // ---------- AS1 sends a 100 Trying to indicate it has received the request.
  string fresp1 = respond_to_txdata(current_txdata(), 100);
  inject_msg(fresp1, &tpAS);

  // ---------- AS1 turns it around
  // (acting as routing B2BUA by adding a Via, removing the top Route and changing the target)
  const pj_str_t STR_VIA = pj_str("Via");
  pjsip_via_hdr* via_hdr = (pjsip_via_hdr*)pjsip_msg_find_hdr_by_name(out, &STR_VIA, NULL);
  if (via_hdr)
  {
    via_hdr->rport_param = via_hdr->sent_by.port;
  }
  via_hdr = pjsip_via_hdr_create(current_txdata()->pool);
  via_hdr->transport = pj_str("FAKE_UDP");
  via_hdr->sent_by.host = pj_str("1.2.3.4");
  via_hdr->sent_by.port = 56789;
  via_hdr->rport_param = 0;
  via_hdr->branch_param = pj_str("z9hG4bK1234567890");
  pjsip_msg_insert_first_hdr(out, (pjsip_hdr*)via_hdr);
  const pj_str_t STR_ROUTE = pj_str("Route");
  pjsip_hdr* hdr = (pjsip_hdr*)pjsip_msg_find_hdr_by_name(out, &STR_ROUTE, NULL);
  if (hdr)
  {
    pj_list_erase(hdr);
  }
  ((pjsip_sip_uri*)out->line.req.uri)->host = pj_str("ut2.cw-ngv.com");
  inject_msg(out, &tpAS);
  free_txdata();

  // 100 Trying goes back to AS1
  out = current_txdata()->msg;
  RespMatcher(100).matches(out);
  tpAS.expect_target(current_txdata(), true);  // Requests always come back on same transport
  msg.set_route(out);
  free_txdata();

  // INVITE passed on to AS1 (as originating-cdiv AS for Bob)
  SCOPED_TRACE("INVITE (S)");
  out = current_txdata()->msg;
  r1 = ReqMatcher("INVITE");
  ASSERT_NO_FATAL_FAILURE(r1.matches(out));

  tpAS.expect_target(current_txdata(), false);
  EXPECT_EQ("sip:6505501234@ut2.cw-ngv.com", r1.uri());
  EXPECT_THAT(get_headers(out, "Route"),
              testing::MatchesRegex("Route: <sip:1\\.2\\.3\\.4:56789;transport=UDP;lr>\r\nRoute: <sip:odi_[+/A-Za-z0-9]+@127.0.0.1:5058;transport=UDP;lr;orig>"));
  EXPECT_THAT(get_headers(out, "P-Served-User"),
              testing::MatchesRegex("P-Served-User: <sip:6505501234@homedomain>;orig-cdiv"));

  // ---------- AS2 sends a 100 Trying to indicate it has received the request.
  string fresp2 = respond_to_txdata(current_txdata(), 100);
  inject_msg(fresp2, &tpAS);

  // ---------- AS1 turns it around
  // (acting as routing B2BUA by adding a Via, removing the top Route and changing the target)
  via_hdr = (pjsip_via_hdr*)pjsip_msg_find_hdr_by_name(out, &STR_VIA, NULL);
  if (via_hdr)
  {
    via_hdr->rport_param = via_hdr->sent_by.port;
  }
  via_hdr = pjsip_via_hdr_create(current_txdata()->pool);
  via_hdr->transport = pj_str("FAKE_UDP");
  via_hdr->sent_by.host = pj_str("1.2.3.4");
  via_hdr->sent_by.port = 56789;
  via_hdr->rport_param = 0;
  via_hdr->branch_param = pj_str("z9hG4bK1234567891"); // Must differ from previous branch
  pjsip_msg_insert_first_hdr(out, (pjsip_hdr*)via_hdr);
  hdr = (pjsip_hdr*)pjsip_msg_find_hdr_by_name(out, &STR_ROUTE, NULL);
  if (hdr)
  {
    pj_list_erase(hdr);
  }
  ((pjsip_sip_uri*)out->line.req.uri)->host = pj_str("ut.cw-ngv.com");
  inject_msg(out, &tpAS);
  free_txdata();

  // 100 Trying goes back to AS1
  out = current_txdata()->msg;
  RespMatcher(100).matches(out);
  tpAS.expect_target(current_txdata(), true);  // Requests always come back on same transport
  msg.set_route(out);
  free_txdata();

  // INVITE passed externally
  SCOPED_TRACE("INVITE (2)");
  out = current_txdata()->msg;
  ASSERT_NO_FATAL_FAILURE(r1.matches(out));

  tpExternal.expect_target(current_txdata(), false);
  EXPECT_EQ("sip:6505501234@ut.cw-ngv.com", r1.uri());
  EXPECT_EQ("", get_headers(out, "Route"));

  // ---------- Externally accepted with 200.
  string fresp = respond_to_txdata(current_txdata(), 200);
  free_txdata();
  inject_msg(fresp, &tpExternal);

  // 200 OK goes back to AS1 (orig-cdiv)
  out = current_txdata()->msg;
  RespMatcher(200).matches(out);
  tpAS.expect_target(current_txdata(), true);  // Requests always come back on same transport
  msg.set_route(out);

  // ---------- AS1 forwards 200 (stripping via)
  hdr = (pjsip_hdr*)pjsip_msg_find_hdr_by_name(out, &STR_VIA, NULL);
  if (hdr)
  {
    pj_list_erase(hdr);
  }
  inject_msg(out, &tpAS);
  free_txdata();

  // 200 OK goes back to AS1 (terminating)
  out = current_txdata()->msg;
  RespMatcher(200).matches(out);
  tpAS.expect_target(current_txdata(), true);  // Requests always come back on same transport
  msg.set_route(out);

  // ---------- AS1 forwards 200 (stripping via)
  hdr = (pjsip_hdr*)pjsip_msg_find_hdr_by_name(out, &STR_VIA, NULL);
  if (hdr)
  {
    pj_list_erase(hdr);
  }
  inject_msg(out, &tpAS);
  free_txdata();

  // 200 OK goes back to bono
  out = current_txdata()->msg;
  RespMatcher(200).matches(out);
  tpBono.expect_target(current_txdata(), true);  // Requests always come back on same transport
  msg.set_route(out);
  free_txdata();

  //  We should have tracked the session setup time for just the original session.
  EXPECT_EQ(1, ((SNMP::FakeEventAccumulatorTable*)_scscf_sproutlet->_audio_session_setup_time_tbl)->_count);
  EXPECT_EQ(0, ((SNMP::FakeEventAccumulatorTable*)_scscf_sproutlet->_video_session_setup_time_tbl)->_count);
}

TEST_F(SCSCFTest, TestAddSecondTelPAIHdr)
{
  SCOPED_TRACE("");
  register_uri(_sdm, _hss_connection, "6505551234", "homedomain", "sip:wuntootreefower@10.114.61.213:5061;transport=tcp;ob");
  _hss_connection->set_impu_result("sip:6505551000@homedomain", "call", HSSConnection::STATE_REGISTERED,
                                   "<IMSSubscription><ServiceProfile>\n"
                                   "<PublicIdentity><Identity>sip:6505551000@homedomain</Identity></PublicIdentity>"
                                   "<PublicIdentity><Identity>tel:6505551000</Identity></PublicIdentity>"
                                   "  <InitialFilterCriteria>\n"
                                   "  </InitialFilterCriteria>\n"
                                   "</ServiceProfile></IMSSubscription>");
  Message msg;
  msg._route = "Route: <sip:homedomain;orig>";
  msg._extra = "P-Asserted-Identity: Andy <sip:6505551000@homedomain>";
  list<HeaderMatcher> hdrs;
  hdrs.push_back(HeaderMatcher("P-Asserted-Identity", "P-Asserted-Identity: \"Andy\" <sip:6505551000@homedomain>", "P-Asserted-Identity: \"Andy\" <tel:6505551000>"));
  doSuccessfulFlow(msg, testing::MatchesRegex(".*wuntootreefower.*"), hdrs, false);
}

// Checks that a tel URI alias is added to the P-Asserted-Identity header even
// when the username is different from the sip URI.
TEST_F(SCSCFTest, TestAddSecondTelPAIHdrWithAlias)
{
  SCOPED_TRACE("");
  register_uri(_sdm, _hss_connection, "6505551234", "homedomain", "sip:wuntootreefower@10.114.61.213:5061;transport=tcp;ob");
  _hss_connection->set_impu_result("sip:6505551000@homedomain", "call", HSSConnection::STATE_REGISTERED,
                                   "<IMSSubscription><ServiceProfile>\n"
                                   "<PublicIdentity><Identity>sip:6505551000@homedomain</Identity></PublicIdentity>"
                                   "<PublicIdentity><Identity>tel:6505551001</Identity></PublicIdentity>"
                                   "  <InitialFilterCriteria>\n"
                                   "  </InitialFilterCriteria>\n"
                                   "</ServiceProfile></IMSSubscription>");
  Message msg;
  msg._route = "Route: <sip:homedomain;orig>";
  msg._extra = "P-Asserted-Identity: Andy <sip:6505551000@homedomain>";
  list<HeaderMatcher> hdrs;
  hdrs.push_back(HeaderMatcher("P-Asserted-Identity", "P-Asserted-Identity: \"Andy\" <sip:6505551000@homedomain>", "P-Asserted-Identity: \"Andy\" <tel:6505551001>"));
  doSuccessfulFlow(msg, testing::MatchesRegex(".*wuntootreefower.*"), hdrs, false);
}

// Checks if we have multiple aliases and none of them matches the SIP URI
// supplied that we add the first tel URI on the alias list to the
// P-Asserted-Identity header.
TEST_F(SCSCFTest, TestAddSecondTelPAIHdrMultipleAliasesNoMatch)
{
  SCOPED_TRACE("");
  register_uri(_sdm, _hss_connection, "6505551234", "homedomain", "sip:wuntootreefower@10.114.61.213:5061;transport=tcp;ob");
  _hss_connection->set_impu_result("sip:6505551000@homedomain", "call", HSSConnection::STATE_REGISTERED,
                                   "<IMSSubscription><ServiceProfile>\n"
                                   "<PublicIdentity><Identity>sip:6505551000@homedomain</Identity></PublicIdentity>"
                                   "<PublicIdentity><Identity>tel:6505551003</Identity></PublicIdentity>"
                                   "<PublicIdentity><Identity>tel:6505551002</Identity></PublicIdentity>"
                                   "  <InitialFilterCriteria>\n"
                                   "  </InitialFilterCriteria>\n"
                                   "</ServiceProfile></IMSSubscription>");
  Message msg;
  msg._route = "Route: <sip:homedomain;orig>";
  msg._extra = "P-Asserted-Identity: Andy <sip:6505551000@homedomain>";
  list<HeaderMatcher> hdrs;
  hdrs.push_back(HeaderMatcher("P-Asserted-Identity", "P-Asserted-Identity: \"Andy\" <sip:6505551000@homedomain>", "P-Asserted-Identity: \"Andy\" <tel:6505551003>"));
  doSuccessfulFlow(msg, testing::MatchesRegex(".*wuntootreefower.*"), hdrs, false);
}

// Checks if we have multiple aliases and one of them matches the SIP URI
// supplied that we add the matching alias even if it's not the first on the
// alias list.
TEST_F(SCSCFTest, TestAddSecondTelPAIHdrMultipleAliases)
{
  SCOPED_TRACE("");
  register_uri(_sdm, _hss_connection, "6505551234", "homedomain", "sip:wuntootreefower@10.114.61.213:5061;transport=tcp;ob");
  _hss_connection->set_impu_result("sip:6505551000@homedomain", "call", HSSConnection::STATE_REGISTERED,
                                   "<IMSSubscription><ServiceProfile>\n"
                                   "<PublicIdentity><Identity>sip:6505551000@homedomain</Identity></PublicIdentity>"
                                   "<PublicIdentity><Identity>tel:6505551003</Identity></PublicIdentity>"
                                   "<PublicIdentity><Identity>tel:6505551000</Identity></PublicIdentity>"
                                   "  <InitialFilterCriteria>\n"
                                   "  </InitialFilterCriteria>\n"
                                   "</ServiceProfile></IMSSubscription>");
  Message msg;
  msg._route = "Route: <sip:homedomain;orig>";
  msg._extra = "P-Asserted-Identity: Andy <sip:6505551000@homedomain>";
  list<HeaderMatcher> hdrs;
  hdrs.push_back(HeaderMatcher("P-Asserted-Identity", "P-Asserted-Identity: \"Andy\" <sip:6505551000@homedomain>", "P-Asserted-Identity: \"Andy\" <tel:6505551000>"));
  doSuccessfulFlow(msg, testing::MatchesRegex(".*wuntootreefower.*"), hdrs, false);
}
TEST_F(SCSCFTest, TestAddSecondSIPPAIHdr)
{
  SCOPED_TRACE("");
  register_uri(_sdm, _hss_connection, "6505551234", "homedomain", "sip:wuntootreefower@10.114.61.213:5061;transport=tcp;ob");
  _hss_connection->set_impu_result("tel:6505551000", "call", HSSConnection::STATE_REGISTERED,
                                   "<IMSSubscription><ServiceProfile>\n"
                                   "<PublicIdentity><Identity>sip:6505551000@homedomain</Identity></PublicIdentity>"
                                   "<PublicIdentity><Identity>tel:6505551000</Identity></PublicIdentity>"
                                   "  <InitialFilterCriteria>\n"
                                   "  </InitialFilterCriteria>\n"
                                   "</ServiceProfile></IMSSubscription>");
  Message msg;
  msg._route = "Route: <sip:homedomain;orig>";
  msg._extra = "P-Asserted-Identity: Andy <tel:6505551000>";
  list<HeaderMatcher> hdrs;
  hdrs.push_back(HeaderMatcher("P-Asserted-Identity", "P-Asserted-Identity: \"Andy\" <tel:6505551000>", "P-Asserted-Identity: \"Andy\" <sip:6505551000@homedomain;user=phone>"));
  doSuccessfulFlow(msg, testing::MatchesRegex(".*wuntootreefower.*"), hdrs, false);
}

// Checks that a matching SIP URI is added to the P-Asserted-Identity header
// even when there is no alias of the original tel URI.
TEST_F(SCSCFTest, TestAddSecondSIPPAIHdrNoSIPUri)
{
  SCOPED_TRACE("");
  register_uri(_sdm, _hss_connection, "6505551234", "homedomain", "sip:wuntootreefower@10.114.61.213:5061;transport=tcp;ob");
  _hss_connection->set_impu_result("tel:6505551000", "call", HSSConnection::STATE_REGISTERED,
                                   "<IMSSubscription><ServiceProfile>\n"
                                   "<PublicIdentity><Identity>tel:6505551000</Identity></PublicIdentity>"
                                   "  <InitialFilterCriteria>\n"
                                   "  </InitialFilterCriteria>\n"
                                   "</ServiceProfile></IMSSubscription>");
  Message msg;
  msg._route = "Route: <sip:homedomain;orig>";
  msg._extra = "P-Asserted-Identity: Andy <tel:6505551000>";
  list<HeaderMatcher> hdrs;
  hdrs.push_back(HeaderMatcher("P-Asserted-Identity", "P-Asserted-Identity: \"Andy\" <tel:6505551000>", "P-Asserted-Identity: \"Andy\" <sip:6505551000@homedomain;user=phone>"));
  doSuccessfulFlow(msg, testing::MatchesRegex(".*wuntootreefower.*"), hdrs, false);
}

TEST_F(SCSCFTest, TestTwoPAIHdrsAlready)
{
  SCOPED_TRACE("");
  register_uri(_sdm, _hss_connection, "6505551234", "homedomain", "sip:wuntootreefower@10.114.61.213:5061;transport=tcp;ob");
  _hss_connection->set_impu_result("sip:6505551000@homedomain", "call", HSSConnection::STATE_REGISTERED,
                                   "<IMSSubscription><ServiceProfile>\n"
                                   "<PublicIdentity><Identity>sip:6505551000@homedomain</Identity></PublicIdentity>"
                                   "<PublicIdentity><Identity>tel:6505551000</Identity></PublicIdentity>"
                                   "  <InitialFilterCriteria>\n"
                                   "  </InitialFilterCriteria>\n"
                                   "</ServiceProfile></IMSSubscription>");
  Message msg;
  msg._route = "Route: <sip:homedomain;orig>";
  msg._extra = "P-Asserted-Identity: Andy <sip:6505551000@homedomain>\nP-Asserted-Identity: Andy <tel:6505551111>";
  list<HeaderMatcher> hdrs;
  hdrs.push_back(HeaderMatcher("P-Asserted-Identity", "P-Asserted-Identity: \"Andy\" <sip:6505551000@homedomain>", "P-Asserted-Identity: \"Andy\" <tel:6505551111>"));
  doSuccessfulFlow(msg, testing::MatchesRegex(".*wuntootreefower.*"), hdrs, false);
}

TEST_F(SCSCFTest, TestNoPAIHdrs)
{
  SCOPED_TRACE("");
  register_uri(_sdm, _hss_connection, "6505551234", "homedomain", "sip:wuntootreefower@10.114.61.213:5061;transport=tcp;ob");
  _hss_connection->set_impu_result("sip:6505551000@homedomain", "call", HSSConnection::STATE_REGISTERED,
                                   "<IMSSubscription><ServiceProfile>\n"
                                   "<PublicIdentity><Identity>sip:6505551000@homedomain</Identity></PublicIdentity>"
                                   "<PublicIdentity><Identity>tel:6505551000</Identity></PublicIdentity>"
                                   "  <InitialFilterCriteria>\n"
                                   "  </InitialFilterCriteria>\n"
                                   "</ServiceProfile></IMSSubscription>");
  Message msg;
  msg._route = "Route: <sip:homedomain;orig>";
  list<HeaderMatcher> hdrs;
  hdrs.push_back(HeaderMatcher("P-Asserted-Identity"));
  doSuccessfulFlow(msg, testing::MatchesRegex(".*wuntootreefower.*"), hdrs, false);
}

TEST_F(SCSCFTest, TestPAIHdrODIToken)
{
  SCOPED_TRACE("");
  register_uri(_sdm, _hss_connection, "6505551234", "homedomain", "sip:wuntootreefower@10.114.61.213:5061;transport=tcp;ob");
  _hss_connection->set_impu_result("sip:6505551000@homedomain", "call", HSSConnection::STATE_REGISTERED,
                                   "<IMSSubscription><ServiceProfile>\n"
                                   "<PublicIdentity><Identity>sip:6505551000@homedomain</Identity></PublicIdentity>"
                                   "<PublicIdentity><Identity>tel:6505551000</Identity></PublicIdentity>"
                                   "  <InitialFilterCriteria>\n"
                                   "  </InitialFilterCriteria>\n"
                                   "</ServiceProfile></IMSSubscription>");
  Message msg;
  msg._route = "Route: <sip:odi_dgds89gd8gdshds@127.0.0.1;orig>";
  msg._extra = "P-Asserted-Identity: Andy <sip:6505551000@homedomain>";
  list<HeaderMatcher> hdrs;
  hdrs.push_back(HeaderMatcher("P-Asserted-Identity", "P-Asserted-Identity: \"Andy\" <sip:6505551000@homedomain>"));
  doSuccessfulFlow(msg, testing::MatchesRegex(".*wuntootreefower.*"), hdrs, false);
}

TEST_F(SCSCFTest, TestNoSecondPAIHdrTerm)
{
  SCOPED_TRACE("");
  register_uri(_sdm, _hss_connection, "6505551234", "homedomain", "sip:wuntootreefower@10.114.61.213:5061;transport=tcp;ob");
  _hss_connection->set_impu_result("sip:6505551000@homedomain", "call", HSSConnection::STATE_REGISTERED,
                                   "<IMSSubscription><ServiceProfile>\n"
                                   "<PublicIdentity><Identity>sip:6505551000@homedomain</Identity></PublicIdentity>"
                                   "<PublicIdentity><Identity>tel:6505551000</Identity></PublicIdentity>"
                                   "  <InitialFilterCriteria>\n"
                                   "  </InitialFilterCriteria>\n"
                                   "</ServiceProfile></IMSSubscription>");
  Message msg;
  msg._extra = "P-Asserted-Identity: Andy <sip:6505551000@homedomain>";
  list<HeaderMatcher> hdrs;
  hdrs.push_back(HeaderMatcher("P-Asserted-Identity", "P-Asserted-Identity: \"Andy\" <sip:6505551000@homedomain>"));
  doSuccessfulFlow(msg, testing::MatchesRegex(".*wuntootreefower.*"), hdrs, false);
}

/// Test handling of 430 Flow Failed response
TEST_F(SCSCFTest, FlowFailedResponse)
{
  TransportFlow tpBono(TransportFlow::Protocol::UDP, stack_data.scscf_port, "10.99.88.11", 12345);
  //TransportFlow tpExternal(TransportFlow::Protocol::UDP, stack_data.scscf_port, "10.9.8.7", 5060);
  TransportFlow tpAS(TransportFlow::Protocol::UDP, stack_data.scscf_port, "1.2.3.4", 56789);

  std::string user = "sip:6505550231@homedomain";
  register_uri(_sdm, _hss_connection, "6505550231", "homedomain", "sip:f5cc3de4334589d89c661a7acf228ed7@10.114.61.213", 30);

  _hss_connection->set_impu_result("sip:6505551000@homedomain", "call", HSSConnection::STATE_REGISTERED, "");
  _hss_connection->set_impu_result("sip:6505550231@homedomain", "dereg-timeout", HSSConnection::STATE_REGISTERED,
                              "<IMSSubscription><ServiceProfile>\n"
                              "  <PublicIdentity><Identity>sip:6505550231@homedomain</Identity></PublicIdentity>\n"
                              "  <InitialFilterCriteria>\n"
                              "    <Priority>1</Priority>\n"
                              "    <TriggerPoint>\n"
                              "      <ConditionTypeCNF>0</ConditionTypeCNF>\n"
                              "      <SPT>\n"
                              "        <ConditionNegated>0</ConditionNegated>\n"
                              "        <Group>0</Group>\n"
                              "        <Method>REGISTER</Method>\n"
                              "        <Extension></Extension>\n"
                              "      </SPT>\n"
                              "    </TriggerPoint>\n"
                              "    <ApplicationServer>\n"
                              "      <ServerName>sip:1.2.3.4:56789;transport=UDP</ServerName>\n"
                              "      <DefaultHandling>1</DefaultHandling>\n"
                              "    </ApplicationServer>\n"
                              "  </InitialFilterCriteria>\n"
                              "</ServiceProfile></IMSSubscription>");


  // ---------- Send INVITE
  // We're within the trust boundary, so no stripping should occur.
  Message msg;
  msg._via = "10.99.88.11:12345";
  msg._to = "65055502314@homedomain";
  msg._todomain = "";
  msg._route = "Route: <sip:homedomain;orig>";
  msg._requri = "sip:6505550231@homedomain";
  msg._method = "INVITE";
  inject_msg(msg.get_request(), &tpBono);
  poll();
  ASSERT_EQ(2, txdata_count());

  // 100 Trying goes back to bono
  pjsip_msg* out = current_txdata()->msg;
  RespMatcher(100).matches(out);
  tpBono.expect_target(current_txdata(), true);
  msg.set_route(out);
  free_txdata();

  // INVITE passed externally
  out = current_txdata()->msg;
  ASSERT_NO_FATAL_FAILURE(ReqMatcher("INVITE").matches(out));

  // Send 430 Flow Failed response.
  string fresp = respond_to_current_txdata(430);
  free_txdata();
  inject_msg(fresp);

  // Sprout ACKs the response.
  ASSERT_EQ(3, txdata_count());
  ReqMatcher("ACK").matches(current_txdata()->msg);
  free_txdata();

  // Sprout deletes the binding.
  SubscriberDataManager::AoRPair* aor_data = _sdm->get_aor_data(user, 0);
  ASSERT_TRUE(aor_data != NULL);
  EXPECT_EQ(0u, aor_data->get_current()->_bindings.size());
  delete aor_data; aor_data = NULL;

  // Because there are no remaining bindings, Sprout sends a deregister to the
  // HSS and a third-party deREGISTER to the AS.
  ASSERT_EQ(2, txdata_count());
  out = current_txdata()->msg;
  ASSERT_NO_FATAL_FAILURE(ReqMatcher("REGISTER").matches(out));
  EXPECT_EQ(NULL, out->body);

  // Send a 200 OK response from the AS.
  fresp = respond_to_current_txdata(200);
  //free_txdata();
  inject_msg(fresp, &tpAS);

  // Catch the forwarded 430 response.
  ASSERT_EQ(1, txdata_count());
  out = current_txdata()->msg;
  RespMatcher(430).matches(out);
  free_txdata();

  // UE ACKs the response.
  msg._method = "ACK";
  inject_msg(msg.get_request(), &tpBono);
}

// Check that if an AS supplies a preloaded route when routing back to the
// S-CSCF, we follow the route and record route ourselves. This is needed for
// routing to non-registering PBXs, where the AS preloads the path to the PBX.

// Check that sprout follows a preloaded route when the AS has changed the
// request URI.
TEST_F(SCSCFTest, PreloadedRouteChangedReqUri)
{
  register_uri(_sdm, _hss_connection, "6505551234", "homedomain", "sip:wuntootreefower@10.114.61.213:5061;transport=tcp;ob");
  _hss_connection->set_impu_result("sip:6505551234@homedomain", "call", HSSConnection::STATE_REGISTERED,
                                R"(<IMSSubscription><ServiceProfile>
                                <PublicIdentity><Identity>sip:6505551234@homedomain</Identity></PublicIdentity>
                                  <InitialFilterCriteria>
                                    <Priority>0</Priority>
                                    <TriggerPoint>
                                      <ConditionTypeCNF>0</ConditionTypeCNF>
                                      <SPT>
                                        <ConditionNegated>0</ConditionNegated>
                                        <Group>0</Group>
                                        <Method>INVITE</Method>
                                        <Extension></Extension>
                                      </SPT>
                                      <SPT>
                                        <ConditionNegated>0</ConditionNegated>
                                        <Group>0</Group>
                                        <SessionCase>1</SessionCase>  <!-- terminating-registered -->
                                        <Extension></Extension>
                                      </SPT>
                                    </TriggerPoint>
                                    <ApplicationServer>
                                      <ServerName>sip:5.2.3.4:56787;transport=UDP</ServerName>
                                      <DefaultHandling>0</DefaultHandling>
                                    </ApplicationServer>
                                  </InitialFilterCriteria>
                                </ServiceProfile></IMSSubscription>)");

  TransportFlow tpBono(TransportFlow::Protocol::TCP, stack_data.scscf_port, "10.99.88.11", 12345);
  TransportFlow tpAS1(TransportFlow::Protocol::UDP, stack_data.scscf_port, "5.2.3.4", 56787);

  // ---------- Send INVITE
  // We're within the trust boundary, so no stripping should occur.
  Message msg;
  msg._via = "10.99.88.11:12345;transport=TCP";
  msg._to = "6505551234@homedomain";
  msg._todomain = "";
  msg._route = "Route: <sip:homedomain>";
  msg._requri = "sip:6505551234@homedomain";

  msg._method = "INVITE";
  inject_msg(msg.get_request(), &tpBono);
  poll();
  ASSERT_EQ(2, txdata_count());

  // 100 Trying goes back to bono
  pjsip_msg* out = current_txdata()->msg;
  RespMatcher(100).matches(out);
  tpBono.expect_target(current_txdata(), true);  // Requests always come back on same transport
  msg.set_route(out);
  free_txdata();

  // INVITE passed on to AS1 (as terminating AS for Bob)
  SCOPED_TRACE("INVITE (S)");
  out = current_txdata()->msg;
  ReqMatcher r1("INVITE");
  ASSERT_NO_FATAL_FAILURE(r1.matches(out));

  tpAS1.expect_target(current_txdata(), false);
  EXPECT_EQ("sip:6505551234@homedomain", r1.uri());

  // ---------- AS1 sends a 100 Trying to indicate it has received the request.
  string fresp1 = respond_to_txdata(current_txdata(), 100);
  inject_msg(fresp1, &tpAS1);

  // ---------- AS1 sends the request back top the S-CSCF. It changes the
  // request URI and pre-loads a route.
  const pj_str_t STR_ROUTE = pj_str("Route");
  pjsip_hdr* hdr = (pjsip_hdr*)pjsip_msg_find_hdr_by_name(out, &STR_ROUTE, NULL);
  if (hdr)
  {
    pj_list_erase(hdr);
  }

  char preloaded_route[80] = "sip:3.3.3.3:5060;transport=TCP;lr";
  pjsip_route_hdr* hroute = pjsip_route_hdr_create(current_txdata()->pool);
  hroute->name_addr.uri =
    (pjsip_uri*)pjsip_parse_uri(current_txdata()->pool,
                                preloaded_route,
                                strlen(preloaded_route),
                                0);
  pjsip_msg_add_hdr(out, (pjsip_hdr*)hroute);

  ((pjsip_sip_uri*)out->line.req.uri)->user = pj_str("newtarget");
  ((pjsip_sip_uri*)out->line.req.uri)->host = pj_str("2.2.2.2");

  inject_msg(out, &tpAS1);
  free_txdata();

  // 100 Trying goes back to AS1
  out = current_txdata()->msg;
  RespMatcher(100).matches(out);
  tpAS1.expect_target(current_txdata(), true);  // Requests always come back on same transport
  msg.set_route(out);
  free_txdata();

  // INVITE passed on to final destination
  SCOPED_TRACE("INVITE (4)");
  out = current_txdata()->msg;
  ASSERT_NO_FATAL_FAILURE(r1.matches(out));

  tpBono.expect_target(current_txdata(), false);
  // Sprout has preserved the target and route.
  EXPECT_EQ("sip:newtarget@2.2.2.2", r1.uri());
  EXPECT_EQ(get_headers(out, "Route"),
            "Route: <sip:3.3.3.3:5060;transport=TCP;lr>");
  // Sprout has also record-routed itself.
  EXPECT_THAT(get_headers(out, "Record-Route"),
              MatchesRegex("Record-Route: <sip:scscf.homedomain:5058;.*billing-role=charge-term.*>"));

  EXPECT_EQ(1, ((SNMP::FakeCounterTable*)_scscf_sproutlet->_routed_by_preloaded_route_tbl)->_count);
  free_txdata();
}


// Check that sprout follows a preloaded route when the AS has NOT changed the
// request URI.
TEST_F(SCSCFTest, PreloadedRoutePreserveReqUri)
{
  register_uri(_sdm, _hss_connection, "6505551234", "homedomain", "sip:wuntootreefower@10.114.61.213:5061;transport=tcp;ob");
  _hss_connection->set_impu_result("sip:6505551234@homedomain", "call", HSSConnection::STATE_REGISTERED,
                                R"(<IMSSubscription><ServiceProfile>
                                <PublicIdentity><Identity>sip:6505551234@homedomain</Identity></PublicIdentity>
                                  <InitialFilterCriteria>
                                    <Priority>0</Priority>
                                    <TriggerPoint>
                                      <ConditionTypeCNF>0</ConditionTypeCNF>
                                      <SPT>
                                        <ConditionNegated>0</ConditionNegated>
                                        <Group>0</Group>
                                        <Method>INVITE</Method>
                                        <Extension></Extension>
                                      </SPT>
                                      <SPT>
                                        <ConditionNegated>0</ConditionNegated>
                                        <Group>0</Group>
                                        <SessionCase>1</SessionCase>  <!-- terminating-registered -->
                                        <Extension></Extension>
                                      </SPT>
                                    </TriggerPoint>
                                    <ApplicationServer>
                                      <ServerName>sip:5.2.3.4:56787;transport=UDP</ServerName>
                                      <DefaultHandling>0</DefaultHandling>
                                    </ApplicationServer>
                                  </InitialFilterCriteria>
                                </ServiceProfile></IMSSubscription>)");

  TransportFlow tpBono(TransportFlow::Protocol::TCP, stack_data.scscf_port, "10.99.88.11", 12345);
  TransportFlow tpAS1(TransportFlow::Protocol::UDP, stack_data.scscf_port, "5.2.3.4", 56787);

  // ---------- Send INVITE
  // We're within the trust boundary, so no stripping should occur.
  Message msg;
  msg._via = "10.99.88.11:12345;transport=TCP";
  msg._to = "6505551234@homedomain";
  msg._todomain = "";
  msg._route = "Route: <sip:homedomain>";
  msg._requri = "sip:6505551234@homedomain";

  msg._method = "INVITE";
  inject_msg(msg.get_request(), &tpBono);
  poll();
  ASSERT_EQ(2, txdata_count());

  // 100 Trying goes back to bono
  pjsip_msg* out = current_txdata()->msg;
  RespMatcher(100).matches(out);
  tpBono.expect_target(current_txdata(), true);  // Requests always come back on same transport
  msg.set_route(out);
  free_txdata();

  // ---------- AS1 sends a 100 Trying to indicate it has received the request.
  string fresp1 = respond_to_txdata(current_txdata(), 100);
  inject_msg(fresp1, &tpAS1);

  // INVITE passed on to AS1 (as terminating AS for Bob)
  SCOPED_TRACE("INVITE (S)");
  out = current_txdata()->msg;
  ReqMatcher r1("INVITE");
  ASSERT_NO_FATAL_FAILURE(r1.matches(out));

  tpAS1.expect_target(current_txdata(), false);
  EXPECT_EQ("sip:6505551234@homedomain", r1.uri());

  // ---------- AS1 sends the request back top the S-CSCF. It preserves the
  // request URI but pre-loads a route.
  const pj_str_t STR_ROUTE = pj_str("Route");
  pjsip_hdr* hdr = (pjsip_hdr*)pjsip_msg_find_hdr_by_name(out, &STR_ROUTE, NULL);
  if (hdr)
  {
    pj_list_erase(hdr);
  }

  char preloaded_route[80] = "sip:3.3.3.3:5060;transport=TCP;lr";
  pjsip_route_hdr* hroute = pjsip_route_hdr_create(current_txdata()->pool);
  hroute->name_addr.uri =
    (pjsip_uri*)pjsip_parse_uri(current_txdata()->pool,
                                preloaded_route,
                                strlen(preloaded_route),
                                0);
  pjsip_msg_add_hdr(out, (pjsip_hdr*)hroute);

  inject_msg(out, &tpAS1);
  free_txdata();

  // 100 Trying goes back to AS1
  out = current_txdata()->msg;
  RespMatcher(100).matches(out);
  tpAS1.expect_target(current_txdata(), true);  // Requests always come back on same transport
  msg.set_route(out);
  free_txdata();

  // INVITE passed on to final destination
  SCOPED_TRACE("INVITE (4)");
  out = current_txdata()->msg;
  ASSERT_NO_FATAL_FAILURE(r1.matches(out));

  tpBono.expect_target(current_txdata(), false);
  EXPECT_EQ("sip:6505551234@homedomain", r1.uri());
  // Sprout has preserved the target and route.
  EXPECT_EQ(get_headers(out, "Route"),
            "Route: <sip:3.3.3.3:5060;transport=TCP;lr>");
  // Sprout has also record-routed itself.
  EXPECT_THAT(get_headers(out, "Record-Route"),
              MatchesRegex("Record-Route: <sip:scscf.homedomain:5058;.*billing-role=charge-term.*>"));

  EXPECT_EQ(1, ((SNMP::FakeCounterTable*)_scscf_sproutlet->_routed_by_preloaded_route_tbl)->_count);
  free_txdata();
}


// Check that sprout follows a preloaded route even when there are more ASs in
// the chain.
TEST_F(SCSCFTest, PreloadedRouteNotLastAs)
{
  register_uri(_sdm, _hss_connection, "6505551234", "homedomain", "sip:wuntootreefower@10.114.61.213:5061;transport=tcp;ob");
  _hss_connection->set_impu_result("sip:6505551234@homedomain", "call", HSSConnection::STATE_REGISTERED,
                                R"(<IMSSubscription><ServiceProfile>
                                <PublicIdentity><Identity>sip:6505551234@homedomain</Identity></PublicIdentity>
                                  <InitialFilterCriteria>
                                    <Priority>0</Priority>
                                    <TriggerPoint>
                                      <ConditionTypeCNF>0</ConditionTypeCNF>
                                      <SPT>
                                        <ConditionNegated>0</ConditionNegated>
                                        <Group>0</Group>
                                        <Method>INVITE</Method>
                                        <Extension></Extension>
                                      </SPT>
                                      <SPT>
                                        <ConditionNegated>0</ConditionNegated>
                                        <Group>0</Group>
                                        <SessionCase>1</SessionCase>  <!-- terminating-registered -->
                                        <Extension></Extension>
                                      </SPT>
                                    </TriggerPoint>
                                    <ApplicationServer>
                                      <ServerName>sip:5.2.3.4:56787;transport=UDP</ServerName>
                                      <DefaultHandling>0</DefaultHandling>
                                    </ApplicationServer>
                                  </InitialFilterCriteria>
                                  <InitialFilterCriteria>
                                    <Priority>1</Priority>
                                    <TriggerPoint>
                                      <ConditionTypeCNF>0</ConditionTypeCNF>
                                      <SPT>
                                        <ConditionNegated>0</ConditionNegated>
                                        <Group>0</Group>
                                        <Method>INVITE</Method>
                                        <Extension></Extension>
                                      </SPT>
                                      <SPT>
                                        <ConditionNegated>0</ConditionNegated>
                                        <Group>0</Group>
                                        <SessionCase>1</SessionCase>  <!-- terminating-registered -->
                                        <Extension></Extension>
                                      </SPT>
                                    </TriggerPoint>
                                    <ApplicationServer>
                                      <ServerName>sip:1.2.3.4:56787;transport=UDP</ServerName>
                                      <DefaultHandling>0</DefaultHandling>
                                    </ApplicationServer>
                                  </InitialFilterCriteria>
                                </ServiceProfile></IMSSubscription>)");

  TransportFlow tpBono(TransportFlow::Protocol::TCP, stack_data.scscf_port, "10.99.88.11", 12345);
  TransportFlow tpAS1(TransportFlow::Protocol::UDP, stack_data.scscf_port, "5.2.3.4", 56787);

  // ---------- Send INVITE
  // We're within the trust boundary, so no stripping should occur.
  Message msg;
  msg._via = "10.99.88.11:12345;transport=TCP";
  msg._to = "6505551234@homedomain";
  msg._todomain = "";
  msg._route = "Route: <sip:homedomain>";
  msg._requri = "sip:6505551234@homedomain";

  msg._method = "INVITE";
  inject_msg(msg.get_request(), &tpBono);
  poll();
  ASSERT_EQ(2, txdata_count());

  // 100 Trying goes back to bono
  pjsip_msg* out = current_txdata()->msg;
  RespMatcher(100).matches(out);
  tpBono.expect_target(current_txdata(), true);  // Requests always come back on same transport
  msg.set_route(out);
  free_txdata();

  // INVITE passed on to AS1 (as terminating AS for Bob)
  SCOPED_TRACE("INVITE (S)");
  out = current_txdata()->msg;
  ReqMatcher r1("INVITE");
  ASSERT_NO_FATAL_FAILURE(r1.matches(out));

  tpAS1.expect_target(current_txdata(), false);
  EXPECT_EQ("sip:6505551234@homedomain", r1.uri());

  // ---------- AS1 sends a 100 Trying to indicate it has received the request.
  string fresp1 = respond_to_txdata(current_txdata(), 100);
  inject_msg(fresp1, &tpAS1);

  // ---------- AS1 sends the request back top the S-CSCF. It changes the
  // request URI and pre-loads a route.
  const pj_str_t STR_ROUTE = pj_str("Route");
  pjsip_hdr* hdr = (pjsip_hdr*)pjsip_msg_find_hdr_by_name(out, &STR_ROUTE, NULL);
  if (hdr)
  {
    pj_list_erase(hdr);
  }

  char preloaded_route[80] = "sip:3.3.3.3:5060;transport=TCP;lr";
  pjsip_route_hdr* hroute = pjsip_route_hdr_create(current_txdata()->pool);
  hroute->name_addr.uri =
    (pjsip_uri*)pjsip_parse_uri(current_txdata()->pool,
                                preloaded_route,
                                strlen(preloaded_route),
                                0);
  pjsip_msg_add_hdr(out, (pjsip_hdr*)hroute);

  // Re-target the request to a new user. Use the domain "newdomain" as this
  // will be routed off net by the BGCF.
  ((pjsip_sip_uri*)out->line.req.uri)->user = pj_str("newtarget");
  ((pjsip_sip_uri*)out->line.req.uri)->host = pj_str("2.2.2.2");
  inject_msg(out, &tpAS1);
  free_txdata();

  // 100 Trying goes back to AS1
  out = current_txdata()->msg;
  RespMatcher(100).matches(out);
  tpAS1.expect_target(current_txdata(), true);  // Requests always come back on same transport
  msg.set_route(out);
  free_txdata();

  // INVITE passed on to final destination
  SCOPED_TRACE("INVITE (4)");
  out = current_txdata()->msg;
  ASSERT_NO_FATAL_FAILURE(r1.matches(out));

  tpBono.expect_target(current_txdata(), false);
  EXPECT_EQ("sip:newtarget@2.2.2.2", r1.uri());
  // Sprout has preserved the target and route.
  EXPECT_EQ(get_headers(out, "Route"),
            "Route: <sip:3.3.3.3:5060;transport=TCP;lr>");
  // Sprout has also record-routed itself.
  EXPECT_THAT(get_headers(out, "Record-Route"),
              MatchesRegex("Record-Route: <sip:scscf.homedomain:5058;.*billing-role=charge-term.*>"));

  EXPECT_EQ(1, ((SNMP::FakeCounterTable*)_scscf_sproutlet->_routed_by_preloaded_route_tbl)->_count);
  free_txdata();
}

TEST_F(SCSCFTest, AutomaticRegistration)
{
  SCOPED_TRACE("");

  // Create an originating request that has a proxy-authorization header and
  // requires automatic registration.
  Message msg;
  msg._to = "newuser";
  msg._todomain = "domainvalid";
  msg._route = "Route: <sip:homedomain;orig;auto-reg>";
  msg._extra = "Proxy-Authorization: Digest username=\"kermit\", realm=\"homedomain\", uri=\"sip:6505551000@homedomain\", algorithm=MD5";

  // The HSS expects to be invoked with a request type of "reg" and with the
  // right private ID.
  _hss_connection->set_impu_result("sip:6505551000@homedomain", "reg", HSSConnection::STATE_REGISTERED, "", "?private_id=kermit");

  add_host_mapping("domainvalid", "10.9.8.7");
  list<HeaderMatcher> hdrs;
  hdrs.push_back(HeaderMatcher("Route", "Route: <sip:10.0.0.1:5060;transport=TCP;lr>"));
  doSuccessfulFlow(msg, testing::MatchesRegex("sip:newuser@domainvalid"), hdrs);
}

TEST_F(SCSCFTest, AutomaticRegistrationDerivedIMPI)
{
  SCOPED_TRACE("");

  // Create an originating request that requires automatic registration.
  Message msg;
  msg._to = "newuser";
  msg._todomain = "domainvalid";
  msg._route = "Route: <sip:homedomain;orig;auto-reg>";

  // The HSS expects to be invoked with a request type of "reg". No
  // Proxy-Authorization present, so derive the IMPI from the IMPU.
  _hss_connection->set_impu_result("sip:6505551000@homedomain", "reg", HSSConnection::STATE_REGISTERED, "", "?private_id=6505551000%40homedomain");

  add_host_mapping("domainvalid", "10.9.8.7");
  list<HeaderMatcher> hdrs;
  hdrs.push_back(HeaderMatcher("Route", "Route: <sip:10.0.0.1:5060;transport=TCP;lr>"));
  doSuccessfulFlow(msg, testing::MatchesRegex("sip:newuser@domainvalid"), hdrs);
}

TEST_F(SCSCFTest, TestSessionExpires)
{
  SCOPED_TRACE("");
  register_uri(_sdm, _hss_connection, "6505551234", "homedomain", "sip:wuntootreefower@10.114.61.213:5061;transport=tcp;ob");
  _hss_connection->set_impu_result("sip:6505551000@homedomain", "call", HSSConnection::STATE_REGISTERED, "");

  // Send an INVITE where the client supports session timers. This means that
  // if the server does not support timers, there should still be a
  // Session-Expires header on the response.
  //
  // Most of the session timer logic is tested in
  // `session_expires_helper_test.cpp`. This is just to check that the S-CSCF
  // invokes the logic correctly.
  Message msg;
  msg._extra = "Session-Expires: 600\r\nSupported: timer";
  list<HeaderMatcher> hdrs;
  hdrs.push_back(HeaderMatcher("Session-Expires", "Session-Expires:.*"));
  list<HeaderMatcher> rsp_hdrs;
  rsp_hdrs.push_back(HeaderMatcher("Session-Expires", "Session-Expires: .*"));
  doSuccessfulFlow(msg, testing::MatchesRegex(".*wuntootreefower.*"), hdrs, false, rsp_hdrs);
}

TEST_F(SCSCFTest, TestSessionExpiresInDialog)
{
  SCOPED_TRACE("");
  register_uri(_sdm, _hss_connection, "6505551234", "homedomain", "sip:wuntootreefower@10.114.61.213:5061;transport=tcp;ob");
  _hss_connection->set_impu_result("sip:6505551000@homedomain", "call", HSSConnection::STATE_REGISTERED, "");

  // Send an UPDATE in-dialog request to which we should always add RR and SE.
  // Then check that if the UAS strips the SE, that Sprout tells the UAC to be
  // the refresher. This ensures that our response processing is correct.
  Message msg;
  msg._extra = "Supported: timer";
  msg._in_dialog = true;

  list<HeaderMatcher> hdrs;
  hdrs.push_back(HeaderMatcher("Record-Route"));
  hdrs.push_back(HeaderMatcher("Session-Expires", "Session-Expires:.*"));

  list<HeaderMatcher> rsp_hdrs;
  rsp_hdrs.push_back(HeaderMatcher("Session-Expires", "Session-Expires:.*;refresher=uac"));
  rsp_hdrs.push_back(HeaderMatcher("Record-Route"));

  doSuccessfulFlow(msg, testing::MatchesRegex(".*homedomain.*"), hdrs, false, rsp_hdrs);
}

TEST_F(SCSCFTest, TestSessionExpiresWhenNoRecordRoute)
{
  SCOPED_TRACE("");
  register_uri(_sdm, _hss_connection, "6505551234", "homedomain", "sip:wuntootreefower@10.114.61.213:5061;transport=tcp;ob");
  _hss_connection->set_impu_result("sip:6505551000@homedomain", "call", HSSConnection::STATE_REGISTERED,
                                R"(<IMSSubscription><ServiceProfile>
                                <PublicIdentity><Identity>sip:6505551000@homedomain</Identity></PublicIdentity>
                                  <InitialFilterCriteria>
                                    <Priority>2</Priority>
                                    <TriggerPoint>
                                    <ConditionTypeCNF>0</ConditionTypeCNF>
                                    <SPT>
                                      <ConditionNegated>0</ConditionNegated>
                                      <Group>0</Group>
                                      <Method>INVITE</Method>
                                      <Extension></Extension>
                                    </SPT>
                                  </TriggerPoint>
                                  <ApplicationServer>
                                    <ServerName>sip:4.2.3.4:56788;transport=UDP</ServerName>
                                    <DefaultHandling>0</DefaultHandling>
                                  </ApplicationServer>
                                  </InitialFilterCriteria>
                                  <InitialFilterCriteria>
                                    <Priority>1</Priority>
                                    <TriggerPoint>
                                    <ConditionTypeCNF>0</ConditionTypeCNF>
                                    <SPT>
                                      <ConditionNegated>0</ConditionNegated>
                                      <Group>0</Group>
                                      <Method>INVITE</Method>
                                      <Extension></Extension>
                                    </SPT>
                                  </TriggerPoint>
                                  <ApplicationServer>
                                    <ServerName>sip:1.2.3.4:56789;transport=UDP</ServerName>
                                    <DefaultHandling>0</DefaultHandling>
                                  </ApplicationServer>
                                  </InitialFilterCriteria>
                                </ServiceProfile></IMSSubscription>)");

  TransportFlow tpAS1(TransportFlow::Protocol::UDP, stack_data.scscf_port, "1.2.3.4", 56789);
  TransportFlow tpAS2(TransportFlow::Protocol::UDP, stack_data.scscf_port, "4.2.3.4", 56788);


  // Send an INVITE
  Message msg;
  msg._via = "10.99.88.11:12345;transport=TCP";
  msg._to = "6505551234@homedomain";
  msg._todomain = "";
  msg._route = "Route: <sip:homedomain;orig>";
  msg._requri = "sip:6505551234@homedomain";
  msg._method = "INVITE";

  pjsip_msg* out;
  inject_msg(msg.get_request());

  // INVITE passed to AS1
  SCOPED_TRACE("INVITE (1)");
  ASSERT_EQ(2, txdata_count());
  free_txdata();
  out = current_txdata()->msg;
  ReqMatcher r1("INVITE");
  ASSERT_NO_FATAL_FAILURE(r1.matches(out));

  ASSERT_TRUE(!get_headers(out, "Record-Route").empty());
  ASSERT_TRUE(!get_headers(out, "Session-Expires").empty());


  // AS proxies INVITE back.
  const pj_str_t STR_ROUTE = pj_str("Route");
  const pj_str_t STR_REC_ROUTE = pj_str("Record-Route");
  const pj_str_t STR_SESS_EXP = pj_str("Session-Expires");
  pjsip_hdr* hdr = (pjsip_hdr*)pjsip_msg_find_hdr_by_name(out, &STR_ROUTE, NULL);
  pjsip_hdr* rr_hdr = (pjsip_hdr*)pjsip_msg_find_hdr_by_name(out, &STR_REC_ROUTE, NULL);
  pjsip_hdr* se_hdr = (pjsip_hdr*)pjsip_msg_find_hdr_by_name(out, &STR_SESS_EXP, NULL);
  pj_list_erase(rr_hdr);
  pj_list_erase(se_hdr);

  if (hdr)
  {
    pj_list_erase(hdr);
  }

  inject_msg(out, &tpAS1);
  free_txdata();

  // 100 Trying goes back to AS1
  out = current_txdata()->msg;
  RespMatcher(100).matches(out);
  tpAS1.expect_target(current_txdata(), true);  // Requests always come back on same transport
  msg.set_route(out);
  free_txdata();

  // INVITE passed on to AS2
  SCOPED_TRACE("INVITE (2)");
  out = current_txdata()->msg;
  ASSERT_NO_FATAL_FAILURE(r1.matches(out));
  tpAS2.expect_target(current_txdata(), false);

  // Should not RR between AS's and therefore shouldn't SE
  ASSERT_TRUE(get_headers(out, "Record-Route").empty());
  ASSERT_TRUE(get_headers(out, "Session-Expires").empty());
}
<|MERGE_RESOLUTION|>--- conflicted
+++ resolved
@@ -1475,12 +1475,7 @@
 
   tpAS1.expect_target(tdata, false);
   EXPECT_THAT(get_headers(out, "Route"),
-<<<<<<< HEAD
               testing::MatchesRegex("Route: <sip:1\\.2\\.3\\.4:56789;transport=UDP;lr>\r\nRoute: <sip:odi_[+/A-Za-z0-9]+@127.0.0.1:5058;transport=UDP;lr>"));
-=======
-              testing::MatchesRegex("Route: <sip:1\\.2\\.3\\.4:56789;transport=UDP;lr>\r\nRoute: <sip:odi_[+/A-Za-z0-9]+@127.0.0.1:5058;transport=UDP;lr;service=scscf>"));
->>>>>>> ad2bf521
-
   string fresp1 = respond_to_txdata(tdata, 404);
   inject_msg(fresp1, &tpAS1);
   ASSERT_EQ(3, txdata_count());
