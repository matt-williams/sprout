/**
 * @file scscf_test.cpp UT for S-CSCF functionality
 *
 * Copyright (C) Metaswitch Networks 2017
 * If license terms are provided to you in a COPYING file in the root directory
 * of the source code repository by which you are accessing this code, then
 * the license outlined in that COPYING file applies to your use.
 * Otherwise no rights are granted except for those provided to you by
 * Metaswitch Networks in a separate written agreement.
 */

#include <string>
#include "gmock/gmock.h"
#include "gtest/gtest.h"
#include <boost/lexical_cast.hpp>

#include "pjutils.h"
#include "constants.h"
#include "siptest.hpp"
#include "utils.h"
#include "test_utils.hpp"
#include "analyticslogger.h"
#include "fakecurl.hpp"
#include "fakehssconnection.hpp"
#include "fakexdmconnection.hpp"
#include "test_interposer.hpp"
#include "fakechronosconnection.hpp"
#include "scscfsproutlet.h"
#include "icscfsproutlet.h"
#include "bgcfsproutlet.h"
#include "sproutletappserver.h"
#include "scscfselector.h"
#include "mmtel.h"
#include "sproutletproxy.h"
#include "fakesnmp.hpp"
#include "mock_as_communication_tracker.h"

using namespace std;
using testing::StrEq;
using testing::ElementsAre;
using testing::MatchesRegex;
using testing::HasSubstr;
using testing::Not;
using testing::_;
using testing::NiceMock;
using testing::HasSubstr;
using ::testing::Return;

const std::string IMS_SUB_BARRED_MULTIPLE_WILDCARD =
                               "<IMSSubscription>\n"
                               "  <ServiceProfile>\n"
                               "    <PublicIdentity>"
                               "      <Identity>sip:610@homedomain</Identity>"
                               "    </PublicIdentity>\n"
                               "    <PublicIdentity>"
                               "      <Identity>sip:6!.*!@homedomain</Identity>"
                               "    </PublicIdentity>\n"
                               "    <InitialFilterCriteria>\n"
                               "      <Priority>1</Priority>\n"
                               "      <ApplicationServer>\n"
                               "        <ServerName>sip:1.2.3.4:56789;transport=UDP</ServerName>\n"
                               "        <DefaultHandling>0</DefaultHandling>\n"
                               "      </ApplicationServer>\n"
                               "    </InitialFilterCriteria>\n"
                               "  </ServiceProfile>\n"
                               "  <ServiceProfile>\n"
                               "    <PublicIdentity>"
                               "      <Identity>sip:611@homedomain</Identity>"
                               "    </PublicIdentity>\n"
                               "    <PublicIdentity>"
                               "      <Identity>sip:65!.*!@homedomain</Identity>"
                               "    </PublicIdentity>\n"
                               "    <PublicIdentity>"
                               "      <Identity>sip:650!.*!@homedomain</Identity>"
                               "    </PublicIdentity>\n"
                               "    <PublicIdentity>"
                               "      <Identity>sip:6505551000@homedomain</Identity>"
                               "      <BarringIndication>1</BarringIndication>"
                               "      <Extension>"
                               "        <IdentityType>3</IdentityType>"
                               "        <Extension>"
                               "          <Extension>"
                               "            <WildcardedIMPU>sip:65!.*!@homedomain</WildcardedIMPU>"
                               "          </Extension>"
                               "        </Extension>"
                               "      </Extension>"
                               "    </PublicIdentity>\n"
                               "    <InitialFilterCriteria>\n"
                               "      <Priority>1</Priority>\n"
                               "      <ApplicationServer>\n"
                               "        <ServerName>sip:1.2.3.4:56789;transport=UDP</ServerName>\n"
                               "        <DefaultHandling>0</DefaultHandling>\n"
                               "      </ApplicationServer>\n"
                               "    </InitialFilterCriteria>\n"
                               "  </ServiceProfile>\n"
                               "  <ServiceProfile>\n"
                               "    <PublicIdentity>"
                               "      <Identity>sip:612@homedomain</Identity>"
                               "    </PublicIdentity>\n"
                               "    <PublicIdentity>"
                               "      <Identity>sip:!.*!@homedomain</Identity>"
                               "    </PublicIdentity>\n"
                               "    <InitialFilterCriteria>\n"
                               "      <Priority>1</Priority>\n"
                               "      <ApplicationServer>\n"
                               "        <ServerName>sip:1.2.3.4:56789;transport=UDP</ServerName>\n"
                               "        <DefaultHandling>0</DefaultHandling>\n"
                               "      </ApplicationServer>\n"
                               "    </InitialFilterCriteria>\n"
                               "  </ServiceProfile>\n"
                               "</IMSSubscription>";
const std::string IMS_SUB_BARRED_WILDCARD =
                               "<IMSSubscription><ServiceProfile>\n"
                               "  <PublicIdentity>"
                               "    <Identity>sip:610@homedomain</Identity>"
                               "  </PublicIdentity>\n"
                               "  <PublicIdentity>"
                               "    <Identity>sip:65!.*!@homedomain</Identity>"
                               "    <BarringIndication>1</BarringIndication>"
                               "  </PublicIdentity>\n"
                               "  <InitialFilterCriteria>\n"
                               "    <Priority>1</Priority>\n"
                               "    <TriggerPoint>\n"
                               "    <ConditionTypeCNF>0</ConditionTypeCNF>\n"
                               "    <SPT>\n"
                               "      <ConditionNegated>1</ConditionNegated>\n"
                               "      <Group>0</Group>\n"
                               "      <Method>INVITE</Method>\n"
                               "      <Extension></Extension>\n"
                               "    </SPT>\n"
                               "  </TriggerPoint>\n"
                               "  <ApplicationServer>\n"
                               "    <ServerName>sip:1.2.3.4:56789;transport=UDP</ServerName>\n"
                               "    <DefaultHandling>0</DefaultHandling>\n"
                               "  </ApplicationServer>\n"
                               "  </InitialFilterCriteria>\n"
                               "</ServiceProfile></IMSSubscription>";
const std::string IMS_SUB_BARRED_IMPU_IN_WILDCARD =
                               "<IMSSubscription><ServiceProfile>\n"
                               "  <PublicIdentity>"
                               "    <Identity>sip:610@homedomain</Identity>"
                               "  </PublicIdentity>\n"
                               "  <PublicIdentity>"
                               "    <Identity>sip:65!.*!@homedomain</Identity>"
                               "  </PublicIdentity>\n"
                               "  <PublicIdentity>"
                               "    <Identity>sip:6505551000@homedomain</Identity>"
                               "    <BarringIndication>1</BarringIndication>"
                               "    <Extension>"
                               "      <IdentityType>3</IdentityType>"
                               "      <Extension>"
                               "        <Extension>"
                               "          <WildcardedIMPU>sip:65!.*!@homedomain</WildcardedIMPU>"
                               "        </Extension>"
                               "      </Extension>"
                               "    </Extension>"
                               "  </PublicIdentity>\n"
                               "  <InitialFilterCriteria>\n"
                               "    <Priority>1</Priority>\n"
                               "    <TriggerPoint>\n"
                               "    <ConditionTypeCNF>0</ConditionTypeCNF>\n"
                               "    <SPT>\n"
                               "      <ConditionNegated>1</ConditionNegated>\n"
                               "      <Group>0</Group>\n"
                               "      <Method>INVITE</Method>\n"
                               "      <Extension></Extension>\n"
                               "    </SPT>\n"
                               "  </TriggerPoint>\n"
                               "  <ApplicationServer>\n"
                               "    <ServerName>sip:1.2.3.4:56789;transport=UDP</ServerName>\n"
                               "    <DefaultHandling>0</DefaultHandling>\n"
                               "  </ApplicationServer>\n"
                               "  </InitialFilterCriteria>\n"
                               "</ServiceProfile></IMSSubscription>";

namespace SP
{
  class Message
  {
  public:
    string _method;
    string _requri; //< overrides toscheme:to@todomain
    string _toscheme;
    string _status;
    string _from;
    string _fromdomain;
    string _to;
    string _todomain;
    string _content_type;
    string _body;
    string _extra;
    int _forwards;
    int _unique; //< unique to this dialog; inserted into Call-ID
    bool _first_hop;
    string _via;
    string _branch;
    string _route;
    int _cseq;
    bool _in_dialog;

    Message() :
      _method("INVITE"),
      _toscheme("sip"),
      _status("200 OK"),
      _from("6505551000"),
      _fromdomain("homedomain"),
      _to("6505551234"),
      _todomain("homedomain"),
      _content_type("application/sdp"),
      _forwards(68),
      _first_hop(false),
      _via("10.83.18.38:36530"),
      _branch(""),
      _route("Route: <sip:sprout.homedomain;service=scscf>"),
      _cseq(16567),
      _in_dialog(false)
    {
      static int unique = 1042;
      _unique = unique;
      unique += 10; // leave room for manual increments
    }

    void set_route(pjsip_msg* msg)
    {
      string route = get_headers(msg, "Record-Route");
      if (route != "")
      {
        // Convert to a Route set by replacing all instances of Record-Route: with Route:
        for (size_t n = 0; (n = route.find("Record-Route:", n)) != string::npos;)
        {
          route.replace(n, 13, "Route:");
        }
      }
      _route = route;
    }

    string get_request()
    {
      char buf[16384];

      // The remote target.
      string target = string(_toscheme).append(":").append(_to);
      if (!_todomain.empty())
      {
        target.append("@").append(_todomain);
      }

      // If there's no route, the target goes in the request
      // URI. Otherwise it goes in the Route:, and the route goes in the
      // request URI.
      //string requri = _route.empty() ? target : _route;
      //string route = _route.empty() ? "" : string("Route: ").append(target).append("\r\n");
      string requri = target;
      string route = _route;
      route = route.empty() ? "" : route.append("\r\n");

      // Default branch parameter if it's not supplied.
      std::string branch = _branch.empty() ? "Pjmo1aimuq33BAI4rjhgQgBr4sY" + std::to_string(_unique) : _branch;

      int n = snprintf(buf, sizeof(buf),
                       "%1$s %9$s SIP/2.0\r\n"
                       "Via: SIP/2.0/TCP %13$s;rport;branch=z9hG4bK%16$s\r\n"
                       "%12$s"
                       "From: <sip:%2$s@%3$s>;tag=10.114.61.213+1+8c8b232a+5fb751cf\r\n"
                       "To: <%10$s>%17$s\r\n"
                       "Max-Forwards: %8$d\r\n"
                       "Call-ID: 0gQAAC8WAAACBAAALxYAAAL8P3UbW8l4mT8YBkKGRKc5SOHaJ1gMRqs%11$04dohntC@10.114.61.213\r\n"
                       "CSeq: %15$d %1$s\r\n"
                       "User-Agent: Accession 2.0.0.0\r\n"
                       "Allow: PRACK, INVITE, ACK, BYE, CANCEL, UPDATE, SUBSCRIBE, NOTIFY, REFER, MESSAGE, OPTIONS\r\n"
                       "%4$s"
                       "%7$s"
                       "%14$s"
                       "Content-Length: %5$d\r\n"
                       "\r\n"
                       "%6$s",
                       /*  1 */ _method.c_str(),
                       /*  2 */ _from.c_str(),
                       /*  3 */ _fromdomain.c_str(),
                       /*  4 */ _content_type.empty() ? "" : string("Content-Type: ").append(_content_type).append("\r\n").c_str(),
                       /*  5 */ (int)_body.length(),
                       /*  6 */ _body.c_str(),
                       /*  7 */ _extra.empty() ? "" : string(_extra).append("\r\n").c_str(),
                       /*  8 */ _forwards,
                       /*  9 */ _requri.empty() ? requri.c_str() : _requri.c_str(),
                       /* 10 */ target.c_str(),
                       /* 11 */ _unique,
                       /* 12 */ _first_hop ? "" : "Via: SIP/2.0/TCP 10.114.61.213:5061;received=23.20.193.43;branch=z9hG4bK+7f6b263a983ef39b0bbda2135ee454871+sip+1+a64de9f6\r\n",
                       /* 13 */ _via.c_str(),
                       /* 14 */ route.c_str(),
                       /* 15 */ _cseq,
                       /* 16 */ branch.c_str(),
                       /* 17 */ (_in_dialog) ? ";tag=10.114.61.213+1+8c8b232a+5fb751cf" : ""
        );

      EXPECT_LT(n, (int)sizeof(buf));

      string ret(buf, n);
      // cout << ret <<endl;
      return ret;
    }

    string get_response()
    {
      char buf[16384];

      // Default branch parameter if it's not supplied.
      std::string branch = _branch.empty() ? "Pjmo1aimuq33BAI4rjhgQgBr4sY" + std::to_string(_unique) : _branch;

      int n = snprintf(buf, sizeof(buf),
                       "SIP/2.0 %9$s\r\n"
                       "Via: SIP/2.0/TCP %14$s;rport;branch=z9hG4bK%15$s\r\n"
                       "%12$s"
                       "From: <sip:%2$s@%3$s>;tag=10.114.61.213+1+8c8b232a+5fb751cf\r\n"
                       "To: <sip:%7$s%8$s>\r\n"
                       "Call-ID: 0gQAAC8WAAACBAAALxYAAAL8P3UbW8l4mT8YBkKGRKc5SOHaJ1gMRqs%11$04dohntC@10.114.61.213\r\n"
                       "CSeq: %13$d %1$s\r\n"
                       "User-Agent: Accession 2.0.0.0\r\n"
                       "Allow: PRACK, INVITE, ACK, BYE, CANCEL, UPDATE, SUBSCRIBE, NOTIFY, REFER, MESSAGE, OPTIONS\r\n"
                       "%4$s"
                       "%10$s"
                       "Content-Length: %5$d\r\n"
                       "\r\n"
                       "%6$s",
                       /*  1 */ _method.c_str(),
                       /*  2 */ _from.c_str(),
                       /*  3 */ _fromdomain.c_str(),
                       /*  4 */ _content_type.empty() ? "" : string("Content-Type: ").append(_content_type).append("\r\n").c_str(),
                       /*  5 */ (int)_body.length(),
                       /*  6 */ _body.c_str(),
                       /*  7 */ _to.c_str(),
                       /*  8 */ _todomain.empty() ? "" : string("@").append(_todomain).c_str(),
                       /*  9 */ _status.c_str(),
                       /* 10 */ _extra.empty() ? "" : string(_extra).append("\r\n").c_str(),
                       /* 11 */ _unique,
                       /* 12 */ _first_hop ? "" : "Via: SIP/2.0/TCP 10.114.61.213:5061;received=23.20.193.43;branch=z9hG4bK+7f6b263a983ef39b0bbda2135ee454871+sip+1+a64de9f6\r\n",
                       /* 13 */ _cseq,
                       /* 14 */ _via.c_str(),
                       /* 15 */ branch.c_str()
        );

      EXPECT_LT(n, (int)sizeof(buf));

      string ret(buf, n);
      // cout << ret <<endl;
      return ret;
    }
  };
}

/// ABC for fixtures for SCSCFTest and friends.
class SCSCFTest : public SipTest
{
public:
  /// TX data for testing.  Will be cleaned up.  Each message in a
  /// forked flow has its URI stored in _uris, and its txdata stored
  /// in _tdata against that URI.
  vector<string> _uris;
  map<string,pjsip_tx_data*> _tdata;

  /// Set up test case.  Caller must clear host_mapping.
  static void SetUpTestCase()
  {
    SipTest::SetUpTestCase();

    _chronos_connection = new FakeChronosConnection();
    _local_data_store = new LocalStore();
    _sdm = new SubscriberDataManager((Store*)_local_data_store, _chronos_connection, NULL, true);
    _analytics = new AnalyticsLogger();
    _bgcf_service = new BgcfService(string(UT_DIR).append("/test_stateful_proxy_bgcf.json"));
    _xdm_connection = new FakeXDMConnection();
    _sess_term_comm_tracker = new NiceMock<MockAsCommunicationTracker>();
    _sess_cont_comm_tracker = new NiceMock<MockAsCommunicationTracker>();

    // We only test with a JSONEnumService, not with a DNSEnumService - since
    // it is stateful_proxy.cpp that's under test here, the EnumService
    // implementation doesn't matter.
    _enum_service = new JSONEnumService(string(UT_DIR).append("/test_stateful_proxy_enum.json"));

    _acr_factory = new ACRFactory();
    _mmf_service = new MMFService(NULL, string(UT_DIR).append("/test_mmf_targets.json"));
    _fifc_service = new FIFCService(NULL, string(UT_DIR).append("/test_scscf_fifc.xml"));

    // Schedule timers.
    SipTest::poll();
  }

  static void TearDownTestCase()
  {
    // Shut down the transaction module first, before we destroy the
    // objects that might handle any callbacks!
    pjsip_tsx_layer_destroy();
    delete _mmf_service; _mmf_service = NULL;
    delete _fifc_service; _fifc_service = NULL;
    delete _sdm; _sdm = NULL;
    delete _chronos_connection; _chronos_connection = NULL;
    delete _local_data_store; _local_data_store = NULL;
    delete _analytics; _analytics = NULL;
    delete _enum_service; _enum_service = NULL;
    delete _bgcf_service; _bgcf_service = NULL;
    delete _xdm_connection; _xdm_connection = NULL;
    delete _sess_cont_comm_tracker; _sess_cont_comm_tracker = NULL;
    delete _sess_term_comm_tracker; _sess_term_comm_tracker = NULL;
    SipTest::TearDownTestCase();
  }

  SCSCFTest()
  {
    _log_traffic = PrintingTestLogger::DEFAULT.isPrinting(); // true to see all traffic
    _local_data_store->flush_all();  // start from a clean slate on each test

    _hss_connection_observer = new MockHSSConnection();
    _hss_connection = new FakeHSSConnection(_hss_connection_observer);

    // Create the S-CSCF Sproutlet.
    IFCConfiguration ifc_configuration(false, false, "sip:DUMMY_AS", NULL, NULL);
    _scscf_sproutlet = new SCSCFSproutlet("scscf",
                                          "scscf",
                                          "sip:scscf.sprout.homedomain:5058;transport=TCP",
                                          "sip:127.0.0.1:5058",
                                          "sip:icscf.sprout.homedomain:5059;transport=TCP",
                                          "sip:bgcf@homedomain:5058",
                                          "sip:11.22.33.44;service=mmf",
                                          "sip:44.33.22.11:5053;service=mmf",
                                          5058,
                                          "sip:scscf.sprout.homedomain:5058;transport=TCP",
                                          _sdm,
                                          {},
                                          _hss_connection,
                                          _enum_service,
                                          _acr_factory,
                                          &SNMP::FAKE_INCOMING_SIP_TRANSACTIONS_TABLE,
                                          &SNMP::FAKE_OUTGOING_SIP_TRANSACTIONS_TABLE,
                                          false,
                                          _mmf_service,
                                          _fifc_service,
                                          ifc_configuration,
                                          3000, // Session continue timeout - different from default
                                          6000, // Session terminated timeout - different from default
                                          _sess_term_comm_tracker,
                                          _sess_cont_comm_tracker
                                          );
    _scscf_sproutlet->init();

    _scscf_selector = new SCSCFSelector("sip:scscf.sprout.homedomain", 
                                        string(UT_DIR).append("/test_icscf.json"));
    // Create the I-CSCF Sproutlets.
    _icscf_sproutlet = new ICSCFSproutlet("icscf",
                                          "sip:bgcf@homedomain:5058",
                                          5059,
                                          "sip:icscf.sprout.homedomain:5059;transport=TCP",
                                          _hss_connection,
                                          _acr_factory,
                                          _scscf_selector,
                                          _enum_service,
                                          &SNMP::FAKE_INCOMING_SIP_TRANSACTIONS_TABLE,
                                          &SNMP::FAKE_OUTGOING_SIP_TRANSACTIONS_TABLE,
                                          false
                                          );
    _icscf_sproutlet->init();

    // Create the BGCF Sproutlet.
    _bgcf_sproutlet = new BGCFSproutlet("bgcf",
                                        5054,
                                        "sip:bgcf.homedomain:5054;transport=tcp",
                                        _bgcf_service,
                                        _enum_service,
                                        _acr_factory,
                                        nullptr,
                                        nullptr,
                                        false);

    // Create the MMTEL AppServer.
    _mmtel = new Mmtel("mmtel", _xdm_connection);
    _mmtel_sproutlet = new SproutletAppServerShim(_mmtel,
                                                  5055,
                                                  "sip:mmtel.homedomain:5058;transport=tcp",
                                                  &SNMP::FAKE_INCOMING_SIP_TRANSACTIONS_TABLE,
                                                  &SNMP::FAKE_OUTGOING_SIP_TRANSACTIONS_TABLE,
                                                  "mmtel.homedomain");

    // Create the SproutletProxy.
    std::list<Sproutlet*> sproutlets;
    sproutlets.push_back(_scscf_sproutlet);
    sproutlets.push_back(_icscf_sproutlet);
    sproutlets.push_back(_bgcf_sproutlet);
    sproutlets.push_back(_mmtel_sproutlet);
    std::unordered_set<std::string> additional_home_domains;
    additional_home_domains.insert("sprout.homedomain");
    additional_home_domains.insert("sprout-site2.homedomain");
    additional_home_domains.insert("127.0.0.1");
    _proxy = new SproutletProxy(stack_data.endpt,
                                PJSIP_MOD_PRIORITY_UA_PROXY_LAYER+1,
                                "homedomain",
                                additional_home_domains,
                                sproutlets,
                                std::set<std::string>());
  }

  ~SCSCFTest()
  {
    ::testing::Mock::VerifyAndClearExpectations(_sess_term_comm_tracker);
    ::testing::Mock::VerifyAndClearExpectations(_sess_cont_comm_tracker);

    for (map<string,pjsip_tx_data*>::iterator it = _tdata.begin();
         it != _tdata.end();
         ++it)
    {
      pjsip_tx_data_dec_ref(it->second);
    }

    pjsip_tsx_layer_dump(true);

    // Terminate all transactions
    terminate_all_tsxs(PJSIP_SC_SERVICE_UNAVAILABLE);

    // PJSIP transactions aren't actually destroyed until a zero ms
    // timer fires (presumably to ensure destruction doesn't hold up
    // real work), so poll for that to happen. Otherwise we leak!
    // Allow a good length of time to pass too, in case we have
    // transactions still open. 32s is the default UAS INVITE
    // transaction timeout, so we go higher than that.
    cwtest_advance_time_ms(33000L);
    poll();

    // Stop and restart the layer just in case
    pjsip_tsx_layer_instance()->stop();
    pjsip_tsx_layer_instance()->start();

    // Reset any configuration changes
    URIClassifier::enforce_user_phone = false;
    URIClassifier::enforce_global = false;
    ((SNMP::FakeCounterTable*)_scscf_sproutlet->_routed_by_preloaded_route_tbl)->reset_count();

    delete _hss_connection; _hss_connection = NULL;
    delete _hss_connection_observer; _hss_connection_observer = NULL;
    delete _proxy; _proxy = NULL;
    delete _mmtel_sproutlet; _mmtel_sproutlet = NULL;
    delete _mmtel; _mmtel = NULL;
    delete _bgcf_sproutlet; _bgcf_sproutlet = NULL;
    delete _scscf_sproutlet; _scscf_sproutlet = NULL;
    delete _icscf_sproutlet; _icscf_sproutlet = NULL;
    delete _scscf_selector; _scscf_selector = NULL;

  }

  /// Send a response back through multiple hops in a dialog. The response is
  /// injected at the downstream end of the dialog (the end that the request
  /// flowed towards. The proxied response is received at each hop, the status
  /// code is checked, and it is then re-injected.
  ///
  /// The outbound message queue must be empty when this function is called.
  ///
  /// @param req         - The response to inject at the downstream end.
  /// @param status_code - The status code of the request. This is used to
  ///                      check that the response it passed through at each
  ///                      hop.
  /// @param num_hops    - The number of hops in the dialog.
  void send_response_back_through_dialog(const std::string& response,
                                         int status_code,
                                         int num_hops)
  {
    std::string curr_response = response;

    for (int ii = 0; ii < num_hops; ++ii)
    {
      inject_msg(curr_response);

      ASSERT_EQ(1, txdata_count());
      RespMatcher(status_code).matches(current_txdata()->msg);

      // Render the received message to a string so we can re-inject it. 64kB
      // should be enough space for this.
      char msg_print_buf[0x10000];
      pj_ssize_t len = pjsip_msg_print(current_txdata()->msg,
                                       msg_print_buf,
                                       sizeof(msg_print_buf));
      curr_response.assign(msg_print_buf, len);

      free_txdata();
    }
  }

protected:
  static LocalStore* _local_data_store;
  static FakeChronosConnection* _chronos_connection;
  static SubscriberDataManager* _sdm;
  static AnalyticsLogger* _analytics;
  static FakeHSSConnection* _hss_connection;
  static MockHSSConnection* _hss_connection_observer;
  static FakeXDMConnection* _xdm_connection;
  static BgcfService* _bgcf_service;
  static EnumService* _enum_service;
  static ACRFactory* _acr_factory;
  static MMFService* _mmf_service;
  static FIFCService* _fifc_service;
  static SCSCFSelector* _scscf_selector;
  SCSCFSproutlet* _scscf_sproutlet;
  ICSCFSproutlet* _icscf_sproutlet;
  BGCFSproutlet* _bgcf_sproutlet;
  Mmtel* _mmtel;
  SproutletAppServerShim* _mmtel_sproutlet;
  SproutletProxy* _proxy;
  static MockAsCommunicationTracker* _sess_term_comm_tracker;
  static MockAsCommunicationTracker* _sess_cont_comm_tracker;

  void doTestHeaders(TransportFlow* tpA,
                     bool tpAset,
                     TransportFlow* tpB,
                     bool tpBset,
                     SP::Message& msg,
                     string route,
                     bool expect_100,
                     bool expect_trusted_headers_on_requests,
                     bool expect_trusted_headers_on_responses,
                     bool expect_orig,
                     bool pcpi);
  void doAsOriginated(SP::Message& msg, bool expect_orig);
  void doAsOriginated(const std::string& msg, bool expect_orig);
  void doFourAppServerFlow(std::string record_route_regex, bool app_servers_record_route=false);
  void doSuccessfulFlow(SP::Message& msg,
                        testing::Matcher<string> uri_matcher,
                        list<HeaderMatcher> headers,
                        bool include_ack_and_bye=true,
                        list<HeaderMatcher> rsp_hdrs = list<HeaderMatcher>());
  void doFastFailureFlow(SP::Message& msg, int st_code);
  void doSlowFailureFlow(SP::Message& msg, int st_code, std::string body = "", std::string reason = "");
  void setupForkedFlow(SP::Message& msg);
  list<string> doProxyCalculateTargets(int max_targets);
};

LocalStore* SCSCFTest::_local_data_store;
FakeChronosConnection* SCSCFTest::_chronos_connection;
SubscriberDataManager* SCSCFTest::_sdm;
AnalyticsLogger* SCSCFTest::_analytics;
FakeHSSConnection* SCSCFTest::_hss_connection;
MockHSSConnection* SCSCFTest::_hss_connection_observer;
FakeXDMConnection* SCSCFTest::_xdm_connection;
BgcfService* SCSCFTest::_bgcf_service;
EnumService* SCSCFTest::_enum_service;
ACRFactory* SCSCFTest::_acr_factory;
MMFService* SCSCFTest::_mmf_service;
FIFCService* SCSCFTest::_fifc_service;
SCSCFSelector* SCSCFTest::_scscf_selector;
MockAsCommunicationTracker* SCSCFTest::_sess_term_comm_tracker;
MockAsCommunicationTracker* SCSCFTest::_sess_cont_comm_tracker;

using SP::Message;

void SCSCFTest::doFourAppServerFlow(std::string record_route_regex, bool app_servers_record_route)
{
  register_uri(_sdm, _hss_connection, "6505551234", "homedomain", "sip:wuntootreefower@10.114.61.213:5061;transport=tcp;ob");
  _hss_connection->set_impu_result("sip:6505551000@homedomain", "call", RegDataXMLUtils::STATE_REGISTERED,
                                R"(<IMSSubscription><ServiceProfile>
                                <PublicIdentity><Identity>sip:6505551000@homedomain</Identity></PublicIdentity>
                                  <InitialFilterCriteria>
                                    <Priority>2</Priority>
                                    <TriggerPoint>
                                    <ConditionTypeCNF>0</ConditionTypeCNF>
                                    <SPT>
                                      <ConditionNegated>0</ConditionNegated>
                                      <Group>0</Group>
                                      <Method>INVITE</Method>
                                      <Extension></Extension>
                                    </SPT>
                                  </TriggerPoint>
                                  <ApplicationServer>
                                    <ServerName>sip:4.2.3.4:56788;transport=UDP</ServerName>
                                    <DefaultHandling>0</DefaultHandling>
                                  </ApplicationServer>
                                  </InitialFilterCriteria>
                                  <InitialFilterCriteria>
                                    <Priority>1</Priority>
                                    <TriggerPoint>
                                    <ConditionTypeCNF>0</ConditionTypeCNF>
                                    <SPT>
                                      <ConditionNegated>0</ConditionNegated>
                                      <Group>0</Group>
                                      <Method>INVITE</Method>
                                      <Extension></Extension>
                                    </SPT>
                                  </TriggerPoint>
                                  <ApplicationServer>
                                    <ServerName>sip:1.2.3.4:56789;transport=UDP</ServerName>
                                    <DefaultHandling>0</DefaultHandling>
                                  </ApplicationServer>
                                  </InitialFilterCriteria>
                                </ServiceProfile></IMSSubscription>)");
  _hss_connection->set_impu_result("sip:6505551234@homedomain", "call", RegDataXMLUtils::STATE_REGISTERED,
                                R"(<IMSSubscription><ServiceProfile>
                                <PublicIdentity><Identity>sip:6505551234@homedomain</Identity></PublicIdentity>
                                  <InitialFilterCriteria>
                                    <Priority>1</Priority>
                                    <TriggerPoint>
                                    <ConditionTypeCNF>0</ConditionTypeCNF>
                                    <SPT>
                                      <ConditionNegated>0</ConditionNegated>
                                      <Group>0</Group>
                                      <Method>INVITE</Method>
                                      <Extension></Extension>
                                    </SPT>
                                    <SPT>
                                      <ConditionNegated>0</ConditionNegated>
                                      <Group>0</Group>
                                      <SessionCase>1</SessionCase>  <!-- terminating-registered -->
                                      <Extension></Extension>
                                    </SPT>
                                  </TriggerPoint>
                                  <ApplicationServer>
                                    <ServerName>sip:5.2.3.4:56787;transport=UDP</ServerName>
                                    <DefaultHandling>0</DefaultHandling>
                                  </ApplicationServer>
                                  </InitialFilterCriteria>
                                  <InitialFilterCriteria>
                                    <Priority>2</Priority>
                                    <TriggerPoint>
                                    <ConditionTypeCNF>0</ConditionTypeCNF>
                                    <SPT>
                                      <ConditionNegated>0</ConditionNegated>
                                      <Group>0</Group>
                                      <Method>QWERTY_UIOP</Method>
                                      <Extension></Extension>
                                    </SPT>
                                  </TriggerPoint>
                                  <ApplicationServer>
                                    <ServerName>sip:sholes.example.com</ServerName>
                                    <DefaultHandling>0</DefaultHandling>
                                  </ApplicationServer>
                                  </InitialFilterCriteria>
                                  <InitialFilterCriteria>
                                    <Priority>3</Priority>
                                    <TriggerPoint>
                                    <ConditionTypeCNF>0</ConditionTypeCNF>
                                    <SPT>
                                      <ConditionNegated>0</ConditionNegated>
                                      <Group>0</Group>
                                      <Method>INVITE</Method>
                                      <Extension></Extension>
                                    </SPT>
                                  </TriggerPoint>
                                  <ApplicationServer>
                                    <ServerName>sip:6.2.3.4:56786;transport=UDP</ServerName>
                                    <DefaultHandling>0</DefaultHandling>
                                  </ApplicationServer>
                                  </InitialFilterCriteria>
                                </ServiceProfile></IMSSubscription>)");
  EXPECT_CALL(*_sess_cont_comm_tracker, on_success(StrEq("sip:4.2.3.4:56788;transport=UDP")));
  EXPECT_CALL(*_sess_cont_comm_tracker, on_success(StrEq("sip:1.2.3.4:56789;transport=UDP")));
  EXPECT_CALL(*_sess_cont_comm_tracker, on_success(StrEq("sip:5.2.3.4:56787;transport=UDP")));
  EXPECT_CALL(*_sess_cont_comm_tracker, on_success(StrEq("sip:6.2.3.4:56786;transport=UDP")));

  TransportFlow tpBono(TransportFlow::Protocol::TCP, stack_data.scscf_port, "10.99.88.11", 12345);
  TransportFlow tpAS1(TransportFlow::Protocol::UDP, stack_data.scscf_port, "1.2.3.4", 56789);
  TransportFlow tpAS2(TransportFlow::Protocol::UDP, stack_data.scscf_port, "4.2.3.4", 56788);
  TransportFlow tpAS3(TransportFlow::Protocol::UDP, stack_data.scscf_port, "5.2.3.4", 56787);
  TransportFlow tpAS4(TransportFlow::Protocol::UDP, stack_data.scscf_port, "6.2.3.4", 56786);

  pjsip_rr_hdr* as1_rr_hdr = pjsip_rr_hdr_create(stack_data.pool);
  as1_rr_hdr->name_addr.uri = (pjsip_uri*)pjsip_sip_uri_create(stack_data.pool, false);
  ((pjsip_sip_uri*)as1_rr_hdr->name_addr.uri)->host = pj_str("1.2.3.4");

  pjsip_rr_hdr* as2_rr_hdr = pjsip_rr_hdr_create(stack_data.pool);
  as2_rr_hdr->name_addr.uri = (pjsip_uri*)pjsip_sip_uri_create(stack_data.pool, false);
  ((pjsip_sip_uri*)as2_rr_hdr->name_addr.uri)->host = pj_str("4.2.3.4");

  pjsip_rr_hdr* as3_rr_hdr = pjsip_rr_hdr_create(stack_data.pool);
  as3_rr_hdr->name_addr.uri = (pjsip_uri*)pjsip_sip_uri_create(stack_data.pool, false);
  ((pjsip_sip_uri*)as3_rr_hdr->name_addr.uri)->host = pj_str("5.2.3.4");

  pjsip_rr_hdr* as4_rr_hdr = pjsip_rr_hdr_create(stack_data.pool);
  as4_rr_hdr->name_addr.uri = (pjsip_uri*)pjsip_sip_uri_create(stack_data.pool, false);
  ((pjsip_sip_uri*)as4_rr_hdr->name_addr.uri)->host = pj_str("6.2.3.4");

  // ---------- Send INVITE
  // We're within the trust boundary, so no stripping should occur.
  Message msg;
  msg._via = "10.99.88.11:12345;transport=TCP";
  msg._to = "6505551234@homedomain";
  msg._todomain = "";
  msg._route = "Route: <sip:sprout.homedomain;orig>";
  msg._requri = "sip:6505551234@homedomain";

  msg._method = "INVITE";
  inject_msg(msg.get_request(), &tpBono);
  poll();
  ASSERT_EQ(2, txdata_count());

  // 100 Trying goes back to bono
  pjsip_msg* out = current_txdata()->msg;
  RespMatcher(100).matches(out);
  tpBono.expect_target(current_txdata(), true);  // Requests always come back on same transport
  msg.set_route(out);
  free_txdata();

  // INVITE passed on to AS1
  SCOPED_TRACE("INVITE (S)");
  out = current_txdata()->msg;
  ReqMatcher r1("INVITE");
  ASSERT_NO_FATAL_FAILURE(r1.matches(out));

  tpAS1.expect_target(current_txdata(), false);
  EXPECT_EQ("sip:6505551234@homedomain", r1.uri());
  EXPECT_THAT(get_headers(out, "Route"),
              testing::MatchesRegex("Route: <sip:1\\.2\\.3\\.4:56789;transport=UDP;lr>\r\nRoute: <sip:odi_[+/A-Za-z0-9]+@127.0.0.1:5058;transport=UDP;lr;orig;service=scscf>"));

  // ---------- AS1 sends a 100 Trying to indicate it has received the request.
  string fresp1 = respond_to_txdata(current_txdata(), 100);
  inject_msg(fresp1, &tpAS1);

  // ---------- AS1 turns it around (acting as proxy)
  const pj_str_t STR_ROUTE = pj_str("Route");

  if (app_servers_record_route)
  {
    pjsip_msg_insert_first_hdr(out, (pjsip_hdr*)as1_rr_hdr);
  }

  pjsip_hdr* hdr = (pjsip_hdr*)pjsip_msg_find_hdr_by_name(out, &STR_ROUTE, NULL);
  if (hdr)
  {
    pj_list_erase(hdr);
  }
  inject_msg(out, &tpAS1);
  free_txdata();

  // 100 Trying goes back to AS1
  out = current_txdata()->msg;
  RespMatcher(100).matches(out);
  tpAS1.expect_target(current_txdata(), true);  // Requests always come back on same transport
  msg.set_route(out);
  free_txdata();

  // INVITE passed on to AS2
  SCOPED_TRACE("INVITE (2)");
  out = current_txdata()->msg;
  ASSERT_NO_FATAL_FAILURE(r1.matches(out));

  tpAS2.expect_target(current_txdata(), false);
  EXPECT_EQ("sip:6505551234@homedomain", r1.uri());
  EXPECT_THAT(get_headers(out, "Route"),
              testing::MatchesRegex("Route: <sip:4\\.2\\.3\\.4:56788;transport=UDP;lr>\r\nRoute: <sip:odi_[+/A-Za-z0-9]+@127.0.0.1:5058;transport=UDP;lr;orig;service=scscf>"));

  // ---------- AS2 sends a 100 Trying to indicate it has received the request.
  string fresp2 = respond_to_txdata(current_txdata(), 100);
  inject_msg(fresp2, &tpAS2);

  // ---------- AS2 turns it around (acting as proxy)
  if (app_servers_record_route)
  {
    pjsip_msg_insert_first_hdr(out, (pjsip_hdr*)as2_rr_hdr);
  }

  hdr = (pjsip_hdr*)pjsip_msg_find_hdr_by_name(out, &STR_ROUTE, NULL);
  if (hdr)
  {
    pj_list_erase(hdr);
  }
  inject_msg(out, &tpAS2);
  free_txdata();

  // 100 Trying goes back to AS2
  out = current_txdata()->msg;
  RespMatcher(100).matches(out);
  tpAS2.expect_target(current_txdata(), true);  // Requests always come back on same transport
  msg.set_route(out);
  free_txdata();

  // INVITE passed on to AS3 - From this point on, we're in terminating mode.
  SCOPED_TRACE("INVITE (3)");
  out = current_txdata()->msg;
  ASSERT_NO_FATAL_FAILURE(r1.matches(out));

  tpAS3.expect_target(current_txdata(), false);
  EXPECT_EQ("sip:6505551234@homedomain", r1.uri());
  EXPECT_THAT(get_headers(out, "Route"),
              testing::MatchesRegex("Route: <sip:5\\.2\\.3\\.4:56787;transport=UDP;lr>\r\nRoute: <sip:odi_[+/A-Za-z0-9]+@127.0.0.1:5058;transport=UDP;lr;service=scscf>"));

  // ---------- AS3 sends a 100 Trying to indicate it has received the request.
  string fresp3 = respond_to_txdata(current_txdata(), 100);
  inject_msg(fresp3, &tpAS3);

  // ---------- AS3 turns it around (acting as proxy)
  if (app_servers_record_route)
  {
    pjsip_msg_insert_first_hdr(out, (pjsip_hdr*)as3_rr_hdr);
  }

  hdr = (pjsip_hdr*)pjsip_msg_find_hdr_by_name(out, &STR_ROUTE, NULL);
  if (hdr)
  {
    pj_list_erase(hdr);
  }
  inject_msg(out, &tpAS3);
  free_txdata();

  // 100 Trying goes back to AS3
  out = current_txdata()->msg;
  RespMatcher(100).matches(out);
  tpAS3.expect_target(current_txdata(), true);  // Requests always come back on same transport
  msg.set_route(out);
  free_txdata();

  // INVITE passed on to AS4
  SCOPED_TRACE("INVITE (4)");
  out = current_txdata()->msg;
  ASSERT_NO_FATAL_FAILURE(r1.matches(out));

  tpAS4.expect_target(current_txdata(), false);
  EXPECT_EQ("sip:6505551234@homedomain", r1.uri());
  EXPECT_THAT(get_headers(out, "Route"),
              testing::MatchesRegex("Route: <sip:6\\.2\\.3\\.4:56786;transport=UDP;lr>\r\nRoute: <sip:odi_[+/A-Za-z0-9]+@127.0.0.1:5058;transport=UDP;lr;service=scscf>"));

  // ---------- AS4 sends a 100 Trying to indicate it has received the request.
  string fresp4 = respond_to_txdata(current_txdata(), 100);
  inject_msg(fresp4, &tpAS4);

  // ---------- AS4 turns it around (acting as proxy)
  if (app_servers_record_route)
  {
    pjsip_msg_insert_first_hdr(out, (pjsip_hdr*)as4_rr_hdr);
  }

  hdr = (pjsip_hdr*)pjsip_msg_find_hdr_by_name(out, &STR_ROUTE, NULL);
  if (hdr)
  {
    pj_list_erase(hdr);
  }
  inject_msg(out, &tpAS4);
  free_txdata();

  // 100 Trying goes back to AS4
  out = current_txdata()->msg;
  RespMatcher(100).matches(out);
  tpAS4.expect_target(current_txdata(), true);  // Requests always come back on same transport
  msg.set_route(out);
  free_txdata();

  // INVITE passed on to final destination
  SCOPED_TRACE("INVITE (Z)");
  out = current_txdata()->msg;
  ASSERT_NO_FATAL_FAILURE(r1.matches(out));

  tpBono.expect_target(current_txdata(), false);

  // ---------- Bono sends a 100 Trying to indicate it has received the request.
  string fresp_bono = respond_to_txdata(current_txdata(), 100);
  inject_msg(fresp_bono, &tpBono);

  EXPECT_THAT(get_headers(out, "Record-Route"), testing::MatchesRegex(record_route_regex));

  // Send a 200 OK back down the line to finish the transaction. This is so that
  // AS communication tracking works correctly. There are a total of 5 hops in
  // total.
  pjsip_tx_data* txdata = pop_txdata();

  // Send a 200 ringing back down the chain to finish the transaction. This is a
  // more realistic test of AS communication tracking.
  send_response_back_through_dialog(respond_to_txdata(txdata, 200), 200, 5);

  pjsip_tx_data_dec_ref(txdata); txdata = NULL;
}

// Test flows into Sprout (S-CSCF), in particular for header stripping.
// Check the transport each message is on, and the headers.
// Test a call from Alice to Bob.
void SCSCFTest::doTestHeaders(TransportFlow* tpA,  //< Alice's transport.
                              bool tpAset,         //< Expect all requests to Alice on same transport?
                              TransportFlow* tpB,  //< Bob's transport.
                              bool tpBset,         //< Expect all requests to Bob on same transport?
                              SP::Message& msg,    //< Message to use for testing.
                              string route,        //< Route header to be used on INVITE
                              bool expect_100,     //< Will we get a 100 Trying?
                              bool expect_trusted_headers_on_requests, //< Should P-A-N-I/P-V-N-I be passed on requests?
                              bool expect_trusted_headers_on_responses, //< Should P-A-N-I/P-V-N-I be passed on responses?
                              bool expect_orig,    //< Should we expect the INVITE to be marked originating?
                              bool pcpi)           //< Should we expect a P-Called-Party-ID?
{
  SCOPED_TRACE("doTestHeaders");
  pjsip_msg* out;
  pjsip_tx_data* invite = NULL;
  pjsip_tx_data* prack = NULL;

  // Extra fields to insert in all requests and responses.
  string pani = "P-Access-Network-Info: ietf-carrier-pigeon;rfc=1149";
  string pvni = "P-Visited-Network-Id: other.net, \"Other Network\"";
  string pvani = pani + "\r\n" + pvni;

  if (!msg._extra.empty())
  {
    msg._extra.append("\r\n");
  }

  msg._extra.append(pani);
  msg._extra.append("\r\n");
  msg._extra.append(pvni);

  // ---------- Send INVITE C->X
  SCOPED_TRACE("INVITE");
  msg._method = "INVITE";

  if (route != "")
  {
    msg._route = route;
  }

  inject_msg(msg.get_request(), tpA);
  poll();
  ASSERT_EQ(expect_100 ? 2 : 1, txdata_count());

  if (expect_100)
  {
    // 100 Trying goes back C<-X
    out = current_txdata()->msg;
    RespMatcher(100).matches(out);
    tpA->expect_target(current_txdata(), true);  // Requests always come back on same transport
    msg.set_route(out);

    // Don't bother testing P-Access-Network-Info or P-Visited-Network-Id,
    // because they never get inserted into such messages.
    free_txdata();
  }

  // INVITE passed on X->S
  SCOPED_TRACE("INVITE (S)");
  out = current_txdata()->msg;
  ASSERT_NO_FATAL_FAILURE(ReqMatcher("INVITE").matches(out));
  tpB->expect_target(current_txdata(), tpBset);

  // Check P-Access-Network-Info and P-Visited-Network-Id.
  EXPECT_EQ(expect_trusted_headers_on_requests ? pani : "",
            get_headers(out, "P-Access-Network-Info")) << "INVITE";
  EXPECT_EQ(expect_trusted_headers_on_requests ? pvni : "",
            get_headers(out, "P-Visited-Network-Id")) << "INVITE";

  // Check originating.
  if (expect_orig)
  {
    EXPECT_THAT(get_headers(out, "Route"), HasSubstr(";orig"));
  }
  else
  {
    EXPECT_THAT(get_headers(out, "Route"), Not(HasSubstr(";orig")));
  }

  // Check P-Called-Party-ID
  EXPECT_EQ(pcpi ? "P-Called-Party-ID: <" + msg._toscheme + ":" + msg._to + "@" + msg._todomain + ">" : "", get_headers(out, "P-Called-Party-ID"));

  invite = pop_txdata();

  // ---------- Send 183 Session Progress back X<-S
  SCOPED_TRACE("183 Session Progress");
  inject_msg(respond_to_txdata(invite, 183, "", pvani), tpB);
  ASSERT_EQ(1, txdata_count());

  // 183 goes back C<-X
  out = current_txdata()->msg;
  RespMatcher(183).matches(out);
  tpA->expect_target(current_txdata(), true);
  msg.set_route(out);
  msg._cseq++;

  // Check P-Access-Network-Info and P-Visited-Network-Id
  EXPECT_EQ(expect_trusted_headers_on_responses ? pani : "",
            get_headers(out, "P-Access-Network-Info")) << "183 Session Progress";
  EXPECT_EQ(expect_trusted_headers_on_responses ? pvni : "",
            get_headers(out, "P-Visited-Network-Id")) << "183 Session Progress";

  free_txdata();

  // Send PRACK C->X
  SCOPED_TRACE("PRACK");
  msg._method = "PRACK";
  inject_msg(msg.get_request(), tpA);
  poll();
  ASSERT_EQ(1, txdata_count());

  // PRACK passed on X->S
  out = current_txdata()->msg;
  ASSERT_NO_FATAL_FAILURE(ReqMatcher("PRACK").matches(out));
  tpB->expect_target(current_txdata(), tpBset);

  // Check P-Access-Network-Info and P-Visited-Network-Id.
  EXPECT_EQ(expect_trusted_headers_on_requests ? pani : "",
            get_headers(out, "P-Access-Network-Info")) << "PRACK";
  EXPECT_EQ(expect_trusted_headers_on_requests ? pvni : "",
            get_headers(out, "P-Visited-Network-Id")) << "PRACK";

  prack = pop_txdata();

  // ---------- Send 200 OK back X<-S
  SCOPED_TRACE("200 OK (PRACK)");
  inject_msg(respond_to_txdata(prack, 200, "", pvani), tpB);
  ASSERT_EQ(1, txdata_count());

  // OK goes back C<-X
  out = current_txdata()->msg;
  RespMatcher(200).matches(out);
  tpA->expect_target(current_txdata(), true);
  msg.set_route(out);
  msg._cseq++;

  // Check P-Access-Network-Info and P-Visited-Network-Id.
  EXPECT_EQ(expect_trusted_headers_on_responses ? pani : "",
            get_headers(out, "P-Access-Network-Info")) << "200 OK (PRACK)";
  EXPECT_EQ(expect_trusted_headers_on_responses ? pvni : "",
            get_headers(out, "P-Visited-Network-Id")) << "200 OK (PRACK)";

  free_txdata();

  // ---------- Send 200 OK back X<-S
  SCOPED_TRACE("200 OK (INVITE)");
  inject_msg(respond_to_txdata(invite, 200, "", pvani), tpB);
  ASSERT_EQ(1, txdata_count());

  // OK goes back C<-X
  out = current_txdata()->msg;
  RespMatcher(200).matches(out);
  tpA->expect_target(current_txdata(), true);
  msg.set_route(out);
  msg._cseq++;

  // Check P-Access-Network-Info and P-Visited-Network-Id.
  EXPECT_EQ(expect_trusted_headers_on_responses ? pani : "",
            get_headers(out, "P-Access-Network-Info")) << "200 OK (INVITE)";
  EXPECT_EQ(expect_trusted_headers_on_responses ? pvni : "",
            get_headers(out, "P-Visited-Network-Id")) << "200 OK (INVITE)";

  free_txdata();

  // ---------- Send ACK C->X
  SCOPED_TRACE("ACK");
  msg._method = "ACK";
  inject_msg(msg.get_request(), tpA);
  poll();
  ASSERT_EQ(1, txdata_count());

  // ACK passed on X->S
  out = current_txdata()->msg;
  ASSERT_NO_FATAL_FAILURE(ReqMatcher("ACK").matches(out));
  tpB->expect_target(current_txdata(), tpBset);

  // Check P-Access-Network-Info and P-Visited-Network-Id.
  EXPECT_EQ(expect_trusted_headers_on_requests ? pani : "",
            get_headers(out, "P-Access-Network-Info")) << "ACK";
  EXPECT_EQ(expect_trusted_headers_on_requests ? pvni : "",
            get_headers(out, "P-Visited-Network-Id")) << "ACK";

  free_txdata();

  // ---------- Send a retransmission of that 200 OK back X<-S.  Should be processed statelessly.
  SCOPED_TRACE("200 OK (INVITE) (rexmt)");
  inject_msg(respond_to_txdata(invite, 200, "", pvani), tpB);
  pjsip_tx_data_dec_ref(invite);
  invite = NULL;
  ASSERT_EQ(1, txdata_count());

  // OK goes back C<-X
  out = current_txdata()->msg;
  RespMatcher(200).matches(out);
  tpA->expect_target(current_txdata(), true);
  msg.set_route(out);
  msg._cseq++;

  // Check P-Access-Network-Info and P-Visited-Network-Id. These will always be stripped,
  // because we handle these retransmissions statelessly and hence don't have any info on
  // trust boundary handling.
  //EXPECT_EQ("", get_headers(out, "P-Access-Network-Info")) << "200 OK (INVITE) (rexmt)";
  //EXPECT_EQ("", get_headers(out, "P-Visited-Network-Id")) << "200 OK (INVITE) (rexmt)";

  free_txdata();

  // ---------- Send a reINVITE in the reverse direction. X<-S

  // ---------- Send a subsequent request. C->X
  SCOPED_TRACE("BYE");
  msg._method = "BYE";
  inject_msg(msg.get_request(), tpA);
  poll();

  // BYE passed on X->S
  ASSERT_EQ(1, txdata_count());
  out = current_txdata()->msg;
  ASSERT_NO_FATAL_FAILURE(ReqMatcher("BYE").matches(out));
  tpB->expect_target(current_txdata(), tpBset);

  // Check P-Access-Network-Info and P-Visited-Network-Id.
  EXPECT_EQ(expect_trusted_headers_on_requests ? pani : "",
            get_headers(out, "P-Access-Network-Info")) << "BYE";
  EXPECT_EQ(expect_trusted_headers_on_requests ? pvni : "",
            get_headers(out, "P-Visited-Network-Id")) << "BYE";

  // ---------- Send a reply to that X<-S
  SCOPED_TRACE("200 OK (BYE)");
  inject_msg(respond_to_current_txdata(200, "", pvani), tpB);
  poll();
  ASSERT_EQ(1, txdata_count());

  // Reply passed on C<-X
  out = current_txdata()->msg;
  RespMatcher(200).matches(out);
  tpA->expect_target(current_txdata(), true);

  // Check P-Access-Network-Info and P-Visited-Network-Id.
  EXPECT_EQ(expect_trusted_headers_on_responses ? pani : "",
            get_headers(out, "P-Access-Network-Info")) << "200 OK (BYE)";
  EXPECT_EQ(expect_trusted_headers_on_responses ? pvni : "",
            get_headers(out, "P-Visited-Network-Id")) << "200 OK (BYE)";

  free_txdata();

  // ---------- Send INVITE C->X (this is an attempt to establish a second dialog)
  SCOPED_TRACE("INVITE (#2)");
  msg._method = "INVITE";

  if (route != "")
  {
    msg._route = route;
  }
  msg._unique++;
  inject_msg(msg.get_request(), tpA);
  poll();
  ASSERT_EQ(expect_100 ? 2 : 1, txdata_count());

  if (expect_100)
  {
    // 100 Trying goes back C<-X
    out = current_txdata()->msg;
    RespMatcher(100).matches(out);
    tpA->expect_target(current_txdata(), true);

    // Don't bother testing P-Access-Network-Info or P-Visited-Network-Id, because this is point-to-point.
    free_txdata();
  }

  // INVITE passed on X->S
  SCOPED_TRACE("INVITE (S#2)");
  out = current_txdata()->msg;
  ASSERT_NO_FATAL_FAILURE(ReqMatcher("INVITE").matches(out));
  tpB->expect_target(current_txdata(), tpBset);

  // Check P-Access-Network-Info and P-Visited-Network-Id.
  EXPECT_EQ(expect_trusted_headers_on_requests ? pani : "",
            get_headers(out, "P-Access-Network-Info")) << "INVITE (#2)";
  EXPECT_EQ(expect_trusted_headers_on_requests ? pvni : "",
            get_headers(out, "P-Visited-Network-Id")) << "INVITE (#2)";

  invite = pop_txdata();

  // ---------- Send 404 Not Found back X<-S
  SCOPED_TRACE("404 Not Found (INVITE #2)");
  inject_msg(respond_to_txdata(invite, 404, "", pvani), tpB);
  poll();
  ASSERT_EQ(2, txdata_count());

  // ACK autogenerated X->S
  out = current_txdata()->msg;
  ASSERT_NO_FATAL_FAILURE(ReqMatcher("ACK").matches(out));
  tpB->expect_target(current_txdata(), tpBset);

  // Don't check P-Access-Network-Info or P-Visited-Network-Id, because it's point-to-point.

  free_txdata();

  // 404 goes back C<-X
  out = current_txdata()->msg;
  RespMatcher(404).matches(out);
  tpA->expect_target(current_txdata(), true);
  msg.set_route(out);
  msg._cseq++;

  // Check P-Access-Network-Info and P-Visited-Network-Id.
  EXPECT_EQ(expect_trusted_headers_on_responses ? pani : "",
            get_headers(out, "P-Access-Network-Info")) << "404 Not Found (INVITE #2)";
  EXPECT_EQ(expect_trusted_headers_on_responses ? pvni : "",
            get_headers(out, "P-Visited-Network-Id")) << "404 Not Found (INVITE #2)";

  free_txdata();

  // ---------- Send ACK C->X
  SCOPED_TRACE("ACK (#2)");
  msg._method = "ACK";
  inject_msg(msg.get_request(), tpA);
  poll();
  ASSERT_EQ(0, txdata_count());
  // should be swallowed by core.
}


/// Test a message results in a successful flow. The outgoing INVITE's
/// URI is verified.
void SCSCFTest::doSuccessfulFlow(Message& msg,
                                 testing::Matcher<string> uri_matcher,
                                 list<HeaderMatcher> headers,
                                 bool include_ack_and_bye,
                                 list<HeaderMatcher> rsp_headers)
{
  SCOPED_TRACE("");
  pjsip_msg* out;

  // Send INVITE
  inject_msg(msg.get_request());
  ASSERT_EQ(2, txdata_count());

  // 100 Trying goes back
  out = current_txdata()->msg;
  RespMatcher(100).matches(out);
  free_txdata();

  // INVITE passed on
  out = current_txdata()->msg;
  ReqMatcher req("INVITE");
  ASSERT_NO_FATAL_FAILURE(req.matches(out));

  // Do checks on what gets passed through:
  EXPECT_THAT(req.uri(), uri_matcher);
  for (list<HeaderMatcher>::iterator iter = headers.begin(); iter != headers.end(); ++iter)
  {
    iter->match(out);
  }

  // Send 200 OK back
  inject_msg(respond_to_current_txdata(200));
  ASSERT_EQ(1, txdata_count());

  // OK goes back
  out = current_txdata()->msg;
  RespMatcher(200).matches(out);
  for (list<HeaderMatcher>::iterator iter = rsp_headers.begin();
       iter != rsp_headers.end();
       ++iter)
  {
    iter->match(out);
  }

  msg.set_route(out);
  msg._cseq++;
  free_txdata();

  // If we're testing Sprout functionality, we want to exclude the ACK
  // and BYE requests, as Sprout wouldn't see them in normal circumstances.
  if (include_ack_and_bye)
  {
    // Send ACK
    msg._method = "ACK";
    inject_msg(msg.get_request());
    poll();
    ASSERT_EQ(1, txdata_count());
    out = current_txdata()->msg;
    ReqMatcher req2("ACK");
    ASSERT_NO_FATAL_FAILURE(req2.matches(out));
    free_txdata();

    // Send a subsequent request.
    msg._method = "BYE";
    inject_msg(msg.get_request());
    poll();
    ASSERT_EQ(1, txdata_count());
    out = current_txdata()->msg;
    ReqMatcher req3("BYE");
    ASSERT_NO_FATAL_FAILURE(req3.matches(out));

    // Send a reply to that.
    inject_msg(respond_to_current_txdata(200));
    poll();
    ASSERT_EQ(1, txdata_count());
    out = current_txdata()->msg;
    RespMatcher(200).matches(out);

    free_txdata();
  }
}

/// Test a message results in an immediate failure.
void SCSCFTest::doFastFailureFlow(Message& msg, int st_code)
{
  SCOPED_TRACE("");

  // Send INVITE
  inject_msg(msg.get_request());
  ASSERT_EQ(1, txdata_count());
  pjsip_msg* out;

  // error goes back
  out = current_txdata()->msg;
  RespMatcher(st_code).matches(out);
  free_txdata();
}

/// Test a message results in a 100 then a failure.
void SCSCFTest::doSlowFailureFlow(Message& msg,
                                  int st_code,
                                  std::string body,
                                  std::string reason)
{
  SCOPED_TRACE("");

  // Send INVITE
  inject_msg(msg.get_request());
  ASSERT_EQ(2, txdata_count());

  // 100 Trying goes back
  pjsip_msg* out = current_txdata()->msg;
  RespMatcher(100).matches(out);
  free_txdata();

  // error goes back
  out = current_txdata()->msg;
  RespMatcher(st_code, body, reason).matches(out);
  free_txdata();
}

TEST_F(SCSCFTest, TestSimpleMainline)
{
  SCOPED_TRACE("");
  register_uri(_sdm, _hss_connection, "6505551234", "homedomain", "sip:wuntootreefower@10.114.61.213:5061;transport=tcp;ob");
  Message msg;
  list<HeaderMatcher> hdrs;
  doSuccessfulFlow(msg, testing::MatchesRegex(".*wuntootreefower.*"), hdrs);

  // This is a terminating call so should not result in a session setup time
  // getting tracked.
  EXPECT_EQ(0, ((SNMP::FakeEventAccumulatorTable*)_scscf_sproutlet->_audio_session_setup_time_tbl)->_count);
  EXPECT_EQ(0, ((SNMP::FakeEventAccumulatorTable*)_scscf_sproutlet->_video_session_setup_time_tbl)->_count);

  // It also shouldn't result in any forked INVITEs
  EXPECT_EQ(0, ((SNMP::FakeCounterTable*)_scscf_sproutlet->_forked_invite_tbl)->_count);
}

TEST_F(SCSCFTest, TestSimpleMainlineRemoteSite)
{
  SCOPED_TRACE("");
  register_uri(_sdm, _hss_connection, "6505551234", "homedomain", "sip:wuntootreefower@10.114.61.213:5061;transport=tcp;ob");
  Message msg;
  msg._route = "Route: <sip:scscf.sprout-site2.homedomain;transport=tcp;lr>";
  list<HeaderMatcher> hdrs;
  hdrs.push_back(HeaderMatcher("Record-Route", "Record-Route: <sip:scscf.sprout.homedomain:5058;transport=TCP;lr;billing-role=charge-term>"));
  doSuccessfulFlow(msg, testing::MatchesRegex(".*wuntootreefower.*"), hdrs);

  // Make sure that the HTTP request sent to homestead contains the correct S-CSCF URI.
  EXPECT_TRUE(_hss_connection->url_was_requested("/impu/sip%3A6505551234%40homedomain/reg-data", "{\"reqtype\": \"call\", \"server_name\": \"sip:scscf.sprout-site2.homedomain:5058;transport=TCP\"}"));
}

// Send a request where the URI is for the same port as a Sproutlet,
// but a different host. We should deal with this sensibly (as opposed
// to e.g. looping forever until we crash).
TEST_F(SCSCFTest, ReqURIMatchesSproutletPort)
{
  SCOPED_TRACE("");
  register_uri(_sdm, _hss_connection, "6505551234", "homedomain", "sip:wuntootreefower@10.114.61.213:5061;transport=tcp;ob");
  Message msg;
  msg._requri = "sip:254.253.252.251:5058";
  msg._route = "Route: <sip:sprout.homedomain;transport=tcp;lr;billing-role=charge-term>";
  list<HeaderMatcher> hdrs;
  doSuccessfulFlow(msg, testing::MatchesRegex("sip:254.253.252.251:5058"), hdrs, false);
}

// Test flows into Sprout (S-CSCF), in particular for header stripping.
TEST_F(SCSCFTest, TestMainlineHeadersSprout)
{
  SCOPED_TRACE("");
  register_uri(_sdm, _hss_connection, "6505551234", "homedomain", "sip:wuntootreefower@10.114.61.213:5061;transport=tcp;ob");

  // INVITE from anywhere to anywhere.
  // We're within the trust boundary, so no stripping should occur.
  Message msg;
  msg._via = "10.99.88.11:12345";
  doTestHeaders(_tp_default, false, _tp_default, false, msg, "", true, true, true, false, true);
}

TEST_F(SCSCFTest, TestNotRegisteredTo)
{
  SCOPED_TRACE("");
  Message msg;
  doSlowFailureFlow(msg, 404);
}

TEST_F(SCSCFTest, TestBadScheme)
{
  SCOPED_TRACE("");
  register_uri(_sdm, _hss_connection, "6505551234", "homedomain", "sip:wuntootreefower@10.114.61.213:5061;transport=tcp;ob");
  Message msg;
  msg._toscheme = "sips";
  doFastFailureFlow(msg, 416);  // bad scheme
}

TEST_F(SCSCFTest, TestBarredCaller)
{
  // Tests that a call attempt from a barred caller is rejected with a 403.
  SCOPED_TRACE("");
  _hss_connection->set_impu_result("sip:6505551000@homedomain", "call", "REGISTERED",
                                   "<IMSSubscription><ServiceProfile>\n"
                                   "  <PublicIdentity>"
                                   "    <Identity>sip:6505551000@homedomain</Identity>"
                                   "    <BarringIndication>1</BarringIndication>"
                                   "  </PublicIdentity>\n"
                                   "  <InitialFilterCriteria>\n"
                                   "    <Priority>1</Priority>\n"
                                   "    <TriggerPoint>\n"
                                   "      <ConditionTypeCNF>0</ConditionTypeCNF>\n"
                                   "      <SPT>\n"
                                   "        <ConditionNegated>1</ConditionNegated>\n"
                                   "        <Group>0</Group>\n"
                                   "        <Method>INVITE</Method>\n"
                                   "        <Extension></Extension>\n"
                                   "      </SPT>\n"
                                   "    </TriggerPoint>\n"
                                   "    <ApplicationServer>\n"
                                   "      <ServerName>sip:1.2.3.4:56789;transport=UDP</ServerName>\n"
                                   "      <DefaultHandling>0</DefaultHandling>\n"
                                   "    </ApplicationServer>\n"
                                   "  </InitialFilterCriteria>\n"
                                   "</ServiceProfile></IMSSubscription>");
  Message msg;
  msg._route = "Route: <sip:sprout.homedomain;orig>";
  doSlowFailureFlow(msg, 403);
}

TEST_F(SCSCFTest, TestBarredCallee)
{
  // Tests that a call to a barred callee is rejected with a 404.
  SCOPED_TRACE("");
  _hss_connection->set_impu_result("sip:6505551234@homedomain", "call", "REGISTERED",
                                "<IMSSubscription><ServiceProfile>\n"
                                "<PublicIdentity><Identity>sip:6505551234@homedomain</Identity><BarringIndication>1</BarringIndication></PublicIdentity>\n"
                                "  <InitialFilterCriteria>\n"
                                "    <Priority>1</Priority>\n"
                                "    <TriggerPoint>\n"
                                "    <ConditionTypeCNF>0</ConditionTypeCNF>\n"
                                "    <SPT>\n"
                                "      <ConditionNegated>1</ConditionNegated>\n"
                                "      <Group>0</Group>\n"
                                "      <Method>INVITE</Method>\n"
                                "      <Extension></Extension>\n"
                                "    </SPT>\n"
                                "  </TriggerPoint>\n"
                                "  <ApplicationServer>\n"
                                "    <ServerName>sip:1.2.3.4:56789;transport=UDP</ServerName>\n"
                                "    <DefaultHandling>0</DefaultHandling>\n"
                                "  </ApplicationServer>\n"
                                "  </InitialFilterCriteria>\n"
                                "</ServiceProfile></IMSSubscription>");
  Message msg;
  doSlowFailureFlow(msg, 404);
}

// Test that a call from an IMPU that belongs to a barred wildcarded public
// identity is rejected with a 403 (forbidden). The IMPU isn't included as
// a non-distinct IMPU in the HSS response.
TEST_F(SCSCFTest, TestBarredWildcardCaller)
{
  SCOPED_TRACE("");
  _hss_connection->set_impu_result("sip:6505551000@homedomain",
                                   "call",
                                   "REGISTERED",
                                   IMS_SUB_BARRED_WILDCARD);
  Message msg;
  msg._route = "Route: <sip:sprout.homedomain;orig>";
  doSlowFailureFlow(msg, 403);
}

// Test that a call to an IMPU that belongs to a barred wildcarded public
// identity is rejected with a 404 (not found). The IMPU isn't included as
// a non-distinct IMPU in the HSS response.
TEST_F(SCSCFTest, TestBarredWildcardCallee)
{
  SCOPED_TRACE("");
  _hss_connection->set_impu_result("sip:6505551000@homedomain",
                                   "call",
                                   "REGISTERED",
                                   IMS_SUB_BARRED_WILDCARD);
  Message msg;
  doSlowFailureFlow(msg, 404);
}

// Test that a call from a barred IMPU that belongs to a non-barred wildcarded
// public identity is rejected with a 403 (forbidden). The IMPU is included as
// a non-distinct IMPU in the HSS response.
TEST_F(SCSCFTest, TestWildcardBarredCaller)
{
  SCOPED_TRACE("");
  _hss_connection->set_impu_result("sip:6505551000@homedomain",
                                   "call",
                                   "REGISTERED",
                                   IMS_SUB_BARRED_IMPU_IN_WILDCARD);
  Message msg;
  msg._route = "Route: <sip:sprout.homedomain;orig>";
  doSlowFailureFlow(msg, 403);
}

// Test that a call to a barred IMPU that belongs to a non-barred wildcarded
// public identity is rejected with a 404. The IMPU is included as a
// non-distinct IMPU in the HSS response.
TEST_F(SCSCFTest, TestWildcardBarredCallee)
{
  SCOPED_TRACE("");
  _hss_connection->set_impu_result("sip:6505551000@homedomain",
                                   "call",
                                   "REGISTERED",
                                   IMS_SUB_BARRED_IMPU_IN_WILDCARD);
  Message msg;
  doSlowFailureFlow(msg, 404);
}

// Test that a call from a barred IMPU that belongs to a non-barred wildcarded
// public identity is rejected with a 403. The HSS response includes multiple
// wildcard identities that could match the IMPU, so this checks that the
// correct identity is selected.
TEST_F(SCSCFTest, TestBarredMultipleWildcardCaller)
{
  SCOPED_TRACE("");
  _hss_connection->set_impu_result("sip:6505551000@homedomain",
                                   "call",
                                   "REGISTERED",
                                   IMS_SUB_BARRED_MULTIPLE_WILDCARD);
  Message msg;
  msg._route = "Route: <sip:sprout.homedomain;orig>";
  doSlowFailureFlow(msg, 403);
}

// Test that a call to a barred IMPU that belongs to a non-barred wildcarded
// public identity is rejected with a 404. The HSS response includes multiple
// wildcard identities that could match the IMPU, so this checks that the
// correct identity is selected.
TEST_F(SCSCFTest, TestBarredMultipleWildcardCallee)
{
  SCOPED_TRACE("");
  _hss_connection->set_impu_result("sip:6505551000@homedomain",
                                   "call",
                                   "REGISTERED",
                                   IMS_SUB_BARRED_MULTIPLE_WILDCARD);
  Message msg;
  doSlowFailureFlow(msg, 404);
}

TEST_F(SCSCFTest, TestSimpleTelURI)
{
  add_host_mapping("ut.cw-ngv.com", "10.9.8.7");
  SCOPED_TRACE("");
  register_uri(_sdm, _hss_connection, "6505551234", "homedomain", "sip:wuntootreefower@10.114.61.213:5061;transport=tcp;ob");
  _hss_connection->set_impu_result("sip:6505551000@homedomain", "call", RegDataXMLUtils::STATE_REGISTERED, "");
  Message msg;
  msg._toscheme = "tel";
  msg._to = "16505551234";
  msg._route = "Route: <sip:sprout.homedomain;orig>";
  msg._todomain = "";
  list<HeaderMatcher> hdrs;
  doSuccessfulFlow(msg, testing::MatchesRegex(".*16505551234@ut.cw-ngv.com.*"), hdrs, false);

  // Successful originating call.  We should have tracked a single session
  // setup time.
  EXPECT_EQ(1, ((SNMP::FakeEventAccumulatorTable*)_scscf_sproutlet->_audio_session_setup_time_tbl)->_count);
  EXPECT_EQ(0, ((SNMP::FakeEventAccumulatorTable*)_scscf_sproutlet->_video_session_setup_time_tbl)->_count);
}

// Test that a successful originating video call results in the correct stats
// being tracked.
TEST_F(SCSCFTest, TestSimpleTelURIVideo)
{
  add_host_mapping("ut.cw-ngv.com", "10.9.8.7");
  SCOPED_TRACE("");
  register_uri(_sdm, _hss_connection, "6505551234", "homedomain", "sip:wuntootreefower@10.114.61.213:5061;transport=tcp;ob");
  _hss_connection->set_impu_result("sip:6505551000@homedomain", "call", RegDataXMLUtils::STATE_REGISTERED, "");
  Message msg;
  msg._toscheme = "tel";
  msg._to = "16505551234";
  msg._route = "Route: <sip:sprout.homedomain;orig>";
  msg._todomain = "";
  msg._body = "\r\nv=0\r\no=Andrew 2890844526 2890844526 IN IP4 10.120.42.3\r\nc=IN IP4 10.120.42.3\r\nt=0 0\r\nm=audio 49170 RTP/AVP 0 8 97\r\na=rtpmap:0 PCMU/8000\r\nm=video 51372 RTP/AVP 31 32\r\na=rtpmap:31 H261/90000\r\n";
  list<HeaderMatcher> hdrs;
  doSuccessfulFlow(msg, testing::MatchesRegex(".*16505551234@ut.cw-ngv.com.*"), hdrs, false);

  // Successful originating call.  We should have tracked a single session
  // setup time.
  EXPECT_EQ(0, ((SNMP::FakeEventAccumulatorTable*)_scscf_sproutlet->_audio_session_setup_time_tbl)->_count);
  EXPECT_EQ(1, ((SNMP::FakeEventAccumulatorTable*)_scscf_sproutlet->_video_session_setup_time_tbl)->_count);
}


TEST_F(SCSCFTest, TestTerminatingTelURI)
{
  register_uri(_sdm, _hss_connection, "6505551234", "homedomain", "sip:wuntootreefower@10.114.61.213:5061;transport=tcp;ob");
  _hss_connection->set_impu_result("tel:6505551235", "call", "REGISTERED",
                                "<IMSSubscription><ServiceProfile>\n"
                                "<PublicIdentity><Identity>sip:6505551234@homedomain</Identity></PublicIdentity>"
                                "<PublicIdentity><Identity>tel:6505551235</Identity></PublicIdentity>"
                                "  <InitialFilterCriteria>\n"
                                "    <Priority>1</Priority>\n"
                                "    <TriggerPoint>\n"
                                "    <ConditionTypeCNF>0</ConditionTypeCNF>\n"
                                "    <SPT>\n"
                                "      <ConditionNegated>1</ConditionNegated>\n"
                                "      <Group>0</Group>\n"
                                "      <Method>INVITE</Method>\n"
                                "      <Extension></Extension>\n"
                                "    </SPT>\n"
                                "  </TriggerPoint>\n"
                                "  <ApplicationServer>\n"
                                "    <ServerName>sip:1.2.3.4:56789;transport=UDP</ServerName>\n"
                                "    <DefaultHandling>0</DefaultHandling>\n"
                                "  </ApplicationServer>\n"
                                "  </InitialFilterCriteria>\n"
                                "</ServiceProfile></IMSSubscription>");

  TransportFlow tpBono(TransportFlow::Protocol::TCP, stack_data.scscf_port, "10.99.88.11", 12345);

  // Send a terminating INVITE for a subscriber with a tel: URI
  Message msg;
  msg._via = "10.99.88.11:12345;transport=TCP";
  msg._to = "6505551234@homedomain";
  msg._route = "Route: <sip:sprout.homedomain>";
  msg._todomain = "";
  msg._requri = "tel:6505551235";

  msg._method = "INVITE";
  list<HeaderMatcher> hdrs;
  doSuccessfulFlow(msg, testing::MatchesRegex("sip:wuntootreefower@10.114.61.213:5061;transport=tcp;ob"), hdrs, false);
}

TEST_F(SCSCFTest, TestTelURIWildcard)
{
  _hss_connection->set_impu_result("tel:6505551235", "call", "REGISTERED",
                                "<IMSSubscription><ServiceProfile>\n"
                                "<PublicIdentity><Identity>tel:6505552345</Identity></PublicIdentity>"
                                "<PublicIdentity><Identity>tel:65055522!.*!</Identity></PublicIdentity>"
                                "<PublicIdentity><Identity>tel:65055512!.*!</Identity></PublicIdentity>"
                                "  <InitialFilterCriteria>\n"
                                "    <Priority>1</Priority>\n"
                                "    <TriggerPoint>\n"
                                "    <ConditionTypeCNF>0</ConditionTypeCNF>\n"
                                "    <SPT>\n"
                                "      <ConditionNegated>0</ConditionNegated>\n"
                                "      <Group>0</Group>\n"
                                "      <Method>INVITE</Method>\n"
                                "      <Extension></Extension>\n"
                                "    </SPT>\n"
                                "  </TriggerPoint>\n"
                                "  <ApplicationServer>\n"
                                "    <ServerName>sip:1.2.3.4:56789;transport=UDP</ServerName>\n"
                                "    <DefaultHandling>0</DefaultHandling>\n"
                                "  </ApplicationServer>\n"
                                "  </InitialFilterCriteria>\n"
                                "</ServiceProfile></IMSSubscription>");

  TransportFlow tpBono(TransportFlow::Protocol::TCP, stack_data.scscf_port, "10.99.88.11", 12345);
  TransportFlow tpAS1(TransportFlow::Protocol::UDP, stack_data.scscf_port, "1.2.3.4", 56789);

  // Send a terminating INVITE for a subscriber with a tel: URI
  Message msg;
  msg._via = "10.99.88.11:12345;transport=TCP";
  msg._to = "6505551234@homedomain";
  msg._route = "Route: <sip:sprout.homedomain>";
  msg._todomain = "";
  msg._requri = "tel:6505551235";

  msg._method = "INVITE";
  list<HeaderMatcher> hdrs;

  inject_msg(msg.get_request(), &tpBono);
  poll();
  ASSERT_EQ(2, txdata_count());

  // 100 Trying goes back to bono
  pjsip_msg* out = current_txdata()->msg;
  RespMatcher(100).matches(out);
  tpBono.expect_target(current_txdata(), true);  // Requests always come back on same transport
  msg.set_route(out);
  free_txdata();
  ASSERT_EQ(1, txdata_count());

  // INVITE passed on to AS1
  SCOPED_TRACE("INVITE (S)");
  pjsip_tx_data* tdata = current_txdata();
  out = tdata->msg;
  ReqMatcher r1("INVITE");
  ASSERT_NO_FATAL_FAILURE(r1.matches(out));

  tpAS1.expect_target(tdata, false);
  EXPECT_THAT(get_headers(out, "Route"),
              testing::MatchesRegex("Route: <sip:1\\.2\\.3\\.4:56789;transport=UDP;lr>\r\nRoute: <sip:odi_[+/A-Za-z0-9]+@127.0.0.1:5058;transport=UDP;lr;service=scscf>"));
  string fresp1 = respond_to_txdata(tdata, 404);
  inject_msg(fresp1, &tpAS1);
  ASSERT_EQ(3, txdata_count());
  free_txdata();
  free_txdata();
  ASSERT_EQ(1, txdata_count());

  // 100 Trying goes back to bono
  out = current_txdata()->msg;
  RespMatcher(404).matches(out);
  free_txdata();
  ASSERT_EQ(0, txdata_count());
}

TEST_F(SCSCFTest, TestMultipleServiceProfiles)
{
  _hss_connection->set_impu_result("tel:6505551235", "call", "REGISTERED",
                                "<IMSSubscription><ServiceProfile>\n"
                                "<PublicIdentity><Identity>tel:6505552345</Identity></PublicIdentity>"
                                "<PublicIdentity><Identity>tel:65055512!.*!</Identity></PublicIdentity>"
                                "  <InitialFilterCriteria>\n"
                                "    <Priority>1</Priority>\n"
                                "    <TriggerPoint>\n"
                                "    <ConditionTypeCNF>0</ConditionTypeCNF>\n"
                                "    <SPT>\n"
                                "      <ConditionNegated>0</ConditionNegated>\n"
                                "      <Group>0</Group>\n"
                                "      <Method>INVITE</Method>\n"
                                "      <Extension></Extension>\n"
                                "    </SPT>\n"
                                "  </TriggerPoint>\n"
                                "  <ApplicationServer>\n"
                                "    <ServerName>sip:5.6.7.8:56789;transport=UDP</ServerName>\n"
                                "    <DefaultHandling>0</DefaultHandling>\n"
                                "  </ApplicationServer>\n"
                                "  </InitialFilterCriteria>\n"
                                "</ServiceProfile><ServiceProfile>\n"
                                "<PublicIdentity><Identity>tel:6505551235</Identity></PublicIdentity>"
                                "  <InitialFilterCriteria>\n"
                                "    <Priority>1</Priority>\n"
                                "    <TriggerPoint>\n"
                                "    <ConditionTypeCNF>0</ConditionTypeCNF>\n"
                                "    <SPT>\n"
                                "      <ConditionNegated>0</ConditionNegated>\n"
                                "      <Group>0</Group>\n"
                                "      <Method>INVITE</Method>\n"
                                "      <Extension></Extension>\n"
                                "    </SPT>\n"
                                "  </TriggerPoint>\n"
                                "  <ApplicationServer>\n"
                                "    <ServerName>sip:1.2.3.4:56789;transport=UDP</ServerName>\n"
                                "    <DefaultHandling>0</DefaultHandling>\n"
                                "  </ApplicationServer>\n"
                                "  </InitialFilterCriteria>\n"
                                "</ServiceProfile></IMSSubscription>");

  TransportFlow tpBono(TransportFlow::Protocol::TCP, stack_data.scscf_port, "10.99.88.11", 12345);
  TransportFlow tpAS1(TransportFlow::Protocol::UDP, stack_data.scscf_port, "1.2.3.4", 56789);

  // Send a terminating INVITE for a subscriber with a tel: URI
  Message msg;
  msg._via = "10.99.88.11:12345;transport=TCP";
  msg._to = "6505551234@homedomain";
  msg._route = "Route: <sip:sprout.homedomain>";
  msg._todomain = "";
  msg._requri = "tel:6505551235";

  msg._method = "INVITE";
  list<HeaderMatcher> hdrs;

  inject_msg(msg.get_request(), &tpBono);
  poll();
  ASSERT_EQ(2, txdata_count());

  // 100 Trying goes back to bono
  pjsip_msg* out = current_txdata()->msg;
  RespMatcher(100).matches(out);
  tpBono.expect_target(current_txdata(), true);  // Requests always come back on same transport
  msg.set_route(out);
  free_txdata();
  ASSERT_EQ(1, txdata_count());

  // INVITE passed on to AS1
  SCOPED_TRACE("INVITE (S)");
  pjsip_tx_data* tdata = current_txdata();
  out = tdata->msg;
  ReqMatcher r1("INVITE");
  ASSERT_NO_FATAL_FAILURE(r1.matches(out));

  tpAS1.expect_target(tdata, false);
  EXPECT_THAT(get_headers(out, "Route"),
              testing::MatchesRegex("Route: <sip:1\\.2\\.3\\.4:56789;transport=UDP;lr>\r\nRoute: <sip:odi_[+/A-Za-z0-9]+@127.0.0.1:5058;transport=UDP;lr;service=scscf>"));
  string fresp1 = respond_to_txdata(tdata, 404);
  inject_msg(fresp1, &tpAS1);
  ASSERT_EQ(3, txdata_count());
  free_txdata();
  free_txdata();
  ASSERT_EQ(1, txdata_count());

  // 100 Trying goes back to bono
  out = current_txdata()->msg;
  RespMatcher(404).matches(out);
  free_txdata();
  ASSERT_EQ(0, txdata_count());
}

TEST_F(SCSCFTest, TestMultipleAmbiguousServiceProfiles)
{
  _hss_connection->set_impu_result("tel:6505551235", "call", "REGISTERED",
                                "<IMSSubscription><ServiceProfile>\n"
                                "<PublicIdentity><Identity>tel:6505552345</Identity></PublicIdentity>"
                                "<PublicIdentity><Identity>tel:65055512!.*!</Identity></PublicIdentity>"
                                "  <InitialFilterCriteria>\n"
                                "    <Priority>1</Priority>\n"
                                "    <TriggerPoint>\n"
                                "    <ConditionTypeCNF>0</ConditionTypeCNF>\n"
                                "    <SPT>\n"
                                "      <ConditionNegated>0</ConditionNegated>\n"
                                "      <Group>0</Group>\n"
                                "      <Method>INVITE</Method>\n"
                                "      <Extension></Extension>\n"
                                "    </SPT>\n"
                                "  </TriggerPoint>\n"
                                "  <ApplicationServer>\n"
                                "    <ServerName>sip:1.2.3.4:56789;transport=UDP</ServerName>\n"
                                "    <DefaultHandling>0</DefaultHandling>\n"
                                "  </ApplicationServer>\n"
                                "  </InitialFilterCriteria>\n"
                                "</ServiceProfile><ServiceProfile>\n"
                                "<PublicIdentity><Identity>tel:650555123!.*!</Identity></PublicIdentity>"
                                "  <InitialFilterCriteria>\n"
                                "    <Priority>1</Priority>\n"
                                "    <TriggerPoint>\n"
                                "    <ConditionTypeCNF>0</ConditionTypeCNF>\n"
                                "    <SPT>\n"
                                "      <ConditionNegated>0</ConditionNegated>\n"
                                "      <Group>0</Group>\n"
                                "      <Method>INVITE</Method>\n"
                                "      <Extension></Extension>\n"
                                "    </SPT>\n"
                                "  </TriggerPoint>\n"
                                "  <ApplicationServer>\n"
                                "    <ServerName>sip:5.6.7.8:56789;transport=UDP</ServerName>\n"
                                "    <DefaultHandling>0</DefaultHandling>\n"
                                "  </ApplicationServer>\n"
                                "  </InitialFilterCriteria>\n"
                                "</ServiceProfile></IMSSubscription>");

  TransportFlow tpBono(TransportFlow::Protocol::TCP, stack_data.scscf_port, "10.99.88.11", 12345);
  TransportFlow tpAS1(TransportFlow::Protocol::UDP, stack_data.scscf_port, "1.2.3.4", 56789);

  // Send a terminating INVITE for a subscriber with a tel: URI
  Message msg;
  msg._via = "10.99.88.11:12345;transport=TCP";
  msg._to = "6505551234@homedomain";
  msg._route = "Route: <sip:sprout.homedomain>";
  msg._todomain = "";
  msg._requri = "tel:6505551235";

  msg._method = "INVITE";
  list<HeaderMatcher> hdrs;

  inject_msg(msg.get_request(), &tpBono);
  poll();
  ASSERT_EQ(2, txdata_count());

  // 100 Trying goes back to bono
  pjsip_msg* out = current_txdata()->msg;
  RespMatcher(100).matches(out);
  tpBono.expect_target(current_txdata(), true);  // Requests always come back on same transport
  msg.set_route(out);
  free_txdata();
  ASSERT_EQ(1, txdata_count());

  // INVITE passed on to AS1
  SCOPED_TRACE("INVITE (S)");
  pjsip_tx_data* tdata = current_txdata();
  out = tdata->msg;
  ReqMatcher r1("INVITE");
  ASSERT_NO_FATAL_FAILURE(r1.matches(out));

  tpAS1.expect_target(tdata, false);
  EXPECT_THAT(get_headers(out, "Route"),
              testing::MatchesRegex("Route: <sip:1\\.2\\.3\\.4:56789;transport=UDP;lr>\r\nRoute: <sip:odi_[+/A-Za-z0-9]+@127.0.0.1:5058;transport=UDP;lr;service=scscf>"));
  string fresp1 = respond_to_txdata(tdata, 404);
  inject_msg(fresp1, &tpAS1);
  ASSERT_EQ(3, txdata_count());
  free_txdata();
  free_txdata();
  ASSERT_EQ(1, txdata_count());

  // 100 Trying goes back to bono
  out = current_txdata()->msg;
  RespMatcher(404).matches(out);
  free_txdata();
  ASSERT_EQ(0, txdata_count());
}

TEST_F(SCSCFTest, TestNoMoreForwards)
{
  SCOPED_TRACE("");
  register_uri(_sdm, _hss_connection, "6505551234", "homedomain", "sip:wuntootreefower@10.114.61.213:5061;transport=tcp;ob");
  Message msg;
  msg._forwards = 1;
  doFastFailureFlow(msg, 483); // too many hops
}

TEST_F(SCSCFTest, TestNoMoreForwards2)
{
  SCOPED_TRACE("");
  register_uri(_sdm, _hss_connection, "6505551234", "homedomain", "sip:wuntootreefower@10.114.61.213:5061;transport=tcp;ob");
  Message msg;
  msg._forwards = 0;
  doFastFailureFlow(msg, 483); // too many hops
}

TEST_F(SCSCFTest, TestTransportShutdown)
{
  SCOPED_TRACE("");
  pjsip_tx_data* tdata;

  // Create a TCP connection to the listening port.
  TransportFlow* tp = new TransportFlow(TransportFlow::Protocol::TCP,
                                        stack_data.scscf_port,
                                        "1.2.3.4",
                                        49152);

  // Inject an INVITE request on a transport which is shutting down.  It is safe
  // to call pjsip_transport_shutdown on a TCP transport as the TransportFlow
  // keeps a reference to the transport so it won't actually be destroyed until
  // the TransportFlow is destroyed.
  pjsip_transport_shutdown(tp->transport());

  Message msg;
  msg._method = "INVITE";
  msg._requri = "sip:bob@awaydomain";
  msg._from = "alice";
  msg._to = "bob";
  msg._todomain = "awaydomain";
  msg._via = tp->to_string(false);
  msg._route = "Route: <sip:proxy1.awaydomain;transport=TCP;lr>";
  inject_msg(msg.get_request(), tp);

  // Check the 504 Service Unavailable response.
  ASSERT_EQ(1, txdata_count());
  tdata = current_txdata();
  RespMatcher(503).matches(tdata->msg);
  tp->expect_target(tdata);
  free_txdata();

  // Send an ACK to complete the UAS transaction.
  msg._method = "ACK";
  inject_msg(msg.get_request(), tp);

  delete tp;
}

TEST_F(SCSCFTest, TestStrictRouteThrough)
{
  SCOPED_TRACE("");
  // This message is passing through this proxy; it's not local
  Message msg;
  add_host_mapping("intermediate.com", "10.10.10.1");
  add_host_mapping("destination.com", "10.10.10.2");
  msg._route = "";
  msg._extra = "Route: <sip:nexthop@intermediate.com;transport=tcp>\r\nRoute: <sip:lasthop@destination.com>";
  msg._to = "lasthop";
  msg._todomain = "destination.com";
  msg._requri = "sip:6505551234@nonlocaldomain";
  list<HeaderMatcher> hdrs;
  hdrs.push_back(HeaderMatcher("Route", ".*lasthop@destination.com.*", ".*6505551234@nonlocaldomain.*"));
  doSuccessfulFlow(msg, testing::MatchesRegex(".*nexthop@intermediate.com.*"), hdrs, false);
}

TEST_F(SCSCFTest, TestNonLocal)
{
  SCOPED_TRACE("");
  // This message is passing through this proxy; it's not local
  add_host_mapping("destination.com", "10.10.10.2");
  Message msg;
  msg._route = "";
  msg._to = "lasthop";
  msg._todomain = "destination.com";
  list<HeaderMatcher> hdrs;
  hdrs.push_back(HeaderMatcher("Route"));
  doSuccessfulFlow(msg, testing::MatchesRegex(".*lasthop@destination\\.com.*"), hdrs);

  // Add another test where the nonlocal domain doesn't contain a period. This
  // is for code coverage.
  add_host_mapping("destination", "10.10.10.3");
  Message msg2;
  msg2._route = "";
  msg2._to = "lasthop";
  msg2._todomain = "destination";
  list<HeaderMatcher> hdrs2;
  hdrs2.push_back(HeaderMatcher("Route"));
  doSuccessfulFlow(msg2, testing::MatchesRegex(".*lasthop@destination.*"), hdrs2);
}

TEST_F(SCSCFTest, TestTerminatingPCV)
{
  SCOPED_TRACE("");
  register_uri(_sdm, _hss_connection, "6505551234", "homedomain", "sip:wuntootreefower@10.114.61.213:5061;transport=tcp;ob");

  // Test that a segfault previously seen when not doing originating
  // handling on a call with a P-Charging-Vector does not reoccur.
  Message msg;
  msg._extra = "P-Charging-Vector: icid-value=3";
  msg._to = "lasthop";
  msg._todomain = "destination.com";
  msg._requri = "sip:6505551234@homedomain";
  list<HeaderMatcher> hdrs;
  hdrs.push_back(HeaderMatcher("Route"));
  doSuccessfulFlow(msg, testing::MatchesRegex(".*"), hdrs);
}

TEST_F(SCSCFTest, DISABLED_TestLooseRoute)  // @@@KSW not quite - how does this work again?
{
  SCOPED_TRACE("");
  Message msg;
  msg._extra = "Route: <sip:nexthop@anotherdomain;lr>\r\nRoute: <sip:lasthop@destination.com;lr>";
  msg._to = "lasthop";
  msg._todomain = "destination.com";
  msg._requri = "sip:6505551234@homedomain";
  list<HeaderMatcher> hdrs;
//  hdrs.push_back(HeaderMatcher("Route", ".*lasthop@destination.*"));
  doSuccessfulFlow(msg, testing::MatchesRegex(".*lasthop@destination.com.*"), hdrs);
}

TEST_F(SCSCFTest, TestExternal)
{
  SCOPED_TRACE("");
  Message msg;
  msg._to = "+15108580271";
  msg._todomain = "ut.cw-ngv.com";
  add_host_mapping("ut.cw-ngv.com", "10.9.8.7");
  list<HeaderMatcher> hdrs;
  doSuccessfulFlow(msg, testing::MatchesRegex(".*+15108580271@ut.cw-ngv.com.*"), hdrs);
}

// Test is disabled because there is no Route header, so request is treated as
// terminating request, but domain in RequestURI is not local, so we don't
// provide any services to the user, so therefore shouldn't add a Record-Route.
TEST_F(SCSCFTest, DISABLED_TestExternalRecordRoute)
{
  SCOPED_TRACE("");
  Message msg;
  msg._to = "+15108580271";
  msg._todomain = "ut.cw-ngv.com";
  add_host_mapping("ut.cw-ngv.com", "10.9.8.7");
  list<HeaderMatcher> hdrs;
  hdrs.push_back(HeaderMatcher("Record-Route", "Record-Route: <sip:sprout.homedomain:5058;transport=TCP;lr;charge-term>"));
  doSuccessfulFlow(msg, testing::MatchesRegex(".*"), hdrs);
}

TEST_F(SCSCFTest, TestEnumExternalSuccess)
{
  SCOPED_TRACE("");
  _hss_connection->set_impu_result("sip:+16505551000@homedomain", "call", RegDataXMLUtils::STATE_REGISTERED, "");

  Message msg;
  msg._to = "+15108580271";
  // We only do ENUM on originating calls
  msg._route = "Route: <sip:sprout.homedomain;orig>";
  msg._extra = "Record-Route: <sip:homedomain>\nP-Asserted-Identity: <sip:+16505551000@homedomain>";
  add_host_mapping("ut.cw-ngv.com", "10.9.8.7");
  list<HeaderMatcher> hdrs;
  // Skip the ACK and BYE on this request by setting the last
  // parameter to false, as we're only testing Sprout functionality
  doSuccessfulFlow(msg, testing::MatchesRegex(".*+15108580271@ut.cw-ngv.com.*"), hdrs, false);
}

TEST_F(SCSCFTest, TestNoEnumWhenGRUU)
{
  SCOPED_TRACE("");
  _hss_connection->set_impu_result("sip:+16505551000@homedomain", "call", RegDataXMLUtils::STATE_REGISTERED, "");
  _hss_connection->set_result("/impu/sip%3A%2B15108580271%40homedomain/location",
                              "{\"result-code\": 2001,"
                              " \"scscf\": \"sip:scscf.sprout.homedomain:5058;transport=TCP\"}");
  register_uri(_sdm, _hss_connection, "+15108580271", "homedomain", "sip:wuntootreefower@10.114.61.213:5061;transport=tcp;ob", 30, "abcd");

  Message msg;
  msg._to = "+15108580271";
  msg._todomain += ";gr=abcd";
  // We only do ENUM on originating calls
  msg._route = "Route: <sip:sprout.homedomain;orig>";
  msg._extra = "Record-Route: <sip:homedomain>\nP-Asserted-Identity: <sip:+16505551000@homedomain>";
  add_host_mapping("ut.cw-ngv.com", "10.9.8.7");
  list<HeaderMatcher> hdrs;

  // Even though "+15108580271" is configured for ENUM, the presence
  // of a GRUU parameter should indicate to Sprout that this wasn't
  // a string of dialled digits - so we won't do an ENUM lookup and
  // will route to the local subscriber.
  doSuccessfulFlow(msg, testing::MatchesRegex("sip:wuntootreefower@10.114.61.213:5061;transport=tcp;ob"), hdrs, false);
}

TEST_F(SCSCFTest, TestGRUUFailure)
{
  // Identical to TestNoEnumWhenGRUU, except that the registered
  // binding in this test has a different instance-id ("abcde" nor
  // "abcd"), so the GRUU doesn't match and the call should fail with
  // a 480 error.
  SCOPED_TRACE("");
  _hss_connection->set_impu_result("sip:+16505551000@homedomain", "call", RegDataXMLUtils::STATE_REGISTERED, "");
  _hss_connection->set_result("/impu/sip%3A%2B15108580271%40homedomain/location",
                              "{\"result-code\": 2001,"
                              " \"scscf\": \"sip:scscf.sprout.homedomain:5058;transport=TCP\"}");
  register_uri(_sdm, _hss_connection, "+15108580271", "homedomain", "sip:wuntootreefower@10.114.61.213:5061;transport=tcp;ob", 30, "abcde");

  Message msg;
  msg._to = "+15108580271";
  msg._todomain += ";gr=abcd";
  // We only do ENUM on originating calls
  msg._route = "Route: <sip:sprout.homedomain;orig>";
  msg._extra = "Record-Route: <sip:homedomain>\nP-Asserted-Identity: <sip:+16505551000@homedomain>";
  add_host_mapping("ut.cw-ngv.com", "10.9.8.7");

  doSlowFailureFlow(msg, 480);
}

// Various ENUM tests - these use the test_stateful_proxy_enum.json file
// TODO - these want tidying up (maybe make the enum service a mock? at least make it so
// there are separate number ranges used in each test).
TEST_F(SCSCFTest, TestEnumExternalSuccessFromFromHeader)
{
  SCOPED_TRACE("");
  Message msg;
  _hss_connection->set_impu_result("sip:+15108581234@homedomain", "call", RegDataXMLUtils::STATE_REGISTERED, "");
  _hss_connection->set_result("/impu/sip%3A6505551234%40homedomain/location",
                              "{\"result-code\": 2001,"
                              " \"scscf\": \"sip:scscf.sprout.homedomain:5058;transport=TCP\"}");

  msg._to = "+15108580271";
  msg._from = "+15108581234";
  // We only do ENUM on originating calls
  msg._route = "Route: <sip:sprout.homedomain;orig>";
  msg._extra = "Record-Route: <sip:homedomain>";

  add_host_mapping("ut.cw-ngv.com", "10.9.8.7");
  list<HeaderMatcher> hdrs;
  // Skip the ACK and BYE on this request by setting the last
  // parameter to false, as we're only testing Sprout functionality
  doSuccessfulFlow(msg, testing::MatchesRegex(".*+15108580271@ut.cw-ngv.com.*"), hdrs, false);
}

TEST_F(SCSCFTest, TestEnumExternalOffNetDialingAllowed)
{
  SCOPED_TRACE("");
  Message msg;
  _hss_connection->set_impu_result("sip:6505551000@homedomain", "call", RegDataXMLUtils::STATE_REGISTERED, "");

  msg._to = "+15108580271";
  // We only do ENUM on originating calls
  msg._route = "Route: <sip:sprout.homedomain;orig>";

  add_host_mapping("ut.cw-ngv.com", "10.9.8.7");
  list<HeaderMatcher> hdrs;
  // Skip the ACK and BYE on this request by setting the last
  // parameter to false, as we're only testing Sprout functionality
  doSuccessfulFlow(msg, testing::MatchesRegex(".*+15108580271@ut.cw-ngv.com.*"), hdrs, false);
}

TEST_F(SCSCFTest, TestEnumUserPhone)
{
  SCOPED_TRACE("");
  _hss_connection->set_impu_result("sip:+16505551000@homedomain", "call", RegDataXMLUtils::STATE_REGISTERED, "");

  URIClassifier::enforce_user_phone = true;
  Message msg;
  msg._to = "+15108580271";
  msg._requri = "sip:+15108580271@homedomain;user=phone";
  // We only do ENUM on originating calls
  msg._route = "Route: <sip:sprout.homedomain;orig>";
  msg._extra = "Record-Route: <sip:homedomain>\nP-Asserted-Identity: <sip:+16505551000@homedomain>";
  add_host_mapping("ut.cw-ngv.com", "10.9.8.7");
  list<HeaderMatcher> hdrs;
  // Skip the ACK and BYE on this request by setting the last
  // parameter to false, as we're only testing Sprout functionality
  doSuccessfulFlow(msg, testing::MatchesRegex(".*+15108580271@ut.cw-ngv.com.*"), hdrs, false);
}

TEST_F(SCSCFTest, TestEnumNoUserPhone)
{
  SCOPED_TRACE("");
  _hss_connection->set_impu_result("sip:+16505551000@homedomain", "call", RegDataXMLUtils::STATE_REGISTERED, "");

  URIClassifier::enforce_user_phone = true;
  Message msg;
  msg._to = "+15108580271";
  // We only do ENUM on originating calls
  msg._route = "Route: <sip:sprout.homedomain;orig>";
  msg._extra = "Record-Route: <sip:homedomain>\nP-Asserted-Identity: <sip:+16505551000@homedomain>";
  add_host_mapping("ut.cw-ngv.com", "10.9.8.7");
  list<HeaderMatcher> hdrs;
  doSlowFailureFlow(msg, 404);
}

TEST_F(SCSCFTest, TestEnumLocalNumber)
{
  SCOPED_TRACE("");
  _hss_connection->set_impu_result("sip:+16505551000@homedomain", "call", RegDataXMLUtils::STATE_REGISTERED, "");

  URIClassifier::enforce_global = true;
  Message msg;
  msg._to = "15108580271";
  // We only do ENUM on originating calls
  msg._route = "Route: <sip:sprout.homedomain;orig>";
  msg._extra = "Record-Route: <sip:homedomain>\nP-Asserted-Identity: <sip:+16505551000@homedomain>";
  add_host_mapping("ut.cw-ngv.com", "10.9.8.7");
  list<HeaderMatcher> hdrs;
  doSlowFailureFlow(msg, 404);
}

TEST_F(SCSCFTest, TestEnumLocalTelURI)
{
  SCOPED_TRACE("");
  _hss_connection->set_impu_result("sip:+16505551000@homedomain", "call", RegDataXMLUtils::STATE_REGISTERED, "");

  URIClassifier::enforce_global = true;
  Message msg;
  msg._to = "16505551234;npdi";
  msg._toscheme = "tel";
  msg._todomain = "";
  // We only do ENUM on originating calls
  msg._route = "Route: <sip:sprout.homedomain;orig>";
  msg._extra = "Record-Route: <sip:homedomain>\nP-Asserted-Identity: <sip:+16505551000@homedomain>";
  add_host_mapping("ut.cw-ngv.com", "10.9.8.7");
  list<HeaderMatcher> hdrs;
  // ENUM fails and wr route to the BGCF, but there are no routes so the call
  // is rejected.
  doSlowFailureFlow(msg, 404, "", "No route to target");
}

TEST_F(SCSCFTest, TestEnumLocalSIPURINumber)
{
  SCOPED_TRACE("");
  _hss_connection->set_impu_result("sip:+16505551000@homedomain", "call", RegDataXMLUtils::STATE_REGISTERED, "");

  URIClassifier::enforce_global = true;
  Message msg;
  msg._to = "15108580271;npdi";
  msg._requri = "sip:15108580271;npdi@homedomain;user=phone";
  // We only do ENUM on originating calls
  msg._route = "Route: <sip:sprout.homedomain;orig>";
  msg._extra = "Record-Route: <sip:homedomain>\nP-Asserted-Identity: <sip:+16505551000@homedomain>";
  add_host_mapping("ut.cw-ngv.com", "10.9.8.7");
  list<HeaderMatcher> hdrs;
  // ENUM fails and wr route to the BGCF, but there are no routes so the call
  // is rejected.
  doSlowFailureFlow(msg, 404, "", "No route to target");
}

// Test where the the ENUM lookup returns NP data. The request URI
// is changed, and the request is routed to the BGCF.
TEST_F(SCSCFTest, TestEnumNPData)
{
  SCOPED_TRACE("");
  _hss_connection->set_impu_result("sip:+16505551000@homedomain", "call", RegDataXMLUtils::STATE_REGISTERED, "");

  Message msg;
  msg._to = "+15108580401";
  msg._route = "Route: <sip:sprout.homedomain;orig>";
  msg._extra = "Record-Route: <sip:homedomain>\nP-Asserted-Identity: <sip:+16505551000@homedomain>";
  add_host_mapping("ut.cw-ngv.com", "10.9.8.7");
  list<HeaderMatcher> hdrs;
  doSuccessfulFlow(msg, testing::MatchesRegex(".*+15108580401;rn.*+151085804;npdi@homedomain.*"), hdrs, false);
}

// Test where the request URI represents a number and has NP data. The ENUM
// lookup returns a URI representing a number, so no rewrite is done
TEST_F(SCSCFTest, TestEnumReqURIwithNPData)
{
  SCOPED_TRACE("");
  _hss_connection->set_impu_result("sip:+16505551000@homedomain", "call", RegDataXMLUtils::STATE_REGISTERED, "");

  Message msg;
  msg._to = "+15108580401;npdi;rn=+16";
  msg._route = "Route: <sip:sprout.homedomain;orig>";
  msg._extra = "Record-Route: <sip:homedomain>\nP-Asserted-Identity: <sip:+16505551000@homedomain>";
  add_host_mapping("ut.cw-ngv.com", "10.9.8.7");
  list<HeaderMatcher> hdrs;
  doSuccessfulFlow(msg, testing::MatchesRegex(".*15108580401;rn.*+16;npdi@homedomain"), hdrs, false);
}

// Test where the request URI represents a number and has NP data. The ENUM
// lookup returns a URI representing a number, and override_npdi is on,
// so the request URI is rewritten
TEST_F(SCSCFTest, TestEnumReqURIwithNPDataOverride)
{
  SCOPED_TRACE("");
  _hss_connection->set_impu_result("sip:+16505551000@homedomain", "call", RegDataXMLUtils::STATE_REGISTERED, "");

  _scscf_sproutlet->set_override_npdi(true);
  Message msg;
  msg._to = "+15108580401;npdi;rn=+16";
  msg._route = "Route: <sip:sprout.homedomain;orig>";
  msg._extra = "Record-Route: <sip:homedomain>\nP-Asserted-Identity: <sip:+16505551000@homedomain>";
  add_host_mapping("ut.cw-ngv.com", "10.9.8.7");
  list<HeaderMatcher> hdrs;
  doSuccessfulFlow(msg, testing::MatchesRegex(".*+15108580401;rn.*+151085804;npdi@homedomain.*"), hdrs, false);
}

// Test where the request URI represents a number and has NP data. The ENUM
// lookup returns a URI that doesn't represent a number so the request URI
// is rewritten
TEST_F(SCSCFTest, TestEnumReqURIwithNPDataToSIP)
{
  SCOPED_TRACE("");
  _hss_connection->set_impu_result("sip:+16505551000@homedomain", "call", RegDataXMLUtils::STATE_REGISTERED, "");

  URIClassifier::enforce_user_phone = true;
  Message msg;
  msg._to = "+15108580272;rn=+16";
  msg._requri = "sip:+15108580272;rn=+16@homedomain;user=phone";
  msg._route = "Route: <sip:sprout.homedomain;orig>";
  msg._extra = "Record-Route: <sip:homedomain>\nP-Asserted-Identity: <sip:+16505551000@homedomain>";
  add_host_mapping("ut.cw-ngv.com", "10.9.8.7");
  list<HeaderMatcher> hdrs;
  doSuccessfulFlow(msg, testing::MatchesRegex(".*+15108580272@ut.cw-ngv.com"), hdrs, false);
}

// Test where the request URI represents a number and has NP data. The ENUM
// lookup returns a URI that doesn't represent a number so the request URI
// is rewritten
TEST_F(SCSCFTest, DISABLED_TestEnumToCIC)
{
  SCOPED_TRACE("");
  _hss_connection->set_impu_result("sip:+16505551000@homedomain", "call", RegDataXMLUtils::STATE_REGISTERED, "");

  URIClassifier::enforce_user_phone = true;
  Message msg;
  msg._to = "+15108580501";
  msg._requri = "sip:+15108580501@homedomain;user=phone";
  msg._route = "Route: <sip:sprout.homedomain;orig>";
  msg._extra = "Record-Route: <sip:homedomain>\nP-Asserted-Identity: <sip:+16505551000@homedomain>";
  add_host_mapping("ut.cw-ngv.com", "10.9.8.7");
  list<HeaderMatcher> hdrs;
  doSuccessfulFlow(msg, testing::MatchesRegex(".*+15108580501;cic=12345@homedomain.*"), hdrs, false);
}


// Test where the BGCF receives a SIP request URI represents a number and has NP data.
// The ENUM lookup returns a rn which the BGCF routes on.
TEST_F(SCSCFTest, TestEnumNPBGCFSIP)
{
  SCOPED_TRACE("");
  _hss_connection->set_impu_result("sip:+16505551000@homedomain", "call", RegDataXMLUtils::STATE_REGISTERED, "");
  _scscf_sproutlet->set_override_npdi(true);

  Message msg;
  msg._to = "+15108580401";
  msg._requri = "sip:+15108580401@homedomain;user=phone";
  msg._route = "Route: <sip:sprout.homedomain;orig>";
  msg._extra = "Record-Route: <sip:homedomain>\nP-Asserted-Identity: <sip:+16505551000@homedomain>";
  list<HeaderMatcher> hdrs;
  hdrs.push_back(HeaderMatcher("Route", "Route: <sip:10.0.0.1:5060;transport=TCP;lr>"));
  doSuccessfulFlow(msg, testing::MatchesRegex(".*+15108580401;rn.*+151085804;npdi@homedomain.*"), hdrs, false);
}

// Test where the BGCF receives a Tel request URI represents a number and has NP data.
// The ENUM lookup returns a rn which the BGCF routes on.
TEST_F(SCSCFTest, TestEnumNPBGCFTel)
{
  SCOPED_TRACE("");
  _hss_connection->set_impu_result("sip:+16505551000@homedomain", "call", RegDataXMLUtils::STATE_REGISTERED, "");
  _scscf_sproutlet->set_override_npdi(true);

  Message msg;
  msg._to = "+15108580401";
  msg._toscheme = "tel";
  msg._todomain = "";
  msg._requri = "tel:+15108580401";
  msg._route = "Route: <sip:sprout.homedomain;orig>";
  msg._extra = "Record-Route: <sip:homedomain>\nP-Asserted-Identity: <sip:+16505551000@homedomain>";
  list<HeaderMatcher> hdrs;
  hdrs.push_back(HeaderMatcher("Route", "Route: <sip:10.0.0.1:5060;transport=TCP;lr>"));
  doSuccessfulFlow(msg, testing::MatchesRegex(".*+15108580401;rn.*+151085804;npdi@homedomain.*"), hdrs, false);
}

// We can run with no ENUM service - in this case we expect the Request-URI to
// be unchanged (as there's no lookup which can change it) and for it to just
// be routed normally to the I-CSCF.
TEST_F(SCSCFTest, TestWithoutEnum)
{
  SCOPED_TRACE("");
  register_uri(_sdm, _hss_connection, "+15108580271", "homedomain", "sip:+15108580271@10.114.61.213:5061;transport=tcp;ob");
  _hss_connection->set_impu_result("sip:+16505551000@homedomain", "call", RegDataXMLUtils::STATE_REGISTERED,
                                   "<IMSSubscription><ServiceProfile>\n"
                                   "<PublicIdentity><Identity>sip:6505551234@homedomain</Identity></PublicIdentity>"
                                   "</ServiceProfile></IMSSubscription>");
  _hss_connection->set_impu_result("tel:+15108580271", "call", RegDataXMLUtils::STATE_REGISTERED,
                                   "<IMSSubscription><ServiceProfile>\n"
                                   "<PublicIdentity><Identity>sip:+15108580271@homedomain</Identity></PublicIdentity>"
                                   "<PublicIdentity><Identity>tel:+15108580271</Identity></PublicIdentity>"
                                   "</ServiceProfile></IMSSubscription>");
  _hss_connection->set_result("/impu/tel%3A%2B15108580271/location",
                              "{\"result-code\": 2001,"
                              " \"scscf\": \"sip:scscf.sprout.homedomain:5058;transport=TCP\"}");
  // Disable ENUM.
  _scscf_sproutlet->_enum_service = NULL;

  Message msg;
  msg._to = "+15108580271";
  msg._requri = "sip:+15108580271@homedomain;user=phone";

  // We only do ENUM on originating calls
  msg._route = "Route: <sip:sprout.homedomain;orig>";
  msg._extra = "Record-Route: <sip:homedomain>\nP-Asserted-Identity: <sip:+16505551000@homedomain>";
  add_host_mapping("ut.cw-ngv.com", "10.9.8.7");
  list<HeaderMatcher> hdrs;

  // Skip the ACK and BYE on this request by setting the last
  // parameter to false, as we're only testing Sprout functionality
  doSuccessfulFlow(msg, testing::MatchesRegex(".*+15108580271@10.114.61.213:5061;transport=tcp;.*"), hdrs, false);
}


/// Test a forked flow - setup phase.
void SCSCFTest::setupForkedFlow(SP::Message& msg)
{
  SCOPED_TRACE("");
  register_uri(_sdm, _hss_connection, "6505551234", "homedomain", "sip:wuntootreefower@10.114.61.213:5061;transport=tcp;ob");
  register_uri(_sdm, _hss_connection, "6505551234", "homedomain", "sip:andunnuvvawun@10.114.61.214:5061;transport=tcp;ob");
  register_uri(_sdm, _hss_connection, "6505551234", "homedomain", "sip:awwnawmaw@10.114.61.213:5061;transport=tcp;ob");
  pjsip_msg* out;

  // Send INVITE
  inject_msg(msg.get_request());
  ASSERT_EQ(4, txdata_count());

  // 100 Trying goes back
  out = current_txdata()->msg;
  RespMatcher(100).matches(out);
  free_txdata();

  // Collect INVITEs
  for (int i = 0; i < 3; i++)
  {
    out = current_txdata()->msg;
    ReqMatcher req("INVITE");
    req.matches(out);
    _uris.push_back(req.uri());
    _tdata[req.uri()] = pop_txdata();
  }

  EXPECT_TRUE(_tdata.find("sip:wuntootreefower@10.114.61.213:5061;transport=tcp;ob") != _tdata.end());
  EXPECT_TRUE(_tdata.find("sip:andunnuvvawun@10.114.61.214:5061;transport=tcp;ob") != _tdata.end());
  EXPECT_TRUE(_tdata.find("sip:awwnawmaw@10.114.61.213:5061;transport=tcp;ob") != _tdata.end());
}

TEST_F(SCSCFTest, TestForkedFlow)
{
  SCOPED_TRACE("");
  pjsip_msg* out;
  Message msg;
  setupForkedFlow(msg);
  ASSERT_EQ(3u, _tdata.size());

  // Send 183 back from one of them
  inject_msg(respond_to_txdata(_tdata[_uris[0]], 183, "early"));

  // 183 goes back
  ASSERT_EQ(1, txdata_count());
  out = current_txdata()->msg;
  RespMatcher(183, "early").matches(out);
  free_txdata();

  // Send 100 back from another one of them
  inject_msg(respond_to_txdata(_tdata[_uris[2]], 100));

  // Send 200 OK from another of them
  inject_msg(respond_to_txdata(_tdata[_uris[1]], 200, "bbb"));
  poll();
  ASSERT_EQ(3, txdata_count());

  // OK goes back
  out = current_txdata()->msg;
  RespMatcher(200, "bbb").matches(out);
  free_txdata();

  // Others are cancelled

  // Receive and respond to CANCEL for target 0
  SCOPED_TRACE("");
  out = current_txdata()->msg;
  ReqMatcher c0("CANCEL");
  c0.matches(out);
  EXPECT_THAT(c0.uri(), StrEq(_uris[0]));
  inject_msg(respond_to_current_txdata(200));

  // Receive and respond to CANCEL for target 2
  SCOPED_TRACE("");
  out = current_txdata()->msg;
  ReqMatcher c2("CANCEL");
  c2.matches(out);
  EXPECT_THAT(c2.uri(), StrEq(_uris[2]));
  inject_msg(respond_to_current_txdata(200));

  // Send 487 response from target 0
  SCOPED_TRACE("");
  inject_msg(respond_to_txdata(_tdata[_uris[0]], 487));
  ASSERT_EQ(1, txdata_count());
  // Acknowledges cancel from target 0
  ReqMatcher a0("ACK");
  a0.matches(current_txdata()->msg);
  EXPECT_THAT(a0.uri(), StrEq(_uris[0]));
  free_txdata();

  // Send 487 response from target 2
  SCOPED_TRACE("");
  inject_msg(respond_to_txdata(_tdata[_uris[2]], 487));
  ASSERT_EQ(1, txdata_count());
  // Acknowledges cancel from target 2
  ReqMatcher a2("ACK");
  a2.matches(current_txdata()->msg);
  EXPECT_THAT(a2.uri(), StrEq(_uris[2]));
  free_txdata();

  // All done!
  expect_all_tsx_done();

  // Ensure we count the forked INVITEs
  EXPECT_EQ(2, ((SNMP::FakeCounterTable*)_scscf_sproutlet->_forked_invite_tbl)->_count);
}

TEST_F(SCSCFTest, TestForkedFlow2)
{
  SCOPED_TRACE("");
  pjsip_msg* out;
  Message msg;
  setupForkedFlow(msg);
  ASSERT_EQ(3u, _tdata.size());

  // Send 183 back from one of them
  inject_msg(respond_to_txdata(_tdata[_uris[0]], 183));

  // 183 goes back
  ASSERT_EQ(1, txdata_count());
  out = current_txdata()->msg;
  RespMatcher(183).matches(out);
  free_txdata();

  // Send 100 back from one of them
  inject_msg(respond_to_txdata(_tdata[_uris[2]], 100));

  // Send final error from another of them
  inject_msg(respond_to_txdata(_tdata[_uris[1]], 404));

  // Gets acknowledged directly by us
  ASSERT_EQ(1, txdata_count());
  ReqMatcher("ACK").matches(current_txdata()->msg);
  free_txdata();

  // Send final success from first of them
  inject_msg(respond_to_txdata(_tdata[_uris[0]], 200, "abc"));
  poll();

  // Succeeds!
  ASSERT_EQ(2, txdata_count());

  // OK goes back
  out = current_txdata()->msg;
  RespMatcher(200, "abc").matches(out);
  free_txdata();

  // Other is cancelled
  out = current_txdata()->msg;
  ReqMatcher c2("CANCEL");
  c2.matches(out);
  EXPECT_THAT(c2.uri(), StrEq(_uris[2]));
  inject_msg(respond_to_current_txdata(200));
  free_txdata();

  // Send 487 response from target 2
  SCOPED_TRACE("");
  inject_msg(respond_to_txdata(_tdata[_uris[2]], 487));
  ASSERT_EQ(1, txdata_count());
  // Acknowledges cancel from target 2
  ReqMatcher a2("ACK");
  a2.matches(current_txdata()->msg);
  EXPECT_THAT(a2.uri(), StrEq(_uris[2]));
  free_txdata();

  // All done!
  expect_all_tsx_done();

  // Ensure we count the forked INVITEs
  EXPECT_EQ(2, ((SNMP::FakeCounterTable*)_scscf_sproutlet->_forked_invite_tbl)->_count);
}

TEST_F(SCSCFTest, TestForkedFlow3)
{
  SCOPED_TRACE("");
  pjsip_msg* out;
  Message msg;
  setupForkedFlow(msg);
  ASSERT_EQ(3u, _tdata.size());

  // Send 183 back from one of them
  inject_msg(respond_to_txdata(_tdata[_uris[0]], 183));
  // 183 goes back
  ASSERT_EQ(1, txdata_count());
  out = current_txdata()->msg;
  RespMatcher(183).matches(out);
  free_txdata();

  // Send final error from another of them
  inject_msg(respond_to_txdata(_tdata[_uris[1]], 404));
  poll();

  // Gets acknowledged directly by us
  ASSERT_EQ(1, txdata_count());
  ReqMatcher("ACK").matches(current_txdata()->msg);
  free_txdata();

  // Send final error from a third
  inject_msg(respond_to_txdata(_tdata[_uris[2]], 503));

  // Gets acknowledged directly by us
  ASSERT_EQ(1, txdata_count());
  ReqMatcher("ACK").matches(current_txdata()->msg);
  free_txdata();

  // Send final failure from first of them
  inject_msg(respond_to_txdata(_tdata[_uris[0]], 301));

  // Gets acknowledged directly by us
  ASSERT_EQ(2, txdata_count());
  ReqMatcher("ACK").matches(current_txdata()->msg);
  free_txdata();

  // "best" failure goes back
  out = current_txdata()->msg;
  RespMatcher(301).matches(out);
  free_txdata();

  // All done!
  expect_all_tsx_done();

  // Ensure we count the forked INVITEs
  EXPECT_EQ(2, ((SNMP::FakeCounterTable*)_scscf_sproutlet->_forked_invite_tbl)->_count);
}

TEST_F(SCSCFTest, TestForkedFlow4)
{
  SCOPED_TRACE("");
  Message msg;
  setupForkedFlow(msg);
  ASSERT_EQ(3u, _tdata.size());

  // Send final error from one of them
  inject_msg(respond_to_txdata(_tdata[_uris[0]], 503));
  // Gets acknowledged directly by us
  ASSERT_EQ(1, txdata_count());
  ReqMatcher("ACK").matches(current_txdata()->msg);
  free_txdata();

  // Send final error from another of them
  inject_msg(respond_to_txdata(_tdata[_uris[1]], 408));

  // Gets acknowledged directly by us
  ASSERT_EQ(1, txdata_count());
  ReqMatcher("ACK").matches(current_txdata()->msg);
  free_txdata();

  // Send a CANCEL from the caller
  msg._method = "CANCEL";
  inject_msg(msg.get_request());

  // CANCEL gets OK'd
  ASSERT_EQ(1, txdata_count());
  RespMatcher(200).matches(current_txdata()->msg);
  free_txdata();

  // No CANCEL sent immediately because target 2 hasn't sent a response.
  ASSERT_EQ(0, txdata_count());

  // Send in a 100 Trying from target 2
  inject_msg(respond_to_txdata(_tdata[_uris[2]], 100));

  // Gets passed through to target 2
  ASSERT_EQ(1, txdata_count());
  ReqMatcher c2("CANCEL");
  c2.matches(current_txdata()->msg);
  EXPECT_THAT(c2.uri(), StrEq(_uris[2]));

  // Respond from target 2 to CANCEL
  inject_msg(respond_to_current_txdata(200));
  // Nothing happens yet
  ASSERT_EQ(0, txdata_count());

  // Respond from target 2 to INVITE
  SCOPED_TRACE("");
  inject_msg(respond_to_txdata(_tdata[_uris[2]], 487));
  ASSERT_EQ(2, txdata_count());

  // Acknowledges cancel from target 2
  ReqMatcher a2("ACK");
  a2.matches(current_txdata()->msg);
  EXPECT_THAT(a2.uri(), StrEq(_uris[2]));
  free_txdata();

  // Finally, pass cancel response back to initial INVITE
  ASSERT_EQ(1, txdata_count());
  RespMatcher(487).matches(current_txdata()->msg);
  free_txdata();

  // All done!
  expect_all_tsx_done();

  // Ensure we count the forked INVITEs
  EXPECT_EQ(2, ((SNMP::FakeCounterTable*)_scscf_sproutlet->_forked_invite_tbl)->_count);
}

// Test SIP Message flows
TEST_F(SCSCFTest, TestSIPMessageSupport)
{
  SCOPED_TRACE("");
  register_uri(_sdm, _hss_connection, "6505551234", "homedomain", "sip:wuntootreefower@10.114.61.213:5061;transport=tcp;ob");

  Message msg;
  msg._via = "10.99.88.11:12345";
  pjsip_msg* out;
  pjsip_tx_data* message = NULL;

  // Send MESSAGE
  SCOPED_TRACE("MESSAGE");
  msg._method = "MESSAGE";
  inject_msg(msg.get_request(), _tp_default);
  poll();

  // MESSAGE passed on
  SCOPED_TRACE("MESSAGE (S)");
  out = current_txdata()->msg;
  ASSERT_NO_FATAL_FAILURE(ReqMatcher("MESSAGE").matches(out));
  _tp_default->expect_target(current_txdata(), false);

   message = pop_txdata();

   // Send 200 OK back
  SCOPED_TRACE("200 OK (MESSAGE)");
  inject_msg(respond_to_txdata(message, 200), _tp_default);
  ASSERT_EQ(1, txdata_count());

  // OK goes back
  out = current_txdata()->msg;
  RespMatcher(200).matches(out);
  _tp_default->expect_target(current_txdata(), true);

  free_txdata();
}

// Test that a multipart message can be parsed successfully
TEST_F(SCSCFTest, TestSimpleMultipart)
{
  SCOPED_TRACE("");
  register_uri(_sdm, _hss_connection, "6505551234", "homedomain", "sip:wuntootreefower@10.114.61.213:5061;transport=tcp;ob");
  Message msg;
  msg._content_type = "multipart/mixed;boundary=\"boundary1\"";
  msg._body = "\r\n--boundary1\r\nContent-Type: application/sdp\r\nContent-Length: 343\r\n\r\nv=0\r\no=- 3600506724 3600506724 IN IP4 888.888.888.888\r\n" \
              "s=-\r\nc=IN IP4 888.888.888.888\r\nt=0 0\r\nm=message 9 TCP/MSRP *\r\na=path:msrp://888.888.888.888:7777/1391517924073;tcp\r\n" \
              "a=setup:active\r\na=accept-types:message/cpim application/im-iscomposing+xml\r\na=accept-wrapped-types:text/plain message/imdn+xml " \
              "application/rcspushlocation+xml\r\na=sendrecv\r\n\r\n--boundary1\r\nContent-Type: message/cpim\r\nContent-Length: 300\r\n\r\nFrom: " \
              "<sip:anonymous@anonymous.invalid>\r\nTo: <sip:anonymous@anonymous.invalid>\r\nNS: imdn <urn:ietf:params:imdn>\r\nimdn.Message-ID: " \
              "Msg6rn78PUQzC\r\nDateTime: 2014-02-04T12:45:24.000Z\r\nimdn.Disposition-Notification: positive-delivery, display\r\n\r\nContent-type: " \
              "text/plain; charset=utf-8\r\n\r\nsubject\r\n\r\n--boundary1--";

  list<HeaderMatcher> hdrs;
  doSuccessfulFlow(msg, testing::MatchesRegex(".*wuntootreefower.*"), hdrs);
}

// Test emergency registrations receive calls.
TEST_F(SCSCFTest, TestReceiveCallToEmergencyBinding)
{
  SCOPED_TRACE("");
  register_uri(_sdm, _hss_connection, "6505551234", "homedomain", "sip:wuntootreefower@10.114.61.213:5061;transport=tcp;ob");
  register_uri(_sdm, _hss_connection, "6505551234", "homedomain", "sip:wuntootreefower@10.114.61.213:5061;transport=tcp;sos;ob");
  Message msg;

  pjsip_msg* out;

  // Send INVITE
  inject_msg(msg.get_request());
  ASSERT_EQ(3, txdata_count());

  // 100 Trying goes back
  out = current_txdata()->msg;
  RespMatcher(100).matches(out);
  free_txdata();

  // Collect INVITEs
  for (int i = 0; i < 2; i++)
  {
    out = current_txdata()->msg;
    ReqMatcher req("INVITE");
    req.matches(out);
    _uris.push_back(req.uri());
    _tdata[req.uri()] = pop_txdata();
  }

  EXPECT_TRUE(_tdata.find("sip:wuntootreefower@10.114.61.213:5061;transport=tcp;ob") != _tdata.end());
  EXPECT_TRUE(_tdata.find("sip:wuntootreefower@10.114.61.213:5061;transport=tcp;sos;ob") != _tdata.end());
}

// Test basic ISC (AS) flow.
TEST_F(SCSCFTest, SimpleISCMainline)
{
  register_uri(_sdm, _hss_connection, "6505551234", "homedomain", "sip:wuntootreefower@10.114.61.213:5061;transport=tcp;ob");
  _hss_connection->set_impu_result("sip:6505551000@homedomain", "call", "UNREGISTERED",
                                "<IMSSubscription><ServiceProfile>\n"
                                "<PublicIdentity><Identity>sip:6505551000@homedomain</Identity></PublicIdentity>"
                                "  <InitialFilterCriteria>\n"
                                "    <Priority>1</Priority>\n"
                                "    <TriggerPoint>\n"
                                "    <ConditionTypeCNF>0</ConditionTypeCNF>\n"
                                "    <SPT>\n"
                                "      <ConditionNegated>0</ConditionNegated>\n"
                                "      <Group>0</Group>\n"
                                "      <Method>INVITE</Method>\n"
                                "      <Extension></Extension>\n"
                                "    </SPT>\n"
                                "  </TriggerPoint>\n"
                                "  <ApplicationServer>\n"
                                "    <ServerName>sip:1.2.3.4:56789;transport=UDP</ServerName>\n"
                                "    <DefaultHandling>0</DefaultHandling>\n"
                                "  </ApplicationServer>\n"
                                "  </InitialFilterCriteria>\n"
                                "</ServiceProfile></IMSSubscription>");
  _hss_connection->set_result("/impu/sip%3A6505551234%40homedomain/location",
                              "{\"result-code\": 2001,"
                              " \"scscf\": \"sip:scscf.sprout.homedomain:5058;transport=TCP\"}");
  EXPECT_CALL(*_sess_cont_comm_tracker, on_success(StrEq("sip:1.2.3.4:56789;transport=UDP")));

  TransportFlow tpBono(TransportFlow::Protocol::TCP, stack_data.scscf_port, "10.99.88.11", 12345);
  TransportFlow tpAS1(TransportFlow::Protocol::UDP, stack_data.scscf_port, "1.2.3.4", 56789);

  // ---------- Send INVITE
  // We're within the trust boundary, so no stripping should occur.
  Message msg;
  msg._via = "10.99.88.11:12345;transport=TCP";
  msg._to = "6505551234@homedomain";
  msg._route = "Route: <sip:sprout.homedomain;orig>";
  msg._todomain = "";
  msg._requri = "sip:6505551234@homedomain";

  msg._method = "INVITE";
  inject_msg(msg.get_request(), &tpBono);
  poll();
  ASSERT_EQ(2, txdata_count());

  // 100 Trying goes back to bono
  pjsip_msg* out = current_txdata()->msg;
  RespMatcher(100).matches(out);
  tpBono.expect_target(current_txdata(), true);  // Requests always come back on same transport
  msg.set_route(out);
  free_txdata();

  // INVITE passed on to AS1
  SCOPED_TRACE("INVITE (S)");
  out = current_txdata()->msg;
  ReqMatcher r1("INVITE");
  ASSERT_NO_FATAL_FAILURE(r1.matches(out));

  tpAS1.expect_target(current_txdata(), false);
  EXPECT_EQ("sip:6505551234@homedomain", r1.uri());
  EXPECT_THAT(get_headers(out, "Route"),
              testing::MatchesRegex("Route: <sip:1\\.2\\.3\\.4:56789;transport=UDP;lr>\r\nRoute: <sip:odi_[+/A-Za-z0-9]+@127.0.0.1:5058;transport=UDP;lr;orig;service=scscf>"));
  EXPECT_THAT(get_headers(out, "P-Served-User"),
              testing::MatchesRegex("P-Served-User: <sip:6505551000@homedomain>;sescase=orig;regstate=unreg"));

  // ---------- AS1 sends a 100 Trying to indicate it has received the request.
  string fresp = respond_to_txdata(current_txdata(), 100);
  inject_msg(fresp, &tpAS1);

  // ---------- AS1 turns it around (acting as proxy)
  const pj_str_t STR_ROUTE = pj_str("Route");
  pjsip_hdr* hdr = (pjsip_hdr*)pjsip_msg_find_hdr_by_name(out, &STR_ROUTE, NULL);
  if (hdr)
  {
    pj_list_erase(hdr);
  }
  inject_msg(out, &tpAS1);
  free_txdata();

  // 100 Trying goes back to AS1
  out = current_txdata()->msg;
  RespMatcher(100).matches(out);
  tpAS1.expect_target(current_txdata(), true);  // Requests always come back on same transport
  msg.set_route(out);
  free_txdata();

  // INVITE passed on to final destination
  SCOPED_TRACE("INVITE (2)");
  out = current_txdata()->msg;
  ReqMatcher r2("INVITE");
  ASSERT_NO_FATAL_FAILURE(r2.matches(out));

  tpBono.expect_target(current_txdata(), false);
  EXPECT_EQ("sip:wuntootreefower@10.114.61.213:5061;transport=tcp;ob", r2.uri());
  EXPECT_EQ("", get_headers(out, "Route"));

  // Target sends back 100 Trying
  inject_msg(respond_to_txdata(current_txdata(), 100), &tpBono);

  pjsip_tx_data* txdata = pop_txdata();

  // Send a 200 ringing back down the chain to finish the transaction. This is a
  // more realistic test of AS communication tracking.
  send_response_back_through_dialog(respond_to_txdata(txdata, 200), 200, 2);

  pjsip_tx_data_dec_ref(txdata); txdata = NULL;
}

// Test basic ISC (AS) flow that involves multiple responses to a single
// request.
TEST_F(SCSCFTest, ISCMultipleResponses)
{
  register_uri(_sdm, _hss_connection, "6505551234", "homedomain", "sip:wuntootreefower@10.114.61.213:5061;transport=tcp;ob");
  _hss_connection->set_impu_result("sip:6505551000@homedomain", "call", "UNREGISTERED",
                                "<IMSSubscription><ServiceProfile>\n"
                                "<PublicIdentity><Identity>sip:6505551000@homedomain</Identity></PublicIdentity>"
                                "  <InitialFilterCriteria>\n"
                                "    <Priority>1</Priority>\n"
                                "    <TriggerPoint>\n"
                                "    <ConditionTypeCNF>0</ConditionTypeCNF>\n"
                                "    <SPT>\n"
                                "      <ConditionNegated>0</ConditionNegated>\n"
                                "      <Group>0</Group>\n"
                                "      <Method>INVITE</Method>\n"
                                "      <Extension></Extension>\n"
                                "    </SPT>\n"
                                "  </TriggerPoint>\n"
                                "  <ApplicationServer>\n"
                                "    <ServerName>sip:1.2.3.4:56789;transport=UDP</ServerName>\n"
                                "    <DefaultHandling>0</DefaultHandling>\n"
                                "  </ApplicationServer>\n"
                                "  </InitialFilterCriteria>\n"
                                "</ServiceProfile></IMSSubscription>");
  _hss_connection->set_result("/impu/sip%3A6505551234%40homedomain/location",
                              "{\"result-code\": 2001,"
                              " \"scscf\": \"sip:scscf.sprout.homedomain:5058;transport=TCP\"}");

  // Only expect one cal into the AS communication tracker despite receiving
  // multiple responses to the same request.
  EXPECT_CALL(*_sess_cont_comm_tracker, on_success(StrEq("sip:1.2.3.4:56789;transport=UDP")));

  TransportFlow tpBono(TransportFlow::Protocol::TCP, stack_data.scscf_port, "10.99.88.11", 12345);
  TransportFlow tpAS1(TransportFlow::Protocol::UDP, stack_data.scscf_port, "1.2.3.4", 56789);

  // ---------- Send INVITE
  // We're within the trust boundary, so no stripping should occur.
  Message msg;
  msg._via = "10.99.88.11:12345;transport=TCP";
  msg._to = "6505551234@homedomain";
  msg._route = "Route: <sip:sprout.homedomain;orig>";
  msg._todomain = "";
  msg._requri = "sip:6505551234@homedomain";

  msg._method = "INVITE";
  inject_msg(msg.get_request(), &tpBono);
  poll();
  ASSERT_EQ(2, txdata_count());

  // 100 Trying goes back to bono
  pjsip_msg* out = current_txdata()->msg;
  RespMatcher(100).matches(out);
  tpBono.expect_target(current_txdata(), true);  // Requests always come back on same transport
  msg.set_route(out);
  free_txdata();

  // INVITE passed on to AS1
  SCOPED_TRACE("INVITE (S)");
  out = current_txdata()->msg;
  ReqMatcher r1("INVITE");
  ASSERT_NO_FATAL_FAILURE(r1.matches(out));

  tpAS1.expect_target(current_txdata(), false);
  EXPECT_EQ("sip:6505551234@homedomain", r1.uri());
  EXPECT_THAT(get_headers(out, "Route"),
              testing::MatchesRegex("Route: <sip:1\\.2\\.3\\.4:56789;transport=UDP;lr>\r\nRoute: <sip:odi_[+/A-Za-z0-9]+@127.0.0.1:5058;transport=UDP;lr;orig;service=scscf>"));
  EXPECT_THAT(get_headers(out, "P-Served-User"),
              testing::MatchesRegex("P-Served-User: <sip:6505551000@homedomain>;sescase=orig;regstate=unreg"));

  // ---------- AS1 sends a 100 Trying to indicate it has received the request.
  string fresp = respond_to_txdata(current_txdata(), 100);
  inject_msg(fresp, &tpAS1);

  // ---------- AS1 turns it around (acting as proxy)
  const pj_str_t STR_ROUTE = pj_str("Route");
  pjsip_hdr* hdr = (pjsip_hdr*)pjsip_msg_find_hdr_by_name(out, &STR_ROUTE, NULL);
  if (hdr)
  {
    pj_list_erase(hdr);
  }
  inject_msg(out, &tpAS1);
  free_txdata();

  // 100 Trying goes back to AS1
  out = current_txdata()->msg;
  RespMatcher(100).matches(out);
  tpAS1.expect_target(current_txdata(), true);  // Requests always come back on same transport
  msg.set_route(out);
  free_txdata();

  // INVITE passed on to final destination
  SCOPED_TRACE("INVITE (2)");
  out = current_txdata()->msg;
  ReqMatcher r2("INVITE");
  ASSERT_NO_FATAL_FAILURE(r2.matches(out));

  tpBono.expect_target(current_txdata(), false);
  EXPECT_EQ("sip:wuntootreefower@10.114.61.213:5061;transport=tcp;ob", r2.uri());
  EXPECT_EQ("", get_headers(out, "Route"));

  // Target sends back 100 Trying
  inject_msg(respond_to_txdata(current_txdata(), 100), &tpBono);

  pjsip_tx_data* txdata = pop_txdata();

  // Send a 180 ringing back down the chain to finish the transaction. This is a
  // more realistic test of AS communication tracking.
  send_response_back_through_dialog(respond_to_txdata(txdata, 180), 180, 2);

  // The 180 counts as the session having been setup from a stats perspective.
  // Check that the stats have been incremented accordingly.
  EXPECT_EQ(1, ((SNMP::FakeEventAccumulatorTable*)_scscf_sproutlet->_audio_session_setup_time_tbl)->_count);
  EXPECT_EQ(0, ((SNMP::FakeEventAccumulatorTable*)_scscf_sproutlet->_video_session_setup_time_tbl)->_count);

  // Also send a 200 OK to check that the AS only gets tracked as successful
  // once.
  send_response_back_through_dialog(respond_to_txdata(txdata, 200), 200, 2);

  // Check that 200 OK hasn't resulted in any more session setup stats being
  // accumulated.
  EXPECT_EQ(1, ((SNMP::FakeEventAccumulatorTable*)_scscf_sproutlet->_audio_session_setup_time_tbl)->_count);
  EXPECT_EQ(0, ((SNMP::FakeEventAccumulatorTable*)_scscf_sproutlet->_video_session_setup_time_tbl)->_count);

  pjsip_tx_data_dec_ref(txdata); txdata = NULL;
}
// Test that, if we change a SIP URI to an aliased TEL URI, it doesn't count as a retarget for
// originating-cdiv purposes.
TEST_F(SCSCFTest, ISCRetargetWithoutCdiv)
{
  register_uri(_sdm, _hss_connection, "6505551234", "homedomain", "sip:wuntootreefower@10.114.61.213:5061;transport=tcp;ob");
  _hss_connection->set_impu_result("sip:6505551234@homedomain", "call", "REGISTERED",
                                "<IMSSubscription><ServiceProfile>\n"
                                "<PublicIdentity><Identity>sip:6505551234@homedomain</Identity></PublicIdentity>"
                                "<PublicIdentity><Identity>tel:6505551234</Identity></PublicIdentity>"
                                "  <InitialFilterCriteria>\n"
                                "    <Priority>1</Priority>\n"
                                "    <TriggerPoint>\n"
                                "    <ConditionTypeCNF>0</ConditionTypeCNF>\n"
                                "    <SPT>\n"
                                "      <ConditionNegated>0</ConditionNegated>\n"
                                "      <Group>0</Group>\n"
                                "      <Method>INVITE</Method>\n"
                                "      <Extension></Extension>\n"
                                "    </SPT>\n"
                                "  </TriggerPoint>\n"
                                "  <ApplicationServer>\n"
                                "    <ServerName>sip:1.2.3.4:56789;transport=UDP</ServerName>\n"
                                "    <DefaultHandling>0</DefaultHandling>\n"
                                "  </ApplicationServer>\n"
                                "  </InitialFilterCriteria>\n"
                                "</ServiceProfile></IMSSubscription>");
  _hss_connection->set_impu_result("tel:6505551234", "call", "REGISTERED",
                                "<IMSSubscription><ServiceProfile>\n"
                                "<PublicIdentity><Identity>sip:6505551234@homedomain</Identity></PublicIdentity>"
                                "<PublicIdentity><Identity>tel:6505551234</Identity></PublicIdentity>"
                                "  <InitialFilterCriteria>\n"
                                "    <Priority>1</Priority>\n"
                                "    <TriggerPoint>\n"
                                "    <ConditionTypeCNF>0</ConditionTypeCNF>\n"
                                "    <SPT>\n"
                                "      <ConditionNegated>0</ConditionNegated>\n"
                                "      <Group>0</Group>\n"
                                "      <Method>INVITE</Method>\n"
                                "      <Extension></Extension>\n"
                                "    </SPT>\n"
                                "  </TriggerPoint>\n"
                                "  <ApplicationServer>\n"
                                "    <ServerName>sip:1.2.3.4:56789;transport=UDP</ServerName>\n"
                                "    <DefaultHandling>0</DefaultHandling>\n"
                                "  </ApplicationServer>\n"
                                "  </InitialFilterCriteria>\n"
                                "</ServiceProfile></IMSSubscription>");

  TransportFlow tpBono(TransportFlow::Protocol::TCP, stack_data.scscf_port, "10.99.88.11", 12345);
  TransportFlow tpAS1(TransportFlow::Protocol::UDP, stack_data.scscf_port, "1.2.3.4", 56789);

  // ---------- Send INVITE
  // We're within the trust boundary, so no stripping should occur.
  Message msg;
  msg._via = "10.99.88.11:12345;transport=TCP";
  msg._to = "6505551234@homedomain";
  msg._route = "Route: <sip:sprout.homedomain>";
  msg._todomain = "";
  msg._requri = "sip:6505551234@homedomain";

  msg._method = "INVITE";
  inject_msg(msg.get_request(), &tpBono);
  poll();
  ASSERT_EQ(2, txdata_count());

  // 100 Trying goes back to bono
  pjsip_msg* out = current_txdata()->msg;
  RespMatcher(100).matches(out);
  tpBono.expect_target(current_txdata(), true);  // Requests always come back on same transport
  msg.set_route(out);
  free_txdata();

  // INVITE passed on to AS1
  SCOPED_TRACE("INVITE (S)");
  out = current_txdata()->msg;
  ReqMatcher r1("INVITE");
  ASSERT_NO_FATAL_FAILURE(r1.matches(out));
  tpAS1.expect_target(current_txdata(), false);

  // ---------- AS1 sends a 100 Trying to indicate it has received the request.
  string fresp = respond_to_txdata(current_txdata(), 100);
  inject_msg(fresp, &tpAS1);

  // ---------- AS1 turns it around (acting as proxy)
  const pj_str_t STR_ROUTE = pj_str("Route");
  const pj_str_t STR_NUMBER = pj_str("6505551234");
  pjsip_tel_uri* new_requri = pjsip_tel_uri_create(current_txdata()->pool);
  new_requri->number = STR_NUMBER;
  pjsip_hdr* hdr = (pjsip_hdr*)pjsip_msg_find_hdr_by_name(out, &STR_ROUTE, NULL);
  if (hdr)
  {
    pj_list_erase(hdr);
  }
  out->line.req.uri = (pjsip_uri*)new_requri;
  inject_msg(out, &tpAS1);
  free_txdata();

  // 100 Trying goes back to AS1
  out = current_txdata()->msg;
  RespMatcher(100).matches(out);
  tpAS1.expect_target(current_txdata(), true);  // Requests always come back on same transport
  msg.set_route(out);
  free_txdata();

  // INVITE passed on to final destination
  SCOPED_TRACE("INVITE (2)");
  out = current_txdata()->msg;
  ReqMatcher r2("INVITE");
  ASSERT_NO_FATAL_FAILURE(r2.matches(out));

  tpBono.expect_target(current_txdata(), false);
  EXPECT_EQ("sip:wuntootreefower@10.114.61.213:5061;transport=tcp;ob", r2.uri());
  EXPECT_EQ("", get_headers(out, "Route"));

  free_txdata();
}


TEST_F(SCSCFTest, URINotIncludedInUserData)
{
  register_uri(_sdm, _hss_connection, "6505551000", "homedomain", "sip:wuntootreefower@10.114.61.213:5061;transport=tcp;ob");
  _hss_connection->set_impu_result("tel:8886505551234", "call", "UNREGISTERED",
                                "<IMSSubscription><ServiceProfile>\n"
                                "<PublicIdentity><Identity>sip:6505551000@homedomain</Identity></PublicIdentity>"
                                "  <InitialFilterCriteria>\n"
                                "    <Priority>1</Priority>\n"
                                "    <TriggerPoint>\n"
                                "    <ConditionTypeCNF>0</ConditionTypeCNF>\n"
                                "    <SPT>\n"
                                "      <ConditionNegated>0</ConditionNegated>\n"
                                "      <Group>0</Group>\n"
                                "      <Method>INVITE</Method>\n"
                                "      <Extension></Extension>\n"
                                "    </SPT>\n"
                                "  </TriggerPoint>\n"
                                "  <ApplicationServer>\n"
                                "    <ServerName>sip:1.2.3.4:56789;transport=UDP</ServerName>\n"
                                "    <DefaultHandling>0</DefaultHandling>\n"
                                "  </ApplicationServer>\n"
                                "  </InitialFilterCriteria>\n"
                                "</ServiceProfile></IMSSubscription>");

  TransportFlow tpBono(TransportFlow::Protocol::TCP, stack_data.scscf_port, "10.99.88.11", 12345);
  TransportFlow tpAS1(TransportFlow::Protocol::UDP, stack_data.scscf_port, "1.2.3.4", 56789);

  // Send a terminating INVITE for a subscriber with invalid HSS data
  Message msg;
  msg._via = "10.99.88.11:12345;transport=TCP";
  msg._to = "6505551234@homedomain";
  msg._route = "Route: <sip:sprout.homedomain>";
  msg._todomain = "";
  msg._requri = "tel:8886505551234";

  msg._method = "INVITE";
  inject_msg(msg.get_request(), &tpBono);
  poll();
  ASSERT_EQ(2, txdata_count());

  // 100 Trying goes back to bono
  pjsip_msg* out = current_txdata()->msg;
  RespMatcher(100).matches(out);
  free_txdata();

  // Message is rejected with a 4xx-class response
  out = current_txdata()->msg;
  RespMatcher(480).matches(out);
  free_txdata();
}

// Test basic ISC (AS) flow.
TEST_F(SCSCFTest, SimpleISCTwoRouteHeaders)
{
  register_uri(_sdm, _hss_connection, "6505551234", "homedomain", "sip:wuntootreefower@10.114.61.213:5061;transport=tcp;ob");
  _hss_connection->set_impu_result("sip:6505551000@homedomain", "call", "UNREGISTERED",
                                "<IMSSubscription><ServiceProfile>\n"
                                "<PublicIdentity><Identity>sip:6505551000@homedomain</Identity></PublicIdentity>"
                                "  <InitialFilterCriteria>\n"
                                "    <Priority>1</Priority>\n"
                                "    <TriggerPoint>\n"
                                "    <ConditionTypeCNF>0</ConditionTypeCNF>\n"
                                "    <SPT>\n"
                                "      <ConditionNegated>0</ConditionNegated>\n"
                                "      <Group>0</Group>\n"
                                "      <Method>INVITE</Method>\n"
                                "      <Extension></Extension>\n"
                                "    </SPT>\n"
                                "  </TriggerPoint>\n"
                                "  <ApplicationServer>\n"
                                "    <ServerName>sip:1.2.3.4:56789;transport=UDP</ServerName>\n"
                                "    <DefaultHandling>0</DefaultHandling>\n"
                                "  </ApplicationServer>\n"
                                "  </InitialFilterCriteria>\n"
                                "</ServiceProfile></IMSSubscription>");

  TransportFlow tpBono(TransportFlow::Protocol::TCP, stack_data.scscf_port, "10.99.88.11", 12345);
  TransportFlow tpAS1(TransportFlow::Protocol::UDP, stack_data.scscf_port, "1.2.3.4", 56789);

  // ---------- Send INVITE
  // We're within the trust boundary, so no stripping should occur.
  Message msg;
  msg._via = "10.99.88.11:12345;transport=TCP";
  msg._to = "6505551234@homedomain";
  msg._route = "Route: <sip:sprout.homedomain;orig>\r\nRoute: <sip:abcde.com>";
  msg._todomain = "";
  msg._requri = "sip:6505551234@homedomain";

  msg._method = "INVITE";
  inject_msg(msg.get_request(), &tpBono);
  poll();
  ASSERT_EQ(2, txdata_count());

  // 100 Trying goes back to bono
  pjsip_msg* out = current_txdata()->msg;
  RespMatcher(100).matches(out);
  tpBono.expect_target(current_txdata(), true);  // Requests always come back on same transport
  msg.set_route(out);
  free_txdata();

  // INVITE passed on to AS1
  SCOPED_TRACE("INVITE (S)");
  out = current_txdata()->msg;
  ReqMatcher r1("INVITE");
  ASSERT_NO_FATAL_FAILURE(r1.matches(out));

  tpAS1.expect_target(current_txdata(), false);
  EXPECT_EQ("sip:6505551234@homedomain", r1.uri());
  EXPECT_THAT(get_headers(out, "Route"),
              testing::MatchesRegex("Route: <sip:1\\.2\\.3\\.4:56789;transport=UDP;lr>\r\nRoute: <sip:odi_[+/A-Za-z0-9]+@127.0.0.1:5058;transport=UDP;lr;orig;service=scscf>\r\nRoute: <sip:abcde.com>"));

  // ---------- AS1 sends a 100 Trying to indicate it has received the request.
  string fresp = respond_to_txdata(current_txdata(), 100);
  inject_msg(fresp, &tpAS1);

  free_txdata();
}

// Test handling of iFC with a malformed AS URI.
TEST_F(SCSCFTest, ISCASURIMalformed)
{
  register_uri(_sdm, _hss_connection, "6505551234", "homedomain", "sip:wuntootreefower@10.114.61.213:5061;transport=tcp;ob");
  _hss_connection->set_impu_result("sip:6505551000@homedomain", "call", "UNREGISTERED",
                                "<IMSSubscription><ServiceProfile>\n"
                                "<PublicIdentity><Identity>sip:6505551000@homedomain</Identity></PublicIdentity>"
                                "  <InitialFilterCriteria>\n"
                                "    <Priority>1</Priority>\n"
                                "    <TriggerPoint>\n"
                                "    <ConditionTypeCNF>0</ConditionTypeCNF>\n"
                                "    <SPT>\n"
                                "      <ConditionNegated>0</ConditionNegated>\n"
                                "      <Group>0</Group>\n"
                                "      <Method>INVITE</Method>\n"
                                "      <Extension></Extension>\n"
                                "    </SPT>\n"
                                "  </TriggerPoint>\n"
                                "  <ApplicationServer>\n"
                                "    <ServerName>sip::5060</ServerName>\n"
                                "    <DefaultHandling>0</DefaultHandling>\n"
                                "  </ApplicationServer>\n"
                                "  </InitialFilterCriteria>\n"
                                "</ServiceProfile></IMSSubscription>");

  TransportFlow tpBono(TransportFlow::Protocol::TCP, stack_data.scscf_port, "10.99.88.11", 12345);

  // ---------- Send INVITE
  // We're within the trust boundary, so no stripping should occur.
  Message msg;
  msg._via = "10.99.88.11:12345;transport=TCP";
  msg._to = "6505551234@homedomain";
  msg._route = "Route: <sip:sprout.homedomain;orig>";
  msg._todomain = "";
  msg._requri = "sip:6505551234@homedomain";

  msg._method = "INVITE";
  inject_msg(msg.get_request(), &tpBono);
  poll();
  ASSERT_EQ(2, txdata_count());

  // 100 Trying goes back to bono
  pjsip_msg* out = current_txdata()->msg;
  RespMatcher(100).matches(out);
  tpBono.expect_target(current_txdata(), true);  // Requests always come back on same transport
  free_txdata();

  // INVITE rejected with 502 Bad Gateway response.
  out = current_txdata()->msg;
  RespMatcher(502).matches(out);
  tpBono.expect_target(current_txdata(), true);  // Requests always come back on same transport
  free_txdata();
}

// Test handling of iFC with a AS Tel URI.
TEST_F(SCSCFTest, ISCASURITel)
{
  register_uri(_sdm, _hss_connection, "6505551234", "homedomain", "sip:wuntootreefower@10.114.61.213:5061;transport=tcp;ob");
  _hss_connection->set_impu_result("sip:6505551000@homedomain", "call", "UNREGISTERED",
                                "<IMSSubscription><ServiceProfile>\n"
                                "<PublicIdentity><Identity>sip:6505551000@homedomain</Identity></PublicIdentity>"
                                "  <InitialFilterCriteria>\n"
                                "    <Priority>1</Priority>\n"
                                "    <TriggerPoint>\n"
                                "    <ConditionTypeCNF>0</ConditionTypeCNF>\n"
                                "    <SPT>\n"
                                "      <ConditionNegated>0</ConditionNegated>\n"
                                "      <Group>0</Group>\n"
                                "      <Method>INVITE</Method>\n"
                                "      <Extension></Extension>\n"
                                "    </SPT>\n"
                                "  </TriggerPoint>\n"
                                "  <ApplicationServer>\n"
                                "    <ServerName>tel:1234</ServerName>\n"
                                "    <DefaultHandling>0</DefaultHandling>\n"
                                "  </ApplicationServer>\n"
                                "  </InitialFilterCriteria>\n"
                                "</ServiceProfile></IMSSubscription>");

  TransportFlow tpBono(TransportFlow::Protocol::TCP, stack_data.scscf_port, "10.99.88.11", 12345);

  // ---------- Send INVITE
  // We're within the trust boundary, so no stripping should occur.
  Message msg;
  msg._via = "10.99.88.11:12345;transport=TCP";
  msg._to = "6505551234@homedomain";
  msg._route = "Route: <sip:sprout.homedomain;orig>";
  msg._todomain = "";
  msg._requri = "sip:6505551234@homedomain";

  msg._method = "INVITE";
  inject_msg(msg.get_request(), &tpBono);
  poll();
  ASSERT_EQ(2, txdata_count());

  // 100 Trying goes back to bono
  pjsip_msg* out = current_txdata()->msg;
  RespMatcher(100).matches(out);
  tpBono.expect_target(current_txdata(), true);  // Requests always come back on same transport
  free_txdata();

  // INVITE rejected with 502 Bad Gateway response.
  out = current_txdata()->msg;
  RespMatcher(502).matches(out);
  tpBono.expect_target(current_txdata(), true);  // Requests always come back on same transport
  free_txdata();
}

// Test basic ISC (AS) flow with a single "Next" on the originating side.
TEST_F(SCSCFTest, SimpleNextOrigFlow)
{
  register_uri(_sdm, _hss_connection, "6505551234", "homedomain", "sip:wuntootreefower@10.114.61.213:5061;transport=tcp;ob");
  _hss_connection->set_impu_result("sip:6505551000@homedomain", "call", RegDataXMLUtils::STATE_REGISTERED,
                                "<IMSSubscription><ServiceProfile>\n"
                                "<PublicIdentity><Identity>sip:6505551000@homedomain</Identity></PublicIdentity>"
                                "  <InitialFilterCriteria>\n"
                                "    <Priority>0</Priority>\n"
                                "    <TriggerPoint>\n"
                                "    <ConditionTypeCNF>0</ConditionTypeCNF>\n"
                                "    <SPT>\n"
                                "      <ConditionNegated>0</ConditionNegated>\n"
                                "      <Group>0</Group>\n"
                                "      <Method>ETAOIN_SHRDLU</Method>\n"
                                "      <Extension></Extension>\n"
                                "    </SPT>\n"
                                "  </TriggerPoint>\n"
                                "  <ApplicationServer>\n"
                                "    <ServerName>sip:linotype.example.org</ServerName>\n"
                                "    <DefaultHandling>0</DefaultHandling>\n"
                                "  </ApplicationServer>\n"
                                "  </InitialFilterCriteria>\n"
                                "  <InitialFilterCriteria>\n"
                                "    <Priority>1</Priority>\n"
                                "    <TriggerPoint>\n"
                                "    <ConditionTypeCNF>0</ConditionTypeCNF>\n"
                                "    <SPT>\n"
                                "      <ConditionNegated>0</ConditionNegated>\n"
                                "      <Group>0</Group>\n"
                                "      <Method>INVITE</Method>\n"
                                "      <Extension></Extension>\n"
                                "    </SPT>\n"
                                "  </TriggerPoint>\n"
                                "  <ApplicationServer>\n"
                                "    <ServerName>sip:1.2.3.4:56789;transport=UDP</ServerName>\n"
                                "    <DefaultHandling>0</DefaultHandling>\n"
                                "  </ApplicationServer>\n"
                                "  </InitialFilterCriteria>\n"
                                "</ServiceProfile></IMSSubscription>");
  _hss_connection->set_result("/impu/sip%3A6505551234%40homedomain/location",
                              "{\"result-code\": 2001,"
                              " \"scscf\": \"sip:scscf.sprout.homedomain:5058;transport=TCP\"}");

  TransportFlow tpBono(TransportFlow::Protocol::TCP, stack_data.scscf_port, "10.99.88.11", 12345);
  TransportFlow tpAS1(TransportFlow::Protocol::UDP, stack_data.scscf_port, "1.2.3.4", 56789);

  // ---------- Send INVITE
  // We're within the trust boundary, so no stripping should occur.
  Message msg;
  msg._via = "10.99.88.11:12345;transport=TCP";
  msg._to = "6505551234@homedomain";
  msg._todomain = "";
  msg._route = "Route: <sip:sprout.homedomain;orig>";
  msg._requri = "sip:6505551234@homedomain";

  msg._method = "INVITE";
  inject_msg(msg.get_request(), &tpBono);
  poll();
  ASSERT_EQ(2, txdata_count());

  // 100 Trying goes back to bono
  pjsip_msg* out = current_txdata()->msg;
  RespMatcher(100).matches(out);
  tpBono.expect_target(current_txdata(), true);  // Requests always come back on same transport
  msg.set_route(out);
  free_txdata();

  // INVITE passed on to AS1
  SCOPED_TRACE("INVITE (S)");
  out = current_txdata()->msg;
  ReqMatcher r1("INVITE");
  ASSERT_NO_FATAL_FAILURE(r1.matches(out));

  tpAS1.expect_target(current_txdata(), false);
  EXPECT_EQ("sip:6505551234@homedomain", r1.uri());
  EXPECT_THAT(get_headers(out, "Route"),
              testing::MatchesRegex("Route: <sip:1\\.2\\.3\\.4:56789;transport=UDP;lr>\r\nRoute: <sip:odi_[+/A-Za-z0-9]+@127.0.0.1:5058;transport=UDP;lr;orig;service=scscf>"));

  // ---------- AS1 sends a 100 Trying to indicate it has received the request.
  string fresp = respond_to_txdata(current_txdata(), 100);
  inject_msg(fresp, &tpAS1);

  // ---------- AS1 turns it around (acting as proxy)
  const pj_str_t STR_ROUTE = pj_str("Route");
  pjsip_hdr* hdr = (pjsip_hdr*)pjsip_msg_find_hdr_by_name(out, &STR_ROUTE, NULL);
  if (hdr)
  {
    pj_list_erase(hdr);
  }
  inject_msg(out, &tpAS1);
  free_txdata();

  // 100 Trying goes back to AS1
  out = current_txdata()->msg;
  RespMatcher(100).matches(out);
  tpAS1.expect_target(current_txdata(), true);  // Requests always come back on same transport
  msg.set_route(out);
  free_txdata();

  // INVITE passed on to final destination
  SCOPED_TRACE("INVITE (2)");
  out = current_txdata()->msg;
  ReqMatcher r2("INVITE");
  ASSERT_NO_FATAL_FAILURE(r2.matches(out));

  tpBono.expect_target(current_txdata(), false);
  EXPECT_EQ("sip:wuntootreefower@10.114.61.213:5061;transport=tcp;ob", r2.uri());
  EXPECT_EQ("", get_headers(out, "Route"));

  free_txdata();
}


// Test basic ISC (AS) rejection flow.
TEST_F(SCSCFTest, SimpleReject)
{
  register_uri(_sdm, _hss_connection, "6505551234", "homedomain", "sip:wuntootreefower@10.114.61.213:5061;transport=tcp;ob");
  _hss_connection->set_impu_result("sip:6505551234@homedomain", "call", RegDataXMLUtils::STATE_REGISTERED,
                                "<IMSSubscription><ServiceProfile>\n"
                                "<PublicIdentity><Identity>sip:6505551234@homedomain</Identity></PublicIdentity>"
                                "  <InitialFilterCriteria>\n"
                                "    <Priority>1</Priority>\n"
                                "    <TriggerPoint>\n"
                                "    <ConditionTypeCNF>0</ConditionTypeCNF>\n"
                                "    <SPT>\n"
                                "      <ConditionNegated>0</ConditionNegated>\n"
                                "      <Group>0</Group>\n"
                                "      <Method>INVITE</Method>\n"
                                "      <Extension></Extension>\n"
                                "    </SPT>\n"
                                "  </TriggerPoint>\n"
                                "  <ApplicationServer>\n"
                                "    <ServerName>sip:1.2.3.4:56789;transport=UDP</ServerName>\n"
                                "    <DefaultHandling>0</DefaultHandling>\n"
                                "  </ApplicationServer>\n"
                                "  </InitialFilterCriteria>\n"
                                   "</ServiceProfile></IMSSubscription>");
  _hss_connection->set_impu_result("sip:6505551000@homedomain", "call", RegDataXMLUtils::STATE_REGISTERED, "");
  _hss_connection->set_result("/impu/sip%3A6505551234%40homedomain/location",
                              "{\"result-code\": 2001,"
                              " \"scscf\": \"sip:scscf.sprout.homedomain:5058;transport=TCP\"}");

  TransportFlow tpBono(TransportFlow::Protocol::TCP, stack_data.scscf_port, "10.99.88.11", 12345);
  TransportFlow tpAS1(TransportFlow::Protocol::UDP, stack_data.scscf_port, "1.2.3.4", 56789);

  // ---------- Send INVITE
  // We're within the trust boundary, so no stripping should occur.
  Message msg;
  msg._via = "10.99.88.11:12345;transport=TCP";
  msg._to = "6505551234@homedomain";
  msg._todomain = "";
  msg._requri = "sip:6505551234@homedomain";
  msg._route = "Route: <sip:sprout.homedomain;orig>";

  msg._method = "INVITE";
  inject_msg(msg.get_request(), &tpBono);
  poll();
  ASSERT_EQ(2, txdata_count());

  // 100 Trying goes back to bono
  pjsip_msg* out = current_txdata()->msg;
  RespMatcher(100).matches(out);
  tpBono.expect_target(current_txdata(), true);  // Requests always come back on same transport
  msg.set_route(out);
  free_txdata();

  // INVITE passed on to AS1
  SCOPED_TRACE("INVITE (S)");
  out = current_txdata()->msg;
  ReqMatcher r1("INVITE");
  ASSERT_NO_FATAL_FAILURE(r1.matches(out));

  tpAS1.expect_target(current_txdata(), false);
  EXPECT_EQ("sip:6505551234@homedomain", r1.uri());
  EXPECT_THAT(get_headers(out, "Route"),
              testing::MatchesRegex("Route: <sip:1\\.2\\.3\\.4:56789;transport=UDP;lr>\r\nRoute: <sip:odi_[+/A-Za-z0-9]+@127.0.0.1:5058;transport=UDP;lr;service=scscf>"));

  // ---------- AS1 rejects it.
  string fresp = respond_to_txdata(current_txdata(), 404);
  free_txdata();
  inject_msg(fresp, &tpAS1);

  // ACK goes back to AS1
  SCOPED_TRACE("ACK");
  out = current_txdata()->msg;
  ASSERT_NO_FATAL_FAILURE(ReqMatcher("ACK").matches(out));
  free_txdata();

  // 404 response goes back to bono
  SCOPED_TRACE("404");
  out = current_txdata()->msg;
  RespMatcher(404).matches(out);
  tpBono.expect_target(current_txdata(), true);  // Requests always come back on same transport
  msg.set_route(out);
  msg._cseq++;
  free_txdata();

  // ---------- Send ACK from bono
  SCOPED_TRACE("ACK");
  msg._method = "ACK";
  inject_msg(msg.get_request(), &tpBono);
}


// Test basic ISC (AS) terminating-only flow: call comes from non-local user.
TEST_F(SCSCFTest, SimpleNonLocalReject)
{
  register_uri(_sdm, _hss_connection, "6505551234", "homedomain", "sip:wuntootreefower@10.114.61.213:5061;transport=tcp;ob");
  _hss_connection->set_impu_result("sip:6505551234@homedomain", "call", RegDataXMLUtils::STATE_REGISTERED,
                                "<IMSSubscription><ServiceProfile>\n"
                                "<PublicIdentity><Identity>sip:6505551234@homedomain</Identity></PublicIdentity>"
                                "  <InitialFilterCriteria>\n"
                                "    <Priority>1</Priority>\n"
                                "    <TriggerPoint>\n"
                                "    <ConditionTypeCNF>0</ConditionTypeCNF>\n"
                                "    <SPT>\n"
                                "      <ConditionNegated>0</ConditionNegated>\n"
                                "      <Group>0</Group>\n"
                                "      <Method>INVITE</Method>\n"
                                "      <Extension></Extension>\n"
                                "    </SPT>\n"
                                "  </TriggerPoint>\n"
                                "  <ApplicationServer>\n"
                                "    <ServerName>sip:1.2.3.4:56789;transport=UDP</ServerName>\n"
                                "    <DefaultHandling>0</DefaultHandling>\n"
                                "  </ApplicationServer>\n"
                                "  </InitialFilterCriteria>\n"
                                "</ServiceProfile></IMSSubscription>");

  TransportFlow tpBono(TransportFlow::Protocol::TCP, stack_data.scscf_port, "10.99.88.11", 12345);
  TransportFlow tpAS1(TransportFlow::Protocol::UDP, stack_data.scscf_port, "1.2.3.4", 56789);

  // ---------- Send INVITE
  // We're within the trust boundary, so no stripping should occur.
  Message msg;
  msg._via = "10.99.88.11:12345;transport=TCP";
  msg._to = "6505551234@homedomain";
  msg._todomain = "";
  msg._fromdomain = "remote-base.mars.int";
  msg._requri = "sip:6505551234@homedomain";

  msg._method = "INVITE";
  inject_msg(msg.get_request(), &tpBono);
  poll();
  ASSERT_EQ(2, txdata_count());

  // 100 Trying goes back to bono
  pjsip_msg* out = current_txdata()->msg;
  RespMatcher(100).matches(out);
  tpBono.expect_target(current_txdata(), true);  // Requests always come back on same transport
  msg.set_route(out);
  free_txdata();

  // INVITE passed on to AS1
  SCOPED_TRACE("INVITE (S)");
  out = current_txdata()->msg;
  ReqMatcher r1("INVITE");
  ASSERT_NO_FATAL_FAILURE(r1.matches(out));

  tpAS1.expect_target(current_txdata(), false);
  EXPECT_EQ("sip:6505551234@homedomain", r1.uri());
  EXPECT_THAT(get_headers(out, "Route"),
              testing::MatchesRegex("Route: <sip:1\\.2\\.3\\.4:56789;transport=UDP;lr>\r\nRoute: <sip:odi_[+/A-Za-z0-9]+@127.0.0.1:5058;transport=UDP;lr;service=scscf>"));

  // ---------- AS1 rejects it.
  string fresp = respond_to_txdata(current_txdata(), 404);
  free_txdata();
  inject_msg(fresp, &tpAS1);

  // ACK goes back to AS1
  SCOPED_TRACE("ACK");
  out = current_txdata()->msg;
  ASSERT_NO_FATAL_FAILURE(ReqMatcher("ACK").matches(out));
  free_txdata();

  // 404 response goes back to bono
  SCOPED_TRACE("404");
  out = current_txdata()->msg;
  RespMatcher(404).matches(out);
  tpBono.expect_target(current_txdata(), true);  // Requests always come back on same transport
  msg.set_route(out);
  msg._cseq++;
  free_txdata();

  // ---------- Send ACK from bono
  SCOPED_TRACE("ACK");
  msg._method = "ACK";
  inject_msg(msg.get_request(), &tpBono);
}


// Test basic ISC (AS) final acceptance flow (AS sinks request).
TEST_F(SCSCFTest, SimpleAccept)
{
  register_uri(_sdm, _hss_connection, "6505551234", "homedomain", "sip:wuntootreefower@10.114.61.213:5061;transport=tcp;ob");
  _hss_connection->set_impu_result("sip:6505551234@homedomain", "call", RegDataXMLUtils::STATE_REGISTERED,
                                "<IMSSubscription><ServiceProfile>\n"
                                "<PublicIdentity><Identity>sip:6505551234@homedomain</Identity></PublicIdentity>"
                                "  <InitialFilterCriteria>\n"
                                "    <Priority>1</Priority>\n"
                                "    <TriggerPoint>\n"
                                "    <ConditionTypeCNF>0</ConditionTypeCNF>\n"
                                "    <SPT>\n"
                                "      <ConditionNegated>0</ConditionNegated>\n"
                                "      <Group>0</Group>\n"
                                "      <Method>INVITE</Method>\n"
                                "      <Extension></Extension>\n"
                                "    </SPT>\n"
                                "  </TriggerPoint>\n"
                                "  <ApplicationServer>\n"
                                "    <ServerName>sip:1.2.3.4:56789;transport=UDP</ServerName>\n"
                                "    <DefaultHandling>0</DefaultHandling>\n"
                                "  </ApplicationServer>\n"
                                "  </InitialFilterCriteria>\n"
                                "</ServiceProfile></IMSSubscription>");
  _hss_connection->set_impu_result("sip:6505551000@homedomain", "call", RegDataXMLUtils::STATE_REGISTERED, "");
  _hss_connection->set_result("/impu/sip%3A6505551234%40homedomain/location",
                              "{\"result-code\": 2001,"
                              " \"scscf\": \"sip:scscf.sprout.homedomain:5058;transport=TCP\"}");

  TransportFlow tpBono(TransportFlow::Protocol::TCP, stack_data.scscf_port, "10.99.88.11", 12345);
  TransportFlow tpAS1(TransportFlow::Protocol::UDP, stack_data.scscf_port, "1.2.3.4", 56789);

  // ---------- Send INVITE
  // We're within the trust boundary, so no stripping should occur.
  Message msg;
  msg._via = "10.99.88.11:12345;transport=TCP";
  msg._to = "6505551234@homedomain";
  msg._todomain = "";
  msg._requri = "sip:6505551234@homedomain";
  msg._route = "Route: <sip:sprout.homedomain;orig>";

  msg._method = "INVITE";
  inject_msg(msg.get_request(), &tpBono);
  poll();
  ASSERT_EQ(2, txdata_count());

  // 100 Trying goes back to bono
  pjsip_msg* out = current_txdata()->msg;
  RespMatcher(100).matches(out);
  tpBono.expect_target(current_txdata(), true);  // Requests always come back on same transport
  msg.set_route(out);
  free_txdata();

  // INVITE passed on to AS1
  SCOPED_TRACE("INVITE (S)");
  out = current_txdata()->msg;
  ReqMatcher r1("INVITE");
  ASSERT_NO_FATAL_FAILURE(r1.matches(out));

  tpAS1.expect_target(current_txdata(), false);
  EXPECT_EQ("sip:6505551234@homedomain", r1.uri());
  EXPECT_THAT(get_headers(out, "Route"),
              testing::MatchesRegex("Route: <sip:1\\.2\\.3\\.4:56789;transport=UDP;lr>\r\nRoute: <sip:odi_[+/A-Za-z0-9]+@127.0.0.1:5058;transport=UDP;lr;service=scscf>"));

  // ---------- AS1 accepts it with 200.
  string fresp = respond_to_txdata(current_txdata(), 200);
  free_txdata();
  inject_msg(fresp, &tpAS1);

  // 200 response goes back to bono
  SCOPED_TRACE("OK");
  out = current_txdata()->msg;
  RespMatcher(200).matches(out);
  tpBono.expect_target(current_txdata(), true);  // Requests always come back on same transport
  msg.set_route(out);
  msg._cseq++;
  free_txdata();

  // ---------- Send ACK from bono
  SCOPED_TRACE("ACK");
  msg._method = "ACK";
  inject_msg(msg.get_request(), &tpBono);

  // ACK goes back to AS1
  SCOPED_TRACE("ACK");
  out = current_txdata()->msg;
  ASSERT_NO_FATAL_FAILURE(ReqMatcher("ACK").matches(out));
  free_txdata();
}


// Test basic ISC (AS) redirection flow.
TEST_F(SCSCFTest, SimpleRedirect)
{
  register_uri(_sdm, _hss_connection, "6505551234", "homedomain", "sip:wuntootreefower@10.114.61.213:5061;transport=tcp;ob");
  _hss_connection->set_impu_result("sip:6505551234@homedomain", "call", RegDataXMLUtils::STATE_REGISTERED,
                                "<IMSSubscription><ServiceProfile>\n"
                                "<PublicIdentity><Identity>sip:6505551234@homedomain</Identity></PublicIdentity>"
                                "  <InitialFilterCriteria>\n"
                                "    <Priority>1</Priority>\n"
                                "    <TriggerPoint>\n"
                                "    <ConditionTypeCNF>0</ConditionTypeCNF>\n"
                                "    <SPT>\n"
                                "      <ConditionNegated>0</ConditionNegated>\n"
                                "      <Group>0</Group>\n"
                                "      <Method>INVITE</Method>\n"
                                "      <Extension></Extension>\n"
                                "    </SPT>\n"
                                "  </TriggerPoint>\n"
                                "  <ApplicationServer>\n"
                                "    <ServerName>sip:1.2.3.4:56789;transport=UDP</ServerName>\n"
                                "    <DefaultHandling>0</DefaultHandling>\n"
                                "  </ApplicationServer>\n"
                                "  </InitialFilterCriteria>\n"
                                "</ServiceProfile></IMSSubscription>");
  _hss_connection->set_impu_result("sip:6505551000@homedomain", "call", RegDataXMLUtils::STATE_REGISTERED, "");
  _hss_connection->set_result("/impu/sip%3A6505551234%40homedomain/location",
                              "{\"result-code\": 2001,"
                              " \"scscf\": \"sip:scscf.sprout.homedomain:5058;transport=TCP\"}");

  TransportFlow tpBono(TransportFlow::Protocol::TCP, stack_data.scscf_port, "10.99.88.11", 12345);
  TransportFlow tpAS1(TransportFlow::Protocol::UDP, stack_data.scscf_port, "1.2.3.4", 56789);

  // ---------- Send INVITE
  // We're within the trust boundary, so no stripping should occur.
  Message msg;
  msg._via = "10.99.88.11:12345;transport=TCP";
  msg._to = "6505551234@homedomain";
  msg._todomain = "";
  msg._requri = "sip:6505551234@homedomain";
  msg._route = "Route: <sip:sprout.homedomain;orig>";

  msg._method = "INVITE";
  inject_msg(msg.get_request(), &tpBono);
  poll();
  ASSERT_EQ(2, txdata_count());

  // 100 Trying goes back to bono
  pjsip_msg* out = current_txdata()->msg;
  RespMatcher(100).matches(out);
  tpBono.expect_target(current_txdata(), true);  // Requests always come back on same transport
  msg.set_route(out);
  free_txdata();

  // INVITE passed on to AS1
  SCOPED_TRACE("INVITE (S)");
  out = current_txdata()->msg;
  ReqMatcher r1("INVITE");
  ASSERT_NO_FATAL_FAILURE(r1.matches(out));

  tpAS1.expect_target(current_txdata(), false);
  EXPECT_EQ("sip:6505551234@homedomain", r1.uri());
  EXPECT_THAT(get_headers(out, "Route"),
              testing::MatchesRegex("Route: <sip:1\\.2\\.3\\.4:56789;transport=UDP;lr>\r\nRoute: <sip:odi_[+/A-Za-z0-9]+@127.0.0.1:5058;transport=UDP;lr;service=scscf>"));

  // ---------- AS1 redirects it to another user on the same server.
  string fresp = respond_to_txdata(current_txdata(), 302, "", "Contact: sip:6505559876@homedomain");
  free_txdata();
  inject_msg(fresp, &tpAS1);

  // ACK goes back to AS1
  SCOPED_TRACE("ACK");
  out = current_txdata()->msg;
  ASSERT_NO_FATAL_FAILURE(ReqMatcher("ACK").matches(out));
  free_txdata();

  // 302 response goes back to bono
  SCOPED_TRACE("Redirect");
  out = current_txdata()->msg;
  RespMatcher(302).matches(out);
  tpBono.expect_target(current_txdata(), true);  // Requests always come back on same transport
  EXPECT_EQ("Contact: <sip:6505559876@homedomain>", get_headers(out, "Contact"));
  msg.set_route(out);
  msg._cseq++;
  free_txdata();

  // ---------- Send ACK from bono
  SCOPED_TRACE("ACK");
  msg._method = "ACK";
  inject_msg(msg.get_request(), &tpBono);
}


// Test DefaultHandling=TERMINATE for non-responsive AS.
TEST_F(SCSCFTest, DefaultHandlingTerminate)
{
  register_uri(_sdm, _hss_connection, "6505551234", "homedomain", "sip:wuntootreefower@10.114.61.213:5061;transport=tcp;ob");
  _hss_connection->set_impu_result("sip:6505551234@homedomain", "call", RegDataXMLUtils::STATE_REGISTERED,
                                "<IMSSubscription><ServiceProfile>\n"
                                "<PublicIdentity><Identity>sip:6505551234@homedomain</Identity></PublicIdentity>"
                                "  <InitialFilterCriteria>\n"
                                "    <Priority>1</Priority>\n"
                                "    <TriggerPoint>\n"
                                "    <ConditionTypeCNF>0</ConditionTypeCNF>\n"
                                "    <SPT>\n"
                                "      <ConditionNegated>0</ConditionNegated>\n"
                                "      <Group>0</Group>\n"
                                "      <Method>INVITE</Method>\n"
                                "      <Extension></Extension>\n"
                                "    </SPT>\n"
                                "  </TriggerPoint>\n"
                                "  <ApplicationServer>\n"
                                "    <ServerName>sip:1.2.3.4:56789;transport=UDP</ServerName>\n"
                                "    <DefaultHandling>1</DefaultHandling>\n"
                                "  </ApplicationServer>\n"
                                "  </InitialFilterCriteria>\n"
                                "</ServiceProfile></IMSSubscription>");
  EXPECT_CALL(*_sess_term_comm_tracker, on_failure(_, HasSubstr("408")));

  TransportFlow tpBono(TransportFlow::Protocol::TCP, stack_data.scscf_port, "10.99.88.11", 12345);
  TransportFlow tpAS1(TransportFlow::Protocol::UDP, stack_data.scscf_port, "1.2.3.4", 56789);

  // ---------- Send INVITE
  // We're within the trust boundary, so no stripping should occur.
  Message msg;
  msg._via = "10.99.88.11:12345;transport=TCP";
  msg._to = "6505551234@homedomain";
  msg._todomain = "";
  msg._fromdomain = "remote-base.mars.int";
  msg._requri = "sip:6505551234@homedomain";
  msg._route = "Route: <sip:sprout.homedomain>";

  msg._method = "INVITE";
  inject_msg(msg.get_request(), &tpBono);
  poll();
  ASSERT_EQ(2, txdata_count());

  // 100 Trying goes back to bono
  pjsip_msg* out = current_txdata()->msg;
  RespMatcher(100).matches(out);
  tpBono.expect_target(current_txdata(), true);  // Requests always come back on same transport
  msg.set_route(out);
  free_txdata();

  // INVITE passed on to AS1
  SCOPED_TRACE("INVITE (S)");
  out = current_txdata()->msg;
  ReqMatcher r1("INVITE");
  ASSERT_NO_FATAL_FAILURE(r1.matches(out));

  tpAS1.expect_target(current_txdata(), false);
  EXPECT_EQ("sip:6505551234@homedomain", r1.uri());
  EXPECT_THAT(get_headers(out, "Route"),
              testing::MatchesRegex("Route: <sip:1\\.2\\.3\\.4:56789;transport=UDP;lr>\r\nRoute: <sip:odi_[+/A-Za-z0-9]+@127.0.0.1:5058;transport=UDP;lr;service=scscf>"));

  // ---------- AS1 rejects it with a 408 error.
  string fresp = respond_to_txdata(current_txdata(), 408);
  free_txdata();
  inject_msg(fresp, &tpAS1);

  // ACK goes back to AS1
  SCOPED_TRACE("ACK");
  out = current_txdata()->msg;
  ASSERT_NO_FATAL_FAILURE(ReqMatcher("ACK").matches(out));
  free_txdata();

  // 408 response goes back to bono
  SCOPED_TRACE("408");
  out = current_txdata()->msg;
  RespMatcher(408).matches(out);
  tpBono.expect_target(current_txdata(), true);  // Requests always come back on same transport
  msg.set_route(out);
  msg._cseq++;
  free_txdata();

  // ---------- Send ACK from bono
  SCOPED_TRACE("ACK");
  msg._method = "ACK";
  inject_msg(msg.get_request(), &tpBono);
}


// Disabled because terminated default handling is broken at the moment.
TEST_F(SCSCFTest, DISABLED_DefaultHandlingTerminateTimeout)
{
  // Register an endpoint to act as the callee.
  register_uri(_sdm, _hss_connection, "6505551234", "homedomain", "sip:wuntootreefower@10.114.61.213:5061;transport=tcp;ob");

  // Set up an application server for the caller. It's default handling is set
  // to session continue.
  _hss_connection->set_impu_result("sip:6505551000@homedomain", "call", "UNREGISTERED",
                                "<IMSSubscription><ServiceProfile>\n"
                                "<PublicIdentity><Identity>sip:6505551000@homedomain</Identity></PublicIdentity>"
                                "  <InitialFilterCriteria>\n"
                                "    <Priority>1</Priority>\n"
                                "    <TriggerPoint>\n"
                                "    <ConditionTypeCNF>0</ConditionTypeCNF>\n"
                                "    <SPT>\n"
                                "      <ConditionNegated>0</ConditionNegated>\n"
                                "      <Group>0</Group>\n"
                                "      <Method>INVITE</Method>\n"
                                "      <Extension></Extension>\n"
                                "    </SPT>\n"
                                "  </TriggerPoint>\n"
                                "  <ApplicationServer>\n"
                                "    <ServerName>sip:1.2.3.4:56789;transport=tcp</ServerName>\n"
                                "    <DefaultHandling>1</DefaultHandling>\n"
                                "  </ApplicationServer>\n"
                                "  </InitialFilterCriteria>\n"
                                "</ServiceProfile></IMSSubscription>");
  EXPECT_CALL(*_sess_term_comm_tracker, on_failure(_, HasSubstr("timeout")));

  TransportFlow tpCaller(TransportFlow::Protocol::TCP, stack_data.scscf_port, "10.99.88.11", 12345);
  TransportFlow tpAS1(TransportFlow::Protocol::TCP, stack_data.scscf_port, "1.2.3.4", 56789);
  TransportFlow tpCallee(TransportFlow::Protocol::TCP, stack_data.scscf_port, "10.114.61.213", 5061);

  // Caller sends INVITE
  Message msg;
  msg._via = "10.99.88.11:12345;transport=TCP";
  msg._to = "6505551234@homedomain";
  msg._route = "Route: <sip:sprout.homedomain;orig>";
  msg._todomain = "";
  msg._requri = "sip:6505551234@homedomain";

  msg._method = "INVITE";
  inject_msg(msg.get_request(), &tpCaller);
  poll();
  ASSERT_EQ(2, txdata_count());

  // 100 Trying goes back to caller
  pjsip_msg* out = current_txdata()->msg;
  RespMatcher(100).matches(out);
  tpCaller.expect_target(current_txdata(), true);  // Requests always come back on same transport
  msg.set_route(out);
  free_txdata();

  // INVITE passed on to AS
  out = current_txdata()->msg;
  ReqMatcher r1("INVITE");
  ASSERT_NO_FATAL_FAILURE(r1.matches(out));
  free_txdata();

  // Advance time without receiving a response. The application server is
  // bypassed.
  cwtest_advance_time_ms(6000);

  // 408 received at callee.
  poll();
  ASSERT_EQ(1, txdata_count());
  out = current_txdata()->msg;
  RespMatcher(408).matches(out);
  tpCaller.expect_target(current_txdata(), true);  // Requests always come back on same transport
  free_txdata();

  // Caller ACKs error response.
  msg._method = "ACK";
  inject_msg(msg.get_request(), &tpCaller);
  poll();
  ASSERT_EQ(1, txdata_count());
}


// Disabled because terminated default handling is broken at the moment.
TEST_F(SCSCFTest, DefaultHandlingTerminateDisabled)
{
  // Disable the liveness timer for session terminated ASs.
  _scscf_sproutlet->set_session_terminated_timeout(0);

  // Register an endpoint to act as the callee.
  register_uri(_sdm, _hss_connection, "6505551234", "homedomain", "sip:wuntootreefower@10.114.61.213:5061;transport=tcp;ob");

  // Set up an application server for the caller. It's default handling is set
  // to session continue.
  _hss_connection->set_impu_result("sip:6505551000@homedomain", "call", "UNREGISTERED",
                                "<IMSSubscription><ServiceProfile>\n"
                                "<PublicIdentity><Identity>sip:6505551000@homedomain</Identity></PublicIdentity>"
                                "  <InitialFilterCriteria>\n"
                                "    <Priority>1</Priority>\n"
                                "    <TriggerPoint>\n"
                                "    <ConditionTypeCNF>0</ConditionTypeCNF>\n"
                                "    <SPT>\n"
                                "      <ConditionNegated>0</ConditionNegated>\n"
                                "      <Group>0</Group>\n"
                                "      <Method>INVITE</Method>\n"
                                "      <Extension></Extension>\n"
                                "    </SPT>\n"
                                "  </TriggerPoint>\n"
                                "  <ApplicationServer>\n"
                                "    <ServerName>sip:1.2.3.4:56789;transport=tcp</ServerName>\n"
                                "    <DefaultHandling>1</DefaultHandling>\n"
                                "  </ApplicationServer>\n"
                                "  </InitialFilterCriteria>\n"
                                "</ServiceProfile></IMSSubscription>");

  TransportFlow tpCaller(TransportFlow::Protocol::TCP, stack_data.scscf_port, "10.99.88.11", 12345);
  TransportFlow tpAS1(TransportFlow::Protocol::TCP, stack_data.scscf_port, "1.2.3.4", 56789);
  TransportFlow tpCallee(TransportFlow::Protocol::TCP, stack_data.scscf_port, "10.114.61.213", 5061);

  // Caller sends INVITE
  Message msg;
  msg._via = "10.99.88.11:12345;transport=TCP";
  msg._to = "6505551234@homedomain";
  msg._route = "Route: <sip:sprout.homedomain;orig>";
  msg._todomain = "";
  msg._requri = "sip:6505551234@homedomain";

  msg._method = "INVITE";
  inject_msg(msg.get_request(), &tpCaller);
  poll();
  ASSERT_EQ(2, txdata_count());

  // 100 Trying goes back to caller
  pjsip_msg* out = current_txdata()->msg;
  RespMatcher(100).matches(out);
  tpCaller.expect_target(current_txdata(), true);  // Requests always come back on same transport
  msg.set_route(out);
  free_txdata();

  // INVITE passed on to AS
  out = current_txdata()->msg;
  ReqMatcher r1("INVITE");
  ASSERT_NO_FATAL_FAILURE(r1.matches(out));
  free_txdata();

  // Advance time without receiving a response. Nothing happens straight away.
  cwtest_advance_time_ms(6000);
  poll();
  ASSERT_EQ(0, txdata_count());

  // After another 26s the AS transaction times out and the call fails.
  cwtest_advance_time_ms(26000);
  poll();
  ASSERT_EQ(1, txdata_count());
  out = current_txdata()->msg;
  RespMatcher(408).matches(out);
  tpCaller.expect_target(current_txdata(), true);  // Requests always come back on same transport
  free_txdata();

  // Caller ACKs error response.
  msg._method = "ACK";
  inject_msg(msg.get_request(), &tpCaller);
  poll();
  ASSERT_EQ(0, txdata_count());
}


// Test DefaultHandling=CONTINUE for non-existent AS (where name does not resolve).
TEST_F(SCSCFTest, DefaultHandlingContinueRecordRouting)
{
  register_uri(_sdm, _hss_connection, "6505551234", "homedomain", "sip:wuntootreefower@10.114.61.213:5061;transport=tcp;ob");
  register_uri(_sdm, _hss_connection, "6505551000", "homedomain", "sip:who@example.net");
  _hss_connection->set_impu_result("sip:6505551000@homedomain", "call", RegDataXMLUtils::STATE_REGISTERED,
                                "<IMSSubscription><ServiceProfile>\n"
                                "<PublicIdentity><Identity>sip:6505551000@homedomain</Identity></PublicIdentity>"
                                "  <InitialFilterCriteria>\n"
                                "    <Priority>1</Priority>\n"
                                "    <TriggerPoint>\n"
                                "    <ConditionTypeCNF>0</ConditionTypeCNF>\n"
                                "    <SPT>\n"
                                "      <ConditionNegated>0</ConditionNegated>\n"
                                "      <Group>0</Group>\n"
                                "      <Method>INVITE</Method>\n"
                                "      <Extension></Extension>\n"
                                "    </SPT>\n"
                                "  </TriggerPoint>\n"
                                "  <ApplicationServer>\n"
                                "    <ServerName>sip:ne-as:56789;transport=UDP</ServerName>\n"
                                "    <DefaultHandling>0</DefaultHandling>\n"
                                "  </ApplicationServer>\n"
                                "  </InitialFilterCriteria>\n"
                                "</ServiceProfile></IMSSubscription>");

 _hss_connection->set_impu_result("sip:6505551234@homedomain", "call", RegDataXMLUtils::STATE_REGISTERED,
                                "<IMSSubscription><ServiceProfile>\n"
                                "<PublicIdentity><Identity>sip:6505551234@homedomain</Identity></PublicIdentity>"
                                "  <InitialFilterCriteria>\n"
                                "    <Priority>1</Priority>\n"
                                "    <TriggerPoint>\n"
                                "    <ConditionTypeCNF>0</ConditionTypeCNF>\n"
                                "    <SPT>\n"
                                "      <ConditionNegated>0</ConditionNegated>\n"
                                "      <Group>0</Group>\n"
                                "      <Method>INVITE</Method>\n"
                                "      <Extension></Extension>\n"
                                "    </SPT>\n"
                                "  </TriggerPoint>\n"
                                "  <ApplicationServer>\n"
                                "    <ServerName>sip:ne-as:56789;transport=UDP</ServerName>\n"
                                "    <DefaultHandling>0</DefaultHandling>\n"
                                "  </ApplicationServer>\n"
                                "  </InitialFilterCriteria>\n"
                                "</ServiceProfile></IMSSubscription>");
  _hss_connection->set_result("/impu/sip%3A6505551234%40homedomain/location",
                              "{\"result-code\": 2001,"
                              " \"scscf\": \"sip:scscf.sprout.homedomain:5058;transport=TCP\"}");

  EXPECT_CALL(*_sess_cont_comm_tracker, on_failure(_, HasSubstr("No valid address"))).Times(2);
  TransportFlow tpBono(TransportFlow::Protocol::TCP, stack_data.scscf_port, "10.99.88.11", 12345);

  Message msg;
  msg._via = "10.99.88.11:12345;transport=TCP";
  msg._to = "6505551234@homedomain";
  msg._todomain = "";
  msg._requri = "sip:6505551234@homedomain";
  msg._route = "Route: <sip:sprout.homedomain;orig>";

  stack_data.record_route_on_initiation_of_terminating = true;
  stack_data.record_route_on_completion_of_originating = true;
  stack_data.record_route_on_diversion = false;
  stack_data.record_route_on_every_hop = false;

  msg._method = "INVITE";
  inject_msg(msg.get_request(), &tpBono);
  poll();
  ASSERT_EQ(2, txdata_count());

  // 100 Trying goes back to bono
  pjsip_msg* out = current_txdata()->msg;
  free_txdata();

  // AS name fails to resolve, so INVITE passed on to final destination
  out = current_txdata()->msg;
  ReqMatcher r2("INVITE");
  ASSERT_NO_FATAL_FAILURE(r2.matches(out));

  EXPECT_NE("", get_headers(out, "Record-Route"));

  free_txdata();

  stack_data.record_route_on_initiation_of_terminating = false;
  stack_data.record_route_on_completion_of_originating = false;
  stack_data.record_route_on_diversion = false;
  stack_data.record_route_on_every_hop = false;
}

// Test DefaultHandling=CONTINUE for non-existent AS (where name does not resolve).
TEST_F(SCSCFTest, DefaultHandlingContinueNonExistent)
{
  register_uri(_sdm, _hss_connection, "6505551234", "homedomain", "sip:wuntootreefower@10.114.61.213:5061;transport=tcp;ob");
  register_uri(_sdm, _hss_connection, "6505551000", "homedomain", "sip:who@example.net");
  _hss_connection->set_impu_result("sip:6505551234@homedomain", "call", RegDataXMLUtils::STATE_REGISTERED,
                                "<IMSSubscription><ServiceProfile>\n"
                                "<PublicIdentity><Identity>sip:6505551234@homedomain</Identity></PublicIdentity>"
                                "  <InitialFilterCriteria>\n"
                                "    <Priority>1</Priority>\n"
                                "    <TriggerPoint>\n"
                                "    <ConditionTypeCNF>0</ConditionTypeCNF>\n"
                                "    <SPT>\n"
                                "      <ConditionNegated>0</ConditionNegated>\n"
                                "      <Group>0</Group>\n"
                                "      <Method>INVITE</Method>\n"
                                "      <Extension></Extension>\n"
                                "    </SPT>\n"
                                "  </TriggerPoint>\n"
                                "  <ApplicationServer>\n"
                                "    <ServerName>sip:ne-as:56789;transport=UDP</ServerName>\n"
                                "    <DefaultHandling>0</DefaultHandling>\n"
                                "  </ApplicationServer>\n"
                                "  </InitialFilterCriteria>\n"
                                "</ServiceProfile></IMSSubscription>");
  _hss_connection->set_result("/impu/sip%3A6505551234%40homedomain/location",
                              "{\"result-code\": 2001,"
                              " \"scscf\": \"sip:scscf.sprout.homedomain:5058;transport=TCP\"}");

  TransportFlow tpBono(TransportFlow::Protocol::TCP, stack_data.scscf_port, "10.99.88.11", 12345);
  TransportFlow tpAS1(TransportFlow::Protocol::UDP, stack_data.scscf_port, "1.2.3.4", 56789);

  // ---------- Send INVITE
  // We're within the trust boundary, so no stripping should occur.
  Message msg;
  msg._via = "10.99.88.11:12345;transport=TCP";
  msg._to = "6505551234@homedomain";
  msg._todomain = "";
  msg._requri = "sip:6505551234@homedomain";
  msg._route = "Route: <sip:sprout.homedomain;orig>";

  msg._method = "INVITE";
  inject_msg(msg.get_request(), &tpBono);
  poll();
  ASSERT_EQ(2, txdata_count());

  // 100 Trying goes back to bono
  pjsip_msg* out = current_txdata()->msg;
  RespMatcher(100).matches(out);
  tpBono.expect_target(current_txdata(), true);  // Requests always come back on same transport
  msg.set_route(out);
  free_txdata();

  // AS name fails to resolve, so INVITE passed on to final destination
  SCOPED_TRACE("INVITE (2)");
  out = current_txdata()->msg;
  ReqMatcher r2("INVITE");
  ASSERT_NO_FATAL_FAILURE(r2.matches(out));

  tpBono.expect_target(current_txdata(), false);
  EXPECT_EQ("sip:wuntootreefower@10.114.61.213:5061;transport=tcp;ob", r2.uri());
  EXPECT_EQ("", get_headers(out, "Route"));

  free_txdata();
}


// Test DefaultHandling=CONTINUE for non-responsive AS.
TEST_F(SCSCFTest, DefaultHandlingContinueNonResponsive)
{
  register_uri(_sdm, _hss_connection, "6505551234", "homedomain", "sip:wuntootreefower@10.114.61.213:5061;transport=tcp;ob");
  register_uri(_sdm, _hss_connection, "6505551000", "homedomain", "sip:who@example.net");
  _hss_connection->set_impu_result("sip:6505551234@homedomain", "call", RegDataXMLUtils::STATE_REGISTERED,
                                "<IMSSubscription><ServiceProfile>\n"
                                "<PublicIdentity><Identity>sip:6505551234@homedomain</Identity></PublicIdentity>"
                                "  <InitialFilterCriteria>\n"
                                "    <Priority>1</Priority>\n"
                                "    <TriggerPoint>\n"
                                "    <ConditionTypeCNF>0</ConditionTypeCNF>\n"
                                "    <SPT>\n"
                                "      <ConditionNegated>0</ConditionNegated>\n"
                                "      <Group>0</Group>\n"
                                "      <Method>INVITE</Method>\n"
                                "      <Extension></Extension>\n"
                                "    </SPT>\n"
                                "  </TriggerPoint>\n"
                                "  <ApplicationServer>\n"
                                "    <ServerName>sip:1.2.3.4:56789;transport=UDP</ServerName>\n"
                                "    <DefaultHandling>0</DefaultHandling>\n"
                                "  </ApplicationServer>\n"
                                "  </InitialFilterCriteria>\n"
                                "</ServiceProfile></IMSSubscription>");
  _hss_connection->set_result("/impu/sip%3A6505551234%40homedomain/location",
                              "{\"result-code\": 2001,"
                              " \"scscf\": \"sip:scscf.sprout.homedomain:5058;transport=TCP\"}");
  EXPECT_CALL(*_sess_cont_comm_tracker, on_failure(StrEq("sip:1.2.3.4:56789;transport=UDP"), _));

  TransportFlow tpBono(TransportFlow::Protocol::TCP, stack_data.scscf_port, "10.99.88.11", 12345);
  TransportFlow tpAS1(TransportFlow::Protocol::UDP, stack_data.scscf_port, "1.2.3.4", 56789);

  // ---------- Send INVITE
  // We're within the trust boundary, so no stripping should occur.
  Message msg;
  msg._via = "10.99.88.11:12345;transport=TCP";
  msg._to = "6505551234@homedomain";
  msg._todomain = "";
  msg._requri = "sip:6505551234@homedomain";
  msg._route = "Route: <sip:sprout.homedomain;orig>";

  msg._method = "INVITE";
  inject_msg(msg.get_request(), &tpBono);
  poll();
  ASSERT_EQ(2, txdata_count());

  // 100 Trying goes back to bono
  pjsip_msg* out = current_txdata()->msg;
  RespMatcher(100).matches(out);
  tpBono.expect_target(current_txdata(), true);  // Requests always come back on same transport
  msg.set_route(out);
  free_txdata();

  // INVITE passed on to AS1
  SCOPED_TRACE("INVITE (S)");
  out = current_txdata()->msg;
  ReqMatcher r1("INVITE");
  ASSERT_NO_FATAL_FAILURE(r1.matches(out));

  tpAS1.expect_target(current_txdata(), false);
  EXPECT_EQ("sip:6505551234@homedomain", r1.uri());
  EXPECT_THAT(get_headers(out, "Route"),
              testing::MatchesRegex("Route: <sip:1\\.2\\.3\\.4:56789;transport=UDP;lr>\r\nRoute: <sip:odi_[+/A-Za-z0-9]+@127.0.0.1:5058;transport=UDP;lr;service=scscf>"));

  // ---------- AS1 rejects it with a 408 error.
  string fresp = respond_to_txdata(current_txdata(), 408);
  free_txdata();
  inject_msg(fresp, &tpAS1);

  // ACK goes back to AS1
  SCOPED_TRACE("ACK");
  out = current_txdata()->msg;
  ASSERT_NO_FATAL_FAILURE(ReqMatcher("ACK").matches(out));
  free_txdata();

  // INVITE passed on to final destination
  SCOPED_TRACE("INVITE (2)");
  out = current_txdata()->msg;
  ReqMatcher r2("INVITE");
  ASSERT_NO_FATAL_FAILURE(r2.matches(out));

  tpBono.expect_target(current_txdata(), false);
  EXPECT_EQ("sip:wuntootreefower@10.114.61.213:5061;transport=tcp;ob", r2.uri());
  EXPECT_EQ("", get_headers(out, "Route"));

  free_txdata();
}

// Test DefaultHandling=CONTINUE for an AS that returns an error immediately.
TEST_F(SCSCFTest, DefaultHandlingContinueImmediateError)
{
  register_uri(_sdm, _hss_connection, "6505551234", "homedomain", "sip:wuntootreefower@10.114.61.213:5061;transport=tcp;ob");
    _hss_connection->set_impu_result("sip:6505551234@homedomain", "call", RegDataXMLUtils::STATE_REGISTERED,
                                "<IMSSubscription><ServiceProfile>\n"
                                "<PublicIdentity><Identity>sip:6505551234@homedomain</Identity></PublicIdentity>"
                                "  <InitialFilterCriteria>\n"
                                "    <Priority>1</Priority>\n"
                                "    <TriggerPoint>\n"
                                "    <ConditionTypeCNF>0</ConditionTypeCNF>\n"
                                "    <SPT>\n"
                                "      <ConditionNegated>0</ConditionNegated>\n"
                                "      <Group>0</Group>\n"
                                "      <Method>INVITE</Method>\n"
                                "      <Extension></Extension>\n"
                                "    </SPT>\n"
                                "  </TriggerPoint>\n"
                                "  <ApplicationServer>\n"
                                "    <ServerName>sip:1.2.3.4:56789;transport=UDP</ServerName>\n"
                                "    <DefaultHandling>0</DefaultHandling>\n"
                                "  </ApplicationServer>\n"
                                "  </InitialFilterCriteria>\n"
                                "</ServiceProfile></IMSSubscription>");
  _hss_connection->set_impu_result("sip:6505551000@homedomain", "call", RegDataXMLUtils::STATE_REGISTERED, "");
  _hss_connection->set_result("/impu/sip%3A6505551234%40homedomain/location",
                              "{\"result-code\": 2001,"
                              " \"scscf\": \"sip:scscf.sprout.homedomain:5058;transport=TCP\"}");

  // This flow counts as an unsuccessful AS communication, as a 100 trying does
  // not cause an AS to be treated as responsive.
  EXPECT_CALL(*_sess_cont_comm_tracker, on_failure(_, HasSubstr("500")));

  TransportFlow tpBono(TransportFlow::Protocol::TCP, stack_data.scscf_port, "10.99.88.11", 12345);
  TransportFlow tpAS1(TransportFlow::Protocol::UDP, stack_data.scscf_port, "1.2.3.4", 56789);

  // ---------- Send INVITE
  // We're within the trust boundary, so no stripping should occur.
  Message msg;
  msg._via = "10.99.88.11:12345;transport=TCP";
  msg._to = "6505551234@homedomain";
  msg._todomain = "";
  msg._requri = "sip:6505551234@homedomain";
  msg._route = "Route: <sip:sprout.homedomain;orig>";

  msg._method = "INVITE";
  inject_msg(msg.get_request(), &tpBono);
  poll();
  ASSERT_EQ(2, txdata_count());

  // 100 Trying goes back to bono
  pjsip_msg* out = current_txdata()->msg;
  RespMatcher(100).matches(out);
  tpBono.expect_target(current_txdata(), true);  // Requests always come back on same transport
  msg.set_route(out);
  free_txdata();

  // INVITE passed on to AS1
  SCOPED_TRACE("INVITE (S)");
  out = current_txdata()->msg;
  ReqMatcher r1("INVITE");
  ASSERT_NO_FATAL_FAILURE(r1.matches(out));

  tpAS1.expect_target(current_txdata(), false);
  EXPECT_EQ("sip:6505551234@homedomain", r1.uri());
  EXPECT_THAT(get_headers(out, "Route"),
              testing::MatchesRegex("Route: <sip:1\\.2\\.3\\.4:56789;transport=UDP;lr>\r\nRoute: <sip:odi_[+/A-Za-z0-9]+@127.0.0.1:5058;transport=UDP;lr;service=scscf>"));

  // ---------- AS1 immediately rejects the request with a 500 response.  This
  // gets returned to the caller because the 183 indicated the AS is live.
  std::string fresp = respond_to_txdata(current_txdata(), 500);
  inject_msg(fresp, &tpAS1);
  free_txdata();

  // ACK goes back to AS1
  ASSERT_EQ(2, txdata_count());
  SCOPED_TRACE("ACK");
  out = current_txdata()->msg;
  ASSERT_NO_FATAL_FAILURE(ReqMatcher("ACK").matches(out));
  free_txdata();

  // INVITE passed on to final destination
  SCOPED_TRACE("INVITE (2)");
  out = current_txdata()->msg;
  ReqMatcher r2("INVITE");
  ASSERT_NO_FATAL_FAILURE(r2.matches(out));

  tpBono.expect_target(current_txdata(), false);
  EXPECT_EQ("sip:wuntootreefower@10.114.61.213:5061;transport=tcp;ob", r2.uri());
  EXPECT_EQ("", get_headers(out, "Route"));

  // Target sends back 100 Trying
  inject_msg(respond_to_txdata(current_txdata(), 100), &tpBono);
  free_txdata();
}

// Test DefaultHandling=CONTINUE for an AS that returns 100 Trying followed by
// an error.
TEST_F(SCSCFTest, DefaultHandlingContinue100ThenError)
{
  register_uri(_sdm, _hss_connection, "6505551234", "homedomain", "sip:wuntootreefower@10.114.61.213:5061;transport=tcp;ob");
    _hss_connection->set_impu_result("sip:6505551234@homedomain", "call", RegDataXMLUtils::STATE_REGISTERED,
                                "<IMSSubscription><ServiceProfile>\n"
                                "<PublicIdentity><Identity>sip:6505551234@homedomain</Identity></PublicIdentity>"
                                "  <InitialFilterCriteria>\n"
                                "    <Priority>1</Priority>\n"
                                "    <TriggerPoint>\n"
                                "    <ConditionTypeCNF>0</ConditionTypeCNF>\n"
                                "    <SPT>\n"
                                "      <ConditionNegated>0</ConditionNegated>\n"
                                "      <Group>0</Group>\n"
                                "      <Method>INVITE</Method>\n"
                                "      <Extension></Extension>\n"
                                "    </SPT>\n"
                                "  </TriggerPoint>\n"
                                "  <ApplicationServer>\n"
                                "    <ServerName>sip:1.2.3.4:56789;transport=UDP</ServerName>\n"
                                "    <DefaultHandling>0</DefaultHandling>\n"
                                "  </ApplicationServer>\n"
                                "  </InitialFilterCriteria>\n"
                                "</ServiceProfile></IMSSubscription>");
  _hss_connection->set_impu_result("sip:6505551000@homedomain", "call", RegDataXMLUtils::STATE_REGISTERED, "");
  _hss_connection->set_result("/impu/sip%3A6505551234%40homedomain/location",
                              "{\"result-code\": 2001,"
                              " \"scscf\": \"sip:scscf.sprout.homedomain:5058;transport=TCP\"}");

  // This flow counts as an unsuccessful AS communication, as a 100 trying does
  // not cause an AS to be treated as responsive.
  EXPECT_CALL(*_sess_cont_comm_tracker, on_failure(_, _));

  TransportFlow tpBono(TransportFlow::Protocol::TCP, stack_data.scscf_port, "10.99.88.11", 12345);
  TransportFlow tpAS1(TransportFlow::Protocol::UDP, stack_data.scscf_port, "1.2.3.4", 56789);

  // ---------- Send INVITE
  // We're within the trust boundary, so no stripping should occur.
  Message msg;
  msg._via = "10.99.88.11:12345;transport=TCP";
  msg._to = "6505551234@homedomain";
  msg._todomain = "";
  msg._requri = "sip:6505551234@homedomain";
  msg._route = "Route: <sip:sprout.homedomain;orig>";

  msg._method = "INVITE";
  inject_msg(msg.get_request(), &tpBono);
  poll();
  ASSERT_EQ(2, txdata_count());

  // 100 Trying goes back to bono
  pjsip_msg* out = current_txdata()->msg;
  RespMatcher(100).matches(out);
  tpBono.expect_target(current_txdata(), true);  // Requests always come back on same transport
  msg.set_route(out);
  free_txdata();

  // INVITE passed on to AS1
  SCOPED_TRACE("INVITE (S)");
  out = current_txdata()->msg;
  ReqMatcher r1("INVITE");
  ASSERT_NO_FATAL_FAILURE(r1.matches(out));

  tpAS1.expect_target(current_txdata(), false);
  EXPECT_EQ("sip:6505551234@homedomain", r1.uri());
  EXPECT_THAT(get_headers(out, "Route"),
              testing::MatchesRegex("Route: <sip:1\\.2\\.3\\.4:56789;transport=UDP;lr>\r\nRoute: <sip:odi_[+/A-Za-z0-9]+@127.0.0.1:5058;transport=UDP;lr;service=scscf>"));

  // ---------- AS1 sends a 100 Trying to indicate it is processing the
  // request.  This does NOT disable the default handling.
  //
  // Save off the INVITE TX data so we can build a final response later on.
  string fresp = respond_to_txdata(current_txdata(), 100);
  inject_msg(fresp, &tpAS1);

  // ---------- AS1 now rejects the request with a 500 response.  This gets
  // returned to the caller because the 183 indicated the AS is live.
  fresp = respond_to_txdata(current_txdata(), 500);
  inject_msg(fresp, &tpAS1);
  free_txdata();

  // ACK goes back to AS1
  SCOPED_TRACE("ACK");
  out = current_txdata()->msg;
  ASSERT_NO_FATAL_FAILURE(ReqMatcher("ACK").matches(out));
  free_txdata();

  // INVITE passed on to final destination
  SCOPED_TRACE("INVITE (2)");
  out = current_txdata()->msg;
  ReqMatcher r2("INVITE");
  ASSERT_NO_FATAL_FAILURE(r2.matches(out));

  tpBono.expect_target(current_txdata(), false);
  EXPECT_EQ("sip:wuntootreefower@10.114.61.213:5061;transport=tcp;ob", r2.uri());
  EXPECT_EQ("", get_headers(out, "Route"));

  // Target sends back 100 Trying
  inject_msg(respond_to_txdata(current_txdata(), 100), &tpBono);
  free_txdata();
}

// Test DefaultHandling=CONTINUE for a responsive AS that returns an error.
TEST_F(SCSCFTest, DefaultHandlingContinue1xxThenError)
{
  register_uri(_sdm, _hss_connection, "6505551234", "homedomain", "sip:wuntootreefower@10.114.61.213:5061;transport=tcp;ob");
    _hss_connection->set_impu_result("sip:6505551234@homedomain", "call", RegDataXMLUtils::STATE_REGISTERED,
                                "<IMSSubscription><ServiceProfile>\n"
                                "<PublicIdentity><Identity>sip:6505551234@homedomain</Identity></PublicIdentity>"
                                "  <InitialFilterCriteria>\n"
                                "    <Priority>1</Priority>\n"
                                "    <TriggerPoint>\n"
                                "    <ConditionTypeCNF>0</ConditionTypeCNF>\n"
                                "    <SPT>\n"
                                "      <ConditionNegated>0</ConditionNegated>\n"
                                "      <Group>0</Group>\n"
                                "      <Method>INVITE</Method>\n"
                                "      <Extension></Extension>\n"
                                "    </SPT>\n"
                                "  </TriggerPoint>\n"
                                "  <ApplicationServer>\n"
                                "    <ServerName>sip:1.2.3.4:56789;transport=UDP</ServerName>\n"
                                "    <DefaultHandling>0</DefaultHandling>\n"
                                "  </ApplicationServer>\n"
                                "  </InitialFilterCriteria>\n"
                                "</ServiceProfile></IMSSubscription>");
  _hss_connection->set_impu_result("sip:6505551000@homedomain", "call", RegDataXMLUtils::STATE_REGISTERED, "");
  _hss_connection->set_result("/impu/sip%3A6505551234%40homedomain/location",
                              "{\"result-code\": 2001,"
                              " \"scscf\": \"sip:scscf.sprout.homedomain:5058;transport=TCP\"}");

  // This flow counts as a successful AS communication, as it sent back a 1xx
  // response.
  EXPECT_CALL(*_sess_cont_comm_tracker, on_success(_));

  TransportFlow tpBono(TransportFlow::Protocol::TCP, stack_data.scscf_port, "10.99.88.11", 12345);
  TransportFlow tpAS1(TransportFlow::Protocol::UDP, stack_data.scscf_port, "1.2.3.4", 56789);

  // ---------- Send INVITE
  // We're within the trust boundary, so no stripping should occur.
  Message msg;
  msg._via = "10.99.88.11:12345;transport=TCP";
  msg._to = "6505551234@homedomain";
  msg._todomain = "";
  msg._requri = "sip:6505551234@homedomain";
  msg._route = "Route: <sip:sprout.homedomain;orig>";

  msg._method = "INVITE";
  inject_msg(msg.get_request(), &tpBono);
  poll();
  ASSERT_EQ(2, txdata_count());

  // 100 Trying goes back to bono
  pjsip_msg* out = current_txdata()->msg;
  RespMatcher(100).matches(out);
  tpBono.expect_target(current_txdata(), true);  // Requests always come back on same transport
  msg.set_route(out);
  free_txdata();

  // INVITE passed on to AS1
  SCOPED_TRACE("INVITE (S)");
  out = current_txdata()->msg;
  ReqMatcher r1("INVITE");
  ASSERT_NO_FATAL_FAILURE(r1.matches(out));

  tpAS1.expect_target(current_txdata(), false);
  EXPECT_EQ("sip:6505551234@homedomain", r1.uri());
  EXPECT_THAT(get_headers(out, "Route"),
              testing::MatchesRegex("Route: <sip:1\\.2\\.3\\.4:56789;transport=UDP;lr>\r\nRoute: <sip:odi_[+/A-Za-z0-9]+@127.0.0.1:5058;transport=UDP;lr;service=scscf>"));

  // ---------- AS1 sends a 183 Session Progress to indicate it is processing the
  // request.  This will disable the default handling.
  //
  // Save off the INVITE TX data so we can build a final response later on.
  pjsip_tx_data* invite_tx_data = pop_txdata();
  string fresp = respond_to_txdata(invite_tx_data, 183);
  inject_msg(fresp, &tpAS1);

  // 183 flows back to Bono.
  SCOPED_TRACE("183");
  out = current_txdata()->msg;
  RespMatcher(183).matches(out);
  tpBono.expect_target(current_txdata(), true);  // Requests always come back on same transport
  free_txdata();

  // ---------- AS1 now rejects the request with a 500 response.  This gets
  // returned to the caller because the 183 indicated the AS is live.
  fresp = respond_to_txdata(invite_tx_data, 500);
  pjsip_tx_data_dec_ref(invite_tx_data); invite_tx_data = NULL;
  inject_msg(fresp, &tpAS1);

  // ACK goes back to AS1
  SCOPED_TRACE("ACK");
  out = current_txdata()->msg;
  ASSERT_NO_FATAL_FAILURE(ReqMatcher("ACK").matches(out));
  free_txdata();

  // 500 response goes back to bono
  SCOPED_TRACE("500");
  out = current_txdata()->msg;
  RespMatcher(500).matches(out);
  tpBono.expect_target(current_txdata(), true);  // Requests always come back on same transport
  msg.set_route(out);
  free_txdata();

  // ---------- Send ACK from bono
  SCOPED_TRACE("ACK");
  msg._cseq++;
  msg._method = "ACK";
  inject_msg(msg.get_request(), &tpBono);
}


// Test DefaultHandling=CONTINUE for a responsive AS that passes the INVITE
// back tot he S-CSCF but then returns an error.
TEST_F(SCSCFTest, DefaultHandlingContinueInviteReturnedThenError)
{
  register_uri(_sdm, _hss_connection, "6505551234", "homedomain", "sip:wuntootreefower@10.114.61.213:5061;transport=tcp;ob");
    _hss_connection->set_impu_result("sip:6505551234@homedomain", "call", RegDataXMLUtils::STATE_REGISTERED,
                                "<IMSSubscription><ServiceProfile>\n"
                                "<PublicIdentity><Identity>sip:6505551234@homedomain</Identity></PublicIdentity>"
                                "  <InitialFilterCriteria>\n"
                                "    <Priority>1</Priority>\n"
                                "    <TriggerPoint>\n"
                                "    <ConditionTypeCNF>0</ConditionTypeCNF>\n"
                                "    <SPT>\n"
                                "      <ConditionNegated>0</ConditionNegated>\n"
                                "      <Group>0</Group>\n"
                                "      <Method>INVITE</Method>\n"
                                "      <Extension></Extension>\n"
                                "    </SPT>\n"
                                "  </TriggerPoint>\n"
                                "  <ApplicationServer>\n"
                                "    <ServerName>sip:1.2.3.4:56789;transport=UDP</ServerName>\n"
                                "    <DefaultHandling>0</DefaultHandling>\n"
                                "  </ApplicationServer>\n"
                                "  </InitialFilterCriteria>\n"
                                "</ServiceProfile></IMSSubscription>");
  _hss_connection->set_impu_result("sip:6505551000@homedomain", "call", RegDataXMLUtils::STATE_REGISTERED, "");

  // This flow is classed as a successful AS flow, as the AS will pass the
  // INVITE back to the S-CSCF which indicates it is responsive.
  EXPECT_CALL(*_sess_cont_comm_tracker, on_success(_));

  TransportFlow tpBono(TransportFlow::Protocol::TCP, stack_data.scscf_port, "10.99.88.11", 12345);
  TransportFlow tpAS1(TransportFlow::Protocol::UDP, stack_data.scscf_port, "1.2.3.4", 56789);

  // ---------- Send INVITE
  // We're within the trust boundary, so no stripping should occur.
  Message msg;
  msg._via = "10.99.88.11:12345;transport=TCP";
  msg._to = "6505551234@homedomain";
  msg._todomain = "";
  msg._requri = "sip:6505551234@homedomain";
  msg._route = "Route: <sip:sprout.homedomain>";

  msg._method = "INVITE";
  inject_msg(msg.get_request(), &tpBono);
  poll();
  ASSERT_EQ(2, txdata_count());

  // 100 Trying goes back to bono
  pjsip_msg* out = current_txdata()->msg;
  RespMatcher(100).matches(out);
  tpBono.expect_target(current_txdata(), true);  // Requests always come back on same transport
  msg.set_route(out);
  free_txdata();

  // INVITE passed on to AS1
  SCOPED_TRACE("INVITE (S)");
  out = current_txdata()->msg;
  ReqMatcher r1("INVITE");
  ASSERT_NO_FATAL_FAILURE(r1.matches(out));

  tpAS1.expect_target(current_txdata(), false);
  EXPECT_EQ("sip:6505551234@homedomain", r1.uri());
  EXPECT_THAT(get_headers(out, "Route"),
              testing::MatchesRegex("Route: <sip:1\\.2\\.3\\.4:56789;transport=UDP;lr>\r\nRoute: <sip:odi_[+/A-Za-z0-9]+@127.0.0.1:5058;transport=UDP;lr;service=scscf>"));

  // ---------- AS1 sends a 100 Trying to indicate it has received the request.
  string resp_100 = respond_to_txdata(current_txdata(), 100);
  inject_msg(resp_100, &tpAS1);

  // We are going to send a 500 response to this request later on in the test
  // case. Build this now, as it means we can mutate the INVITE for sending
  // back to sprout.
  string resp_500 = respond_to_txdata(current_txdata(), 500);

  // ---------- AS1 turns it around (acting as proxy)
  const pj_str_t STR_ROUTE = pj_str("Route");
  pjsip_hdr* hdr = (pjsip_hdr*)pjsip_msg_find_hdr_by_name(out, &STR_ROUTE, NULL);
  if (hdr)
  {
    pj_list_erase(hdr);
  }
  inject_msg(out, &tpAS1);
  free_txdata();

  // 100 Trying goes back to AS1
  out = current_txdata()->msg;
  RespMatcher(100).matches(out);
  tpAS1.expect_target(current_txdata(), true);  // Requests always come back on same transport
  msg.set_route(out);
  free_txdata();

  // INVITE passed on to final destination
  SCOPED_TRACE("INVITE (2)");
  out = current_txdata()->msg;
  ReqMatcher r2("INVITE");
  ASSERT_NO_FATAL_FAILURE(r2.matches(out));

  tpBono.expect_target(current_txdata(), false);
  EXPECT_EQ("sip:wuntootreefower@10.114.61.213:5061;transport=tcp;ob", r2.uri());
  EXPECT_EQ("", get_headers(out, "Route"));

  free_txdata();

  // ---------- AS1 now rejects the request with a 500 response.  The AS is not
  // bypassed as the INVITE it sent back to sprout indicates that it is live.
  inject_msg(resp_500, &tpAS1);

  // ACK goes back to AS1
  SCOPED_TRACE("ACK");
  out = current_txdata()->msg;
  ASSERT_NO_FATAL_FAILURE(ReqMatcher("ACK").matches(out));
  free_txdata();

  // 500 response goes back to bono
  SCOPED_TRACE("500");
  out = current_txdata()->msg;
  RespMatcher(500).matches(out);
  tpBono.expect_target(current_txdata(), true);  // Requests always come back on same transport
  msg.set_route(out);
  free_txdata();

  // ---------- Send ACK from bono
  SCOPED_TRACE("ACK");
  msg._cseq++;
  msg._method = "ACK";
  inject_msg(msg.get_request(), &tpBono);

  // Check there are no outstanding messages - this confirms sprout did not
  // create a fork to bypass the AS.
  ASSERT_EQ(0, txdata_count());
}


TEST_F(SCSCFTest, DefaultHandlingContinueTimeout)
{
  // Register an endpoint to act as the callee.
  register_uri(_sdm, _hss_connection, "6505551234", "homedomain", "sip:wuntootreefower@10.114.61.213:5061;transport=tcp;ob");

  // Set up an application server for the caller. It's default handling is set
  // to session continue.
  _hss_connection->set_impu_result("sip:6505551000@homedomain", "call", "UNREGISTERED",
                                "<IMSSubscription><ServiceProfile>\n"
                                "<PublicIdentity><Identity>sip:6505551000@homedomain</Identity></PublicIdentity>"
                                "  <InitialFilterCriteria>\n"
                                "    <Priority>1</Priority>\n"
                                "    <TriggerPoint>\n"
                                "    <ConditionTypeCNF>0</ConditionTypeCNF>\n"
                                "    <SPT>\n"
                                "      <ConditionNegated>0</ConditionNegated>\n"
                                "      <Group>0</Group>\n"
                                "      <Method>INVITE</Method>\n"
                                "      <Extension></Extension>\n"
                                "    </SPT>\n"
                                "  </TriggerPoint>\n"
                                "  <ApplicationServer>\n"
                                "    <ServerName>sip:1.2.3.4:56789;transport=tcp</ServerName>\n"
                                "    <DefaultHandling>0</DefaultHandling>\n"
                                "  </ApplicationServer>\n"
                                "  </InitialFilterCriteria>\n"
                                "</ServiceProfile></IMSSubscription>");
  _hss_connection->set_result("/impu/sip%3A6505551234%40homedomain/location",
                              "{\"result-code\": 2001,"
                              " \"scscf\": \"sip:scscf.sprout.homedomain:5058;transport=TCP\"}");
  EXPECT_CALL(*_sess_cont_comm_tracker, on_failure(_, HasSubstr("timeout")));

  TransportFlow tpCaller(TransportFlow::Protocol::TCP, stack_data.scscf_port, "10.99.88.11", 12345);
  TransportFlow tpAS1(TransportFlow::Protocol::TCP, stack_data.scscf_port, "1.2.3.4", 56789);
  TransportFlow tpCallee(TransportFlow::Protocol::TCP, stack_data.scscf_port, "10.114.61.213", 5061);

  // Caller sends INVITE
  Message msg;
  msg._via = "10.99.88.11:12345;transport=TCP";
  msg._to = "6505551234@homedomain";
  msg._route = "Route: <sip:sprout.homedomain;orig>";
  msg._todomain = "";
  msg._requri = "sip:6505551234@homedomain";

  msg._method = "INVITE";
  inject_msg(msg.get_request(), &tpCaller);
  poll();
  ASSERT_EQ(2, txdata_count());

  // 100 Trying goes back to caller
  pjsip_msg* out = current_txdata()->msg;
  RespMatcher(100).matches(out);
  tpCaller.expect_target(current_txdata(), true);  // Requests always come back on same transport
  msg.set_route(out);
  free_txdata();

  // INVITE passed on to AS
  out = current_txdata()->msg;
  ReqMatcher r1("INVITE");
  ASSERT_NO_FATAL_FAILURE(r1.matches(out));
  free_txdata();

  // Advance time without receiving a response. The application server is
  // bypassed.
  cwtest_advance_time_ms(3000);

  // INVITE is sent to the callee.
  poll();
  ASSERT_EQ(1, txdata_count());
  out = current_txdata()->msg;
  ReqMatcher r2("INVITE");
  ASSERT_NO_FATAL_FAILURE(r2.matches(out));
  tpCallee.expect_target(current_txdata(), true);

  // Callee sends 200 OK.
  inject_msg(respond_to_txdata(current_txdata(), 200, "", ""), &tpCallee);
  free_txdata();

  // 200 OK received at callee.
  poll();
  ASSERT_EQ(1, txdata_count());
  out = current_txdata()->msg;
  RespMatcher(200).matches(out);
  tpCaller.expect_target(current_txdata(), true);  // Requests always come back on same transport
  free_txdata();
}

TEST_F(SCSCFTest, DefaultHandlingContinueDisabled)
{
  // Set the session continue timer to 0 to disable it.
  _scscf_sproutlet->set_session_continued_timeout(0);

  // Register an endpoint to act as the callee.
  register_uri(_sdm, _hss_connection, "6505551234", "homedomain", "sip:wuntootreefower@10.114.61.213:5061;transport=tcp;ob");

  // Set up an application server for the caller. It's default handling is set
  // to session continue.
  _hss_connection->set_impu_result("sip:6505551000@homedomain", "call", "UNREGISTERED",
                                "<IMSSubscription><ServiceProfile>\n"
                                "<PublicIdentity><Identity>sip:6505551000@homedomain</Identity></PublicIdentity>"
                                "  <InitialFilterCriteria>\n"
                                "    <Priority>1</Priority>\n"
                                "    <TriggerPoint>\n"
                                "    <ConditionTypeCNF>0</ConditionTypeCNF>\n"
                                "    <SPT>\n"
                                "      <ConditionNegated>0</ConditionNegated>\n"
                                "      <Group>0</Group>\n"
                                "      <Method>INVITE</Method>\n"
                                "      <Extension></Extension>\n"
                                "    </SPT>\n"
                                "  </TriggerPoint>\n"
                                "  <ApplicationServer>\n"
                                "    <ServerName>sip:1.2.3.4:56789;transport=tcp</ServerName>\n"
                                "    <DefaultHandling>0</DefaultHandling>\n"
                                "  </ApplicationServer>\n"
                                "  </InitialFilterCriteria>\n"
                                "</ServiceProfile></IMSSubscription>");
  _hss_connection->set_result("/impu/sip%3A6505551234%40homedomain/location",
                              "{\"result-code\": 2001,"
                              " \"scscf\": \"sip:scscf.sprout.homedomain:5058;transport=TCP\"}");
  EXPECT_CALL(*_sess_cont_comm_tracker, on_failure(_, _));

  TransportFlow tpCaller(TransportFlow::Protocol::TCP, stack_data.scscf_port, "10.99.88.11", 12345);
  TransportFlow tpAS1(TransportFlow::Protocol::TCP, stack_data.scscf_port, "1.2.3.4", 56789);
  TransportFlow tpCallee(TransportFlow::Protocol::TCP, stack_data.scscf_port, "10.114.61.213", 5061);

  // Caller sends INVITE
  Message msg;
  msg._via = "10.99.88.11:12345;transport=TCP";
  msg._to = "6505551234@homedomain";
  msg._route = "Route: <sip:sprout.homedomain;orig>";
  msg._todomain = "";
  msg._requri = "sip:6505551234@homedomain";

  msg._method = "INVITE";
  inject_msg(msg.get_request(), &tpCaller);
  poll();
  ASSERT_EQ(2, txdata_count());

  // 100 Trying goes back to caller
  pjsip_msg* out = current_txdata()->msg;
  RespMatcher(100).matches(out);
  tpCaller.expect_target(current_txdata(), true);  // Requests always come back on same transport
  msg.set_route(out);
  free_txdata();

  // INVITE passed on to AS
  out = current_txdata()->msg;
  ReqMatcher r1("INVITE");
  ASSERT_NO_FATAL_FAILURE(r1.matches(out));
  free_txdata();

  // Advance time without receiving a response. The liveness time is not
  // running which means the AS is not immediately bypassed.
  cwtest_advance_time_ms(3000);
  poll();
  ASSERT_EQ(0, txdata_count());

  // After another 29s the AS transaction times out and the INVITE is sent to
  // the callee.
  cwtest_advance_time_ms(29000);
  poll();

  out = current_txdata()->msg;
  ReqMatcher r2("INVITE");
  ASSERT_NO_FATAL_FAILURE(r2.matches(out));
  tpCallee.expect_target(current_txdata(), true);

  // Callee sends 200 OK.
  inject_msg(respond_to_txdata(current_txdata(), 200, "", ""), &tpCallee);
  free_txdata();

  // 200 OK received at callee.
  poll();
  ASSERT_EQ(1, txdata_count());
  out = current_txdata()->msg;
  RespMatcher(200).matches(out);
  tpCaller.expect_target(current_txdata(), true);  // Requests always come back on same transport
  free_txdata();
}


// Test DefaultHandling attribute missing.
TEST_F(SCSCFTest, DefaultHandlingMissing)
{
  register_uri(_sdm, _hss_connection, "6505551234", "homedomain", "sip:wuntootreefower@10.114.61.213:5061;transport=tcp;ob");
  register_uri(_sdm, _hss_connection, "6505551000", "homedomain", "sip:who@example.net");
  _hss_connection->set_impu_result("sip:6505551234@homedomain", "call", RegDataXMLUtils::STATE_REGISTERED,
                                "<IMSSubscription><ServiceProfile>\n"
                                "<PublicIdentity><Identity>sip:6505551234@homedomain</Identity></PublicIdentity>"
                                "  <InitialFilterCriteria>\n"
                                "    <Priority>1</Priority>\n"
                                "    <TriggerPoint>\n"
                                "    <ConditionTypeCNF>0</ConditionTypeCNF>\n"
                                "    <SPT>\n"
                                "      <ConditionNegated>0</ConditionNegated>\n"
                                "      <Group>0</Group>\n"
                                "      <Method>INVITE</Method>\n"
                                "      <Extension></Extension>\n"
                                "    </SPT>\n"
                                "  </TriggerPoint>\n"
                                "  <ApplicationServer>\n"
                                "    <ServerName>sip:ne-as:56789;transport=UDP</ServerName>\n"
                                "  </ApplicationServer>\n"
                                "  </InitialFilterCriteria>\n"
                                "</ServiceProfile></IMSSubscription>");
  _hss_connection->set_result("/impu/sip%3A6505551234%40homedomain/location",
                              "{\"result-code\": 2001,"
                              " \"scscf\": \"sip:scscf.sprout.homedomain:5058;transport=TCP\"}");

  TransportFlow tpBono(TransportFlow::Protocol::TCP, stack_data.scscf_port, "10.99.88.11", 12345);
  TransportFlow tpAS1(TransportFlow::Protocol::UDP, stack_data.scscf_port, "1.2.3.4", 56789);

  // ---------- Send INVITE
  // We're within the trust boundary, so no stripping should occur.
  Message msg;
  msg._via = "10.99.88.11:12345;transport=TCP";
  msg._to = "6505551234@homedomain";
  msg._todomain = "";
  msg._requri = "sip:6505551234@homedomain";
  msg._route = "Route: <sip:sprout.homedomain;orig>";

  msg._method = "INVITE";
  inject_msg(msg.get_request(), &tpBono);
  poll();
  ASSERT_EQ(2, txdata_count());

  // 100 Trying goes back to bono
  pjsip_msg* out = current_txdata()->msg;
  RespMatcher(100).matches(out);
  tpBono.expect_target(current_txdata(), true);  // Requests always come back on same transport
  msg.set_route(out);
  free_txdata();

  // AS name fails to resolve, so INVITE passed on to final destination
  SCOPED_TRACE("INVITE (2)");
  out = current_txdata()->msg;
  ReqMatcher r2("INVITE");
  ASSERT_NO_FATAL_FAILURE(r2.matches(out));

  tpBono.expect_target(current_txdata(), false);
  EXPECT_EQ("sip:wuntootreefower@10.114.61.213:5061;transport=tcp;ob", r2.uri());
  EXPECT_EQ("", get_headers(out, "Route"));

  free_txdata();
}


// Test DefaultHandling attribute malformed.
TEST_F(SCSCFTest, DefaultHandlingMalformed)
{
  register_uri(_sdm, _hss_connection, "6505551234", "homedomain", "sip:wuntootreefower@10.114.61.213:5061;transport=tcp;ob");
  register_uri(_sdm, _hss_connection, "6505551000", "homedomain", "sip:who@example.net");
  _hss_connection->set_impu_result("sip:6505551234@homedomain", "call", RegDataXMLUtils::STATE_REGISTERED,
                                "<IMSSubscription><ServiceProfile>\n"
                                "<PublicIdentity><Identity>sip:6505551234@homedomain</Identity></PublicIdentity>"
                                "  <InitialFilterCriteria>\n"
                                "    <Priority>1</Priority>\n"
                                "    <TriggerPoint>\n"
                                "    <ConditionTypeCNF>0</ConditionTypeCNF>\n"
                                "    <SPT>\n"
                                "      <ConditionNegated>0</ConditionNegated>\n"
                                "      <Group>0</Group>\n"
                                "      <Method>INVITE</Method>\n"
                                "      <Extension></Extension>\n"
                                "    </SPT>\n"
                                "  </TriggerPoint>\n"
                                "  <ApplicationServer>\n"
                                "    <ServerName>sip:ne-as:56789;transport=UDP</ServerName>\n"
                                "    <DefaultHandling>frog</DefaultHandling>\n"
                                "  </ApplicationServer>\n"
                                "  </InitialFilterCriteria>\n"
                                "</ServiceProfile></IMSSubscription>");
  _hss_connection->set_result("/impu/sip%3A6505551234%40homedomain/location",
                              "{\"result-code\": 2001,"
                              " \"scscf\": \"sip:scscf.sprout.homedomain:5058;transport=TCP\"}");

  TransportFlow tpBono(TransportFlow::Protocol::TCP, stack_data.scscf_port, "10.99.88.11", 12345);
  TransportFlow tpAS1(TransportFlow::Protocol::UDP, stack_data.scscf_port, "1.2.3.4", 56789);

  // ---------- Send INVITE
  // We're within the trust boundary, so no stripping should occur.
  Message msg;
  msg._via = "10.99.88.11:12345;transport=TCP";
  msg._to = "6505551234@homedomain";
  msg._todomain = "";
  msg._requri = "sip:6505551234@homedomain";
  msg._route = "Route: <sip:sprout.homedomain;orig>";

  msg._method = "INVITE";
  inject_msg(msg.get_request(), &tpBono);
  poll();
  ASSERT_EQ(2, txdata_count());

  // 100 Trying goes back to bono
  pjsip_msg* out = current_txdata()->msg;
  RespMatcher(100).matches(out);
  tpBono.expect_target(current_txdata(), true);  // Requests always come back on same transport
  msg.set_route(out);
  free_txdata();

  // AS name fails to resolve, so INVITE passed on to final destination
  SCOPED_TRACE("INVITE (2)");
  out = current_txdata()->msg;
  ReqMatcher r2("INVITE");
  ASSERT_NO_FATAL_FAILURE(r2.matches(out));

  tpBono.expect_target(current_txdata(), false);
  EXPECT_EQ("sip:wuntootreefower@10.114.61.213:5061;transport=tcp;ob", r2.uri());
  EXPECT_EQ("", get_headers(out, "Route"));

  free_txdata();
}

// Test DefaultHandling=CONTINUE for non-existent AS (where name does not resolve).
//
// This test configures an AS for the originating subscriber, and checks that
// the S-CSCF still record-routes itself correctly when the AS fails and is
// bypassed.
TEST_F(SCSCFTest, DefaultHandlingContinueNonExistentRRTest)
{
  register_uri(_sdm, _hss_connection, "6505551234", "homedomain", "sip:wuntootreefower@10.114.61.213:5061;transport=tcp;ob");
  register_uri(_sdm, _hss_connection, "6505551000", "homedomain", "sip:who@example.net");
  _hss_connection->set_impu_result("sip:6505551000@homedomain", "call", RegDataXMLUtils::STATE_REGISTERED,
                                "<IMSSubscription><ServiceProfile>\n"
                                "<PublicIdentity><Identity>sip:6505551000@homedomain</Identity></PublicIdentity>"
                                "  <InitialFilterCriteria>\n"
                                "    <Priority>1</Priority>\n"
                                "    <TriggerPoint>\n"
                                "    <ConditionTypeCNF>0</ConditionTypeCNF>\n"
                                "    <SPT>\n"
                                "      <ConditionNegated>0</ConditionNegated>\n"
                                "      <Group>0</Group>\n"
                                "      <Method>INVITE</Method>\n"
                                "      <Extension></Extension>\n"
                                "    </SPT>\n"
                                "  </TriggerPoint>\n"
                                "  <ApplicationServer>\n"
                                "    <ServerName>sip:ne-as:56789;transport=UDP</ServerName>\n"
                                "    <DefaultHandling>0</DefaultHandling>\n"
                                "  </ApplicationServer>\n"
                                "  </InitialFilterCriteria>\n"
                                "</ServiceProfile></IMSSubscription>");
  _hss_connection->set_impu_result("sip:6505551234@homedomain", "call", RegDataXMLUtils::STATE_REGISTERED, "");
  _hss_connection->set_result("/impu/sip%3A6505551234%40homedomain/location",
                              "{\"result-code\": 2001,"
                              " \"scscf\": \"sip:scscf.sprout.homedomain:5058;transport=TCP\"}");

  TransportFlow tpBono(TransportFlow::Protocol::TCP, stack_data.scscf_port, "10.99.88.11", 12345);
  TransportFlow tpAS1(TransportFlow::Protocol::UDP, stack_data.scscf_port, "1.2.3.4", 56789);

  // ---------- Send INVITE
  // We're within the trust boundary, so no stripping should occur.
  Message msg;
  msg._via = "10.99.88.11:12345;transport=TCP";
  msg._to = "6505551234@homedomain";
  msg._todomain = "";
  msg._requri = "sip:6505551234@homedomain";
  msg._route = "Route: <sip:sprout.homedomain;orig>";

  msg._method = "INVITE";
  inject_msg(msg.get_request(), &tpBono);
  poll();
  ASSERT_EQ(2, txdata_count());

  // 100 Trying goes back to bono
  pjsip_msg* out = current_txdata()->msg;
  RespMatcher(100).matches(out);
  tpBono.expect_target(current_txdata(), true);  // Requests always come back on same transport
  msg.set_route(out);
  free_txdata();

  // AS name fails to resolve, so INVITE passed on to final destination
  SCOPED_TRACE("INVITE (2)");
  out = current_txdata()->msg;
  ReqMatcher r2("INVITE");
  ASSERT_NO_FATAL_FAILURE(r2.matches(out));

  tpBono.expect_target(current_txdata(), false);

  // The S-CSCF should record-route itself for both originating and terminating
  // billing.
  EXPECT_THAT(get_headers(out, "Record-Route"),
              MatchesRegex("Record-Route:.*billing-role=charge-term.*"
                           "Record-Route:.*billing-role=charge-orig.*"));

  free_txdata();
}

// Test DefaultHandling=CONTINUE for an unresponsive AS.
//
// This test configures an AS for the originating subscriber, and checks that
// the S-CSCF still record-routes itself correctly when the AS times out and is
// bypassed.
TEST_F(SCSCFTest, DefaultHandlingContinueTimeoutRRTest)
{
  // Register an endpoint to act as the callee.
  register_uri(_sdm, _hss_connection, "6505551234", "homedomain", "sip:wuntootreefower@10.114.61.213:5061;transport=tcp;ob");

  // Set up an application server for the caller. It's default handling is set
  // to session continue.
  _hss_connection->set_impu_result("sip:6505551000@homedomain", "call", "UNREGISTERED",
                                "<IMSSubscription><ServiceProfile>\n"
                                "<PublicIdentity><Identity>sip:6505551000@homedomain</Identity></PublicIdentity>"
                                "  <InitialFilterCriteria>\n"
                                "    <Priority>1</Priority>\n"
                                "    <TriggerPoint>\n"
                                "    <ConditionTypeCNF>0</ConditionTypeCNF>\n"
                                "    <SPT>\n"
                                "      <ConditionNegated>0</ConditionNegated>\n"
                                "      <Group>0</Group>\n"
                                "      <Method>INVITE</Method>\n"
                                "      <Extension></Extension>\n"
                                "    </SPT>\n"
                                "  </TriggerPoint>\n"
                                "  <ApplicationServer>\n"
                                "    <ServerName>sip:1.2.3.4:56789;transport=tcp</ServerName>\n"
                                "    <DefaultHandling>0</DefaultHandling>\n"
                                "  </ApplicationServer>\n"
                                "  </InitialFilterCriteria>\n"
                                "</ServiceProfile></IMSSubscription>");
  _hss_connection->set_result("/impu/sip%3A6505551234%40homedomain/location",
                              "{\"result-code\": 2001,"
                              " \"scscf\": \"sip:scscf.sprout.homedomain:5058;transport=TCP\"}");
  EXPECT_CALL(*_sess_cont_comm_tracker, on_failure(_, HasSubstr("timeout")));

  TransportFlow tpCaller(TransportFlow::Protocol::TCP, stack_data.scscf_port, "10.99.88.11", 12345);
  TransportFlow tpAS1(TransportFlow::Protocol::TCP, stack_data.scscf_port, "1.2.3.4", 56789);
  TransportFlow tpCallee(TransportFlow::Protocol::TCP, stack_data.scscf_port, "10.114.61.213", 5061);

  // Caller sends INVITE
  Message msg;
  msg._via = "10.99.88.11:12345;transport=TCP";
  msg._to = "6505551234@homedomain";
  msg._route = "Route: <sip:sprout.homedomain;orig>";
  msg._todomain = "";
  msg._requri = "sip:6505551234@homedomain";

  msg._method = "INVITE";
  inject_msg(msg.get_request(), &tpCaller);
  poll();
  ASSERT_EQ(2, txdata_count());

  // 100 Trying goes back to caller
  pjsip_msg* out = current_txdata()->msg;
  RespMatcher(100).matches(out);
  tpCaller.expect_target(current_txdata(), true);  // Requests always come back on same transport
  msg.set_route(out);
  free_txdata();

  // INVITE passed on to AS
  out = current_txdata()->msg;
  ReqMatcher r1("INVITE");
  ASSERT_NO_FATAL_FAILURE(r1.matches(out));
  free_txdata();

  // Advance time without receiving a response. The application server is
  // bypassed.
  cwtest_advance_time_ms(3000);

  // INVITE is sent to the callee.
  poll();
  ASSERT_EQ(1, txdata_count());
  out = current_txdata()->msg;
  ReqMatcher r2("INVITE");
  ASSERT_NO_FATAL_FAILURE(r2.matches(out));
  tpCallee.expect_target(current_txdata(), true);

  EXPECT_THAT(get_headers(out, "Record-Route"),
              MatchesRegex("Record-Route:.*billing-role=charge-term.*"
                           "Record-Route:.*billing-role=charge-orig.*"));

  // Callee sends 200 OK.
  inject_msg(respond_to_txdata(current_txdata(), 200, "", ""), &tpCallee);
  free_txdata();

  // 200 OK received at callee.
  poll();
  ASSERT_EQ(1, txdata_count());
  out = current_txdata()->msg;
  RespMatcher(200).matches(out);
  tpCaller.expect_target(current_txdata(), true);  // Requests always come back on same transport
  free_txdata();
}

// Test DefaultHandling=CONTINUE for non-existent AS.
//
// This test configures two ASs for the originating subscriber, and checks that
// the S-CSCF still record-routes itself correctly when the first AS fails, is
// bypassed, and the request is routed to the second AS.
TEST_F(SCSCFTest, DefaultHandlingContinueFirstAsFailsRRTest)
{
  // Register an endpoint to act as the callee.
  register_uri(_sdm, _hss_connection, "6505551234", "homedomain", "sip:wuntootreefower@10.114.61.213:5061;transport=tcp;ob");

  // Set up an application server for the caller. It's default handling is set
  // to session continue.
  _hss_connection->set_impu_result("sip:6505551000@homedomain", "call", "UNREGISTERED",
                                "<IMSSubscription><ServiceProfile>\n"
                                "<PublicIdentity><Identity>sip:6505551000@homedomain</Identity></PublicIdentity>"
                                "  <InitialFilterCriteria>\n"
                                "    <Priority>1</Priority>\n"
                                "    <TriggerPoint>\n"
                                "    <ConditionTypeCNF>0</ConditionTypeCNF>\n"
                                "    <SPT>\n"
                                "      <ConditionNegated>0</ConditionNegated>\n"
                                "      <Group>0</Group>\n"
                                "      <Method>INVITE</Method>\n"
                                "      <Extension></Extension>\n"
                                "    </SPT>\n"
                                "  </TriggerPoint>\n"
                                "  <ApplicationServer>\n"
                                "    <ServerName>sip:ne-as:56789;transport=tcp</ServerName>\n"
                                "    <DefaultHandling>0</DefaultHandling>\n"
                                "  </ApplicationServer>\n"
                                "  </InitialFilterCriteria>\n"
                                "  <InitialFilterCriteria>\n"
                                "    <Priority>2</Priority>\n"
                                "    <TriggerPoint>\n"
                                "    <ConditionTypeCNF>0</ConditionTypeCNF>\n"
                                "    <SPT>\n"
                                "      <ConditionNegated>0</ConditionNegated>\n"
                                "      <Group>0</Group>\n"
                                "      <Method>INVITE</Method>\n"
                                "      <Extension></Extension>\n"
                                "    </SPT>\n"
                                "  </TriggerPoint>\n"
                                "  <ApplicationServer>\n"
                                "    <ServerName>sip:1.2.3.4:56789;transport=UDP</ServerName>\n"
                                "    <DefaultHandling>0</DefaultHandling>\n"
                                "  </ApplicationServer>\n"
                                "  </InitialFilterCriteria>\n"
                                "</ServiceProfile></IMSSubscription>");
<<<<<<< HEAD
  _hss_connection->set_result("/impu/sip%3A6505551234%40homedomain/location",
                              "{\"result-code\": 2001,"
                              " \"scscf\": \"sip:scscf.sprout.homedomain:5058;transport=TCP\"}");
  EXPECT_CALL(*_sess_cont_comm_tracker, on_failure(_, HasSubstr("Transport error")));
=======
  EXPECT_CALL(*_sess_cont_comm_tracker, on_failure(_, HasSubstr("No valid address")));
>>>>>>> f389080b

  TransportFlow tpCaller(TransportFlow::Protocol::TCP, stack_data.scscf_port, "10.99.88.11", 12345);
  TransportFlow tpAS1(TransportFlow::Protocol::TCP, stack_data.scscf_port, "1.2.3.4", 56789);
  TransportFlow tpCallee(TransportFlow::Protocol::TCP, stack_data.scscf_port, "10.114.61.213", 5061);

  // Caller sends INVITE
  Message msg;
  msg._via = "10.99.88.11:12345;transport=TCP";
  msg._to = "6505551234@homedomain";
  msg._route = "Route: <sip:sprout.homedomain;orig>";
  msg._todomain = "";
  msg._requri = "sip:6505551234@homedomain";

  msg._method = "INVITE";
  inject_msg(msg.get_request(), &tpCaller);
  poll();
  ASSERT_EQ(2, txdata_count());

  // 100 Trying goes back to caller
  pjsip_msg* out = current_txdata()->msg;
  RespMatcher(100).matches(out);
  tpCaller.expect_target(current_txdata(), true);  // Requests always come back on same transport
  msg.set_route(out);
  free_txdata();

  // The first AS fails to resolve so the INVITE is passed on to AS2
  out = current_txdata()->msg;
  ReqMatcher r1("INVITE");
  ASSERT_NO_FATAL_FAILURE(r1.matches(out));
  free_txdata();

  // The S-CSCF should have record-routed itself at the start of originating
  // processing, and this should be reflected in the request sent to the second
  // AS.
  EXPECT_THAT(get_headers(out, "Record-Route"),
              MatchesRegex("Record-Route:.*billing-role=charge-orig.*"));
  free_txdata();
}

// Test DefaultHandling=CONTINUE for non-existent AS.
//
// This test configures two ASs for the terminating subscriber, and checks that
// the S-CSCF still record-routes itself correctly when the first AS fails, is
// bypassed, and the request is routed to the second AS.
//
// This test configured record routing at the start of terminating processing,
// so we can check the terminating Record-Route is preserved when bypassing the
// AS.
TEST_F(SCSCFTest, DefaultHandlingContinueFirstTermAsFailsRRTest)
{
  // Register an endpoint to act as the callee.
  register_uri(_sdm, _hss_connection, "6505551234", "homedomain", "sip:wuntootreefower@10.114.61.213:5061;transport=tcp;ob");

  // Set up an application server for the caller. It's default handling is set
  // to session continue.
  _hss_connection->set_impu_result("sip:6505551234@homedomain", "call", RegDataXMLUtils::STATE_REGISTERED,
                                "<IMSSubscription><ServiceProfile>\n"
                                "<PublicIdentity><Identity>sip:6505551234@homedomain</Identity></PublicIdentity>"
                                "  <InitialFilterCriteria>\n"
                                "    <Priority>1</Priority>\n"
                                "    <TriggerPoint>\n"
                                "    <ConditionTypeCNF>0</ConditionTypeCNF>\n"
                                "    <SPT>\n"
                                "      <ConditionNegated>0</ConditionNegated>\n"
                                "      <Group>0</Group>\n"
                                "      <Method>INVITE</Method>\n"
                                "      <Extension></Extension>\n"
                                "    </SPT>\n"
                                "  </TriggerPoint>\n"
                                "  <ApplicationServer>\n"
                                "    <ServerName>sip:ne-as:56789;transport=tcp</ServerName>\n"
                                "    <DefaultHandling>0</DefaultHandling>\n"
                                "  </ApplicationServer>\n"
                                "  </InitialFilterCriteria>\n"
                                "  <InitialFilterCriteria>\n"
                                "    <Priority>2</Priority>\n"
                                "    <TriggerPoint>\n"
                                "    <ConditionTypeCNF>0</ConditionTypeCNF>\n"
                                "    <SPT>\n"
                                "      <ConditionNegated>0</ConditionNegated>\n"
                                "      <Group>0</Group>\n"
                                "      <Method>INVITE</Method>\n"
                                "      <Extension></Extension>\n"
                                "    </SPT>\n"
                                "  </TriggerPoint>\n"
                                "  <ApplicationServer>\n"
                                "    <ServerName>sip:1.2.3.4:56789;transport=UDP</ServerName>\n"
                                "    <DefaultHandling>0</DefaultHandling>\n"
                                "  </ApplicationServer>\n"
                                "  </InitialFilterCriteria>\n"
                                "</ServiceProfile></IMSSubscription>");
  _hss_connection->set_impu_result("sip:6505551000@homedomain", "call", RegDataXMLUtils::STATE_REGISTERED, "");
  _hss_connection->set_result("/impu/sip%3A6505551234%40homedomain/location",
                              "{\"result-code\": 2001,"
                              " \"scscf\": \"sip:scscf.sprout.homedomain:5058;transport=TCP\"}");

  EXPECT_CALL(*_sess_cont_comm_tracker, on_failure(_, HasSubstr("No valid address")));

  TransportFlow tpCaller(TransportFlow::Protocol::TCP, stack_data.scscf_port, "10.99.88.11", 12345);
  TransportFlow tpAS1(TransportFlow::Protocol::TCP, stack_data.scscf_port, "1.2.3.4", 56789);
  TransportFlow tpCallee(TransportFlow::Protocol::TCP, stack_data.scscf_port, "10.114.61.213", 5061);

  bool old_rr_on_comp_of_orig = stack_data.record_route_on_completion_of_originating;
  bool old_rr_on_init_of_term = stack_data.record_route_on_initiation_of_terminating;
  stack_data.record_route_on_initiation_of_terminating = true;
  stack_data.record_route_on_completion_of_originating = true;

  // Caller sends INVITE
  Message msg;
  msg._via = "10.99.88.11:12345;transport=TCP";
  msg._to = "6505551234@homedomain";
  msg._route = "Route: <sip:sprout.homedomain;orig>";
  msg._todomain = "";
  msg._requri = "sip:6505551234@homedomain";

  msg._method = "INVITE";
  inject_msg(msg.get_request(), &tpCaller);
  poll();
  ASSERT_EQ(2, txdata_count());

  // 100 Trying goes back to caller
  pjsip_msg* out = current_txdata()->msg;
  RespMatcher(100).matches(out);
  tpCaller.expect_target(current_txdata(), true);  // Requests always come back on same transport
  msg.set_route(out);
  free_txdata();

  // The first AS fails to resolve so the INVITE is passed on to AS2
  out = current_txdata()->msg;
  ReqMatcher r1("INVITE");
  ASSERT_NO_FATAL_FAILURE(r1.matches(out));
  free_txdata();

  // The S-CSCF should have record-routed itself at the start of originating
  // processing, end of originating, and start of terminating. However:
  // -  We don't bill at the start of terminating processing, so the top route
  //    header should indicate no billing.
  // -  There was only one signaling hop on the originating side, so there
  //    should only be one RR header from originating processing, which should
  //    indicate originating billing).
  EXPECT_THAT(get_headers(out, "Record-Route"),
              MatchesRegex("Record-Route:.*billing-role=charge-none.*"
                           "Record-Route:.*billing-role=charge-orig.*"));
  free_txdata();

  stack_data.record_route_on_initiation_of_terminating = old_rr_on_init_of_term;
  stack_data.record_route_on_completion_of_originating = old_rr_on_comp_of_orig;
}

// Test that when Sprout is configured to Record-Route itself only at
// the start and end of all processing, it does.
TEST_F(SCSCFTest, RecordRoutingTest)
{
  // Expect 2 Record-Routes:
  // - on start of originating handling
  // - AS1's Record-Route
  // - AS2's Record-Route
  // - AS3's Record-Route
  // - AS4's Record-Route
  // - on end of terminating handling

  _hss_connection->set_result("/impu/sip%3A6505551234%40homedomain/location",
                              "{\"result-code\": 2001,"
                              " \"scscf\": \"sip:scscf.sprout.homedomain:5058;transport=TCP\"}");
  doFourAppServerFlow("Record-Route: <sip:scscf.sprout.homedomain:5058;transport=TCP;lr;billing-role=charge-term>\r\n"
                      "Record-Route: <sip:6.2.3.4>\r\n"
                      "Record-Route: <sip:5.2.3.4>\r\n"
                      "Record-Route: <sip:4.2.3.4>\r\n"
                      "Record-Route: <sip:1.2.3.4>\r\n"
                      "Record-Route: <sip:scscf.sprout.homedomain:5058;transport=TCP;lr;billing-role=charge-orig>", true);
  free_txdata();
}

// Test that when Sprout is configured to Record-Route itself at
// the start and end of terminating and originating processing, it does.
TEST_F(SCSCFTest, RecordRoutingTestStartAndEnd)
{
  stack_data.record_route_on_completion_of_originating = true;
  stack_data.record_route_on_initiation_of_terminating = true;

  // Expect 2 Record-Routes:
  // - on start of originating handling
  // - AS1's Record-Route
  // - AS2's Record-Route
  // - on end of originating handling/on start of terminating handling
  // (collapsed together as they're identical)
  // - AS3's Record-Route
  // - AS4's Record-Route
  // - on end of terminating handling

  _hss_connection->set_result("/impu/sip%3A6505551234%40homedomain/location",
                              "{\"result-code\": 2001,"
                              " \"scscf\": \"sip:scscf.sprout.homedomain:5058;transport=TCP\"}");

  doFourAppServerFlow("Record-Route: <sip:scscf.sprout.homedomain:5058;transport=TCP;lr;billing-role=charge-term>\r\n"
                      "Record-Route: <sip:6.2.3.4>\r\n"
                      "Record-Route: <sip:5.2.3.4>\r\n"
                      "Record-Route: <sip:scscf.sprout.homedomain:5058;transport=TCP;lr;billing-role=charge-none>\r\n"
                      "Record-Route: <sip:scscf.sprout.homedomain:5058;transport=TCP;lr;billing-role=charge-none>\r\n"
                      "Record-Route: <sip:4.2.3.4>\r\n"
                      "Record-Route: <sip:1.2.3.4>\r\n"
                      "Record-Route: <sip:scscf.sprout.homedomain:5058;transport=TCP;lr;billing-role=charge-orig>", true);
  stack_data.record_route_on_completion_of_originating = false;
  stack_data.record_route_on_initiation_of_terminating = false;
}


// Test that when Sprout is configured to Record-Route itself on each
// hop, it does.
TEST_F(SCSCFTest, RecordRoutingTestEachHop)
{
  // Simulate record-routing model 3, which sets all the record-routing flags.
  stack_data.record_route_on_initiation_of_terminating = true;
  stack_data.record_route_on_completion_of_originating = true;
  stack_data.record_route_on_diversion = true;
  stack_data.record_route_on_every_hop = true;

  // Expect 9 Record-Routes:
  // - between the endpoint and AS1
  // - AS1's Record-Route
  // - between AS1 and AS2
  // - AS2's Record-Route
  // - between AS2 and AS3
  // - AS3's Record-Route
  // - between AS3 and AS4
  // - AS4's Record-Route
  // - between AS4 and the endpoint

  // In reality we'd expect 10 (instead of having one between AS2 and
  // AS3, we'd have two - one for conclusion of originating processing
  // and one for initiation of terminating processing) but we don't
  // split originating and terminating handling like that yet.
  _hss_connection->set_result("/impu/sip%3A6505551234%40homedomain/location",
                              "{\"result-code\": 2001,"
                              " \"scscf\": \"sip:scscf.sprout.homedomain:5058;transport=TCP\"}");
  doFourAppServerFlow("Record-Route: <sip:scscf.sprout.homedomain:5058;transport=TCP;lr;billing-role=charge-term>\r\n"
                      "Record-Route: <sip:6.2.3.4>\r\n"
                      "Record-Route: <sip:scscf.sprout.homedomain:5058;transport=TCP;lr;billing-role=charge-none>\r\n"
                      "Record-Route: <sip:5.2.3.4>\r\n"
                      "Record-Route: <sip:scscf.sprout.homedomain:5058;transport=TCP;lr;billing-role=charge-none>\r\n"
                      "Record-Route: <sip:scscf.sprout.homedomain:5058;transport=TCP;lr;billing-role=charge-none>\r\n"
                      "Record-Route: <sip:4.2.3.4>\r\n"
                      "Record-Route: <sip:scscf.sprout.homedomain:5058;transport=TCP;lr;billing-role=charge-none>\r\n"
                      "Record-Route: <sip:1.2.3.4>\r\n"
                      "Record-Route: <sip:scscf.sprout.homedomain:5058;transport=TCP;lr;billing-role=charge-orig>", true);

  stack_data.record_route_on_initiation_of_terminating = false;
  stack_data.record_route_on_completion_of_originating = false;
  stack_data.record_route_on_diversion = false;
  stack_data.record_route_on_every_hop = false;
}

// Test that Sprout only adds a single Record-Route if none of the Ases
// Record-Route themselves.
TEST_F(SCSCFTest, RecordRoutingTestCollapse)
{
  // Expect 1 Record-Route
  _hss_connection->set_result("/impu/sip%3A6505551234%40homedomain/location",
                              "{\"result-code\": 2001,"
                              " \"scscf\": \"sip:scscf.sprout.homedomain:5058;transport=TCP\"}");
  doFourAppServerFlow("Record-Route: <sip:scscf.sprout.homedomain:5058;transport=TCP;lr;billing-role=charge-term>\r\n"
                      "Record-Route: <sip:scscf.sprout.homedomain:5058;transport=TCP;lr;billing-role=charge-orig>", false);
}

// Test that even when Sprout is configured to Record-Route itself on each
// hop, it only adds a single Record-Route if none of the Ases
// Record-Route themselves.
TEST_F(SCSCFTest, RecordRoutingTestCollapseEveryHop)
{
  stack_data.record_route_on_every_hop = true;
  // Expect 1 Record-Route
  _hss_connection->set_result("/impu/sip%3A6505551234%40homedomain/location",
                              "{\"result-code\": 2001,"
                              " \"scscf\": \"sip:scscf.sprout.homedomain:5058;transport=TCP\"}");
  doFourAppServerFlow("Record-Route: <sip:scscf.sprout.homedomain:5058;transport=TCP;lr;billing-role=charge-term>\r\n"
                      "Record-Route: <sip:scscf.sprout.homedomain:5058;transport=TCP;lr;billing-role=charge-none>\r\n"
                      "Record-Route: <sip:scscf.sprout.homedomain:5058;transport=TCP;lr;billing-role=charge-none>\r\n"
                      "Record-Route: <sip:scscf.sprout.homedomain:5058;transport=TCP;lr;billing-role=charge-none>\r\n"
                      "Record-Route: <sip:scscf.sprout.homedomain:5058;transport=TCP;lr;billing-role=charge-orig>", false);
  stack_data.record_route_on_every_hop = false;
}

// Test AS-originated flow.
void SCSCFTest::doAsOriginated(Message& msg, bool expect_orig)
{
  doAsOriginated(msg.get_request(), expect_orig);
}

void SCSCFTest::doAsOriginated(const std::string& msg, bool expect_orig)
{
  register_uri(_sdm, _hss_connection, "6505551234", "homedomain", "sip:wuntootreefower@10.114.61.213:5061;transport=tcp;ob");
  _hss_connection->set_impu_result("sip:6505551000@homedomain", "call", RegDataXMLUtils::STATE_REGISTERED,
                                "<IMSSubscription><ServiceProfile>"
                                "<PublicIdentity><Identity>sip:6505551000@homedomain</Identity></PublicIdentity>"
                                  "<InitialFilterCriteria>"
                                    "<Priority>1</Priority>"
                                    "<TriggerPoint>"
                                    "<ConditionTypeCNF>0</ConditionTypeCNF>"
                                    "<SPT>"
                                      "<ConditionNegated>0</ConditionNegated>"
                                      "<Group>0</Group>"
                                      "<Method>INVITE</Method>"
                                      "<Extension></Extension>"
                                    "</SPT>"
                                  "</TriggerPoint>"
                                  "<ApplicationServer>"
                                    "<ServerName>sip:1.2.3.4:56789;transport=UDP</ServerName>"
                                    "<DefaultHandling>0</DefaultHandling>"
                                  "</ApplicationServer>"
                                  "</InitialFilterCriteria>"
                                "</ServiceProfile></IMSSubscription>");
  _hss_connection->set_impu_result("sip:6505551234@homedomain", "call", RegDataXMLUtils::STATE_REGISTERED,
                                "<IMSSubscription><ServiceProfile>"
                                "<PublicIdentity><Identity>sip:6505551234@homedomain</Identity></PublicIdentity>"
                                  "<InitialFilterCriteria>"
                                    "<Priority>0</Priority>"
                                    "<TriggerPoint>"
                                    "<ConditionTypeCNF>0</ConditionTypeCNF>"
                                    "<SPT>"
                                      "<ConditionNegated>0</ConditionNegated>"
                                      "<Group>0</Group>"
                                      "<Method>INVITE</Method>"
                                      "<Extension></Extension>"
                                    "</SPT>"
                                  "</TriggerPoint>"
                                  "<ApplicationServer>"
                                    "<ServerName>sip:5.2.3.4:56787;transport=UDP</ServerName>"
                                    "<DefaultHandling>0</DefaultHandling>"
                                  "</ApplicationServer>"
                                  "</InitialFilterCriteria>"
                                "</ServiceProfile></IMSSubscription>");

  TransportFlow tpBono(TransportFlow::Protocol::TCP, stack_data.scscf_port, "10.99.88.11", 12345);
  TransportFlow tpAS0(TransportFlow::Protocol::UDP, stack_data.scscf_port, "6.2.3.4", 56786);
  TransportFlow tpAS1(TransportFlow::Protocol::UDP, stack_data.scscf_port, "1.2.3.4", 56789);
  TransportFlow tpAS2(TransportFlow::Protocol::UDP, stack_data.scscf_port, "5.2.3.4", 56787);

  // ---------- Send spontaneous INVITE from AS0.
  inject_msg(msg, &tpAS0);
  poll();
  ASSERT_EQ(2, txdata_count());

  // 100 Trying goes back to AS0
  pjsip_msg* out = current_txdata()->msg;
  RespMatcher(100).matches(out);
  tpAS0.expect_target(current_txdata(), true);  // Requests always come back on same transport
  free_txdata();

  ReqMatcher r1("INVITE");
  const pj_str_t STR_ROUTE = pj_str("Route");
  pjsip_hdr* hdr = NULL;

  if (expect_orig)
  {
    // INVITE passed on to AS1
    SCOPED_TRACE("INVITE (S)");
    out = current_txdata()->msg;
    ASSERT_NO_FATAL_FAILURE(r1.matches(out));

    tpAS1.expect_target(current_txdata(), false);
    EXPECT_EQ("sip:6505551234@homedomain", r1.uri());
    EXPECT_THAT(get_headers(out, "Route"),
                testing::MatchesRegex("Route: <sip:1\\.2\\.3\\.4:56789;transport=UDP;lr>\r\nRoute: <sip:odi_[+/A-Za-z0-9]+@127.0.0.1:5058;transport=UDP;lr;orig;service=scscf>"));

    // ---------- AS1 sends a 100 Trying to indicate it has received the request.
    string fresp1 = respond_to_txdata(current_txdata(), 100);
    inject_msg(fresp1, &tpAS1);

    // ---------- AS1 turns it around (acting as proxy)
    hdr = (pjsip_hdr*)pjsip_msg_find_hdr_by_name(out, &STR_ROUTE, NULL);
    if (hdr)
    {
      pj_list_erase(hdr);
    }
    inject_msg(out, &tpAS1);
    free_txdata();

    // 100 Trying goes back to AS1
    out = current_txdata()->msg;
    RespMatcher(100).matches(out);
    tpAS1.expect_target(current_txdata(), true);  // Requests always come back on same transport
    free_txdata();
  }

  // INVITE passed on to AS2
  SCOPED_TRACE("INVITE (2)");
  out = current_txdata()->msg;
  ASSERT_NO_FATAL_FAILURE(r1.matches(out));

  tpAS2.expect_target(current_txdata(), false);
  EXPECT_EQ("sip:6505551234@homedomain", r1.uri());
  EXPECT_THAT(get_headers(out, "Route"),
              testing::MatchesRegex("Route: <sip:5\\.2\\.3\\.4:56787;transport=UDP;lr>\r\nRoute: <sip:odi_[+/A-Za-z0-9]+@127.0.0.1:5058;transport=UDP;lr;service=scscf>"));

  // ---------- AS1 sends a 100 Trying to indicate it has received the request.
  string fresp2 = respond_to_txdata(current_txdata(), 100);
  inject_msg(fresp2, &tpAS1);

  // ---------- AS2 turns it around (acting as proxy)
  hdr = (pjsip_hdr*)pjsip_msg_find_hdr_by_name(out, &STR_ROUTE, NULL);
  if (hdr)
  {
    pj_list_erase(hdr);
  }
  inject_msg(out, &tpAS2);
  free_txdata();

  // 100 Trying goes back to AS2
  out = current_txdata()->msg;
  RespMatcher(100).matches(out);
  tpAS2.expect_target(current_txdata(), true);  // Requests always come back on same transport
  free_txdata();

  // INVITE passed on to final destination
  SCOPED_TRACE("INVITE (Z)");
  out = current_txdata()->msg;
  ASSERT_NO_FATAL_FAILURE(r1.matches(out));

  tpBono.expect_target(current_txdata(), false);
  EXPECT_EQ("sip:wuntootreefower@10.114.61.213:5061;transport=tcp;ob", r1.uri());
  EXPECT_EQ("", get_headers(out, "Route"));

  // Inject succesful responses to finish up the flow
  inject_msg(respond_to_current_txdata(200));
  inject_msg(respond_to_current_txdata(200));
  inject_msg(respond_to_current_txdata(200));
}


// Test AS-originated flow - orig.
TEST_F(SCSCFTest, AsOriginatedOrig)
{
  // ---------- Send spontaneous INVITE from AS0, marked as originating-handling-required.
  // We're within the trust boundary, so no stripping should occur.
  Message msg;
  _hss_connection->set_result("/impu/sip%3A6505551234%40homedomain/location",
                              "{\"result-code\": 2001,"
                              " \"scscf\": \"sip:scscf.sprout.homedomain:5058;transport=TCP\"}");
//  msg._via = "10.99.88.11:12345;transport=TCP";
  msg._to = "6505551234@homedomain";
  msg._todomain = "";
  msg._route = "Route: <sip:sprout.homedomain;orig>";
  msg._requri = "sip:6505551234@homedomain";

  msg._method = "INVITE";

  SCOPED_TRACE("orig");
  doAsOriginated(msg, true);

  // This is an originating call so we track a session setup time regardless of
  // the fact that it is initiated by an app server.
  EXPECT_EQ(1, ((SNMP::FakeEventAccumulatorTable*)_scscf_sproutlet->_audio_session_setup_time_tbl)->_count);
  EXPECT_EQ(0, ((SNMP::FakeEventAccumulatorTable*)_scscf_sproutlet->_video_session_setup_time_tbl)->_count);
}


// Test AS-originated flow - term.
TEST_F(SCSCFTest, AsOriginatedTerm)
{
  // ---------- Send spontaneous INVITE from AS0, marked as terminating-handling-only.
  // We're within the trust boundary, so no stripping should occur.
  Message msg;
//  msg._via = "10.99.88.11:12345;transport=TCP";
  msg._to = "6505551234@homedomain";
  msg._todomain = "";
  msg._requri = "sip:6505551234@homedomain";
  msg._route = "Route: <sip:sprout.homedomain>";

  msg._method = "INVITE";

  SCOPED_TRACE("term");
  doAsOriginated(msg, false);
}


// Test call-diversion AS flow.
TEST_F(SCSCFTest, Cdiv)
{
  register_uri(_sdm, _hss_connection, "6505551234", "homedomain", "sip:wuntootreefower@10.114.61.213:5061;transport=tcp;ob");
  register_uri(_sdm, _hss_connection, "6505551000", "homedomain", "sip:wuntootree@10.14.61.213:5061;transport=tcp;ob");
  register_uri(_sdm, _hss_connection, "6505555678", "homedomain", "sip:andunnuvvawun@10.114.61.214:5061;transport=tcp;ob");
  _hss_connection->set_impu_result("sip:6505551234@homedomain", "call", RegDataXMLUtils::STATE_REGISTERED,
                                R"(<IMSSubscription><ServiceProfile>
                                <PublicIdentity><Identity>sip:6505551234@homedomain</Identity></PublicIdentity>
                                  <InitialFilterCriteria>
                                    <Priority>2</Priority>
                                    <TriggerPoint>
                                    <ConditionTypeCNF>0</ConditionTypeCNF>
                                    <SPT>
                                      <ConditionNegated>0</ConditionNegated>
                                      <Group>0</Group>
                                      <SessionCase>4</SessionCase>  <!-- originating-cdiv -->
                                      <Extension></Extension>
                                    </SPT>
                                    <SPT>
                                      <ConditionNegated>0</ConditionNegated>
                                      <Group>0</Group>
                                      <Method>INVITE</Method>
                                      <Extension></Extension>
                                    </SPT>
                                  </TriggerPoint>
                                  <ApplicationServer>
                                    <ServerName>sip:1.2.3.4:56789;transport=UDP</ServerName>
                                    <DefaultHandling>0</DefaultHandling>
                                  </ApplicationServer>
                                  </InitialFilterCriteria>
                                  <InitialFilterCriteria>
                                    <Priority>0</Priority>
                                    <TriggerPoint>
                                    <ConditionTypeCNF>0</ConditionTypeCNF>
                                    <SPT>
                                      <ConditionNegated>0</ConditionNegated>
                                      <Group>0</Group>
                                      <Method>INVITE</Method>
                                      <Extension></Extension>
                                    </SPT>
                                    <SPT>
                                      <ConditionNegated>0</ConditionNegated>
                                      <Group>0</Group>
                                      <SessionCase>1</SessionCase>  <!-- terminating-registered -->
                                      <Extension></Extension>
                                    </SPT>
                                  </TriggerPoint>
                                  <ApplicationServer>
                                    <ServerName>sip:5.2.3.4:56787;transport=UDP</ServerName>
                                    <DefaultHandling>0</DefaultHandling>
                                  </ApplicationServer>
                                  </InitialFilterCriteria>
                                </ServiceProfile></IMSSubscription>)");

  _hss_connection->set_result("/impu/sip%3A6505555678%40homedomain/location",
                              "{\"result-code\": 2001,"
                              " \"scscf\": \"sip:scscf.sprout.homedomain:5058;transport=TCP\"}");
  
  TransportFlow tpBono(TransportFlow::Protocol::TCP, stack_data.scscf_port, "10.99.88.11", 12345);
  TransportFlow tpAS1(TransportFlow::Protocol::UDP, stack_data.scscf_port, "5.2.3.4", 56787);
  TransportFlow tpAS2(TransportFlow::Protocol::UDP, stack_data.scscf_port, "1.2.3.4", 56789);

  // ---------- Send INVITE
  // We're within the trust boundary, so no stripping should occur.
  Message msg;
  msg._via = "10.99.88.11:12345;transport=TCP";
  msg._to = "6505551234@homedomain";
  msg._todomain = "";
  msg._route = "Route: <sip:sprout.homedomain>";
  msg._requri = "sip:6505551234@homedomain";
  msg._extra = "P-Charging-Vector: icid-value=3";

  msg._method = "INVITE";
  inject_msg(msg.get_request(), &tpBono);
  poll();
  ASSERT_EQ(2, txdata_count());

  // 100 Trying goes back to bono
  pjsip_msg* out = current_txdata()->msg;
  RespMatcher(100).matches(out);
  tpBono.expect_target(current_txdata(), true);  // Requests always come back on same transport
  msg.set_route(out);
  free_txdata();

  // INVITE passed on to AS1 (as terminating AS for Bob)
  SCOPED_TRACE("INVITE (S)");
  out = current_txdata()->msg;
  ReqMatcher r1("INVITE");
  ASSERT_NO_FATAL_FAILURE(r1.matches(out));

  tpAS1.expect_target(current_txdata(), false);
  EXPECT_EQ("sip:6505551234@homedomain", r1.uri());
  EXPECT_THAT(get_headers(out, "Route"),
              testing::MatchesRegex("Route: <sip:5\\.2\\.3\\.4:56787;transport=UDP;lr>\r\nRoute: <sip:odi_[+/A-Za-z0-9]+@127.0.0.1:5058;transport=UDP;lr;service=scscf>"));
  EXPECT_THAT(get_headers(out, "P-Served-User"),
              testing::MatchesRegex("P-Served-User: <sip:6505551234@homedomain>;sescase=term;regstate=reg"));

  // ---------- AS1 sends a 100 Trying to indicate it has received the request.
  string fresp1 = respond_to_txdata(current_txdata(), 100);
  inject_msg(fresp1, &tpAS1);

  // ---------- AS1 turns it around (acting as routing B2BUA by changing the target)
  const pj_str_t STR_ROUTE = pj_str("Route");
  pjsip_hdr* hdr = (pjsip_hdr*)pjsip_msg_find_hdr_by_name(out, &STR_ROUTE, NULL);
  if (hdr)
  {
    pj_list_erase(hdr);
  }
  ((pjsip_sip_uri*)out->line.req.uri)->user = pj_str("6505555678");
  inject_msg(out, &tpAS1);
  free_txdata();

  // 100 Trying goes back to AS1
  out = current_txdata()->msg;
  RespMatcher(100).matches(out);
  tpAS1.expect_target(current_txdata(), true);  // Requests always come back on same transport
  msg.set_route(out);
  free_txdata();

  // INVITE passed on to AS2 (as originating AS for Bob)
  SCOPED_TRACE("INVITE (2)");
  out = current_txdata()->msg;
  ASSERT_NO_FATAL_FAILURE(r1.matches(out));

  tpAS2.expect_target(current_txdata(), false);
  EXPECT_EQ("sip:6505555678@homedomain", r1.uri());
  EXPECT_THAT(get_headers(out, "Route"),
              testing::MatchesRegex("Route: <sip:1\\.2\\.3\\.4:56789;transport=UDP;lr>\r\nRoute: <sip:odi_[+/A-Za-z0-9]+@127.0.0.1:5058;transport=UDP;lr;orig;service=scscf>"));

  // As the session case is "Originating_CDIV" we want to include the
  // "orig-div" header field parameter with just a name and no value
  // as specified in 3GPP TS 24.229.
  EXPECT_THAT(get_headers(out, "P-Served-User"),
              testing::MatchesRegex("P-Served-User: <sip:6505551234@homedomain>;orig-cdiv"));

  // ---------- AS2 sends a 100 Trying to indicate it has received the request.
  string fresp2 = respond_to_txdata(current_txdata(), 100);
  inject_msg(fresp2, &tpAS2);

  // ---------- AS2 turns it around (acting as proxy)
  hdr = (pjsip_hdr*)pjsip_msg_find_hdr_by_name(out, &STR_ROUTE, NULL);
  if (hdr)
  {
    pj_list_erase(hdr);
  }
  inject_msg(out, &tpAS2);
  free_txdata();

  // 100 Trying goes back to AS2
  out = current_txdata()->msg;
  RespMatcher(100).matches(out);
  tpAS2.expect_target(current_txdata(), true);  // Requests always come back on same transport
  msg.set_route(out);
  free_txdata();

  // INVITE passed on to final destination
  SCOPED_TRACE("INVITE (4)");
  out = current_txdata()->msg;
  ASSERT_NO_FATAL_FAILURE(r1.matches(out));

  tpBono.expect_target(current_txdata(), false);
  EXPECT_EQ("sip:andunnuvvawun@10.114.61.214:5061;transport=tcp;ob", r1.uri());
  EXPECT_EQ("", get_headers(out, "Route"));

  free_txdata();
  EXPECT_EQ(0, ((SNMP::FakeEventAccumulatorTable*)_scscf_sproutlet->_audio_session_setup_time_tbl)->_count);
  EXPECT_EQ(0, ((SNMP::FakeEventAccumulatorTable*)_scscf_sproutlet->_video_session_setup_time_tbl)->_count);
}


// Test call-diversion AS flow where the AS diverts to a different domain.
TEST_F(SCSCFTest, CdivToDifferentDomain)
{
  register_uri(_sdm, _hss_connection, "6505551234", "homedomain", "sip:wuntootreefower@10.114.61.213:5061;transport=tcp;ob");
  register_uri(_sdm, _hss_connection, "6505551000", "homedomain", "sip:wuntootree@10.14.61.213:5061;transport=tcp;ob");
  register_uri(_sdm, _hss_connection, "6505555678", "homedomain", "sip:andunnuvvawun@10.114.61.214:5061;transport=tcp;ob");
  _hss_connection->set_impu_result("sip:6505551234@homedomain", "call", RegDataXMLUtils::STATE_REGISTERED,
                                R"(<IMSSubscription><ServiceProfile>
                                <PublicIdentity><Identity>sip:6505551234@homedomain</Identity></PublicIdentity>
                                  <InitialFilterCriteria>
                                    <Priority>2</Priority>
                                    <TriggerPoint>
                                      <ConditionTypeCNF>0</ConditionTypeCNF>
                                      <SPT>
                                        <ConditionNegated>0</ConditionNegated>
                                        <Group>0</Group>
                                        <SessionCase>4</SessionCase>  <!-- originating-cdiv -->
                                        <Extension></Extension>
                                      </SPT>
                                      <SPT>
                                        <ConditionNegated>0</ConditionNegated>
                                        <Group>0</Group>
                                        <Method>INVITE</Method>
                                        <Extension></Extension>
                                      </SPT>
                                    </TriggerPoint>
                                    <ApplicationServer>
                                      <ServerName>sip:1.2.3.4:56789;transport=UDP</ServerName>
                                      <DefaultHandling>0</DefaultHandling>
                                    </ApplicationServer>
                                  </InitialFilterCriteria>
                                  <InitialFilterCriteria>
                                    <Priority>0</Priority>
                                    <TriggerPoint>
                                      <ConditionTypeCNF>0</ConditionTypeCNF>
                                      <SPT>
                                        <ConditionNegated>0</ConditionNegated>
                                        <Group>0</Group>
                                        <Method>INVITE</Method>
                                        <Extension></Extension>
                                      </SPT>
                                      <SPT>
                                        <ConditionNegated>0</ConditionNegated>
                                        <Group>0</Group>
                                        <SessionCase>1</SessionCase>  <!-- terminating-registered -->
                                        <Extension></Extension>
                                      </SPT>
                                    </TriggerPoint>
                                    <ApplicationServer>
                                      <ServerName>sip:5.2.3.4:56787;transport=UDP</ServerName>
                                      <DefaultHandling>0</DefaultHandling>
                                    </ApplicationServer>
                                  </InitialFilterCriteria>
                                </ServiceProfile></IMSSubscription>)");

  TransportFlow tpBono(TransportFlow::Protocol::TCP, stack_data.scscf_port, "10.99.88.11", 12345);
  TransportFlow tpAS1(TransportFlow::Protocol::UDP, stack_data.scscf_port, "5.2.3.4", 56787);
  TransportFlow tpAS2(TransportFlow::Protocol::UDP, stack_data.scscf_port, "1.2.3.4", 56789);

  // ---------- Send INVITE
  // We're within the trust boundary, so no stripping should occur.
  Message msg;
  msg._via = "10.99.88.11:12345;transport=TCP";
  msg._to = "6505551234@homedomain";
  msg._todomain = "";
  msg._route = "Route: <sip:sprout.homedomain>";
  msg._requri = "sip:6505551234@homedomain";

  msg._method = "INVITE";
  inject_msg(msg.get_request(), &tpBono);
  poll();
  ASSERT_EQ(2, txdata_count());

  // 100 Trying goes back to bono
  pjsip_msg* out = current_txdata()->msg;
  RespMatcher(100).matches(out);
  tpBono.expect_target(current_txdata(), true);  // Requests always come back on same transport
  msg.set_route(out);
  free_txdata();

  // INVITE passed on to AS1 (as terminating AS for Bob)
  SCOPED_TRACE("INVITE (S)");
  out = current_txdata()->msg;
  ReqMatcher r1("INVITE");
  ASSERT_NO_FATAL_FAILURE(r1.matches(out));

  tpAS1.expect_target(current_txdata(), false);
  EXPECT_EQ("sip:6505551234@homedomain", r1.uri());

  // ---------- AS1 sends a 100 Trying to indicate it has received the request.
  string fresp1 = respond_to_txdata(current_txdata(), 100);
  inject_msg(fresp1, &tpAS1);

  // ---------- AS1 turns it around (acting as routing B2BUA by changing the target)
  const pj_str_t STR_ROUTE = pj_str("Route");
  pjsip_hdr* hdr = (pjsip_hdr*)pjsip_msg_find_hdr_by_name(out, &STR_ROUTE, NULL);
  if (hdr)
  {
    pj_list_erase(hdr);
  }

  // Re-target the request to a new user. Use the domain "newdomain" as this
  // will be routed off net by the BGCF.
  ((pjsip_sip_uri*)out->line.req.uri)->user = pj_str("newuser");
  ((pjsip_sip_uri*)out->line.req.uri)->host = pj_str("domainvalid");
  inject_msg(out, &tpAS1);
  free_txdata();

  // 100 Trying goes back to AS1
  out = current_txdata()->msg;
  RespMatcher(100).matches(out);
  tpAS1.expect_target(current_txdata(), true);  // Requests always come back on same transport
  msg.set_route(out);
  free_txdata();

  // INVITE passed on to AS2 (as originating AS for Bob)
  SCOPED_TRACE("INVITE (2)");
  out = current_txdata()->msg;
  ASSERT_NO_FATAL_FAILURE(r1.matches(out));

  tpAS2.expect_target(current_txdata(), false);
  EXPECT_EQ("sip:newuser@domainvalid", r1.uri());

  // ---------- AS2 sends a 100 Trying to indicate it has received the request.
  string fresp2 = respond_to_txdata(current_txdata(), 100);
  inject_msg(fresp2, &tpAS2);

  // ---------- AS2 turns it around (acting as proxy)
  hdr = (pjsip_hdr*)pjsip_msg_find_hdr_by_name(out, &STR_ROUTE, NULL);
  if (hdr)
  {
    pj_list_erase(hdr);
  }
  inject_msg(out, &tpAS2);
  free_txdata();

  // 100 Trying goes back to AS2
  out = current_txdata()->msg;
  RespMatcher(100).matches(out);
  tpAS2.expect_target(current_txdata(), true);  // Requests always come back on same transport
  msg.set_route(out);
  free_txdata();

  // INVITE passed on to final destination
  SCOPED_TRACE("INVITE (4)");
  out = current_txdata()->msg;
  ASSERT_NO_FATAL_FAILURE(r1.matches(out));

  tpBono.expect_target(current_txdata(), false);
  EXPECT_EQ("sip:newuser@domainvalid", r1.uri());
  // This route header is determined from the BGCF config.
  EXPECT_EQ("Route: <sip:10.0.0.1:5060;transport=TCP;lr>", get_headers(out, "Route"));

  free_txdata();
}

// Test that ENUM lookups and appropriate URI translation is done before any terminating services are applied.
TEST_F(SCSCFTest, BothEndsWithEnumRewrite)
{
  register_uri(_sdm, _hss_connection, "6505551234", "homedomain", "sip:wuntootreefower@10.114.61.213:5061;transport=tcp;ob");
    _hss_connection->set_impu_result("sip:6505551234@homedomain", "call", RegDataXMLUtils::STATE_REGISTERED,
                               R"(<IMSSubscription><ServiceProfile>
                                  <PublicIdentity><Identity>sip:6505551234@homedomain</Identity></PublicIdentity>
                                  <InitialFilterCriteria>
                                    <Priority>0</Priority>
                                    <TriggerPoint>
                                    <ConditionTypeCNF>0</ConditionTypeCNF>
                                    <SPT>
                                      <ConditionNegated>0</ConditionNegated>
                                      <Group>0</Group>
                                      <Method>INVITE</Method>
                                      <Extension></Extension>
                                    </SPT>
                                    <SPT>
                                      <ConditionNegated>0</ConditionNegated>
                                      <Group>0</Group>
                                      <SessionCase>1</SessionCase>  <!-- terminating-registered -->
                                      <Extension></Extension>
                                    </SPT>
                                  </TriggerPoint>
                                  <ApplicationServer>
                                    <ServerName>sip:5.2.3.4:56787;transport=UDP</ServerName>
                                    <DefaultHandling>0</DefaultHandling>
                                  </ApplicationServer>
                                  </InitialFilterCriteria>
                                </ServiceProfile></IMSSubscription>)");
  _hss_connection->set_impu_result("sip:6505551000@homedomain", "call", RegDataXMLUtils::STATE_REGISTERED, "");
  _hss_connection->set_result("/impu/sip%3A6505551234%40homedomain/location",
                              "{\"result-code\": 2001,"
                              " \"scscf\": \"sip:scscf.sprout.homedomain:5058;transport=TCP\"}");

  TransportFlow tpBono(TransportFlow::Protocol::TCP, stack_data.scscf_port, "10.99.88.11", 12345);
  TransportFlow tpAS1(TransportFlow::Protocol::UDP, stack_data.scscf_port, "5.2.3.4", 56787);

  URIClassifier::enforce_global = false;
  URIClassifier::enforce_user_phone = false;

  // ---------- Send INVITE
  // We're within the trust boundary, so no stripping should occur.
  Message msg;
  msg._via = "10.99.88.11:12345;transport=TCP";
  msg._to = "1115551234@homedomain";
  msg._todomain = "";
  msg._route = "Route: <sip:sprout.homedomain;orig>";
  msg._requri = "sip:1115551234@homedomain";

  msg._method = "INVITE";
  inject_msg(msg.get_request(), &tpBono);
  poll();
  ASSERT_EQ(2, txdata_count());

  // 100 Trying goes back to bono
  pjsip_msg* out = current_txdata()->msg;
  RespMatcher(100).matches(out);
  tpBono.expect_target(current_txdata(), true);  // Requests always come back on same transport
  msg.set_route(out);
  free_txdata();

  // INVITE passed on to AS1 (as terminating AS for Bob)
  SCOPED_TRACE("INVITE (S)");
  out = current_txdata()->msg;
  ReqMatcher r1("INVITE");
  ASSERT_NO_FATAL_FAILURE(r1.matches(out));

  tpAS1.expect_target(current_txdata(), false);

  // ---------- AS1 sends a 100 Trying to indicate it has received the request.
  string fresp1 = respond_to_txdata(current_txdata(), 100);
  inject_msg(fresp1, &tpAS1);

  // These fields of the message will only be filled in correctly if we have
  // done an ENUM lookup before applying terminating services, and correctly
  // recognised that "1115551234" is "6505551234".

  EXPECT_EQ("sip:6505551234@homedomain", r1.uri());
  EXPECT_THAT(get_headers(out, "Route"),
              testing::MatchesRegex("Route: <sip:5\\.2\\.3\\.4:56787;transport=UDP;lr>\r\nRoute: <sip:odi_[+/A-Za-z0-9]+@127.0.0.1:5058;transport=UDP;lr;service=scscf>"));
  EXPECT_THAT(get_headers(out, "P-Served-User"),
              testing::MatchesRegex("P-Served-User: <sip:6505551234@homedomain>;sescase=term;regstate=reg"));

  free_txdata();
}

// Test that ENUM lookups are not done if we are only doing
// terminating processing.
TEST_F(SCSCFTest, TerminatingWithNoEnumRewrite)
{
  register_uri(_sdm, _hss_connection, "1115551234", "homedomain", "sip:wuntootreefower@10.114.61.213:5061;transport=tcp;ob");
    _hss_connection->set_impu_result("sip:1115551234@homedomain", "call", RegDataXMLUtils::STATE_REGISTERED,
                                R"(<IMSSubscription><ServiceProfile>
                                  <PublicIdentity><Identity>sip:1115551234@homedomain</Identity></PublicIdentity>
                                  <InitialFilterCriteria>
                                    <Priority>0</Priority>
                                    <TriggerPoint>
                                    <ConditionTypeCNF>0</ConditionTypeCNF>
                                    <SPT>
                                      <ConditionNegated>0</ConditionNegated>
                                      <Group>0</Group>
                                      <Method>INVITE</Method>
                                      <Extension></Extension>
                                    </SPT>
                                    <SPT>
                                      <ConditionNegated>0</ConditionNegated>
                                      <Group>0</Group>
                                      <SessionCase>1</SessionCase>  <!-- terminating-registered -->
                                      <Extension></Extension>
                                    </SPT>
                                  </TriggerPoint>
                                  <ApplicationServer>
                                    <ServerName>sip:5.2.3.4:56787;transport=UDP</ServerName>
                                    <DefaultHandling>0</DefaultHandling>
                                  </ApplicationServer>
                                  </InitialFilterCriteria>
                                </ServiceProfile></IMSSubscription>)");

  TransportFlow tpBono(TransportFlow::Protocol::TCP, stack_data.scscf_port, "10.99.88.11", 12345);
  TransportFlow tpAS1(TransportFlow::Protocol::UDP, stack_data.scscf_port, "5.2.3.4", 56787);

  // ---------- Send INVITE
  // We're within the trust boundary, so no stripping should occur.
  Message msg;
  msg._via = "10.99.88.11:12345;transport=TCP";
  msg._to = "1115551234@homedomain";
  msg._todomain = "";
  msg._route = "Route: <sip:sprout.homedomain>";
  msg._requri = "sip:1115551234@homedomain";

  msg._method = "INVITE";
  inject_msg(msg.get_request(), &tpBono);
  poll();
  ASSERT_EQ(2, txdata_count());

  // 100 Trying goes back to bono
  pjsip_msg* out = current_txdata()->msg;
  RespMatcher(100).matches(out);
  tpBono.expect_target(current_txdata(), true);  // Requests always come back on same transport
  msg.set_route(out);
  free_txdata();

  // INVITE passed on to AS1 (as terminating AS for Bob)
  SCOPED_TRACE("INVITE (S)");
  out = current_txdata()->msg;
  ReqMatcher r1("INVITE");
  ASSERT_NO_FATAL_FAILURE(r1.matches(out));

  tpAS1.expect_target(current_txdata(), false);

  // ---------- AS1 sends a 100 Trying to indicate it has received the request.
  string fresp1 = respond_to_txdata(current_txdata(), 100);
  inject_msg(fresp1, &tpAS1);

  // These fields of the message will only be filled in correctly if we have
  // not done an ENUM lookup before applying terminating services (as
  // ENUM is only applied when originating)

  EXPECT_EQ("sip:1115551234@homedomain", r1.uri());
  EXPECT_THAT(get_headers(out, "Route"),
              testing::MatchesRegex("Route: <sip:5\\.2\\.3\\.4:56787;transport=UDP;lr>\r\nRoute: <sip:odi_[+/A-Za-z0-9]+@127.0.0.1:5058;transport=UDP;lr;service=scscf>"));
  EXPECT_THAT(get_headers(out, "P-Served-User"),
              testing::MatchesRegex("P-Served-User: <sip:1115551234@homedomain>;sescase=term;regstate=reg"));

  free_txdata();
}


// Test call-diversion AS flow, where MMTEL does the diversion.
TEST_F(SCSCFTest, MmtelCdiv)
{
  register_uri(_sdm, _hss_connection, "6505551234", "homedomain", "sip:wuntootreefower@10.114.61.213:5061;transport=tcp;ob");
  register_uri(_sdm, _hss_connection, "6505555678", "homedomain", "sip:andunnuvvawun@10.114.61.214:5061;transport=tcp;ob");
  _hss_connection->set_impu_result("sip:6505551234@homedomain", "call", RegDataXMLUtils::STATE_REGISTERED,
                                R"(<IMSSubscription><ServiceProfile>
                                <PublicIdentity><Identity>sip:6505551234@homedomain</Identity></PublicIdentity>
                                  <InitialFilterCriteria>
                                    <Priority>2</Priority>
                                    <TriggerPoint>
                                    <ConditionTypeCNF>0</ConditionTypeCNF>
                                    <SPT>
                                      <ConditionNegated>0</ConditionNegated>
                                      <Group>0</Group>
                                      <SessionCase>4</SessionCase>  <!-- originating-cdiv -->
                                      <Extension></Extension>
                                    </SPT>
                                    <SPT>
                                      <ConditionNegated>0</ConditionNegated>
                                      <Group>0</Group>
                                      <Method>INVITE</Method>
                                      <Extension></Extension>
                                    </SPT>
                                  </TriggerPoint>
                                  <ApplicationServer>
                                    <ServerName>sip:1.2.3.4:56789;transport=UDP</ServerName>
                                    <DefaultHandling>0</DefaultHandling>
                                  </ApplicationServer>
                                  </InitialFilterCriteria>
                                  <InitialFilterCriteria>
                                    <Priority>0</Priority>
                                    <TriggerPoint>
                                    <ConditionTypeCNF>0</ConditionTypeCNF>
                                    <SPT>
                                      <ConditionNegated>0</ConditionNegated>
                                      <Group>0</Group>
                                      <Method>INVITE</Method>
                                      <Extension></Extension>
                                    </SPT>
                                    <SPT>
                                      <ConditionNegated>0</ConditionNegated>
                                      <Group>0</Group>
                                      <SessionCase>1</SessionCase>  <!-- terminating-registered -->
                                      <Extension></Extension>
                                    </SPT>
                                  </TriggerPoint>
                                  <ApplicationServer>
                                    <ServerName>sip:mmtel.homedomain</ServerName>
                                    <DefaultHandling>0</DefaultHandling>
                                  </ApplicationServer>
                                  </InitialFilterCriteria>
                                </ServiceProfile></IMSSubscription>)");
  _xdm_connection->put("sip:6505551234@homedomain",
                       R"(<?xml version="1.0" encoding="UTF-8"?>
                          <simservs xmlns="http://uri.etsi.org/ngn/params/xml/simservs/xcap" xmlns:cp="urn:ietf:params:xml:ns:common-policy">
                            <originating-identity-presentation active="false" />
                            <originating-identity-presentation-restriction active="false">
                              <default-behaviour>presentation-restricted</default-behaviour>
                            </originating-identity-presentation-restriction>
                            <communication-diversion active="true">
                              <NoReplyTimer>19</NoReplyTimer>"
                                <cp:ruleset>
                                  <cp:rule id="rule1">
                                    <cp:conditions/>
                                    <cp:actions><forward-to><target>sip:6505555678@homedomain</target></forward-to></cp:actions>
                                  </cp:rule>
                                </cp:ruleset>
                              </communication-diversion>
                            <incoming-communication-barring active="false"/>
                            <outgoing-communication-barring active="false"/>
                          </simservs>)");  // "
  _hss_connection->set_impu_result("sip:6505551000@homedomain", "call", RegDataXMLUtils::STATE_REGISTERED, "");

  _hss_connection->set_result("/impu/sip%3A6505551234%40homedomain/location",
                              "{\"result-code\": 2001,"
                              " \"scscf\": \"sip:scscf.sprout.homedomain:5058;transport=TCP\"}");
  _hss_connection->set_result("/impu/sip%3A6505555678%40homedomain/location",
                              "{\"result-code\": 2001,"
                              " \"scscf\": \"sip:scscf.sprout.homedomain:5058;transport=TCP\"}");

  TransportFlow tpBono(TransportFlow::Protocol::TCP, stack_data.scscf_port, "10.99.88.11", 12345);
  TransportFlow tpAS2(TransportFlow::Protocol::UDP, stack_data.scscf_port, "1.2.3.4", 56789);

  // ---------- Send INVITE
  // We're within the trust boundary, so no stripping should occur.
  Message msg;
  msg._via = "10.99.88.11:12345;transport=TCP";
  msg._to = "6505551234@homedomain";
  msg._todomain = "";
  msg._route = "Route: <sip:sprout.homedomain;orig>";
  msg._requri = "sip:6505551234@homedomain";

  msg._method = "INVITE";
  inject_msg(msg.get_request(), &tpBono);
  poll();
  ASSERT_EQ(3, txdata_count());

  // 100 Trying goes back to bono
  pjsip_msg* out = current_txdata()->msg;
  RespMatcher(100).matches(out);
  tpBono.expect_target(current_txdata(), true);  // Requests always come back on same transport
  msg.set_route(out);
  free_txdata();

  // INVITE goes to MMTEL as terminating AS for Bob, and is redirected to 6505555678.
  ReqMatcher r1("INVITE");
  const pj_str_t STR_ROUTE = pj_str("Route");
  pjsip_hdr* hdr;

  // 181 Call is being forwarded goes back to bono
  out = current_txdata()->msg;
  RespMatcher(181).matches(out);
  tpBono.expect_target(current_txdata(), true);  // Requests always come back on same transport
  msg.set_route(out);
  free_txdata();

  // INVITE passed on to AS2 (as originating AS for Bob)
  SCOPED_TRACE("INVITE (2)");
  out = current_txdata()->msg;
  ASSERT_NO_FATAL_FAILURE(r1.matches(out));

  tpAS2.expect_target(current_txdata(), false);
  EXPECT_EQ("sip:6505555678@homedomain", r1.uri());
  EXPECT_THAT(get_headers(out, "Route"),
              testing::MatchesRegex("Route: <sip:1\\.2\\.3\\.4:56789;transport=UDP;lr>\r\nRoute: <sip:odi_[+/A-Za-z0-9]+@127.0.0.1:5058;transport=UDP;lr;orig;service=scscf>"));
  EXPECT_THAT(get_headers(out, "P-Served-User"),
              testing::MatchesRegex("P-Served-User: <sip:6505551234@homedomain>;orig-cdiv"));
  EXPECT_THAT(get_headers(out, "History-Info"),
              testing::MatchesRegex("History-Info: <sip:6505551234@homedomain;Reason=SIP%3[bB]cause%3[dD]480%3[bB]text%3[dD]%22Temporarily%20Unavailable%22>;index=1\r\nHistory-Info: <sip:6505555678@homedomain>;index=1.1"));

  // ---------- AS1 sends a 100 Trying to indicate it has received the request.
  string fresp1 = respond_to_txdata(current_txdata(), 100);
  inject_msg(fresp1, &tpAS2);

  // ---------- AS2 turns it around (acting as proxy)
  hdr = (pjsip_hdr*)pjsip_msg_find_hdr_by_name(out, &STR_ROUTE, NULL);
  if (hdr)
  {
    pj_list_erase(hdr);
  }
  inject_msg(out, &tpAS2);
  free_txdata();

  // 100 Trying goes back to AS2
  out = current_txdata()->msg;
  RespMatcher(100).matches(out);
  tpAS2.expect_target(current_txdata(), true);  // Requests always come back on same transport
  msg.set_route(out);
  free_txdata();

  // INVITE passed on to final destination
  SCOPED_TRACE("INVITE (4)");
  out = current_txdata()->msg;
  ASSERT_NO_FATAL_FAILURE(r1.matches(out));

  tpBono.expect_target(current_txdata(), false);
  EXPECT_EQ("sip:andunnuvvawun@10.114.61.214:5061;transport=tcp;ob", r1.uri());
  EXPECT_EQ("", get_headers(out, "Route"));
  EXPECT_THAT(get_headers(out, "History-Info"),
              testing::MatchesRegex("History-Info: <sip:6505551234@homedomain;Reason=SIP%3[bB]cause%3[dD]480%3[bB]text%3[dD]%22Temporarily%20Unavailable%22>;index=1\r\nHistory-Info: <sip:6505555678@homedomain>;index=1.1"));

  free_txdata();
}


// Test call-diversion AS flow, where MMTEL does the diversion - twice.
TEST_F(SCSCFTest, MmtelDoubleCdiv)
{
  register_uri(_sdm, _hss_connection, "6505559012", "homedomain", "sip:andunnuvvawun@10.114.61.214:5061;transport=tcp;ob");
  _hss_connection->set_impu_result("sip:6505551234@homedomain", "call", "UNREGISTERED",
                                R"(<IMSSubscription><ServiceProfile>
                                <PublicIdentity><Identity>sip:6505551234@homedomain</Identity></PublicIdentity>
                                  <InitialFilterCriteria>
                                    <Priority>0</Priority>
                                    <TriggerPoint>
                                    <ConditionTypeCNF>0</ConditionTypeCNF>
                                    <SPT>
                                      <ConditionNegated>0</ConditionNegated>
                                      <Group>0</Group>
                                      <Method>INVITE</Method>
                                      <Extension></Extension>
                                    </SPT>
                                    <SPT>
                                      <ConditionNegated>0</ConditionNegated>
                                      <Group>0</Group>
                                      <SessionCase>2</SessionCase>  <!-- terminating-unregistered -->
                                      <Extension></Extension>
                                    </SPT>
                                  </TriggerPoint>
                                  <ApplicationServer>
                                    <ServerName>sip:mmtel.homedomain</ServerName>
                                    <DefaultHandling>0</DefaultHandling>
                                  </ApplicationServer>
                                  </InitialFilterCriteria>
                                </ServiceProfile></IMSSubscription>)");
  _xdm_connection->put("sip:6505551234@homedomain",
                       R"(<?xml version="1.0" encoding="UTF-8"?>
                          <simservs xmlns="http://uri.etsi.org/ngn/params/xml/simservs/xcap" xmlns:cp="urn:ietf:params:xml:ns:common-policy">
                            <originating-identity-presentation active="false" />
                            <originating-identity-presentation-restriction active="false">
                              <default-behaviour>presentation-restricted</default-behaviour>
                            </originating-identity-presentation-restriction>
                            <communication-diversion active="true">
                              <NoReplyTimer>19</NoReplyTimer>"
                                <cp:ruleset>
                                  <cp:rule id="rule1">
                                    <cp:conditions/>
                                    <cp:actions><forward-to><target>sip:6505555678@homedomain</target></forward-to></cp:actions>
                                  </cp:rule>
                                </cp:ruleset>
                              </communication-diversion>
                            <incoming-communication-barring active="false"/>
                            <outgoing-communication-barring active="false"/>
                          </simservs>)");  // "
  _hss_connection->set_impu_result("sip:6505555678@homedomain", "call", "UNREGISTERED",
                                R"(<IMSSubscription><ServiceProfile>
                                <PublicIdentity><Identity>sip:6505555678@homedomain</Identity></PublicIdentity>
                                  <InitialFilterCriteria>
                                    <Priority>2</Priority>
                                    <TriggerPoint>
                                    <ConditionTypeCNF>0</ConditionTypeCNF>
                                    <SPT>
                                      <ConditionNegated>0</ConditionNegated>
                                      <Group>0</Group>
                                      <SessionCase>4</SessionCase>  <!-- originating-cdiv -->
                                      <Extension></Extension>
                                    </SPT>
                                    <SPT>
                                      <ConditionNegated>0</ConditionNegated>
                                      <Group>0</Group>
                                      <Method>INVITE</Method>
                                      <Extension></Extension>
                                    </SPT>
                                  </TriggerPoint>
                                  <ApplicationServer>
                                    <ServerName>sip:1.2.3.4:56789;transport=UDP</ServerName>
                                    <DefaultHandling>0</DefaultHandling>
                                  </ApplicationServer>
                                  </InitialFilterCriteria>
                                  <InitialFilterCriteria>
                                    <Priority>0</Priority>
                                    <TriggerPoint>
                                    <ConditionTypeCNF>0</ConditionTypeCNF>
                                    <SPT>
                                      <ConditionNegated>0</ConditionNegated>
                                      <Group>0</Group>
                                      <Method>INVITE</Method>
                                      <Extension></Extension>
                                    </SPT>
                                    <SPT>
                                      <ConditionNegated>0</ConditionNegated>
                                      <Group>0</Group>
                                      <SessionCase>2</SessionCase>  <!-- terminating-unregistered -->
                                      <Extension></Extension>
                                    </SPT>
                                  </TriggerPoint>
                                  <ApplicationServer>
                                    <ServerName>sip:mmtel.homedomain</ServerName>
                                    <DefaultHandling>0</DefaultHandling>
                                  </ApplicationServer>
                                  </InitialFilterCriteria>
                                </ServiceProfile></IMSSubscription>)");
  _xdm_connection->put("sip:6505555678@homedomain",
                       R"(<?xml version="1.0" encoding="UTF-8"?>
                          <simservs xmlns="http://uri.etsi.org/ngn/params/xml/simservs/xcap" xmlns:cp="urn:ietf:params:xml:ns:common-policy">
                            <originating-identity-presentation active="false" />
                            <originating-identity-presentation-restriction active="false">
                              <default-behaviour>presentation-restricted</default-behaviour>
                            </originating-identity-presentation-restriction>
                            <communication-diversion active="true">
                              <NoReplyTimer>19</NoReplyTimer>"
                                <cp:ruleset>
                                  <cp:rule id="rule1">
                                    <cp:conditions/>
                                    <cp:actions><forward-to><target>sip:6505559012@homedomain</target></forward-to></cp:actions>
                                  </cp:rule>
                                </cp:ruleset>
                              </communication-diversion>
                            <incoming-communication-barring active="false"/>
                            <outgoing-communication-barring active="false"/>
                          </simservs>)");  // "
  _hss_connection->set_impu_result("sip:6505551000@homedomain", "call", RegDataXMLUtils::STATE_REGISTERED, "");

  _hss_connection->set_result("/impu/sip%3A6505551234%40homedomain/location",
                              "{\"result-code\": 2001,"
                              " \"scscf\": \"sip:scscf.sprout.homedomain:5058;transport=TCP\"}");
  _hss_connection->set_result("/impu/sip%3A6505555678%40homedomain/location",
                              "{\"result-code\": 2001,"
                              " \"scscf\": \"sip:scscf.sprout.homedomain:5058;transport=TCP\"}");
  _hss_connection->set_result("/impu/sip%3A6505559012%40homedomain/location",
                              "{\"result-code\": 2001,"
                              " \"scscf\": \"sip:scscf.sprout.homedomain:5058;transport=TCP\"}");

  TransportFlow tpBono(TransportFlow::Protocol::TCP, stack_data.scscf_port, "10.99.88.11", 12345);
  TransportFlow tpAS2(TransportFlow::Protocol::UDP, stack_data.scscf_port, "1.2.3.4", 56789);

  // ---------- Send INVITE
  // We're within the trust boundary, so no stripping should occur.
  Message msg;
  msg._via = "10.99.88.11:12345;transport=TCP";
  msg._to = "6505551234@homedomain";
  msg._todomain = "";
  msg._route = "Route: <sip:sprout.homedomain;orig>";
  msg._requri = "sip:6505551234@homedomain";

  msg._method = "INVITE";
  inject_msg(msg.get_request(), &tpBono);
  poll();
  ASSERT_EQ(4, txdata_count());

  // 100 Trying goes back to bono
  pjsip_msg* out = current_txdata()->msg;
  RespMatcher(100).matches(out);
  tpBono.expect_target(current_txdata(), true);  // Requests always come back on same transport
  msg.set_route(out);
  free_txdata();

  // INVITE goes to MMTEL as terminating AS for Bob, and is redirected to 6505555678.
  ReqMatcher r1("INVITE");
  const pj_str_t STR_ROUTE = pj_str("Route");
  pjsip_hdr* hdr;

  // 181 Call is being forwarded goes back to bono
  out = current_txdata()->msg;
  RespMatcher(181).matches(out);
  tpBono.expect_target(current_txdata(), true);  // Requests always come back on same transport
  msg.set_route(out);
  free_txdata();

  // Now INVITE is redirected to 6505559012

  // 181 Call is being forwarded goes back to bono
  out = current_txdata()->msg;
  RespMatcher(181).matches(out);
  tpBono.expect_target(current_txdata(), true);  // Requests always come back on same transport
  msg.set_route(out);
  free_txdata();

  // INVITE passed on to AS2 (as originating AS for Bob)
  SCOPED_TRACE("INVITE (2)");
  out = current_txdata()->msg;
  ASSERT_NO_FATAL_FAILURE(r1.matches(out));

  tpAS2.expect_target(current_txdata(), false);
  EXPECT_EQ("sip:6505559012@homedomain", r1.uri());
  EXPECT_THAT(get_headers(out, "Route"),
              testing::MatchesRegex("Route: <sip:1\\.2\\.3\\.4:56789;transport=UDP;lr>\r\nRoute: <sip:odi_[+/A-Za-z0-9]+@127.0.0.1:5058;transport=UDP;lr;orig;service=scscf>"));
  EXPECT_THAT(get_headers(out, "P-Served-User"),
              testing::MatchesRegex("P-Served-User: <sip:6505555678@homedomain>;orig-cdiv"));
  EXPECT_THAT(get_headers(out, "History-Info"),
              testing::MatchesRegex("History-Info: <sip:6505551234@homedomain;Reason=SIP%3[bB]cause%3[dD]480%3[bB]text%3[dD]%22Temporarily%20Unavailable%22>;index=1\r\nHistory-Info: <sip:6505555678@homedomain;Reason=SIP%3[bB]cause%3[dD]480%3[bB]text%3[dD]%22Temporarily%20Unavailable%22>;index=1.1\r\nHistory-Info: <sip:6505559012@homedomain>;index=1.1.1"));

  // ---------- AS1 sends a 100 Trying to indicate it has received the request.
  string fresp1 = respond_to_txdata(current_txdata(), 100);
  inject_msg(fresp1, &tpAS2);

  // ---------- AS2 turns it around (acting as proxy)
  hdr = (pjsip_hdr*)pjsip_msg_find_hdr_by_name(out, &STR_ROUTE, NULL);
  if (hdr)
  {
    pj_list_erase(hdr);
  }
  inject_msg(out, &tpAS2);
  free_txdata();

  // 100 Trying goes back to AS2
  out = current_txdata()->msg;
  RespMatcher(100).matches(out);
  tpAS2.expect_target(current_txdata(), true);  // Requests always come back on same transport
  msg.set_route(out);
  free_txdata();

  // INVITE passed on to final destination
  SCOPED_TRACE("INVITE (4)");
  out = current_txdata()->msg;
  ASSERT_NO_FATAL_FAILURE(r1.matches(out));

  tpBono.expect_target(current_txdata(), false);
  EXPECT_EQ("sip:andunnuvvawun@10.114.61.214:5061;transport=tcp;ob", r1.uri());
  EXPECT_EQ("", get_headers(out, "Route"));

  free_txdata();
}


// Test attempted AS chain link after chain has expired.
TEST_F(SCSCFTest, ExpiredChain)
{
  register_uri(_sdm, _hss_connection, "6505551000", "homedomain", "sip:wuntootreefower@10.114.61.213:5061;transport=tcp;ob");
  _hss_connection->set_impu_result("sip:6505551000@homedomain", "call", RegDataXMLUtils::STATE_REGISTERED,
                                "<IMSSubscription><ServiceProfile>"
                                "<PublicIdentity><Identity>sip:6505551000@homedomain</Identity></PublicIdentity>"
                                "  <InitialFilterCriteria>\n"
                                "    <Priority>1</Priority>\n"
                                "    <TriggerPoint>\n"
                                "    <ConditionTypeCNF>0</ConditionTypeCNF>\n"
                                "    <SPT>\n"
                                "      <ConditionNegated>0</ConditionNegated>\n"
                                "      <Group>0</Group>\n"
                                "      <Method>INVITE</Method>\n"
                                "      <Extension></Extension>\n"
                                "    </SPT>\n"
                                "  </TriggerPoint>\n"
                                "  <ApplicationServer>\n"
                                "    <ServerName>sip:1.2.3.4:56789;transport=UDP</ServerName>\n"
                                "    <DefaultHandling>0</DefaultHandling>\n"
                                "  </ApplicationServer>\n"
                                "  </InitialFilterCriteria>\n"
                                "</ServiceProfile></IMSSubscription>");
  _hss_connection->set_result("/impu/sip%3A6505551234%40homedomain/location",
                              "{\"result-code\": 2001,"
                              " \"scscf\": \"sip:scscf.sprout.homedomain:5058;transport=TCP\"}");

  TransportFlow tpBono(TransportFlow::Protocol::TCP, stack_data.scscf_port, "10.99.88.11", 12345);
  TransportFlow tpAS1(TransportFlow::Protocol::UDP, stack_data.scscf_port, "1.2.3.4", 56789);

  // ---------- Send INVITE
  // We're within the trust boundary, so no stripping should occur.
  Message msg;
  msg._via = "10.99.88.11:12345;transport=TCP";
  msg._to = "6505551234@homedomain";
  msg._todomain = "";
  msg._route = "Route: <sip:sprout.homedomain;orig>";
  msg._requri = "sip:6505551234@homedomain";

  msg._method = "INVITE";
  inject_msg(msg.get_request(), &tpBono);
  poll();
  ASSERT_EQ(2, txdata_count());

  // 100 Trying goes back to bono
  pjsip_msg* out = current_txdata()->msg;
  RespMatcher(100).matches(out);
  tpBono.expect_target(current_txdata(), true);  // Requests always come back on same transport
  free_txdata();

  // INVITE passed on to AS1
  SCOPED_TRACE("INVITE (S)");
  out = current_txdata()->msg;
  ReqMatcher r1("INVITE");
  ASSERT_NO_FATAL_FAILURE(r1.matches(out));

  tpAS1.expect_target(current_txdata(), false);
  EXPECT_EQ("sip:6505551234@homedomain", r1.uri());
  EXPECT_THAT(get_headers(out, "Route"),
              testing::MatchesRegex("Route: <sip:1\\.2\\.3\\.4:56789;transport=UDP;lr>\r\nRoute: <sip:odi_[+/A-Za-z0-9]+@127.0.0.1:5058;transport=UDP;lr;orig;service=scscf>"));

  // ---------- AS1 gives final response, ending the transaction.
  string fresp = respond_to_txdata(current_txdata(), 404);
  pjsip_msg* saved = pop_txdata()->msg;
  inject_msg(fresp, &tpAS1);

  // ACK goes back to AS1
  SCOPED_TRACE("ACK");
  out = current_txdata()->msg;
  ASSERT_NO_FATAL_FAILURE(ReqMatcher("ACK").matches(out));
  free_txdata();

  // 404 response goes back to bono
  SCOPED_TRACE("404");
  out = current_txdata()->msg;
  RespMatcher(404).matches(out);
  tpBono.expect_target(current_txdata(), true);  // Requests always come back on same transport
  msg.set_route(out);
  msg._cseq++;
  free_txdata();

  // ---------- Send ACK from bono
  SCOPED_TRACE("ACK");
  msg._method = "ACK";
  inject_msg(msg.get_request(), &tpBono);

  // Allow time to pass, so the initial Sprout UAS transaction moves
  // from Completed to Terminated to Destroyed.  32s is the default
  // timeout. This causes the ODI token to expire.
  cwtest_advance_time_ms(33000L);
  poll();

  // ---------- AS1 attempts to turn the message around (acting as proxy)
  const pj_str_t STR_ROUTE = pj_str("Route");
  pjsip_hdr* hdr = (pjsip_hdr*)pjsip_msg_find_hdr_by_name(saved, &STR_ROUTE, NULL);
  if (hdr)
  {
    pj_list_erase(hdr);
  }

  char buf[65535];
  pj_ssize_t len = pjsip_msg_print(saved, buf, sizeof(buf));
  doAsOriginated(string(buf, len), true);
}

// Test a simple MMTEL flow.
TEST_F(SCSCFTest, MmtelFlow)
{
  register_uri(_sdm, _hss_connection, "6505551234", "homedomain", "sip:wuntootreefower@10.114.61.213:5061;transport=tcp;ob");
  _hss_connection->set_impu_result("sip:6505551000@homedomain", "call", RegDataXMLUtils::STATE_REGISTERED,
                                R"(<IMSSubscription><ServiceProfile>
                                <PublicIdentity><Identity>sip:6505551000@homedomain</Identity></PublicIdentity>
                                  <InitialFilterCriteria>
                                    <Priority>1</Priority>
                                    <TriggerPoint>
                                    <ConditionTypeCNF>0</ConditionTypeCNF>
                                    <SPT>
                                      <ConditionNegated>0</ConditionNegated>
                                      <Group>0</Group>
                                      <Method>INVITE</Method>
                                      <Extension></Extension>
                                    </SPT>
                                  </TriggerPoint>
                                  <ApplicationServer>
                                    <ServerName>sip:mmtel.homedomain</ServerName>
                                    <DefaultHandling>0</DefaultHandling>
                                  </ApplicationServer>
                                  </InitialFilterCriteria>
                                </ServiceProfile></IMSSubscription>)");
  _xdm_connection->put("sip:6505551000@homedomain",
                       R"(<?xml version="1.0" encoding="UTF-8"?>
                          <simservs xmlns="http://uri.etsi.org/ngn/params/xml/simservs/xcap" xmlns:cp="urn:ietf:params:xml:ns:common-policy">
                            <originating-identity-presentation active="true" />
                            <originating-identity-presentation-restriction active="true">
                              <default-behaviour>presentation-restricted</default-behaviour>
                            </originating-identity-presentation-restriction>
                            <communication-diversion active="false"/>
                            <incoming-communication-barring active="false"/>
                            <outgoing-communication-barring active="false"/>
                          </simservs>)");  // "
  _hss_connection->set_impu_result("sip:6505551234@homedomain", "call", RegDataXMLUtils::STATE_REGISTERED,
                                R"(<IMSSubscription><ServiceProfile>
                                <PublicIdentity><Identity>sip:6505551234@homedomain</Identity></PublicIdentity>
                                  <InitialFilterCriteria>
                                    <Priority>0</Priority>
                                    <TriggerPoint>
                                    <ConditionTypeCNF>0</ConditionTypeCNF>
                                    <SPT>
                                      <ConditionNegated>0</ConditionNegated>
                                      <Group>0</Group>
                                      <Method>INVITE</Method>
                                      <Extension></Extension>
                                    </SPT>
                                  </TriggerPoint>
                                  <ApplicationServer>
                                    <ServerName>sip:5.2.3.4:56787;transport=UDP</ServerName>
                                    <DefaultHandling>0</DefaultHandling>
                                  </ApplicationServer>
                                  </InitialFilterCriteria>
                                </ServiceProfile></IMSSubscription>)");
  _hss_connection->set_result("/impu/sip%3A6505551234%40homedomain/location",
                              "{\"result-code\": 2001,"
                              " \"scscf\": \"sip:scscf.sprout.homedomain:5058;transport=TCP\"}");

  TransportFlow tpBono(TransportFlow::Protocol::TCP, stack_data.scscf_port, "10.99.88.11", 12345);
  TransportFlow tpAS1(TransportFlow::Protocol::UDP, stack_data.scscf_port, "5.2.3.4", 56787);

  // ---------- Send INVITE
  // We're within the trust boundary, so no stripping should occur.
  Message msg;
  msg._via = "10.99.88.11:12345;transport=TCP";
  msg._to = "6505551234@homedomain";
  msg._todomain = "";
  msg._route = "Route: <sip:sprout.homedomain;orig>";
  msg._requri = "sip:6505551234@homedomain";

  msg._method = "INVITE";
  inject_msg(msg.get_request(), &tpBono);
  poll();
  ASSERT_EQ(2, txdata_count());

  // 100 Trying goes back to bono
  pjsip_msg* out = current_txdata()->msg;
  RespMatcher(100).matches(out);
  tpBono.expect_target(current_txdata(), true);  // Requests always come back on same transport
  msg.set_route(out);
  free_txdata();

  // Call should pass through MMTEL AS, and then proceed. This should
  // add a privacy header.

  // INVITE passed on to AS1
  SCOPED_TRACE("INVITE (S)");
  out = current_txdata()->msg;
  ReqMatcher r1("INVITE");
  ASSERT_NO_FATAL_FAILURE(r1.matches(out));

  tpAS1.expect_target(current_txdata(), false);
  EXPECT_EQ("sip:6505551234@homedomain", r1.uri());
  EXPECT_THAT(get_headers(out, "Route"),
              testing::MatchesRegex("Route: <sip:5\\.2\\.3\\.4:56787;transport=UDP;lr>\r\nRoute: <sip:odi_[+/A-Za-z0-9]+@127.0.0.1:5058;transport=UDP;lr;service=scscf>"));
  EXPECT_EQ("Privacy: id; header; user", get_headers(out, "Privacy"));

  // ---------- AS1 turns it around (acting as proxy)
  const pj_str_t STR_ROUTE = pj_str("Route");
  pjsip_hdr* hdr = (pjsip_hdr*)pjsip_msg_find_hdr_by_name(out, &STR_ROUTE, NULL);
  if (hdr)
  {
    pj_list_erase(hdr);
  }
  inject_msg(out, &tpAS1);
  free_txdata();

  // 100 Trying goes back to AS1
  out = current_txdata()->msg;
  RespMatcher(100).matches(out);
  tpAS1.expect_target(current_txdata(), true);  // Requests always come back on same transport
  msg.set_route(out);
  free_txdata();

  // INVITE passed on to final destination
  SCOPED_TRACE("INVITE (4)");
  out = current_txdata()->msg;
  ASSERT_NO_FATAL_FAILURE(r1.matches(out));

  tpBono.expect_target(current_txdata(), false);
  EXPECT_EQ("sip:wuntootreefower@10.114.61.213:5061;transport=tcp;ob", r1.uri());
  EXPECT_EQ("", get_headers(out, "Route"));
  EXPECT_EQ("Privacy: id; header; user", get_headers(out, "Privacy"));

  free_txdata();
}

/// Test MMTEL-then-external-AS flows (both orig and term).
//
// Flow:
//
// * 6505551000 calls 6505551234
// * 6505551000 originating:
//     * MMTEL is invoked, applying privacy
//     * external AS1 (1.2.3.4:56789) is invoked
// * 6505551234 terminating:
//     * MMTEL is invoked, applying privacy
//     * external AS2 (5.2.3.4:56787) is invoked
// * call reaches registered contact for 6505551234.
//
TEST_F(SCSCFTest, MmtelThenExternal)
{
  register_uri(_sdm, _hss_connection, "6505551234", "homedomain", "sip:wuntootreefower@10.114.61.213:5061;transport=tcp;ob");
  _hss_connection->set_impu_result("sip:6505551000@homedomain", "call", "UNREGISTERED",
                                R"(<IMSSubscription><ServiceProfile>
                                <PublicIdentity><Identity>sip:6505551000@homedomain</Identity></PublicIdentity>
                                  <InitialFilterCriteria>
                                    <Priority>1</Priority>
                                    <TriggerPoint>
                                    <ConditionTypeCNF>0</ConditionTypeCNF>
                                    <SPT>
                                      <ConditionNegated>0</ConditionNegated>
                                      <Group>0</Group>
                                      <Method>INVITE</Method>
                                      <Extension></Extension>
                                    </SPT>
                                  </TriggerPoint>
                                  <ApplicationServer>
                                    <ServerName>sip:mmtel.homedomain</ServerName>
                                    <DefaultHandling>0</DefaultHandling>
                                  </ApplicationServer>
                                  </InitialFilterCriteria>
                                  <InitialFilterCriteria>
                                    <Priority>2</Priority>
                                    <TriggerPoint>
                                    <ConditionTypeCNF>0</ConditionTypeCNF>
                                    <SPT>
                                      <ConditionNegated>0</ConditionNegated>
                                      <Group>0</Group>
                                      <Method>INVITE</Method>
                                      <Extension></Extension>
                                    </SPT>
                                  </TriggerPoint>
                                  <ApplicationServer>
                                    <ServerName>sip:1.2.3.4:56789;transport=UDP</ServerName>
                                    <DefaultHandling>0</DefaultHandling>
                                  </ApplicationServer>
                                  </InitialFilterCriteria>
                                </ServiceProfile></IMSSubscription>)");
  _xdm_connection->put("sip:6505551000@homedomain",
                       R"(<?xml version="1.0" encoding="UTF-8"?>
                          <simservs xmlns="http://uri.etsi.org/ngn/params/xml/simservs/xcap" xmlns:cp="urn:ietf:params:xml:ns:common-policy">
                            <originating-identity-presentation active="true" />
                            <originating-identity-presentation-restriction active="true">
                              <default-behaviour>presentation-restricted</default-behaviour>
                            </originating-identity-presentation-restriction>
                            <communication-diversion active="false"/>
                            <incoming-communication-barring active="false"/>
                            <outgoing-communication-barring active="false"/>
                       </simservs>)");  // "
    _hss_connection->set_impu_result("sip:6505551234@homedomain", "call", RegDataXMLUtils::STATE_REGISTERED,
                                R"(<IMSSubscription><ServiceProfile>
                                <PublicIdentity><Identity>sip:6505551234@homedomain</Identity></PublicIdentity>
                                  <InitialFilterCriteria>
                                    <Priority>1</Priority>
                                    <TriggerPoint>
                                    <ConditionTypeCNF>0</ConditionTypeCNF>
                                    <SPT>
                                      <ConditionNegated>0</ConditionNegated>
                                      <Group>0</Group>
                                      <Method>INVITE</Method>
                                      <Extension></Extension>
                                    </SPT>
                                  </TriggerPoint>
                                  <ApplicationServer>
                                    <ServerName>sip:mmtel.homedomain</ServerName>
                                    <DefaultHandling>0</DefaultHandling>
                                  </ApplicationServer>
                                  </InitialFilterCriteria>
                                  <InitialFilterCriteria>
                                    <Priority>2</Priority>
                                    <TriggerPoint>
                                    <ConditionTypeCNF>0</ConditionTypeCNF>
                                    <SPT>
                                      <ConditionNegated>0</ConditionNegated>
                                      <Group>0</Group>
                                      <Method>INVITE</Method>
                                      <Extension></Extension>
                                    </SPT>
                                  </TriggerPoint>
                                  <ApplicationServer>
                                    <ServerName>sip:5.2.3.4:56787;transport=UDP</ServerName>
                                    <DefaultHandling>0</DefaultHandling>
                                  </ApplicationServer>
                                  </InitialFilterCriteria>
                                </ServiceProfile></IMSSubscription>)");
  _xdm_connection->put("sip:6505551234@homedomain",
                       R"(<?xml version="1.0" encoding="UTF-8"?>
                          <simservs xmlns="http://uri.etsi.org/ngn/params/xml/simservs/xcap" xmlns:cp="urn:ietf:params:xml:ns:common-policy">
                            <originating-identity-presentation active="true" />
                            <originating-identity-presentation-restriction active="true">
                              <default-behaviour>presentation-restricted</default-behaviour>
                            </originating-identity-presentation-restriction>
                            <communication-diversion active="false"/>
                            <incoming-communication-barring active="false"/>
                            <outgoing-communication-barring active="false"/>
                          </simservs>)");  // "
  _hss_connection->set_result("/impu/sip%3A6505551234%40homedomain/location",
                              "{\"result-code\": 2001,"
                              " \"scscf\": \"sip:scscf.sprout.homedomain:5058;transport=TCP\"}");

  TransportFlow tpBono(TransportFlow::Protocol::TCP, stack_data.scscf_port, "10.99.88.11", 12345);
  TransportFlow tpAS1(TransportFlow::Protocol::UDP, stack_data.scscf_port, "1.2.3.4", 56789);
  TransportFlow tpAS2(TransportFlow::Protocol::UDP, stack_data.scscf_port, "5.2.3.4", 56787);

  // ---------- Send INVITE
  // We're within the trust boundary, so no stripping should occur.
  Message msg;
  msg._via = "10.99.88.11:12345;transport=TCP";
  msg._to = "6505551234@homedomain";
  msg._todomain = "";
  msg._route = "Route: <sip:sprout.homedomain;orig>";
  msg._requri = "sip:6505551234@homedomain";

  msg._method = "INVITE";
  inject_msg(msg.get_request(), &tpBono);
  poll();
  ASSERT_EQ(2, txdata_count());

  // 100 Trying goes back to bono
  pjsip_msg* out = current_txdata()->msg;
  RespMatcher(100).matches(out);
  tpBono.expect_target(current_txdata(), true);  // Requests always come back on same transport
  msg.set_route(out);
  free_txdata();

  // Call should pass through MMTEL AS, and then proceed. This should
  // add a privacy header.

  // INVITE passed on to AS1 (as originating).
  SCOPED_TRACE("INVITE (S)");
  out = current_txdata()->msg;
  ReqMatcher r1("INVITE");
  ASSERT_NO_FATAL_FAILURE(r1.matches(out));

  tpAS1.expect_target(current_txdata(), false);
  EXPECT_EQ("sip:6505551234@homedomain", r1.uri());
  EXPECT_THAT(get_headers(out, "Route"),
              testing::MatchesRegex("Route: <sip:1\\.2\\.3\\.4:56789;transport=UDP;lr>\r\nRoute: <sip:odi_[+/A-Za-z0-9]+@127.0.0.1:5058;transport=UDP;lr;orig;service=scscf>"));
  EXPECT_EQ("Privacy: id; header; user", get_headers(out, "Privacy"));
  EXPECT_THAT(get_headers(out, "P-Served-User"),
              testing::MatchesRegex("P-Served-User: <sip:6505551000@homedomain>;sescase=orig;regstate=unreg"));

  // ---------- AS1 turns it around (acting as proxy)
  const pj_str_t STR_ROUTE = pj_str("Route");
  pjsip_hdr* hdr = (pjsip_hdr*)pjsip_msg_find_hdr_by_name(out, &STR_ROUTE, NULL);
  if (hdr)
  {
    pj_list_erase(hdr);
  }
  inject_msg(out, &tpAS1);
  free_txdata();

  // 100 Trying goes back to AS1
  out = current_txdata()->msg;
  RespMatcher(100).matches(out);
  tpAS1.expect_target(current_txdata(), true);  // Requests always come back on same transport
  msg.set_route(out);
  free_txdata();

  // Call should pass through MMTEL AS, and then proceed. This should
  // do nothing.

  // INVITE passed on to AS2 (as terminating).
  SCOPED_TRACE("INVITE (S2)");
  out = current_txdata()->msg;
  ASSERT_NO_FATAL_FAILURE(r1.matches(out));

  tpAS2.expect_target(current_txdata(), false);
  EXPECT_EQ("sip:6505551234@homedomain", r1.uri());
  EXPECT_THAT(get_headers(out, "Route"),
              testing::MatchesRegex("Route: <sip:5\\.2\\.3\\.4:56787;transport=UDP;lr>\r\nRoute: <sip:odi_[+/A-Za-z0-9]+@127.0.0.1:5058;transport=UDP;lr;service=scscf>"));
  EXPECT_THAT(get_headers(out, "P-Served-User"),
              testing::MatchesRegex("P-Served-User: <sip:6505551234@homedomain>;sescase=term;regstate=reg"));

  // ---------- AS2 turns it around (acting as proxy)
  hdr = (pjsip_hdr*)pjsip_msg_find_hdr_by_name(out, &STR_ROUTE, NULL);
  if (hdr)
  {
    pj_list_erase(hdr);
  }
  inject_msg(out, &tpAS2);
  free_txdata();

  // 100 Trying goes back to AS2
  out = current_txdata()->msg;
  RespMatcher(100).matches(out);
  tpAS2.expect_target(current_txdata(), true);  // Requests always come back on same transport
  msg.set_route(out);
  free_txdata();

  // INVITE passed on to final destination
  SCOPED_TRACE("INVITE (4)");
  out = current_txdata()->msg;
  ASSERT_NO_FATAL_FAILURE(r1.matches(out));

  tpBono.expect_target(current_txdata(), false);
  EXPECT_EQ("sip:wuntootreefower@10.114.61.213:5061;transport=tcp;ob", r1.uri());
  EXPECT_EQ("", get_headers(out, "Route"));
  EXPECT_EQ("Privacy: id; header; user", get_headers(out, "Privacy"));

  free_txdata();
}


/// Test multiple-MMTEL flow.
// Flow:
//
// * 6505551000 calls 6505551234
// * 6505551000 originating:
//     * MMTEL is invoked, applying privacy
//     * MMTEL is invoked, applying privacy
// * 6505551234 terminating:
//     * MMTEL is invoked, applying privacy
//     * MMTEL is invoked, applying privacy
//     * external AS1 (5.2.3.4:56787) is invoked
// * call reaches registered contact for 6505551234.
//
TEST_F(SCSCFTest, MultipleMmtelFlow)
{
  register_uri(_sdm, _hss_connection, "6505551234", "homedomain", "sip:wuntootreefower@10.114.61.213:5061;transport=tcp;ob");
  _hss_connection->set_impu_result("sip:6505551000@homedomain", "call", RegDataXMLUtils::STATE_REGISTERED,
                                R"(<IMSSubscription><ServiceProfile>
                                <PublicIdentity><Identity>sip:6505551000@homedomain</Identity></PublicIdentity>
                                  <InitialFilterCriteria>
                                    <Priority>1</Priority>
                                    <TriggerPoint>
                                    <ConditionTypeCNF>0</ConditionTypeCNF>
                                    <SPT>
                                      <ConditionNegated>0</ConditionNegated>
                                      <Group>0</Group>
                                      <Method>INVITE</Method>
                                      <Extension></Extension>
                                    </SPT>
                                  </TriggerPoint>
                                  <ApplicationServer>
                                    <ServerName>sip:mmtel.homedomain</ServerName>
                                    <DefaultHandling>0</DefaultHandling>
                                  </ApplicationServer>
                                  </InitialFilterCriteria>
                                  <InitialFilterCriteria>
                                    <Priority>2</Priority>
                                    <TriggerPoint>
                                    <ConditionTypeCNF>0</ConditionTypeCNF>
                                    <SPT>
                                      <ConditionNegated>0</ConditionNegated>
                                      <Group>0</Group>
                                      <Method>INVITE</Method>
                                      <Extension></Extension>
                                    </SPT>
                                  </TriggerPoint>
                                  <ApplicationServer>
                                    <ServerName>sip:mmtel.homedomain</ServerName>
                                    <DefaultHandling>0</DefaultHandling>
                                  </ApplicationServer>
                                  </InitialFilterCriteria>
                                </ServiceProfile></IMSSubscription>)");
  _xdm_connection->put("sip:6505551000@homedomain",
                       R"(<?xml version="1.0" encoding="UTF-8"?>
                          <simservs xmlns="http://uri.etsi.org/ngn/params/xml/simservs/xcap" xmlns:cp="urn:ietf:params:xml:ns:common-policy">
                            <originating-identity-presentation active="true" />
                            <originating-identity-presentation-restriction active="true">
                              <default-behaviour>presentation-restricted</default-behaviour>
                            </originating-identity-presentation-restriction>
                            <communication-diversion active="false"/>
                            <incoming-communication-barring active="false"/>
                            <outgoing-communication-barring active="false"/>
                          </simservs>)");  // "
  _hss_connection->set_impu_result("sip:6505551234@homedomain", "call", RegDataXMLUtils::STATE_REGISTERED,
                                R"(<IMSSubscription><ServiceProfile>
                                <PublicIdentity><Identity>sip:6505551234@homedomain</Identity></PublicIdentity>
                                  <InitialFilterCriteria>
                                    <Priority>1</Priority>
                                    <TriggerPoint>
                                    <ConditionTypeCNF>0</ConditionTypeCNF>
                                    <SPT>
                                      <ConditionNegated>0</ConditionNegated>
                                      <Group>0</Group>
                                      <Method>INVITE</Method>
                                      <Extension></Extension>
                                    </SPT>
                                  </TriggerPoint>
                                  <ApplicationServer>
                                    <ServerName>sip:mmtel.homedomain</ServerName>
                                    <DefaultHandling>0</DefaultHandling>
                                  </ApplicationServer>
                                  </InitialFilterCriteria>
                                  <InitialFilterCriteria>
                                    <Priority>2</Priority>
                                    <TriggerPoint>
                                    <ConditionTypeCNF>0</ConditionTypeCNF>
                                    <SPT>
                                      <ConditionNegated>0</ConditionNegated>
                                      <Group>0</Group>
                                      <Method>INVITE</Method>
                                      <Extension></Extension>
                                    </SPT>
                                  </TriggerPoint>
                                  <ApplicationServer>
                                    <ServerName>sip:mmtel.homedomain</ServerName>
                                    <DefaultHandling>0</DefaultHandling>
                                  </ApplicationServer>
                                  </InitialFilterCriteria>
                                  <InitialFilterCriteria>
                                    <Priority>3</Priority>
                                    <TriggerPoint>
                                    <ConditionTypeCNF>0</ConditionTypeCNF>
                                    <SPT>
                                      <ConditionNegated>0</ConditionNegated>
                                      <Group>0</Group>
                                      <Method>INVITE</Method>
                                      <Extension></Extension>
                                    </SPT>
                                  </TriggerPoint>
                                  <ApplicationServer>
                                    <ServerName>sip:5.2.3.4:56787;transport=UDP</ServerName>
                                    <DefaultHandling>0</DefaultHandling>
                                  </ApplicationServer>
                                  </InitialFilterCriteria>
                                </ServiceProfile></IMSSubscription>)");
  _xdm_connection->put("sip:6505551234@homedomain",
                       R"(<?xml version="1.0" encoding="UTF-8"?>
                          <simservs xmlns="http://uri.etsi.org/ngn/params/xml/simservs/xcap" xmlns:cp="urn:ietf:params:xml:ns:common-policy">
                            <originating-identity-presentation active="true" />
                            <originating-identity-presentation-restriction active="true">
                              <default-behaviour>presentation-restricted</default-behaviour>
                            </originating-identity-presentation-restriction>
                            <communication-diversion active="false"/>
                            <incoming-communication-barring active="false"/>
                            <outgoing-communication-barring active="false"/>
                          </simservs>)");  // "
  _hss_connection->set_result("/impu/sip%3A6505551234%40homedomain/location",
                              "{\"result-code\": 2001,"
                              " \"scscf\": \"sip:scscf.sprout.homedomain:5058;transport=TCP\"}");

  TransportFlow tpBono(TransportFlow::Protocol::TCP, stack_data.scscf_port, "10.99.88.11", 12345);
  TransportFlow tpAS1(TransportFlow::Protocol::UDP, stack_data.scscf_port, "5.2.3.4", 56787);

  // ---------- Send INVITE
  // We're within the trust boundary, so no stripping should occur.
  Message msg;
  msg._via = "10.99.88.11:12345;transport=TCP";
  msg._to = "6505551234@homedomain";
  msg._todomain = "";
  msg._route = "Route: <sip:sprout.homedomain;orig>";
  msg._requri = "sip:6505551234@homedomain";

  msg._method = "INVITE";
  inject_msg(msg.get_request(), &tpBono);
  poll();
  ASSERT_EQ(2, txdata_count());

  // 100 Trying goes back to bono
  pjsip_msg* out = current_txdata()->msg;
  RespMatcher(100).matches(out);
  tpBono.expect_target(current_txdata(), true);  // Requests always come back on same transport
  msg.set_route(out);
  free_txdata();

  // Call should pass through MMTEL AS four times (!), and then
  // proceed. This should add a privacy header.

  // INVITE passed on to AS1
  SCOPED_TRACE("INVITE (S)");
  out = current_txdata()->msg;
  ReqMatcher r1("INVITE");
  ASSERT_NO_FATAL_FAILURE(r1.matches(out));

  tpAS1.expect_target(current_txdata(), false);
  EXPECT_EQ("sip:6505551234@homedomain", r1.uri());
  EXPECT_THAT(get_headers(out, "Route"),
              testing::MatchesRegex("Route: <sip:5\\.2\\.3\\.4:56787;transport=UDP;lr>\r\nRoute: <sip:odi_[+/A-Za-z0-9]+@127.0.0.1:5058;transport=UDP;lr;service=scscf>"));
  EXPECT_EQ("Privacy: id; header; user", get_headers(out, "Privacy"));

  // ---------- AS1 turns it around (acting as proxy)
  const pj_str_t STR_ROUTE = pj_str("Route");
  pjsip_hdr* hdr = (pjsip_hdr*)pjsip_msg_find_hdr_by_name(out, &STR_ROUTE, NULL);
  if (hdr)
  {
    pj_list_erase(hdr);
  }
  inject_msg(out, &tpAS1);
  free_txdata();

  // 100 Trying goes back to AS1
  out = current_txdata()->msg;
  RespMatcher(100).matches(out);
  tpAS1.expect_target(current_txdata(), true);  // Requests always come back on same transport
  msg.set_route(out);
  free_txdata();

  // INVITE passed on to final destination
  SCOPED_TRACE("INVITE (4)");
  out = current_txdata()->msg;
  ASSERT_NO_FATAL_FAILURE(r1.matches(out));

  tpBono.expect_target(current_txdata(), false);
  EXPECT_EQ("sip:wuntootreefower@10.114.61.213:5061;transport=tcp;ob", r1.uri());
  EXPECT_EQ("", get_headers(out, "Route"));
  EXPECT_EQ("Privacy: id; header; user", get_headers(out, "Privacy"));

  free_txdata();
}


// Test basic ISC (AS) OPTIONS final acceptance flow (AS sinks request).
TEST_F(SCSCFTest, SimpleOptionsAccept)
{
  register_uri(_sdm, _hss_connection, "6505551234", "homedomain", "sip:wuntootreefower@10.114.61.213:5061;transport=tcp;ob");
  _hss_connection->set_impu_result("sip:6505551234@homedomain", "call", RegDataXMLUtils::STATE_REGISTERED,
                                "<IMSSubscription><ServiceProfile>\n"
                                "<PublicIdentity><Identity>sip:6505551234@homedomain</Identity></PublicIdentity>"
                                "  <InitialFilterCriteria>\n"
                                "    <Priority>1</Priority>\n"
                                "    <TriggerPoint>\n"
                                "    <ConditionTypeCNF>0</ConditionTypeCNF>\n"
                                "    <SPT>\n"
                                "      <ConditionNegated>0</ConditionNegated>\n"
                                "      <Group>0</Group>\n"
                                "      <Method>OPTIONS</Method>\n"
                                "      <Extension></Extension>\n"
                                "    </SPT>\n"
                                "  </TriggerPoint>\n"
                                "  <ApplicationServer>\n"
                                "    <ServerName>sip:1.2.3.4:56789;transport=UDP</ServerName>\n"
                                "    <DefaultHandling>0</DefaultHandling>\n"
                                "  </ApplicationServer>\n"
                                "  </InitialFilterCriteria>\n"
                                "</ServiceProfile></IMSSubscription>");
  _hss_connection->set_impu_result("sip:6505551000@homedomain", "call", RegDataXMLUtils::STATE_REGISTERED, "");
  _hss_connection->set_result("/impu/sip%3A6505551234%40homedomain/location",
                              "{\"result-code\": 2001,"
                              " \"scscf\": \"sip:scscf.sprout.homedomain:5058;transport=TCP\"}");

  TransportFlow tpBono(TransportFlow::Protocol::TCP, stack_data.scscf_port, "10.99.88.11", 12345);
  TransportFlow tpAS1(TransportFlow::Protocol::UDP, stack_data.scscf_port, "1.2.3.4", 56789);

  // ---------- Send OPTIONS
  // We're within the trust boundary, so no stripping should occur.
  Message msg;
  msg._via = "10.99.88.11:12345;transport=TCP";
  msg._to = "6505551234@homedomain";
  msg._todomain = "";
  msg._route = "Route: <sip:sprout.homedomain;orig>";
  msg._requri = "sip:6505551234@homedomain";

  msg._method = "OPTIONS";
  inject_msg(msg.get_request(), &tpBono);
  poll();
  ASSERT_EQ(1, txdata_count());

  // INVITE passed on to AS1
  SCOPED_TRACE("OPTIONS (S)");
  pjsip_msg* out = current_txdata()->msg;
  ReqMatcher r1("OPTIONS");
  ASSERT_NO_FATAL_FAILURE(r1.matches(out));

  tpAS1.expect_target(current_txdata(), false);
  EXPECT_EQ("sip:6505551234@homedomain", r1.uri());
  EXPECT_THAT(get_headers(out, "Route"),
              testing::MatchesRegex("Route: <sip:1\\.2\\.3\\.4:56789;transport=UDP;lr>\r\nRoute: <sip:odi_[+/A-Za-z0-9]+@127.0.0.1:5058;transport=UDP;lr;service=scscf>"));

  // ---------- AS1 accepts it with 200.
  string fresp = respond_to_txdata(current_txdata(), 200);
  free_txdata();
  inject_msg(fresp, &tpAS1);

  // 200 response goes back to bono
  SCOPED_TRACE("OK");
  out = current_txdata()->msg;
  RespMatcher(200).matches(out);
  tpBono.expect_target(current_txdata(), true);  // Requests always come back on same transport
  msg.set_route(out);
  msg._cseq++;
  free_txdata();
}


// Test terminating call-diversion AS flow to external URI.
// Repros https://github.com/Metaswitch/sprout/issues/519.
TEST_F(SCSCFTest, TerminatingDiversionExternal)
{
  register_uri(_sdm, _hss_connection, "6505501234", "homedomain", "sip:wuntootreefower@10.114.61.213:5061;transport=tcp;ob");
  _hss_connection->set_impu_result("sip:6505501234@homedomain", "call", RegDataXMLUtils::STATE_REGISTERED,
                                R"(<IMSSubscription><ServiceProfile>
                                <PublicIdentity><Identity>sip:6505501234@homedomain</Identity></PublicIdentity>
                                  <InitialFilterCriteria>
                                    <Priority>1</Priority>
                                    <TriggerPoint>
                                    <ConditionTypeCNF>0</ConditionTypeCNF>
                                    <SPT>
                                      <ConditionNegated>0</ConditionNegated>
                                      <Group>0</Group>
                                      <Method>INVITE</Method>
                                      <Extension></Extension>
                                    </SPT>
                                    <SPT>
                                      <ConditionNegated>0</ConditionNegated>
                                      <Group>0</Group>
                                      <SessionCase>1</SessionCase>  <!-- terminating-registered -->
                                      <Extension></Extension>
                                    </SPT>
                                  </TriggerPoint>
                                  <ApplicationServer>
                                    <ServerName>sip:1.2.3.4:56789;transport=UDP</ServerName>
                                    <DefaultHandling>0</DefaultHandling>
                                  </ApplicationServer>
                                  </InitialFilterCriteria>
                                </ServiceProfile></IMSSubscription>)");
  _hss_connection->set_impu_result("sip:6505551000@homedomain", "call", RegDataXMLUtils::STATE_REGISTERED, "");
  _hss_connection->set_result("/impu/sip%3A6505501234%40homedomain/location",
                              "{\"result-code\": 2001,"
                              " \"scscf\": \"sip:scscf.sprout.homedomain:5058;transport=TCP\"}");

  add_host_mapping("ut.cw-ngv.com", "10.9.8.7");
  TransportFlow tpBono(TransportFlow::Protocol::UDP, stack_data.scscf_port, "10.99.88.11", 12345);
  TransportFlow tpAS(TransportFlow::Protocol::UDP, stack_data.scscf_port, "1.2.3.4", 56789);
  TransportFlow tpExternal(TransportFlow::Protocol::UDP, stack_data.scscf_port, "10.9.8.7", 5060);

  // ---------- Send INVITE
  // We're within the trust boundary, so no stripping should occur.
  Message msg;
  msg._via = "10.99.88.11:12345";
  msg._to = "6505501234@homedomain";
  msg._todomain = "";
  msg._route = "Route: <sip:sprout.homedomain;orig>";
  msg._requri = "sip:6505501234@homedomain";
  msg._method = "INVITE";
  inject_msg(msg.get_request(), &tpBono);
  poll();
  ASSERT_EQ(2, txdata_count());

  // 100 Trying goes back to bono
  pjsip_msg* out = current_txdata()->msg;
  RespMatcher(100).matches(out);
  tpBono.expect_target(current_txdata(), true);  // Requests always come back on same transport
  msg.set_route(out);
  free_txdata();

  // INVITE passed on to AS1 (as terminating AS for Bob)
  SCOPED_TRACE("INVITE (S)");
  out = current_txdata()->msg;
  ReqMatcher r1("INVITE");
  ASSERT_NO_FATAL_FAILURE(r1.matches(out));

  tpAS.expect_target(current_txdata(), false);
  EXPECT_EQ("sip:6505501234@homedomain", r1.uri());
  EXPECT_THAT(get_headers(out, "Route"),
              testing::MatchesRegex("Route: <sip:1\\.2\\.3\\.4:56789;transport=UDP;lr>\r\nRoute: <sip:odi_[+/A-Za-z0-9]+@127.0.0.1:5058;transport=UDP;lr;service=scscf>"));
  EXPECT_THAT(get_headers(out, "P-Served-User"),
              testing::MatchesRegex("P-Served-User: <sip:6505501234@homedomain>;sescase=term;regstate=reg"));

  // ---------- AS1 sends a 100 Trying to indicate it has received the request.
  string fresp1 = respond_to_txdata(current_txdata(), 100);
  inject_msg(fresp1, &tpAS);

  // ---------- AS1 turns it around
  // (acting as routing B2BUA by adding a Via, removing the top Route and changing the target)
  const pj_str_t STR_VIA = pj_str("Via");
  pjsip_via_hdr* via_hdr = (pjsip_via_hdr*)pjsip_msg_find_hdr_by_name(out, &STR_VIA, NULL);
  if (via_hdr)
  {
    via_hdr->rport_param = via_hdr->sent_by.port;
  }
  via_hdr = pjsip_via_hdr_create(current_txdata()->pool);
  via_hdr->transport = pj_str("FAKE_UDP");
  via_hdr->sent_by.host = pj_str("1.2.3.4");
  via_hdr->sent_by.port = 56789;
  via_hdr->rport_param = 0;
  via_hdr->branch_param = pj_str("z9hG4bK1234567890");
  pjsip_msg_insert_first_hdr(out, (pjsip_hdr*)via_hdr);
  const pj_str_t STR_ROUTE = pj_str("Route");
  pjsip_hdr* hdr = (pjsip_hdr*)pjsip_msg_find_hdr_by_name(out, &STR_ROUTE, NULL);
  if (hdr)
  {
    pj_list_erase(hdr);
  }
  ((pjsip_sip_uri*)out->line.req.uri)->host = pj_str("ut.cw-ngv.com");
  inject_msg(out, &tpAS);
  free_txdata();

  // 100 Trying goes back to AS1
  out = current_txdata()->msg;
  RespMatcher(100).matches(out);
  tpAS.expect_target(current_txdata(), true);  // Requests always come back on same transport
  msg.set_route(out);
  free_txdata();

  // INVITE passed externally
  SCOPED_TRACE("INVITE (2)");
  out = current_txdata()->msg;
  ASSERT_NO_FATAL_FAILURE(r1.matches(out));

  tpExternal.expect_target(current_txdata(), false);
  EXPECT_EQ("sip:6505501234@ut.cw-ngv.com", r1.uri());
  EXPECT_EQ("", get_headers(out, "Route"));

  // ---------- Externally accepted with 200.
  string fresp = respond_to_txdata(current_txdata(), 200);
  free_txdata();
  inject_msg(fresp, &tpExternal);

  // 200 OK goes back to AS1
  out = current_txdata()->msg;
  RespMatcher(200).matches(out);
  tpAS.expect_target(current_txdata(), true);  // Requests always come back on same transport
  msg.set_route(out);

  // ---------- AS1 forwards 200 (stripping via)
  hdr = (pjsip_hdr*)pjsip_msg_find_hdr_by_name(out, &STR_VIA, NULL);
  if (hdr)
  {
    pj_list_erase(hdr);
  }
  inject_msg(out, &tpAS);
  free_txdata();

  // 200 OK goes back to bono
  out = current_txdata()->msg;
  RespMatcher(200).matches(out);
  tpBono.expect_target(current_txdata(), true);  // Requests always come back on same transport
  msg.set_route(out);
  free_txdata();

  EXPECT_EQ(1, ((SNMP::FakeEventAccumulatorTable*)_scscf_sproutlet->_audio_session_setup_time_tbl)->_count);
  EXPECT_EQ(0, ((SNMP::FakeEventAccumulatorTable*)_scscf_sproutlet->_video_session_setup_time_tbl)->_count);
}


// Test originating AS handling for request to external URI.
TEST_F(SCSCFTest, OriginatingExternal)
{
  register_uri(_sdm, _hss_connection, "6505501234", "homedomain", "sip:wuntootreefower@10.114.61.213:5061;transport=tcp;ob");
  _hss_connection->set_impu_result("sip:6505551000@homedomain", "call", RegDataXMLUtils::STATE_REGISTERED,
                                R"(<IMSSubscription><ServiceProfile>
                                <PublicIdentity><Identity>sip:6505551000@homedomain</Identity></PublicIdentity>
                                  <InitialFilterCriteria>
                                    <Priority>1</Priority>
                                    <TriggerPoint>
                                    <ConditionTypeCNF>0</ConditionTypeCNF>
                                    <SPT>
                                      <ConditionNegated>0</ConditionNegated>
                                      <Group>0</Group>
                                      <Method>INVITE</Method>
                                      <Extension></Extension>
                                    </SPT>
                                    <SPT>
                                      <ConditionNegated>0</ConditionNegated>
                                      <Group>0</Group>
                                      <SessionCase>0</SessionCase>  <!-- originating-registered -->
                                      <Extension></Extension>
                                    </SPT>
                                  </TriggerPoint>
                                  <ApplicationServer>
                                    <ServerName>sip:1.2.3.4:56789;transport=UDP</ServerName>
                                    <DefaultHandling>0</DefaultHandling>
                                  </ApplicationServer>
                                  </InitialFilterCriteria>
                                </ServiceProfile></IMSSubscription>)");
  _hss_connection->set_impu_result("sip:6505501234@homedomain", "call", RegDataXMLUtils::STATE_REGISTERED, "");

  add_host_mapping("ut.cw-ngv.com", "10.9.8.7");
  TransportFlow tpBono(TransportFlow::Protocol::UDP, stack_data.scscf_port, "10.99.88.11", 12345);
  TransportFlow tpAS(TransportFlow::Protocol::UDP, stack_data.scscf_port, "1.2.3.4", 56789);
  TransportFlow tpExternal(TransportFlow::Protocol::UDP, stack_data.scscf_port, "10.9.8.7", 5060);

  // ---------- Send INVITE
  // We're within the trust boundary, so no stripping should occur.
  Message msg;
  msg._via = "10.99.88.11:12345";
  msg._to = "6505501234@ut.cw-ngv.com";
  msg._todomain = "";
  msg._route = "Route: <sip:sprout.homedomain;orig>";
  msg._requri = "sip:6505501234@ut.cw-ngv.com";
  msg._method = "INVITE";
  inject_msg(msg.get_request(), &tpBono);
  poll();
  ASSERT_EQ(2, txdata_count());

  // 100 Trying goes back to bono
  pjsip_msg* out = current_txdata()->msg;
  RespMatcher(100).matches(out);
  tpBono.expect_target(current_txdata(), true);  // Requests always come back on same transport
  msg.set_route(out);
  free_txdata();

  // INVITE passed on to AS1 (as originating AS for Alice)
  SCOPED_TRACE("INVITE (S)");
  out = current_txdata()->msg;
  ReqMatcher r1("INVITE");
  ASSERT_NO_FATAL_FAILURE(r1.matches(out));

  tpAS.expect_target(current_txdata(), false);
  EXPECT_EQ("sip:6505501234@ut.cw-ngv.com", r1.uri());
  EXPECT_THAT(get_headers(out, "Route"),
              testing::MatchesRegex("Route: <sip:1\\.2\\.3\\.4:56789;transport=UDP;lr>\r\nRoute: <sip:odi_[+/A-Za-z0-9]+@127.0.0.1:5058;transport=UDP;lr;orig;service=scscf>"));
  EXPECT_THAT(get_headers(out, "P-Served-User"),
              testing::MatchesRegex("P-Served-User: <sip:6505551000@homedomain>;sescase=orig;regstate=reg"));

  // ---------- AS1 sends a 100 Trying to indicate it has received the request.
  string fresp1 = respond_to_txdata(current_txdata(), 100);
  inject_msg(fresp1, &tpAS);

  // ---------- AS1 turns it around
  // (acting as routing B2BUA by adding a Via, removing the top Route and changing the target)
  const pj_str_t STR_VIA = pj_str("Via");
  pjsip_via_hdr* via_hdr = (pjsip_via_hdr*)pjsip_msg_find_hdr_by_name(out, &STR_VIA, NULL);
  if (via_hdr)
  {
    via_hdr->rport_param = via_hdr->sent_by.port;
  }
  via_hdr = pjsip_via_hdr_create(current_txdata()->pool);
  via_hdr->transport = pj_str("FAKE_UDP");
  via_hdr->sent_by.host = pj_str("1.2.3.4");
  via_hdr->sent_by.port = 56789;
  via_hdr->rport_param = 0;
  via_hdr->branch_param = pj_str("z9hG4bK1234567890");
  pjsip_msg_insert_first_hdr(out, (pjsip_hdr*)via_hdr);
  const pj_str_t STR_ROUTE = pj_str("Route");
  pjsip_hdr* hdr = (pjsip_hdr*)pjsip_msg_find_hdr_by_name(out, &STR_ROUTE, NULL);
  if (hdr)
  {
    pj_list_erase(hdr);
  }
  inject_msg(out, &tpAS);
  free_txdata();

  // 100 Trying goes back to AS1
  out = current_txdata()->msg;
  RespMatcher(100).matches(out);
  tpAS.expect_target(current_txdata(), true);  // Requests always come back on same transport
  msg.set_route(out);
  free_txdata();

  // INVITE passed externally
  SCOPED_TRACE("INVITE (2)");
  out = current_txdata()->msg;
  ASSERT_NO_FATAL_FAILURE(r1.matches(out));

  tpExternal.expect_target(current_txdata(), false);
  EXPECT_EQ("sip:6505501234@ut.cw-ngv.com", r1.uri());
  EXPECT_EQ("", get_headers(out, "Route"));

  // ---------- Externally accepted with 200.
  string fresp = respond_to_txdata(current_txdata(), 200);
  free_txdata();
  inject_msg(fresp, &tpExternal);

  // 200 OK goes back to AS1
  out = current_txdata()->msg;
  RespMatcher(200).matches(out);
  tpAS.expect_target(current_txdata(), true);  // Requests always come back on same transport
  msg.set_route(out);

  // ---------- AS1 forwards 200 (stripping via)
  hdr = (pjsip_hdr*)pjsip_msg_find_hdr_by_name(out, &STR_VIA, NULL);
  if (hdr)
  {
    pj_list_erase(hdr);
  }
  inject_msg(out, &tpAS);
  free_txdata();

  // 200 OK goes back to bono
  out = current_txdata()->msg;
  RespMatcher(200).matches(out);
  tpBono.expect_target(current_txdata(), true);  // Requests always come back on same transport
  msg.set_route(out);
  free_txdata();

  EXPECT_EQ(1, ((SNMP::FakeEventAccumulatorTable*)_scscf_sproutlet->_audio_session_setup_time_tbl)->_count);
  EXPECT_EQ(0, ((SNMP::FakeEventAccumulatorTable*)_scscf_sproutlet->_video_session_setup_time_tbl)->_count);
}


// Test local call with both originating and terminating ASs.
TEST_F(SCSCFTest, OriginatingTerminatingAS)
{
  register_uri(_sdm, _hss_connection, "6505551234", "homedomain", "sip:wuntootreefower@10.114.61.213:5061;transport=tcp;ob");
  _hss_connection->set_impu_result("sip:6505551234@homedomain", "call", RegDataXMLUtils::STATE_REGISTERED,
                                R"(<IMSSubscription><ServiceProfile>
                                <PublicIdentity><Identity>sip:6505551234@homedomain</Identity></PublicIdentity>
                                  <InitialFilterCriteria>
                                    <Priority>1</Priority>
                                    <TriggerPoint>
                                    <ConditionTypeCNF>0</ConditionTypeCNF>
                                    <SPT>
                                      <ConditionNegated>0</ConditionNegated>
                                      <Group>0</Group>
                                      <Method>INVITE</Method>
                                      <Extension></Extension>
                                    </SPT>
                                  </TriggerPoint>
                                  <ApplicationServer>
                                    <ServerName>sip:1.2.3.4:56789;transport=UDP</ServerName>
                                    <DefaultHandling>0</DefaultHandling>
                                  </ApplicationServer>
                                  </InitialFilterCriteria>
                                </ServiceProfile></IMSSubscription>)");
  _hss_connection->set_impu_result("sip:6505551000@homedomain", "call", RegDataXMLUtils::STATE_REGISTERED,
                                R"(<IMSSubscription><ServiceProfile>
                                <PublicIdentity><Identity>sip:6505551000@homedomain</Identity></PublicIdentity>
                                  <InitialFilterCriteria>
                                    <Priority>1</Priority>
                                    <TriggerPoint>
                                    <ConditionTypeCNF>0</ConditionTypeCNF>
                                    <SPT>
                                      <ConditionNegated>0</ConditionNegated>
                                      <Group>0</Group>
                                      <Method>INVITE</Method>
                                      <Extension></Extension>
                                    </SPT>
                                  </TriggerPoint>
                                  <ApplicationServer>
                                    <ServerName>sip:1.2.3.4:56789;transport=UDP</ServerName>
                                    <DefaultHandling>0</DefaultHandling>
                                  </ApplicationServer>
                                  </InitialFilterCriteria>
                                </ServiceProfile></IMSSubscription>)");
  _hss_connection->set_result("/impu/sip%3A6505551234%40homedomain/location",
                              "{\"result-code\": 2001,"
                              " \"scscf\": \"sip:scscf.sprout.homedomain:5058;transport=TCP\"}");

  TransportFlow tpBono(TransportFlow::Protocol::UDP, stack_data.scscf_port, "10.99.88.11", 12345);
  TransportFlow tpAS(TransportFlow::Protocol::UDP, stack_data.scscf_port, "1.2.3.4", 56789);

  // ---------- Send INVITE
  // We're within the trust boundary, so no stripping should occur.
  Message msg;
  msg._via = "10.99.88.11:12345";
  msg._to = "6505551234@homedomain";
  msg._todomain = "";
  msg._route = "Route: <sip:sprout.homedomain;orig>";
  msg._requri = "sip:6505551234@homedomain";
  msg._method = "INVITE";
  inject_msg(msg.get_request(), &tpBono);
  poll();
  ASSERT_EQ(2, txdata_count());

  // 100 Trying goes back to bono
  pjsip_msg* out = current_txdata()->msg;
  RespMatcher(100).matches(out);
  tpBono.expect_target(current_txdata(), true);  // Requests always come back on same transport
  msg.set_route(out);
  free_txdata();

  // INVITE passed on to AS1 (as originating AS for 6505551000)
  SCOPED_TRACE("INVITE (S)");
  out = current_txdata()->msg;
  ReqMatcher r1("INVITE");
  ASSERT_NO_FATAL_FAILURE(r1.matches(out));

  tpAS.expect_target(current_txdata(), false);
  EXPECT_EQ("sip:6505551234@homedomain", r1.uri());
  EXPECT_THAT(get_headers(out, "Route"),
              testing::MatchesRegex("Route: <sip:1\\.2\\.3\\.4:56789;transport=UDP;lr>\r\nRoute: <sip:odi_[+/A-Za-z0-9]+@127.0.0.1:5058;transport=UDP;lr;orig;service=scscf>"));
  EXPECT_THAT(get_headers(out, "P-Served-User"),
              testing::MatchesRegex("P-Served-User: <sip:6505551000@homedomain>;sescase=orig;regstate=reg"));

  // ---------- AS1 sends a 100 Trying to indicate it has received the request.
  string fresp1 = respond_to_txdata(current_txdata(), 100);
  inject_msg(fresp1, &tpAS);

  // ---------- AS1 turns it around
  // (acting as routing B2BUA by adding a Via, and removing the top Route.)
  const pj_str_t STR_VIA = pj_str("Via");
  pjsip_via_hdr* via_hdr = (pjsip_via_hdr*)pjsip_msg_find_hdr_by_name(out, &STR_VIA, NULL);
  if (via_hdr)
  {
    via_hdr->rport_param = via_hdr->sent_by.port;
  }
  via_hdr = pjsip_via_hdr_create(current_txdata()->pool);
  via_hdr->transport = pj_str("FAKE_UDP");
  via_hdr->sent_by.host = pj_str("1.2.3.4");
  via_hdr->sent_by.port = 56789;
  via_hdr->rport_param = 0;
  via_hdr->branch_param = pj_str("z9hG4bK1234567890");
  pjsip_msg_insert_first_hdr(out, (pjsip_hdr*)via_hdr);
  const pj_str_t STR_ROUTE = pj_str("Route");
  pjsip_hdr* hdr = (pjsip_hdr*)pjsip_msg_find_hdr_by_name(out, &STR_ROUTE, NULL);
  if (hdr)
  {
    pj_list_erase(hdr);
  }
  inject_msg(out, &tpAS);
  free_txdata();

  // 100 Trying goes back to AS1
  out = current_txdata()->msg;
  RespMatcher(100).matches(out);
  tpAS.expect_target(current_txdata(), true);  // Requests always come back on same transport
  msg.set_route(out);
  free_txdata();

  // INVITE passed on to AS1 (as terminating AS for 6505551234)
  SCOPED_TRACE("INVITE (S)");
  out = current_txdata()->msg;
  r1 = ReqMatcher("INVITE");
  ASSERT_NO_FATAL_FAILURE(r1.matches(out));

  tpAS.expect_target(current_txdata(), false);
  EXPECT_EQ("sip:6505551234@homedomain", r1.uri());
  EXPECT_THAT(get_headers(out, "Route"),
              testing::MatchesRegex("Route: <sip:1\\.2\\.3\\.4:56789;transport=UDP;lr>\r\nRoute: <sip:odi_[+/A-Za-z0-9]+@127.0.0.1:5058;transport=UDP;lr;service=scscf>"));
  EXPECT_THAT(get_headers(out, "P-Served-User"),
              testing::MatchesRegex("P-Served-User: <sip:6505551234@homedomain>;sescase=term;regstate=reg"));

  // ---------- AS1 sends a 100 Trying to indicate it has received the request.
  string fresp2 = respond_to_txdata(current_txdata(), 100);
  inject_msg(fresp2, &tpAS);

  // ---------- AS1 turns it around
  // (acting as routing B2BUA by adding a Via, and removing the top Route.)
  via_hdr = (pjsip_via_hdr*)pjsip_msg_find_hdr_by_name(out, &STR_VIA, NULL);
  if (via_hdr)
  {
    via_hdr->rport_param = via_hdr->sent_by.port;
  }
  via_hdr = pjsip_via_hdr_create(current_txdata()->pool);
  via_hdr->transport = pj_str("FAKE_UDP");
  via_hdr->sent_by.host = pj_str("1.2.3.4");
  via_hdr->sent_by.port = 56789;
  via_hdr->rport_param = 0;
  via_hdr->branch_param = pj_str("z9hG4bK1234567891"); // Must differ from previous branch
  pjsip_msg_insert_first_hdr(out, (pjsip_hdr*)via_hdr);
  hdr = (pjsip_hdr*)pjsip_msg_find_hdr_by_name(out, &STR_ROUTE, NULL);
  if (hdr)
  {
    pj_list_erase(hdr);
  }
  inject_msg(out, &tpAS);
  free_txdata();

  // 100 Trying goes back to AS1
  out = current_txdata()->msg;
  RespMatcher(100).matches(out);
  tpAS.expect_target(current_txdata(), true);  // Requests always come back on same transport
  msg.set_route(out);
  free_txdata();

  // INVITE passed to terminating UE
  SCOPED_TRACE("INVITE (2)");
  out = current_txdata()->msg;
  ASSERT_NO_FATAL_FAILURE(r1.matches(out));

  tpBono.expect_target(current_txdata(), false);
  EXPECT_EQ("sip:wuntootreefower@10.114.61.213:5061;transport=tcp;ob", r1.uri());
  EXPECT_EQ("", get_headers(out, "Route"));

  string fresp = respond_to_txdata(current_txdata(), 200);
  free_txdata();
  inject_msg(fresp, &tpBono);

  // 200 OK goes back to AS1
  out = current_txdata()->msg;
  RespMatcher(200).matches(out);
  tpAS.expect_target(current_txdata(), true);  // Requests always come back on same transport
  msg.set_route(out);

  // ---------- AS1 forwards 200 (stripping via)
  hdr = (pjsip_hdr*)pjsip_msg_find_hdr_by_name(out, &STR_VIA, NULL);
  if (hdr)
  {
    pj_list_erase(hdr);
  }
  inject_msg(out, &tpAS);
  free_txdata();

  // 200 OK goes back to AS1 (terminating)
  out = current_txdata()->msg;
  RespMatcher(200).matches(out);
  tpAS.expect_target(current_txdata(), true);  // Requests always come back on same transport
  msg.set_route(out);

  // ---------- AS1 forwards 200 (stripping via)
  hdr = (pjsip_hdr*)pjsip_msg_find_hdr_by_name(out, &STR_VIA, NULL);
  if (hdr)
  {
    pj_list_erase(hdr);
  }
  inject_msg(out, &tpAS);
  free_txdata();

  // 200 OK goes back to bono
  out = current_txdata()->msg;
  RespMatcher(200).matches(out);
  tpBono.expect_target(current_txdata(), true);  // Requests always come back on same transport
  msg.set_route(out);
  free_txdata();

  EXPECT_EQ(1, ((SNMP::FakeEventAccumulatorTable*)_scscf_sproutlet->_audio_session_setup_time_tbl)->_count);
  EXPECT_EQ(0, ((SNMP::FakeEventAccumulatorTable*)_scscf_sproutlet->_video_session_setup_time_tbl)->_count);
}


// Test local call with both originating and terminating ASs where terminating UE doesn't respond.
TEST_F(SCSCFTest, OriginatingTerminatingASTimeout)
{
  TransportFlow tpBono(TransportFlow::Protocol::UDP, stack_data.scscf_port, "10.99.88.11", 12345);
  TransportFlow tpAS(TransportFlow::Protocol::UDP, stack_data.scscf_port, "1.2.3.4", 56789);

  register_uri(_sdm, _hss_connection, "6505551234", "homedomain", "sip:wuntootreefower@10.114.61.213:5061;transport=tcp;ob");
  _hss_connection->set_impu_result("sip:6505551234@homedomain", "call", RegDataXMLUtils::STATE_REGISTERED,
                                R"(<IMSSubscription><ServiceProfile>
                                <PublicIdentity><Identity>sip:6505551234@homedomain</Identity></PublicIdentity>
                                  <InitialFilterCriteria>
                                    <Priority>1</Priority>
                                    <TriggerPoint>
                                    <ConditionTypeCNF>0</ConditionTypeCNF>
                                    <SPT>
                                      <ConditionNegated>0</ConditionNegated>
                                      <Group>0</Group>
                                      <Method>INVITE</Method>
                                      <Extension></Extension>
                                    </SPT>
                                  </TriggerPoint>
                                  <ApplicationServer>
                                    <ServerName>sip:1.2.3.4:56789;transport=TCP</ServerName>
                                    <DefaultHandling>0</DefaultHandling>
                                  </ApplicationServer>
                                  </InitialFilterCriteria>
                                </ServiceProfile></IMSSubscription>)");
  _hss_connection->set_impu_result("sip:6505551000@homedomain", "call", RegDataXMLUtils::STATE_REGISTERED,
                                R"(<IMSSubscription><ServiceProfile>
                                <PublicIdentity><Identity>sip:6505551000@homedomain</Identity></PublicIdentity>
                                  <InitialFilterCriteria>
                                    <Priority>1</Priority>
                                    <TriggerPoint>
                                    <ConditionTypeCNF>0</ConditionTypeCNF>
                                    <SPT>
                                      <ConditionNegated>0</ConditionNegated>
                                      <Group>0</Group>
                                      <Method>INVITE</Method>
                                      <Extension></Extension>
                                    </SPT>
                                  </TriggerPoint>
                                  <ApplicationServer>
                                    <ServerName>sip:1.2.3.4:56789;transport=TCP</ServerName>
                                    <DefaultHandling>0</DefaultHandling>
                                  </ApplicationServer>
                                  </InitialFilterCriteria>
                                </ServiceProfile></IMSSubscription>)");

  _hss_connection->set_result("/impu/sip%3A6505551234%40homedomain/location",
                              "{\"result-code\": 2001,"
                              " \"scscf\": \"sip:scscf.sprout.homedomain:5058;transport=TCP\"}");

  // ---------- Send INVITE
  // We're within the trust boundary, so no stripping should occur.
  Message msg;
  msg._via = "10.99.88.11:12345";
  msg._branch = "1111111111";
  msg._to = "6505551234@homedomain";
  msg._todomain = "";
  msg._route = "Route: <sip:sprout.homedomain;orig>";
  msg._requri = "sip:6505551234@homedomain";
  msg._method = "INVITE";
  inject_msg(msg.get_request(), &tpBono);
  poll();
  ASSERT_EQ(2, txdata_count());

  // 100 Trying goes back to bono
  pjsip_msg* out = current_txdata()->msg;
  RespMatcher(100).matches(out);
  tpBono.expect_target(current_txdata(), true);  // Requests always come back on same transport
  msg.set_route(out);
  free_txdata();

  // INVITE passed on to AS1 (as originating AS for 6505551000)
  SCOPED_TRACE("INVITE (S)");
  pjsip_tx_data* invite_txdata = pop_txdata();
  out = invite_txdata->msg;
  ReqMatcher r1("INVITE");
  ASSERT_NO_FATAL_FAILURE(r1.matches(out));
  tpAS.expect_target(invite_txdata, false);
  EXPECT_EQ("sip:6505551234@homedomain", r1.uri());
  EXPECT_THAT(get_headers(out, "Route"),
              testing::MatchesRegex("Route: <sip:1\\.2\\.3\\.4:56789;transport=TCP;lr>\r\nRoute: <sip:odi_[+/A-Za-z0-9]+@127.0.0.1:5058;transport=TCP;lr;orig;service=scscf>"));
  EXPECT_THAT(get_headers(out, "P-Served-User"),
              testing::MatchesRegex("P-Served-User: <sip:6505551000@homedomain>;sescase=orig;regstate=reg"));

  // AS1 sends an immediate 100 Trying
  inject_msg(respond_to_txdata(invite_txdata, 100), &tpAS);

  // ---------- AS1 turns INVITE around
  // (acting as routing B2BUA by adding a Via, and removing the top Route.)
  const pj_str_t STR_VIA = pj_str("Via");
  pjsip_via_hdr* via_hdr = (pjsip_via_hdr*)pjsip_msg_find_hdr_by_name(out, &STR_VIA, NULL);
  if (via_hdr)
  {
    via_hdr->rport_param = via_hdr->sent_by.port;
  }
  via_hdr = pjsip_via_hdr_create(invite_txdata->pool);
  via_hdr->transport = pj_str("FAKE_UDP");
  via_hdr->sent_by.host = pj_str("1.2.3.4");
  via_hdr->sent_by.port = 56789;
  via_hdr->rport_param = 0;
  via_hdr->branch_param = pj_str("z9hG4bK2222222222");
  pjsip_msg_insert_first_hdr(out, (pjsip_hdr*)via_hdr);
  const pj_str_t STR_ROUTE = pj_str("Route");
  pjsip_hdr* hdr = (pjsip_hdr*)pjsip_msg_find_hdr_by_name(out, &STR_ROUTE, NULL);
  if (hdr)
  {
    pj_list_erase(hdr);
  }
  inject_msg(out, &tpAS);

  // 100 Trying goes back to AS1
  out = current_txdata()->msg;
  RespMatcher(100).matches(out);
  tpAS.expect_target(current_txdata(), true);  // Requests always come back on same transport
  msg.set_route(out);
  free_txdata();

  // INVITE passed on to AS1 (as terminating AS for 6505551234)
  SCOPED_TRACE("INVITE (S)");
  invite_txdata = pop_txdata();
  out = invite_txdata->msg;
  r1 = ReqMatcher("INVITE");
  ASSERT_NO_FATAL_FAILURE(r1.matches(out));
  tpAS.expect_target(invite_txdata, false);
  EXPECT_EQ("sip:6505551234@homedomain", r1.uri());
  EXPECT_THAT(get_headers(out, "Route"),
              testing::MatchesRegex("Route: <sip:1\\.2\\.3\\.4:56789;transport=TCP;lr>\r\nRoute: <sip:odi_[+/A-Za-z0-9]+@127.0.0.1:5058;transport=TCP;lr;service=scscf>"));
  EXPECT_THAT(get_headers(out, "P-Served-User"),
              testing::MatchesRegex("P-Served-User: <sip:6505551234@homedomain>;sescase=term;regstate=reg"));

  // AS1 sends an immediate 100 Trying
  inject_msg(respond_to_txdata(invite_txdata, 100), &tpAS);

  // ---------- AS1 turns INVITE around
  // (acting as routing B2BUA by adding a Via, and removing the top Route.)
  via_hdr = (pjsip_via_hdr*)pjsip_msg_find_hdr_by_name(out, &STR_VIA, NULL);
  if (via_hdr)
  {
    via_hdr->rport_param = via_hdr->sent_by.port;
  }
  via_hdr = pjsip_via_hdr_create(invite_txdata->pool);
  via_hdr->transport = pj_str("FAKE_UDP");
  via_hdr->sent_by.host = pj_str("1.2.3.4");
  via_hdr->sent_by.port = 56789;
  via_hdr->rport_param = 0;
  via_hdr->branch_param = pj_str("z9hG4bK3333333333"); // Must differ from previous branch
  pjsip_msg_insert_first_hdr(out, (pjsip_hdr*)via_hdr);
  hdr = (pjsip_hdr*)pjsip_msg_find_hdr_by_name(out, &STR_ROUTE, NULL);
  if (hdr)
  {
    pj_list_erase(hdr);
  }
  inject_msg(out, &tpAS);

  // 100 Trying goes back to AS1
  out = current_txdata()->msg;
  RespMatcher(100).matches(out);
  tpAS.expect_target(current_txdata(), true);  // Requests always come back on same transport
  msg.set_route(out);
  free_txdata();

  // INVITE passed to terminating UE
  SCOPED_TRACE("INVITE (2)");
  out = current_txdata()->msg;
  ASSERT_NO_FATAL_FAILURE(r1.matches(out));
  tpBono.expect_target(current_txdata(), false);
  EXPECT_EQ("sip:wuntootreefower@10.114.61.213:5061;transport=tcp;ob", r1.uri());
  EXPECT_EQ("", get_headers(out, "Route"));

  // Save the request for later.
  pjsip_tx_data* target_rq = pop_txdata();

  // Bono sends an immediate 100 Trying response.
  inject_msg(respond_to_txdata(target_rq, 100), &tpBono);

  // The terminating UE doesn't respond so eventually the transaction will time
  // out.  To force this to happen in the right way, we send a CANCEL chasing
  // the original transaction (which is what Bono will do if the transaction
  // times out).
  msg._method = "CANCEL";
  msg._via = "10.99.88.11:12345";
  msg._branch = "1111111111";
  msg._to = "6505551234@homedomain";
  msg._todomain = "";
  msg._route = "Route: <sip:sprout.homedomain;orig>";
  msg._requri = "sip:6505551234@homedomain";
  inject_msg(msg.get_request(), &tpBono);

  // CANCEL gets OK'd
  ASSERT_EQ(2, txdata_count());
  RespMatcher(200).matches(current_txdata()->msg);
  free_txdata();

  // The CANCEL is forwarded to AS1 (as originating AS)
  ReqMatcher("CANCEL").matches(current_txdata()->msg);

  // AS1 responds to the CANCEL.
  inject_msg(respond_to_current_txdata(200), &tpAS);
  free_txdata();

  // AS1 forwards the CANCEL back to Sprout.
  msg._branch = "2222222222";
  inject_msg(msg.get_request(), &tpAS);

  // CANCEL gets OK'd
  ASSERT_EQ(2, txdata_count());
  RespMatcher(200).matches(current_txdata()->msg);
  free_txdata();

  // The CANCEL is forwarded to AS1 (as terminating AS)
  ReqMatcher("CANCEL").matches(current_txdata()->msg);

  // AS2 responds to the CANCEL.
  inject_msg(respond_to_current_txdata(200), &tpAS);
  free_txdata();

  // AS1 forwards the CANCEL back to Sprout.
  msg._branch = "3333333333";
  inject_msg(msg.get_request(), &tpAS);

  // CANCEL gets OK'd
  ASSERT_EQ(2, txdata_count());
  RespMatcher(200).matches(current_txdata()->msg);
  free_txdata();

  // The CANCEL is forwarded to the terminating UE
  ReqMatcher("CANCEL").matches(current_txdata()->msg);

  // UE responds to the CANCEL.
  inject_msg(respond_to_current_txdata(200), &tpAS);
  free_txdata();

  // UE sends a 487 response which is ACKed and forwarded to AS1 (as terminating AS)
  inject_msg(respond_to_txdata(target_rq, 487));
  ASSERT_EQ(2, txdata_count());
  ReqMatcher("ACK").matches(current_txdata()->msg);
  free_txdata();
  ASSERT_EQ(1, txdata_count());
  RespMatcher(487).matches(current_txdata()->msg);

  // AS1 ACKs the response and forwards it back to Sprout removing the top Via header.
  msg._method = "ACK";
  msg._branch = "3333333333";
  inject_msg(msg.get_request(), &tpAS);
  out = current_txdata()->msg;
  hdr = (pjsip_hdr*)pjsip_msg_find_hdr_by_name(out, &STR_VIA, NULL);
  if (hdr)
  {
    pj_list_erase(hdr);
  }
  inject_msg(out, &tpAS);
  free_txdata();

  // Sprout ACKs the response and forwards it to AS1 (as originating AS).
  ASSERT_EQ(2, txdata_count());
  ReqMatcher("ACK").matches(current_txdata()->msg);
  free_txdata();
  ASSERT_EQ(1, txdata_count());
  RespMatcher(487).matches(current_txdata()->msg);

  // AS1 ACKs the response and forwards it back to Sprout removing the top Via header.
  msg._method = "ACK";
  msg._branch = "2222222222";
  inject_msg(msg.get_request(), &tpAS);
  out = current_txdata()->msg;
  hdr = (pjsip_hdr*)pjsip_msg_find_hdr_by_name(out, &STR_VIA, NULL);
  if (hdr)
  {
    pj_list_erase(hdr);
  }
  inject_msg(out, &tpAS);
  free_txdata();

  // Sprout ACKs the response and forwards it back to the originating UE.
  ASSERT_EQ(2, txdata_count());
  ReqMatcher("ACK").matches(current_txdata()->msg);
  free_txdata();
  ASSERT_EQ(1, txdata_count());
  RespMatcher(487).matches(current_txdata()->msg);
  free_txdata();

  // UE ACKs the response.
  msg._method = "ACK";
  msg._branch = "2222222222";
  inject_msg(msg.get_request(), &tpAS);

  // Session didn't get set up successfully so no session setup time will be
  // tracked.
  EXPECT_EQ(0, ((SNMP::FakeEventAccumulatorTable*)_scscf_sproutlet->_audio_session_setup_time_tbl)->_count);
  EXPECT_EQ(0, ((SNMP::FakeEventAccumulatorTable*)_scscf_sproutlet->_video_session_setup_time_tbl)->_count);
}


// Test local MESSAGE request with both originating and terminating ASs where terminating UE doesn't respond.
TEST_F(SCSCFTest, OriginatingTerminatingMessageASTimeout)
{
  TransportFlow tpBono(TransportFlow::Protocol::TCP, stack_data.scscf_port, "10.99.88.11", 12345);
  TransportFlow tpAS(TransportFlow::Protocol::TCP, stack_data.scscf_port, "1.2.3.4", 56789);

  register_uri(_sdm, _hss_connection, "6505551234", "homedomain", "sip:wuntootreefower@10.114.61.213:5061;transport=tcp;ob");
  _hss_connection->set_impu_result("sip:6505551234@homedomain", "call", RegDataXMLUtils::STATE_REGISTERED,
                                R"(<IMSSubscription><ServiceProfile>
                                <PublicIdentity><Identity>sip:6505551234@homedomain</Identity></PublicIdentity>
                                  <InitialFilterCriteria>
                                    <Priority>1</Priority>
                                    <TriggerPoint>
                                    <ConditionTypeCNF>0</ConditionTypeCNF>
                                    <SPT>
                                      <ConditionNegated>0</ConditionNegated>
                                      <Group>0</Group>
                                      <Method>MESSAGE</Method>
                                      <Extension></Extension>
                                    </SPT>
                                  </TriggerPoint>
                                  <ApplicationServer>
                                    <ServerName>sip:1.2.3.4:56789;transport=TCP</ServerName>
                                    <DefaultHandling>0</DefaultHandling>
                                  </ApplicationServer>
                                  </InitialFilterCriteria>
                                </ServiceProfile></IMSSubscription>)");
  _hss_connection->set_impu_result("sip:6505551000@homedomain", "call", RegDataXMLUtils::STATE_REGISTERED,
                                R"(<IMSSubscription><ServiceProfile>
                                <PublicIdentity><Identity>sip:6505551000@homedomain</Identity></PublicIdentity>
                                  <InitialFilterCriteria>
                                    <Priority>1</Priority>
                                    <TriggerPoint>
                                    <ConditionTypeCNF>0</ConditionTypeCNF>
                                    <SPT>
                                      <ConditionNegated>0</ConditionNegated>
                                      <Group>0</Group>
                                      <Method>MESSAGE</Method>
                                      <Extension></Extension>
                                    </SPT>
                                  </TriggerPoint>
                                  <ApplicationServer>
                                    <ServerName>sip:1.2.3.4:56789;transport=TCP</ServerName>
                                    <DefaultHandling>0</DefaultHandling>
                                  </ApplicationServer>
                                  </InitialFilterCriteria>
                                </ServiceProfile></IMSSubscription>)");
  _hss_connection->set_result("/impu/sip%3A6505551234%40homedomain/location",
                              "{\"result-code\": 2001,"
                              " \"scscf\": \"sip:scscf.sprout.homedomain:5058;transport=TCP\"}");

  // ---------- Send MESSAGE
  // We're within the trust boundary, so no stripping should occur.
  Message msg;
  msg._method = "MESSAGE";
  msg._via = "10.99.88.11:12345";
  msg._branch = "1111111111";
  msg._to = "6505551234@homedomain";
  msg._todomain = "";
  msg._route = "Route: <sip:sprout.homedomain;orig>";
  msg._requri = "sip:6505551234@homedomain";
  inject_msg(msg.get_request(), &tpBono);
  poll();

  // MESSAGE passed on to AS1 (as originating AS for 6505551000)
  ASSERT_EQ(1, txdata_count());
  pjsip_tx_data* message_txdata = pop_txdata();
  pjsip_msg* out = message_txdata->msg;
  ReqMatcher r1("MESSAGE");
  ASSERT_NO_FATAL_FAILURE(r1.matches(out));
  tpAS.expect_target(message_txdata, false);
  EXPECT_EQ("sip:6505551234@homedomain", r1.uri());
  EXPECT_THAT(get_headers(out, "Route"),
              testing::MatchesRegex("Route: <sip:1\\.2\\.3\\.4:56789;transport=TCP;lr>\r\nRoute: <sip:odi_[+/A-Za-z0-9]+@127.0.0.1:5058;transport=TCP;lr;orig;service=scscf>"));
  EXPECT_THAT(get_headers(out, "P-Served-User"),
              testing::MatchesRegex("P-Served-User: <sip:6505551000@homedomain>;sescase=orig;regstate=reg"));

  // AS1 sends an immediate 100 Trying response.  This isn't realistic as the
  // response should be delayed by 3.5 seconds, but it stops the script
  // having to handle MESSAGE retransmits.
  inject_msg(respond_to_txdata(message_txdata, 100), &tpAS);

  // Advance time by a second so we have good enough control over the order
  // the transactions time out.
  cwtest_advance_time_ms(1000L);

  // ---------- AS1 turns MESSAGE around
  // (acting as routing B2BUA by adding a Via, and removing the top Route.)
  const pj_str_t STR_VIA = pj_str("Via");
  pjsip_via_hdr* via_hdr = (pjsip_via_hdr*)pjsip_msg_find_hdr_by_name(out, &STR_VIA, NULL);
  if (via_hdr)
  {
    via_hdr->rport_param = via_hdr->sent_by.port;
  }
  via_hdr = pjsip_via_hdr_create(message_txdata->pool);
  via_hdr->transport = pj_str("TCP");
  via_hdr->sent_by.host = pj_str("1.2.3.4");
  via_hdr->sent_by.port = 56789;
  via_hdr->rport_param = 0;
  via_hdr->branch_param = pj_str("z9hG4bK2222222222");
  pjsip_msg_insert_first_hdr(out, (pjsip_hdr*)via_hdr);
  const pj_str_t STR_ROUTE = pj_str("Route");
  pjsip_hdr* hdr = (pjsip_hdr*)pjsip_msg_find_hdr_by_name(out, &STR_ROUTE, NULL);
  if (hdr)
  {
    pj_list_erase(hdr);
  }
  inject_msg(out, &tpAS);
  pjsip_tx_data_dec_ref(message_txdata);

  // MESSAGE passed on to AS1 (as terminating AS for 6505551234)
  ASSERT_EQ(1, txdata_count());
  message_txdata = pop_txdata();
  out = message_txdata->msg;
  ASSERT_NO_FATAL_FAILURE(r1.matches(out));
  tpAS.expect_target(message_txdata, false);
  EXPECT_EQ("sip:6505551234@homedomain", r1.uri());
  EXPECT_THAT(get_headers(out, "Route"),
              testing::MatchesRegex("Route: <sip:1\\.2\\.3\\.4:56789;transport=TCP;lr>\r\nRoute: <sip:odi_[+/A-Za-z0-9]+@127.0.0.1:5058;transport=TCP;lr;service=scscf>"));
  EXPECT_THAT(get_headers(out, "P-Served-User"),
              testing::MatchesRegex("P-Served-User: <sip:6505551234@homedomain>;sescase=term;regstate=reg"));

  // AS1 sends an immediate 100 Trying response.  This isn't realistic as the
  // response should be delayed by 3.5 seconds, but it stops the script
  // having to handle MESSAGE retransmits.
  inject_msg(respond_to_txdata(message_txdata, 100), &tpAS);

  // Advance time by a second so we have good enough control over the order
  // the transactions time out.
  cwtest_advance_time_ms(1000L);

  // ---------- AS1 turns MESSAGE around
  // (acting as routing B2BUA by adding a Via, and removing the top Route.)
  via_hdr = (pjsip_via_hdr*)pjsip_msg_find_hdr_by_name(out, &STR_VIA, NULL);
  if (via_hdr)
  {
    via_hdr->rport_param = via_hdr->sent_by.port;
  }
  via_hdr = pjsip_via_hdr_create(message_txdata->pool);
  via_hdr->transport = pj_str("TCP");
  via_hdr->sent_by.host = pj_str("1.2.3.4");
  via_hdr->sent_by.port = 56789;
  via_hdr->rport_param = 0;
  via_hdr->branch_param = pj_str("z9hG4bK3333333333"); // Must differ from previous branch
  pjsip_msg_insert_first_hdr(out, (pjsip_hdr*)via_hdr);
  hdr = (pjsip_hdr*)pjsip_msg_find_hdr_by_name(out, &STR_ROUTE, NULL);
  if (hdr)
  {
    pj_list_erase(hdr);
  }
  inject_msg(out, &tpAS);
  pjsip_tx_data_dec_ref(message_txdata);

  // MESSAGE passed to terminating UE
  ASSERT_EQ(1, txdata_count());
  out = current_txdata()->msg;
  ASSERT_NO_FATAL_FAILURE(r1.matches(out));
  tpBono.expect_target(current_txdata(), false);
  EXPECT_EQ("sip:wuntootreefower@10.114.61.213:5061;transport=tcp;ob", r1.uri());
  EXPECT_EQ("", get_headers(out, "Route"));

  // UE sends an immediate 100 Trying response.  This isn't realistic as the
  // response should be delayed by 3.5 seconds, but it stops the script
  // having to handle MESSAGE retransmits.
  inject_msg(respond_to_current_txdata(100), &tpBono);

  // Advance the time so the delayed 100 Trying responses are sent by Sprout
  // (should happen 3.5 seconds after the MESSAGE was first received, so we'll
  // advance to just over that time).
  cwtest_advance_time_ms(3500L);
  poll();
  ASSERT_EQ(3, txdata_count());
  RespMatcher(100).matches(current_txdata()->msg);
  tpBono.expect_target(current_txdata(), true);
  free_txdata();
  ASSERT_EQ(2, txdata_count());
  RespMatcher(100).matches(current_txdata()->msg);
  tpAS.expect_target(current_txdata(), true);
  free_txdata();
  ASSERT_EQ(1, txdata_count());
  RespMatcher(100).matches(current_txdata()->msg);
  tpAS.expect_target(current_txdata(), true);
  free_txdata();

  // Now advance the time so the first transaction times out.  This should
  // happen 64*T1=32 seconds after the initial request.  Since we've already
  // advanced time by just over 5.5 seconds, we just need to advance by
  // another 26.5 seconds.
  cwtest_advance_time_ms(26500L);
  poll();

  // Sprout should send a 408 response on the original transaction.
  ASSERT_EQ(1, txdata_count());
  RespMatcher(408).matches(current_txdata()->msg);
  tpBono.expect_target(current_txdata(), true);
  free_txdata();

  // Advance the time by another second so the second hop transaction times out.
  cwtest_advance_time_ms(1000L);
  poll();

  // Sprout should send a 408 response to AS1.
  ASSERT_EQ(1, txdata_count());
  RespMatcher(408).matches(current_txdata()->msg);
  tpAS.expect_target(current_txdata(), true);
  free_txdata();

  // Advance the time by another second so the third hop transaction times out.
  cwtest_advance_time_ms(1000L);
  poll();

  // Sprout should send a 408 response to AS1.
  ASSERT_EQ(1, txdata_count());
  RespMatcher(408).matches(current_txdata()->msg);
  tpAS.expect_target(current_txdata(), true);
  free_txdata();
}


// Test terminating call-diversion AS flow to external URI, with orig-cdiv enabled too.
TEST_F(SCSCFTest, TerminatingDiversionExternalOrigCdiv)
{
  TransportFlow tpBono(TransportFlow::Protocol::UDP, stack_data.scscf_port, "10.99.88.11", 12345);
  TransportFlow tpAS(TransportFlow::Protocol::UDP, stack_data.scscf_port, "1.2.3.4", 56789);
  TransportFlow tpExternal(TransportFlow::Protocol::UDP, stack_data.scscf_port, "10.9.8.7", 5060);

  register_uri(_sdm, _hss_connection, "6505501234", "homedomain", "sip:wuntootreefower@10.114.61.213:5061;transport=tcp;ob");
  _hss_connection->set_impu_result("sip:6505501234@homedomain", "call", RegDataXMLUtils::STATE_REGISTERED,
                                R"(<IMSSubscription><ServiceProfile>
                                <PublicIdentity><Identity>sip:6505501234@homedomain</Identity></PublicIdentity>
                                  <InitialFilterCriteria>
                                    <Priority>1</Priority>
                                    <TriggerPoint>
                                    <ConditionTypeCNF>0</ConditionTypeCNF>
                                    <SPT>
                                      <ConditionNegated>0</ConditionNegated>
                                      <Group>0</Group>
                                      <Method>INVITE</Method>
                                      <Extension></Extension>
                                    </SPT>
                                  </TriggerPoint>
                                  <ApplicationServer>
                                    <ServerName>sip:1.2.3.4:56789;transport=UDP</ServerName>
                                    <DefaultHandling>0</DefaultHandling>
                                  </ApplicationServer>
                                  </InitialFilterCriteria>
                                </ServiceProfile></IMSSubscription>)");
  _hss_connection->set_impu_result("sip:6505551000@homedomain", "call", RegDataXMLUtils::STATE_REGISTERED, "");
  _hss_connection->set_result("/impu/sip%3A6505501234%40homedomain/location",
                              "{\"result-code\": 2001,"
                              " \"scscf\": \"sip:scscf.sprout.homedomain:5058;transport=TCP\"}");

  add_host_mapping("ut.cw-ngv.com", "10.9.8.7");

  // ---------- Send INVITE
  // We're within the trust boundary, so no stripping should occur.
  Message msg;
  msg._via = "10.99.88.11:12345";
  msg._to = "6505501234@homedomain";
  msg._todomain = "";
  msg._route = "Route: <sip:sprout.homedomain;orig>";
  msg._requri = "sip:6505501234@homedomain";
  msg._method = "INVITE";
  inject_msg(msg.get_request(), &tpBono);
  poll();
  ASSERT_EQ(2, txdata_count());

  // 100 Trying goes back to bono
  pjsip_msg* out = current_txdata()->msg;
  RespMatcher(100).matches(out);
  tpBono.expect_target(current_txdata(), true);  // Requests always come back on same transport
  msg.set_route(out);
  free_txdata();

  // INVITE passed on to AS1 (as terminating AS for Bob)
  SCOPED_TRACE("INVITE (S)");
  out = current_txdata()->msg;
  ReqMatcher r1("INVITE");
  ASSERT_NO_FATAL_FAILURE(r1.matches(out));

  tpAS.expect_target(current_txdata(), false);
  EXPECT_EQ("sip:6505501234@homedomain", r1.uri());
  EXPECT_THAT(get_headers(out, "Route"),
              testing::MatchesRegex("Route: <sip:1\\.2\\.3\\.4:56789;transport=UDP;lr>\r\nRoute: <sip:odi_[+/A-Za-z0-9]+@127.0.0.1:5058;transport=UDP;lr;service=scscf>"));
  EXPECT_THAT(get_headers(out, "P-Served-User"),
              testing::MatchesRegex("P-Served-User: <sip:6505501234@homedomain>;sescase=term;regstate=reg"));

  // ---------- AS1 sends a 100 Trying to indicate it has received the request.
  string fresp1 = respond_to_txdata(current_txdata(), 100);
  inject_msg(fresp1, &tpAS);

  // ---------- AS1 turns it around
  // (acting as routing B2BUA by adding a Via, removing the top Route and changing the target)
  const pj_str_t STR_VIA = pj_str("Via");
  pjsip_via_hdr* via_hdr = (pjsip_via_hdr*)pjsip_msg_find_hdr_by_name(out, &STR_VIA, NULL);
  if (via_hdr)
  {
    via_hdr->rport_param = via_hdr->sent_by.port;
  }
  via_hdr = pjsip_via_hdr_create(current_txdata()->pool);
  via_hdr->transport = pj_str("FAKE_UDP");
  via_hdr->sent_by.host = pj_str("1.2.3.4");
  via_hdr->sent_by.port = 56789;
  via_hdr->rport_param = 0;
  via_hdr->branch_param = pj_str("z9hG4bK1234567890");
  pjsip_msg_insert_first_hdr(out, (pjsip_hdr*)via_hdr);
  const pj_str_t STR_ROUTE = pj_str("Route");
  pjsip_hdr* hdr = (pjsip_hdr*)pjsip_msg_find_hdr_by_name(out, &STR_ROUTE, NULL);
  if (hdr)
  {
    pj_list_erase(hdr);
  }
  ((pjsip_sip_uri*)out->line.req.uri)->host = pj_str("ut2.cw-ngv.com");
  inject_msg(out, &tpAS);
  free_txdata();

  // 100 Trying goes back to AS1
  out = current_txdata()->msg;
  RespMatcher(100).matches(out);
  tpAS.expect_target(current_txdata(), true);  // Requests always come back on same transport
  msg.set_route(out);
  free_txdata();

  // INVITE passed on to AS1 (as originating-cdiv AS for Bob)
  SCOPED_TRACE("INVITE (S)");
  out = current_txdata()->msg;
  r1 = ReqMatcher("INVITE");
  ASSERT_NO_FATAL_FAILURE(r1.matches(out));

  tpAS.expect_target(current_txdata(), false);
  EXPECT_EQ("sip:6505501234@ut2.cw-ngv.com", r1.uri());
  EXPECT_THAT(get_headers(out, "Route"),
              testing::MatchesRegex("Route: <sip:1\\.2\\.3\\.4:56789;transport=UDP;lr>\r\nRoute: <sip:odi_[+/A-Za-z0-9]+@127.0.0.1:5058;transport=UDP;lr;orig;service=scscf>"));
  EXPECT_THAT(get_headers(out, "P-Served-User"),
              testing::MatchesRegex("P-Served-User: <sip:6505501234@homedomain>;orig-cdiv"));

  // ---------- AS2 sends a 100 Trying to indicate it has received the request.
  string fresp2 = respond_to_txdata(current_txdata(), 100);
  inject_msg(fresp2, &tpAS);

  // ---------- AS1 turns it around
  // (acting as routing B2BUA by adding a Via, removing the top Route and changing the target)
  via_hdr = (pjsip_via_hdr*)pjsip_msg_find_hdr_by_name(out, &STR_VIA, NULL);
  if (via_hdr)
  {
    via_hdr->rport_param = via_hdr->sent_by.port;
  }
  via_hdr = pjsip_via_hdr_create(current_txdata()->pool);
  via_hdr->transport = pj_str("FAKE_UDP");
  via_hdr->sent_by.host = pj_str("1.2.3.4");
  via_hdr->sent_by.port = 56789;
  via_hdr->rport_param = 0;
  via_hdr->branch_param = pj_str("z9hG4bK1234567891"); // Must differ from previous branch
  pjsip_msg_insert_first_hdr(out, (pjsip_hdr*)via_hdr);
  hdr = (pjsip_hdr*)pjsip_msg_find_hdr_by_name(out, &STR_ROUTE, NULL);
  if (hdr)
  {
    pj_list_erase(hdr);
  }
  ((pjsip_sip_uri*)out->line.req.uri)->host = pj_str("ut.cw-ngv.com");
  inject_msg(out, &tpAS);
  free_txdata();

  // 100 Trying goes back to AS1
  out = current_txdata()->msg;
  RespMatcher(100).matches(out);
  tpAS.expect_target(current_txdata(), true);  // Requests always come back on same transport
  msg.set_route(out);
  free_txdata();

  // INVITE passed externally
  SCOPED_TRACE("INVITE (2)");
  out = current_txdata()->msg;
  ASSERT_NO_FATAL_FAILURE(r1.matches(out));

  tpExternal.expect_target(current_txdata(), false);
  EXPECT_EQ("sip:6505501234@ut.cw-ngv.com", r1.uri());
  EXPECT_EQ("", get_headers(out, "Route"));

  // ---------- Externally accepted with 200.
  string fresp = respond_to_txdata(current_txdata(), 200);
  free_txdata();
  inject_msg(fresp, &tpExternal);

  // 200 OK goes back to AS1 (orig-cdiv)
  out = current_txdata()->msg;
  RespMatcher(200).matches(out);
  tpAS.expect_target(current_txdata(), true);  // Requests always come back on same transport
  msg.set_route(out);

  // ---------- AS1 forwards 200 (stripping via)
  hdr = (pjsip_hdr*)pjsip_msg_find_hdr_by_name(out, &STR_VIA, NULL);
  if (hdr)
  {
    pj_list_erase(hdr);
  }
  inject_msg(out, &tpAS);
  free_txdata();

  // 200 OK goes back to AS1 (terminating)
  out = current_txdata()->msg;
  RespMatcher(200).matches(out);
  tpAS.expect_target(current_txdata(), true);  // Requests always come back on same transport
  msg.set_route(out);

  // ---------- AS1 forwards 200 (stripping via)
  hdr = (pjsip_hdr*)pjsip_msg_find_hdr_by_name(out, &STR_VIA, NULL);
  if (hdr)
  {
    pj_list_erase(hdr);
  }
  inject_msg(out, &tpAS);
  free_txdata();

  // 200 OK goes back to bono
  out = current_txdata()->msg;
  RespMatcher(200).matches(out);
  tpBono.expect_target(current_txdata(), true);  // Requests always come back on same transport
  msg.set_route(out);
  free_txdata();

  //  We should have tracked the session setup time for just the original session.
  EXPECT_EQ(1, ((SNMP::FakeEventAccumulatorTable*)_scscf_sproutlet->_audio_session_setup_time_tbl)->_count);
  EXPECT_EQ(0, ((SNMP::FakeEventAccumulatorTable*)_scscf_sproutlet->_video_session_setup_time_tbl)->_count);
}

// This tests that a INVITE with a P-Profile-Key header sends
// a request to Homestead with the correct wildcard entry
TEST_F(SCSCFTest, TestInvitePProfileKey)
{
  SCOPED_TRACE("");
  std::string wildcard = "sip:650![0-9]+!@homedomain";

  // This UT is unrealistic as we're using the same P-Profile-Key header for
  // both the originating and the terminating side; this is OK though for what
  // we're testing
  _hss_connection->set_impu_result("sip:6515551000@homedomain",
                                   "call",
                                   RegDataXMLUtils::STATE_REGISTERED,
                                   "<IMSSubscription><ServiceProfile>\n"
                                   "<PublicIdentity><Identity>sip:6515551000@homedomain</Identity></PublicIdentity>"
                                   "<PublicIdentity><Identity>tel:6515551000</Identity></PublicIdentity>"
                                   "  <InitialFilterCriteria>\n"
                                   "  </InitialFilterCriteria>\n"
                                   "</ServiceProfile></IMSSubscription>",
                                   "",
                                   wildcard);
  _hss_connection->set_impu_result("sip:6505551000@homedomain", "call", RegDataXMLUtils::STATE_REGISTERED,
                                   "<IMSSubscription><ServiceProfile>\n"
                                   "<PublicIdentity><Identity>sip:6505551000@homedomain</Identity></PublicIdentity>"
                                   "<PublicIdentity><Identity>tel:6505551000</Identity></PublicIdentity>"
                                   "  <InitialFilterCriteria>\n"
                                   "  </InitialFilterCriteria>\n"
                                   "</ServiceProfile></IMSSubscription>",
                                   "",
                                   wildcard);
  _hss_connection->set_result("/impu/sip%3A6515551000%40homedomain/location",
                              "{\"result-code\": 2001,"
                              " \"scscf\": \"sip:scscf.sprout.homedomain:5058;transport=TCP\"}");
  register_uri(_sdm, _hss_connection, "6515551000", "homedomain", "sip:wuntootreefower@10.114.61.213:5061;transport=tcp;ob");

  Message msg;
  msg._route = "Route: <sip:sprout.homedomain;orig>";
  msg._extra = "P-Profile-Key: <" + PJUtils::escape_string_for_uri(wildcard) + ">";
  msg._to = "6515551000";
  msg._requri = "sip:6515551000@homedomain";
  list<HeaderMatcher> hdrs;
  doSuccessfulFlow(msg, testing::MatchesRegex(".*wuntootreefower.*"), hdrs, false);
}

TEST_F(SCSCFTest, TestAddSecondTelPAIHdr)
{
  SCOPED_TRACE("");
  register_uri(_sdm, _hss_connection, "6505551234", "homedomain", "sip:wuntootreefower@10.114.61.213:5061;transport=tcp;ob");
  _hss_connection->set_impu_result("sip:6505551000@homedomain", "call", RegDataXMLUtils::STATE_REGISTERED,
                                   "<IMSSubscription><ServiceProfile>\n"
                                   "<PublicIdentity><Identity>sip:6505551000@homedomain</Identity></PublicIdentity>"
                                   "<PublicIdentity><Identity>tel:6505551000</Identity></PublicIdentity>"
                                   "  <InitialFilterCriteria>\n"
                                   "  </InitialFilterCriteria>\n"
                                   "</ServiceProfile></IMSSubscription>");
  _hss_connection->set_result("/impu/sip%3A6505551234%40homedomain/location",
                              "{\"result-code\": 2001,"
                              " \"scscf\": \"sip:scscf.sprout.homedomain:5058;transport=TCP\"}");
  Message msg;
  msg._route = "Route: <sip:sprout.homedomain;orig>";
  msg._extra = "P-Asserted-Identity: Andy <sip:6505551000@homedomain>";
  list<HeaderMatcher> hdrs;
  hdrs.push_back(HeaderMatcher("P-Asserted-Identity", "P-Asserted-Identity: \"Andy\" <sip:6505551000@homedomain>", "P-Asserted-Identity: \"Andy\" <tel:6505551000>"));
  doSuccessfulFlow(msg, testing::MatchesRegex(".*wuntootreefower.*"), hdrs, false);
}

// Checks that a tel URI alias is added to the P-Asserted-Identity header even
// when the username is different from the sip URI.
TEST_F(SCSCFTest, TestAddSecondTelPAIHdrWithAlias)
{
  SCOPED_TRACE("");
  register_uri(_sdm, _hss_connection, "6505551234", "homedomain", "sip:wuntootreefower@10.114.61.213:5061;transport=tcp;ob");
  _hss_connection->set_impu_result("sip:6505551000@homedomain", "call", RegDataXMLUtils::STATE_REGISTERED,
                                   "<IMSSubscription><ServiceProfile>\n"
                                   "<PublicIdentity><Identity>sip:6505551000@homedomain</Identity></PublicIdentity>"
                                   "<PublicIdentity><Identity>tel:6505551001</Identity></PublicIdentity>"
                                   "  <InitialFilterCriteria>\n"
                                   "  </InitialFilterCriteria>\n"
                                   "</ServiceProfile></IMSSubscription>");
  _hss_connection->set_result("/impu/sip%3A6505551234%40homedomain/location",
                              "{\"result-code\": 2001,"
                              " \"scscf\": \"sip:scscf.sprout.homedomain:5058;transport=TCP\"}");
  Message msg;
  msg._route = "Route: <sip:sprout.homedomain;orig>";
  msg._extra = "P-Asserted-Identity: Andy <sip:6505551000@homedomain>";
  list<HeaderMatcher> hdrs;
  hdrs.push_back(HeaderMatcher("P-Asserted-Identity", "P-Asserted-Identity: \"Andy\" <sip:6505551000@homedomain>", "P-Asserted-Identity: \"Andy\" <tel:6505551001>"));
  doSuccessfulFlow(msg, testing::MatchesRegex(".*wuntootreefower.*"), hdrs, false);
}

// Checks if we have multiple aliases and none of them matches the SIP URI
// supplied that we add the first tel URI on the alias list to the
// P-Asserted-Identity header.
TEST_F(SCSCFTest, TestAddSecondTelPAIHdrMultipleAliasesNoMatch)
{
  SCOPED_TRACE("");
  register_uri(_sdm, _hss_connection, "6505551234", "homedomain", "sip:wuntootreefower@10.114.61.213:5061;transport=tcp;ob");
  _hss_connection->set_impu_result("sip:6505551000@homedomain", "call", RegDataXMLUtils::STATE_REGISTERED,
                                   "<IMSSubscription><ServiceProfile>\n"
                                   "<PublicIdentity><Identity>sip:6505551000@homedomain</Identity></PublicIdentity>"
                                   "<PublicIdentity><Identity>tel:6505551003</Identity></PublicIdentity>"
                                   "<PublicIdentity><Identity>tel:6505551002</Identity></PublicIdentity>"
                                   "  <InitialFilterCriteria>\n"
                                   "  </InitialFilterCriteria>\n"
                                   "</ServiceProfile></IMSSubscription>");
  _hss_connection->set_result("/impu/sip%3A6505551234%40homedomain/location",
                              "{\"result-code\": 2001,"
                              " \"scscf\": \"sip:scscf.sprout.homedomain:5058;transport=TCP\"}");
  Message msg;
  msg._route = "Route: <sip:sprout.homedomain;orig>";
  msg._extra = "P-Asserted-Identity: Andy <sip:6505551000@homedomain>";
  list<HeaderMatcher> hdrs;
  hdrs.push_back(HeaderMatcher("P-Asserted-Identity", "P-Asserted-Identity: \"Andy\" <sip:6505551000@homedomain>", "P-Asserted-Identity: \"Andy\" <tel:6505551003>"));
  doSuccessfulFlow(msg, testing::MatchesRegex(".*wuntootreefower.*"), hdrs, false);
}

// Checks if we have multiple aliases and one of them matches the SIP URI
// supplied that we add the matching alias even if it's not the first on the
// alias list.
TEST_F(SCSCFTest, TestAddSecondTelPAIHdrMultipleAliases)
{
  SCOPED_TRACE("");
  register_uri(_sdm, _hss_connection, "6505551234", "homedomain", "sip:wuntootreefower@10.114.61.213:5061;transport=tcp;ob");
  _hss_connection->set_impu_result("sip:6505551000@homedomain", "call", RegDataXMLUtils::STATE_REGISTERED,
                                   "<IMSSubscription><ServiceProfile>\n"
                                   "<PublicIdentity><Identity>sip:6505551000@homedomain</Identity></PublicIdentity>"
                                   "<PublicIdentity><Identity>tel:6505551003</Identity></PublicIdentity>"
                                   "<PublicIdentity><Identity>tel:6505551000</Identity></PublicIdentity>"
                                   "  <InitialFilterCriteria>\n"
                                   "  </InitialFilterCriteria>\n"
                                   "</ServiceProfile></IMSSubscription>");
  _hss_connection->set_result("/impu/sip%3A6505551234%40homedomain/location",
                              "{\"result-code\": 2001,"
                              " \"scscf\": \"sip:scscf.sprout.homedomain:5058;transport=TCP\"}");
  Message msg;
  msg._route = "Route: <sip:sprout.homedomain;orig>";
  msg._extra = "P-Asserted-Identity: Andy <sip:6505551000@homedomain>";
  list<HeaderMatcher> hdrs;
  hdrs.push_back(HeaderMatcher("P-Asserted-Identity", "P-Asserted-Identity: \"Andy\" <sip:6505551000@homedomain>", "P-Asserted-Identity: \"Andy\" <tel:6505551000>"));
  doSuccessfulFlow(msg, testing::MatchesRegex(".*wuntootreefower.*"), hdrs, false);
}
TEST_F(SCSCFTest, TestAddSecondSIPPAIHdr)
{
  SCOPED_TRACE("");
  register_uri(_sdm, _hss_connection, "6505551234", "homedomain", "sip:wuntootreefower@10.114.61.213:5061;transport=tcp;ob");
  _hss_connection->set_impu_result("tel:6505551000", "call", RegDataXMLUtils::STATE_REGISTERED,
                                   "<IMSSubscription><ServiceProfile>\n"
                                   "<PublicIdentity><Identity>sip:6505551000@homedomain</Identity></PublicIdentity>"
                                   "<PublicIdentity><Identity>tel:6505551000</Identity></PublicIdentity>"
                                   "  <InitialFilterCriteria>\n"
                                   "  </InitialFilterCriteria>\n"
                                   "</ServiceProfile></IMSSubscription>");
  _hss_connection->set_result("/impu/sip%3A6505551234%40homedomain/location",
                              "{\"result-code\": 2001,"
                              " \"scscf\": \"sip:scscf.sprout.homedomain:5058;transport=TCP\"}");
  Message msg;
  msg._route = "Route: <sip:sprout.homedomain;orig>";
  msg._extra = "P-Asserted-Identity: Andy <tel:6505551000>";
  list<HeaderMatcher> hdrs;
  hdrs.push_back(HeaderMatcher("P-Asserted-Identity", "P-Asserted-Identity: \"Andy\" <tel:6505551000>", "P-Asserted-Identity: \"Andy\" <sip:6505551000@homedomain;user=phone>"));
  doSuccessfulFlow(msg, testing::MatchesRegex(".*wuntootreefower.*"), hdrs, false);
}

// Checks that a matching SIP URI is added to the P-Asserted-Identity header
// even when there is no alias of the original tel URI.
TEST_F(SCSCFTest, TestAddSecondSIPPAIHdrNoSIPUri)
{
  SCOPED_TRACE("");
  register_uri(_sdm, _hss_connection, "6505551234", "homedomain", "sip:wuntootreefower@10.114.61.213:5061;transport=tcp;ob");
  _hss_connection->set_impu_result("tel:6505551000", "call", RegDataXMLUtils::STATE_REGISTERED,
                                   "<IMSSubscription><ServiceProfile>\n"
                                   "<PublicIdentity><Identity>tel:6505551000</Identity></PublicIdentity>"
                                   "  <InitialFilterCriteria>\n"
                                   "  </InitialFilterCriteria>\n"
                                   "</ServiceProfile></IMSSubscription>");
  _hss_connection->set_result("/impu/sip%3A6505551234%40homedomain/location",
                              "{\"result-code\": 2001,"
                              " \"scscf\": \"sip:scscf.sprout.homedomain:5058;transport=TCP\"}");
  Message msg;
  msg._route = "Route: <sip:sprout.homedomain;orig>";
  msg._extra = "P-Asserted-Identity: Andy <tel:6505551000>";
  list<HeaderMatcher> hdrs;
  hdrs.push_back(HeaderMatcher("P-Asserted-Identity", "P-Asserted-Identity: \"Andy\" <tel:6505551000>", "P-Asserted-Identity: \"Andy\" <sip:6505551000@homedomain;user=phone>"));
  doSuccessfulFlow(msg, testing::MatchesRegex(".*wuntootreefower.*"), hdrs, false);
}

TEST_F(SCSCFTest, TestTwoPAIHdrsAlready)
{
  SCOPED_TRACE("");
  register_uri(_sdm, _hss_connection, "6505551234", "homedomain", "sip:wuntootreefower@10.114.61.213:5061;transport=tcp;ob");
  _hss_connection->set_impu_result("sip:6505551000@homedomain", "call", RegDataXMLUtils::STATE_REGISTERED,
                                   "<IMSSubscription><ServiceProfile>\n"
                                   "<PublicIdentity><Identity>sip:6505551000@homedomain</Identity></PublicIdentity>"
                                   "<PublicIdentity><Identity>tel:6505551000</Identity></PublicIdentity>"
                                   "  <InitialFilterCriteria>\n"
                                   "  </InitialFilterCriteria>\n"
                                   "</ServiceProfile></IMSSubscription>");
  _hss_connection->set_result("/impu/sip%3A6505551234%40homedomain/location",
                              "{\"result-code\": 2001,"
                              " \"scscf\": \"sip:scscf.sprout.homedomain:5058;transport=TCP\"}");
  Message msg;
  msg._route = "Route: <sip:sprout.homedomain;orig>";
  msg._extra = "P-Asserted-Identity: Andy <sip:6505551000@homedomain>\nP-Asserted-Identity: Andy <tel:6505551111>";
  list<HeaderMatcher> hdrs;
  hdrs.push_back(HeaderMatcher("P-Asserted-Identity", "P-Asserted-Identity: \"Andy\" <sip:6505551000@homedomain>", "P-Asserted-Identity: \"Andy\" <tel:6505551111>"));
  doSuccessfulFlow(msg, testing::MatchesRegex(".*wuntootreefower.*"), hdrs, false);
}

TEST_F(SCSCFTest, TestNoPAIHdrs)
{
  SCOPED_TRACE("");
  register_uri(_sdm, _hss_connection, "6505551234", "homedomain", "sip:wuntootreefower@10.114.61.213:5061;transport=tcp;ob");
  _hss_connection->set_impu_result("sip:6505551000@homedomain", "call", RegDataXMLUtils::STATE_REGISTERED,
                                   "<IMSSubscription><ServiceProfile>\n"
                                   "<PublicIdentity><Identity>sip:6505551000@homedomain</Identity></PublicIdentity>"
                                   "<PublicIdentity><Identity>tel:6505551000</Identity></PublicIdentity>"
                                   "  <InitialFilterCriteria>\n"
                                   "  </InitialFilterCriteria>\n"
                                   "</ServiceProfile></IMSSubscription>");
  _hss_connection->set_result("/impu/sip%3A6505551234%40homedomain/location",
                              "{\"result-code\": 2001,"
                              " \"scscf\": \"sip:scscf.sprout.homedomain:5058;transport=TCP\"}");
  Message msg;
  msg._route = "Route: <sip:sprout.homedomain;orig>";
  list<HeaderMatcher> hdrs;
  hdrs.push_back(HeaderMatcher("P-Asserted-Identity"));
  doSuccessfulFlow(msg, testing::MatchesRegex(".*wuntootreefower.*"), hdrs, false);
}

TEST_F(SCSCFTest, TestPAIHdrODIToken)
{
  SCOPED_TRACE("");
  register_uri(_sdm, _hss_connection, "6505551234", "homedomain", "sip:wuntootreefower@10.114.61.213:5061;transport=tcp;ob");
  _hss_connection->set_impu_result("sip:6505551000@homedomain", "call", RegDataXMLUtils::STATE_REGISTERED,
                                   "<IMSSubscription><ServiceProfile>\n"
                                   "<PublicIdentity><Identity>sip:6505551000@homedomain</Identity></PublicIdentity>"
                                   "<PublicIdentity><Identity>tel:6505551000</Identity></PublicIdentity>"
                                   "  <InitialFilterCriteria>\n"
                                   "  </InitialFilterCriteria>\n"
                                   "</ServiceProfile></IMSSubscription>");
  _hss_connection->set_result("/impu/sip%3A6505551234%40homedomain/location",
                              "{\"result-code\": 2001,"
                              " \"scscf\": \"sip:scscf.sprout.homedomain:5058;transport=TCP\"}");
  Message msg;
  msg._route = "Route: <sip:odi_dgds89gd8gdshds@127.0.0.1;orig>";
  msg._extra = "P-Asserted-Identity: Andy <sip:6505551000@homedomain>";
  list<HeaderMatcher> hdrs;
  hdrs.push_back(HeaderMatcher("P-Asserted-Identity", "P-Asserted-Identity: \"Andy\" <sip:6505551000@homedomain>"));
  doSuccessfulFlow(msg, testing::MatchesRegex(".*wuntootreefower.*"), hdrs, false);
}

TEST_F(SCSCFTest, TestNoSecondPAIHdrTerm)
{
  SCOPED_TRACE("");
  register_uri(_sdm, _hss_connection, "6505551234", "homedomain", "sip:wuntootreefower@10.114.61.213:5061;transport=tcp;ob");
  _hss_connection->set_impu_result("sip:6505551000@homedomain", "call", RegDataXMLUtils::STATE_REGISTERED,
                                   "<IMSSubscription><ServiceProfile>\n"
                                   "<PublicIdentity><Identity>sip:6505551000@homedomain</Identity></PublicIdentity>"
                                   "<PublicIdentity><Identity>tel:6505551000</Identity></PublicIdentity>"
                                   "  <InitialFilterCriteria>\n"
                                   "  </InitialFilterCriteria>\n"
                                   "</ServiceProfile></IMSSubscription>");
  Message msg;
  msg._extra = "P-Asserted-Identity: Andy <sip:6505551000@homedomain>";
  list<HeaderMatcher> hdrs;
  hdrs.push_back(HeaderMatcher("P-Asserted-Identity", "P-Asserted-Identity: \"Andy\" <sip:6505551000@homedomain>"));
  doSuccessfulFlow(msg, testing::MatchesRegex(".*wuntootreefower.*"), hdrs, false);
}

/// Test handling of 430 Flow Failed response
TEST_F(SCSCFTest, FlowFailedResponse)
{
  TransportFlow tpBono(TransportFlow::Protocol::UDP, stack_data.scscf_port, "10.99.88.11", 12345);
  //TransportFlow tpExternal(TransportFlow::Protocol::UDP, stack_data.scscf_port, "10.9.8.7", 5060);
  TransportFlow tpAS(TransportFlow::Protocol::UDP, stack_data.scscf_port, "1.2.3.4", 56789);

  std::string user = "sip:6505550231@homedomain";
  register_uri(_sdm, _hss_connection, "6505550231", "homedomain", "sip:f5cc3de4334589d89c661a7acf228ed7@10.114.61.213", 30);

  _hss_connection->set_impu_result("sip:6505551000@homedomain", "call", RegDataXMLUtils::STATE_REGISTERED, "");
  _hss_connection->set_impu_result("sip:6505550231@homedomain", "dereg-timeout", RegDataXMLUtils::STATE_REGISTERED,
                              "<IMSSubscription><ServiceProfile>\n"
                              "  <PublicIdentity><Identity>sip:6505550231@homedomain</Identity></PublicIdentity>\n"
                              "  <InitialFilterCriteria>\n"
                              "    <Priority>1</Priority>\n"
                              "    <TriggerPoint>\n"
                              "      <ConditionTypeCNF>0</ConditionTypeCNF>\n"
                              "      <SPT>\n"
                              "        <ConditionNegated>0</ConditionNegated>\n"
                              "        <Group>0</Group>\n"
                              "        <Method>REGISTER</Method>\n"
                              "        <Extension></Extension>\n"
                              "      </SPT>\n"
                              "    </TriggerPoint>\n"
                              "    <ApplicationServer>\n"
                              "      <ServerName>sip:1.2.3.4:56789;transport=UDP</ServerName>\n"
                              "      <DefaultHandling>1</DefaultHandling>\n"
                              "    </ApplicationServer>\n"
                              "  </InitialFilterCriteria>\n"
                              "</ServiceProfile></IMSSubscription>");
  _hss_connection->set_result("/impu/sip%3A6505550231%40homedomain/location",
                              "{\"result-code\": 2001,"
                              " \"scscf\": \"sip:scscf.sprout.homedomain:5058;transport=TCP\"}");

  // ---------- Send INVITE
  // We're within the trust boundary, so no stripping should occur.
  Message msg;
  msg._via = "10.99.88.11:12345";
  msg._to = "65055502314@homedomain";
  msg._todomain = "";
  msg._route = "Route: <sip:sprout.homedomain;orig>";
  msg._requri = "sip:6505550231@homedomain";
  msg._method = "INVITE";
  inject_msg(msg.get_request(), &tpBono);
  poll();
  ASSERT_EQ(2, txdata_count());

  // 100 Trying goes back to bono
  pjsip_msg* out = current_txdata()->msg;
  RespMatcher(100).matches(out);
  tpBono.expect_target(current_txdata(), true);
  msg.set_route(out);
  free_txdata();

  // INVITE passed externally
  out = current_txdata()->msg;
  ASSERT_NO_FATAL_FAILURE(ReqMatcher("INVITE").matches(out));

  // Send 430 Flow Failed response.
  string fresp = respond_to_current_txdata(430);
  free_txdata();
  inject_msg(fresp);

  // Sprout ACKs the response.
  ASSERT_EQ(3, txdata_count());
  ReqMatcher("ACK").matches(current_txdata()->msg);
  free_txdata();

  // Sprout deletes the binding.
  SubscriberDataManager::AoRPair* aor_data = _sdm->get_aor_data(user, 0);
  ASSERT_TRUE(aor_data != NULL);
  EXPECT_EQ(0u, aor_data->get_current()->_bindings.size());
  delete aor_data; aor_data = NULL;

  // Because there are no remaining bindings, Sprout sends a deregister to the
  // HSS and a third-party deREGISTER to the AS.
  ASSERT_EQ(2, txdata_count());
  out = current_txdata()->msg;
  ASSERT_NO_FATAL_FAILURE(ReqMatcher("REGISTER").matches(out));
  EXPECT_EQ(NULL, out->body);

  // Send a 200 OK response from the AS.
  fresp = respond_to_current_txdata(200);
  //free_txdata();
  inject_msg(fresp, &tpAS);

  // Catch the forwarded 430 response.
  ASSERT_EQ(1, txdata_count());
  out = current_txdata()->msg;
  RespMatcher(430).matches(out);
  free_txdata();

  // UE ACKs the response.
  msg._method = "ACK";
  inject_msg(msg.get_request(), &tpBono);
}

// Check that if an AS supplies a preloaded route when routing back to the
// S-CSCF, we follow the route and record route ourselves. This is needed for
// routing to non-registering PBXs, where the AS preloads the path to the PBX.

// Check that sprout follows a preloaded route when the AS has changed the
// request URI.
TEST_F(SCSCFTest, PreloadedRouteChangedReqUri)
{
  register_uri(_sdm, _hss_connection, "6505551234", "homedomain", "sip:wuntootreefower@10.114.61.213:5061;transport=tcp;ob");
  _hss_connection->set_impu_result("sip:6505551234@homedomain", "call", RegDataXMLUtils::STATE_REGISTERED,
                                R"(<IMSSubscription><ServiceProfile>
                                <PublicIdentity><Identity>sip:6505551234@homedomain</Identity></PublicIdentity>
                                  <InitialFilterCriteria>
                                    <Priority>0</Priority>
                                    <TriggerPoint>
                                      <ConditionTypeCNF>0</ConditionTypeCNF>
                                      <SPT>
                                        <ConditionNegated>0</ConditionNegated>
                                        <Group>0</Group>
                                        <Method>INVITE</Method>
                                        <Extension></Extension>
                                      </SPT>
                                      <SPT>
                                        <ConditionNegated>0</ConditionNegated>
                                        <Group>0</Group>
                                        <SessionCase>1</SessionCase>  <!-- terminating-registered -->
                                        <Extension></Extension>
                                      </SPT>
                                    </TriggerPoint>
                                    <ApplicationServer>
                                      <ServerName>sip:5.2.3.4:56787;transport=UDP</ServerName>
                                      <DefaultHandling>0</DefaultHandling>
                                    </ApplicationServer>
                                  </InitialFilterCriteria>
                                </ServiceProfile></IMSSubscription>)");

  TransportFlow tpBono(TransportFlow::Protocol::TCP, stack_data.scscf_port, "10.99.88.11", 12345);
  TransportFlow tpAS1(TransportFlow::Protocol::UDP, stack_data.scscf_port, "5.2.3.4", 56787);

  // ---------- Send INVITE
  // We're within the trust boundary, so no stripping should occur.
  Message msg;
  msg._via = "10.99.88.11:12345;transport=TCP";
  msg._to = "6505551234@homedomain";
  msg._todomain = "";
  msg._route = "Route: <sip:sprout.homedomain>";
  msg._requri = "sip:6505551234@homedomain";

  msg._method = "INVITE";
  inject_msg(msg.get_request(), &tpBono);
  poll();
  ASSERT_EQ(2, txdata_count());

  // 100 Trying goes back to bono
  pjsip_msg* out = current_txdata()->msg;
  RespMatcher(100).matches(out);
  tpBono.expect_target(current_txdata(), true);  // Requests always come back on same transport
  msg.set_route(out);
  free_txdata();

  // INVITE passed on to AS1 (as terminating AS for Bob)
  SCOPED_TRACE("INVITE (S)");
  out = current_txdata()->msg;
  ReqMatcher r1("INVITE");
  ASSERT_NO_FATAL_FAILURE(r1.matches(out));

  tpAS1.expect_target(current_txdata(), false);
  EXPECT_EQ("sip:6505551234@homedomain", r1.uri());

  // ---------- AS1 sends a 100 Trying to indicate it has received the request.
  string fresp1 = respond_to_txdata(current_txdata(), 100);
  inject_msg(fresp1, &tpAS1);

  // ---------- AS1 sends the request back top the S-CSCF. It changes the
  // request URI and pre-loads a route.
  const pj_str_t STR_ROUTE = pj_str("Route");
  pjsip_hdr* hdr = (pjsip_hdr*)pjsip_msg_find_hdr_by_name(out, &STR_ROUTE, NULL);
  if (hdr)
  {
    pj_list_erase(hdr);
  }

  char preloaded_route[80] = "sip:3.3.3.3:5060;transport=TCP;lr";
  pjsip_route_hdr* hroute = pjsip_route_hdr_create(current_txdata()->pool);
  hroute->name_addr.uri =
    (pjsip_uri*)pjsip_parse_uri(current_txdata()->pool,
                                preloaded_route,
                                strlen(preloaded_route),
                                0);
  pjsip_msg_add_hdr(out, (pjsip_hdr*)hroute);

  ((pjsip_sip_uri*)out->line.req.uri)->user = pj_str("newtarget");
  ((pjsip_sip_uri*)out->line.req.uri)->host = pj_str("2.2.2.2");

  inject_msg(out, &tpAS1);
  free_txdata();

  // 100 Trying goes back to AS1
  out = current_txdata()->msg;
  RespMatcher(100).matches(out);
  tpAS1.expect_target(current_txdata(), true);  // Requests always come back on same transport
  msg.set_route(out);
  free_txdata();

  // INVITE passed on to final destination
  SCOPED_TRACE("INVITE (4)");
  out = current_txdata()->msg;
  ASSERT_NO_FATAL_FAILURE(r1.matches(out));

  tpBono.expect_target(current_txdata(), false);
  // Sprout has preserved the target and route.
  EXPECT_EQ("sip:newtarget@2.2.2.2", r1.uri());
  EXPECT_EQ(get_headers(out, "Route"),
            "Route: <sip:3.3.3.3:5060;transport=TCP;lr>");
  // Sprout has also record-routed itself.
  EXPECT_THAT(get_headers(out, "Record-Route"),
              MatchesRegex("Record-Route: <sip:scscf.sprout.homedomain:5058;.*billing-role=charge-term.*>"));

  EXPECT_EQ(1, ((SNMP::FakeCounterTable*)_scscf_sproutlet->_routed_by_preloaded_route_tbl)->_count);
  free_txdata();
}


// Check that sprout follows a preloaded route when the AS has NOT changed the
// request URI.
TEST_F(SCSCFTest, PreloadedRoutePreserveReqUri)
{
  register_uri(_sdm, _hss_connection, "6505551234", "homedomain", "sip:wuntootreefower@10.114.61.213:5061;transport=tcp;ob");
  _hss_connection->set_impu_result("sip:6505551234@homedomain", "call", RegDataXMLUtils::STATE_REGISTERED,
                                R"(<IMSSubscription><ServiceProfile>
                                <PublicIdentity><Identity>sip:6505551234@homedomain</Identity></PublicIdentity>
                                  <InitialFilterCriteria>
                                    <Priority>0</Priority>
                                    <TriggerPoint>
                                      <ConditionTypeCNF>0</ConditionTypeCNF>
                                      <SPT>
                                        <ConditionNegated>0</ConditionNegated>
                                        <Group>0</Group>
                                        <Method>INVITE</Method>
                                        <Extension></Extension>
                                      </SPT>
                                      <SPT>
                                        <ConditionNegated>0</ConditionNegated>
                                        <Group>0</Group>
                                        <SessionCase>1</SessionCase>  <!-- terminating-registered -->
                                        <Extension></Extension>
                                      </SPT>
                                    </TriggerPoint>
                                    <ApplicationServer>
                                      <ServerName>sip:5.2.3.4:56787;transport=UDP</ServerName>
                                      <DefaultHandling>0</DefaultHandling>
                                    </ApplicationServer>
                                  </InitialFilterCriteria>
                                </ServiceProfile></IMSSubscription>)");

  TransportFlow tpBono(TransportFlow::Protocol::TCP, stack_data.scscf_port, "10.99.88.11", 12345);
  TransportFlow tpAS1(TransportFlow::Protocol::UDP, stack_data.scscf_port, "5.2.3.4", 56787);

  // ---------- Send INVITE
  // We're within the trust boundary, so no stripping should occur.
  Message msg;
  msg._via = "10.99.88.11:12345;transport=TCP";
  msg._to = "6505551234@homedomain";
  msg._todomain = "";
  msg._route = "Route: <sip:sprout.homedomain>";
  msg._requri = "sip:6505551234@homedomain";

  msg._method = "INVITE";
  inject_msg(msg.get_request(), &tpBono);
  poll();
  ASSERT_EQ(2, txdata_count());

  // 100 Trying goes back to bono
  pjsip_msg* out = current_txdata()->msg;
  RespMatcher(100).matches(out);
  tpBono.expect_target(current_txdata(), true);  // Requests always come back on same transport
  msg.set_route(out);
  free_txdata();

  // ---------- AS1 sends a 100 Trying to indicate it has received the request.
  string fresp1 = respond_to_txdata(current_txdata(), 100);
  inject_msg(fresp1, &tpAS1);

  // INVITE passed on to AS1 (as terminating AS for Bob)
  SCOPED_TRACE("INVITE (S)");
  out = current_txdata()->msg;
  ReqMatcher r1("INVITE");
  ASSERT_NO_FATAL_FAILURE(r1.matches(out));

  tpAS1.expect_target(current_txdata(), false);
  EXPECT_EQ("sip:6505551234@homedomain", r1.uri());

  // ---------- AS1 sends the request back top the S-CSCF. It preserves the
  // request URI but pre-loads a route.
  const pj_str_t STR_ROUTE = pj_str("Route");
  pjsip_hdr* hdr = (pjsip_hdr*)pjsip_msg_find_hdr_by_name(out, &STR_ROUTE, NULL);
  if (hdr)
  {
    pj_list_erase(hdr);
  }

  char preloaded_route[80] = "sip:3.3.3.3:5060;transport=TCP;lr";
  pjsip_route_hdr* hroute = pjsip_route_hdr_create(current_txdata()->pool);
  hroute->name_addr.uri =
    (pjsip_uri*)pjsip_parse_uri(current_txdata()->pool,
                                preloaded_route,
                                strlen(preloaded_route),
                                0);
  pjsip_msg_add_hdr(out, (pjsip_hdr*)hroute);

  inject_msg(out, &tpAS1);
  free_txdata();

  // 100 Trying goes back to AS1
  out = current_txdata()->msg;
  RespMatcher(100).matches(out);
  tpAS1.expect_target(current_txdata(), true);  // Requests always come back on same transport
  msg.set_route(out);
  free_txdata();

  // INVITE passed on to final destination
  SCOPED_TRACE("INVITE (4)");
  out = current_txdata()->msg;
  ASSERT_NO_FATAL_FAILURE(r1.matches(out));

  tpBono.expect_target(current_txdata(), false);
  EXPECT_EQ("sip:6505551234@homedomain", r1.uri());
  // Sprout has preserved the target and route.
  EXPECT_EQ(get_headers(out, "Route"),
            "Route: <sip:3.3.3.3:5060;transport=TCP;lr>");
  // Sprout has also record-routed itself.
  EXPECT_THAT(get_headers(out, "Record-Route"),
              MatchesRegex("Record-Route: <sip:scscf.sprout.homedomain:5058;.*billing-role=charge-term.*>"));

  EXPECT_EQ(1, ((SNMP::FakeCounterTable*)_scscf_sproutlet->_routed_by_preloaded_route_tbl)->_count);
  free_txdata();
}


// Check that sprout follows a preloaded route even when there are more ASs in
// the chain.
TEST_F(SCSCFTest, PreloadedRouteNotLastAs)
{
  register_uri(_sdm, _hss_connection, "6505551234", "homedomain", "sip:wuntootreefower@10.114.61.213:5061;transport=tcp;ob");
  _hss_connection->set_impu_result("sip:6505551234@homedomain", "call", RegDataXMLUtils::STATE_REGISTERED,
                                R"(<IMSSubscription><ServiceProfile>
                                <PublicIdentity><Identity>sip:6505551234@homedomain</Identity></PublicIdentity>
                                  <InitialFilterCriteria>
                                    <Priority>0</Priority>
                                    <TriggerPoint>
                                      <ConditionTypeCNF>0</ConditionTypeCNF>
                                      <SPT>
                                        <ConditionNegated>0</ConditionNegated>
                                        <Group>0</Group>
                                        <Method>INVITE</Method>
                                        <Extension></Extension>
                                      </SPT>
                                      <SPT>
                                        <ConditionNegated>0</ConditionNegated>
                                        <Group>0</Group>
                                        <SessionCase>1</SessionCase>  <!-- terminating-registered -->
                                        <Extension></Extension>
                                      </SPT>
                                    </TriggerPoint>
                                    <ApplicationServer>
                                      <ServerName>sip:5.2.3.4:56787;transport=UDP</ServerName>
                                      <DefaultHandling>0</DefaultHandling>
                                    </ApplicationServer>
                                  </InitialFilterCriteria>
                                  <InitialFilterCriteria>
                                    <Priority>1</Priority>
                                    <TriggerPoint>
                                      <ConditionTypeCNF>0</ConditionTypeCNF>
                                      <SPT>
                                        <ConditionNegated>0</ConditionNegated>
                                        <Group>0</Group>
                                        <Method>INVITE</Method>
                                        <Extension></Extension>
                                      </SPT>
                                      <SPT>
                                        <ConditionNegated>0</ConditionNegated>
                                        <Group>0</Group>
                                        <SessionCase>1</SessionCase>  <!-- terminating-registered -->
                                        <Extension></Extension>
                                      </SPT>
                                    </TriggerPoint>
                                    <ApplicationServer>
                                      <ServerName>sip:1.2.3.4:56787;transport=UDP</ServerName>
                                      <DefaultHandling>0</DefaultHandling>
                                    </ApplicationServer>
                                  </InitialFilterCriteria>
                                </ServiceProfile></IMSSubscription>)");

  TransportFlow tpBono(TransportFlow::Protocol::TCP, stack_data.scscf_port, "10.99.88.11", 12345);
  TransportFlow tpAS1(TransportFlow::Protocol::UDP, stack_data.scscf_port, "5.2.3.4", 56787);

  // ---------- Send INVITE
  // We're within the trust boundary, so no stripping should occur.
  Message msg;
  msg._via = "10.99.88.11:12345;transport=TCP";
  msg._to = "6505551234@homedomain";
  msg._todomain = "";
  msg._route = "Route: <sip:sprout.homedomain>";
  msg._requri = "sip:6505551234@homedomain";

  msg._method = "INVITE";
  inject_msg(msg.get_request(), &tpBono);
  poll();
  ASSERT_EQ(2, txdata_count());

  // 100 Trying goes back to bono
  pjsip_msg* out = current_txdata()->msg;
  RespMatcher(100).matches(out);
  tpBono.expect_target(current_txdata(), true);  // Requests always come back on same transport
  msg.set_route(out);
  free_txdata();

  // INVITE passed on to AS1 (as terminating AS for Bob)
  SCOPED_TRACE("INVITE (S)");
  out = current_txdata()->msg;
  ReqMatcher r1("INVITE");
  ASSERT_NO_FATAL_FAILURE(r1.matches(out));

  tpAS1.expect_target(current_txdata(), false);
  EXPECT_EQ("sip:6505551234@homedomain", r1.uri());

  // ---------- AS1 sends a 100 Trying to indicate it has received the request.
  string fresp1 = respond_to_txdata(current_txdata(), 100);
  inject_msg(fresp1, &tpAS1);

  // ---------- AS1 sends the request back top the S-CSCF. It changes the
  // request URI and pre-loads a route.
  const pj_str_t STR_ROUTE = pj_str("Route");
  pjsip_hdr* hdr = (pjsip_hdr*)pjsip_msg_find_hdr_by_name(out, &STR_ROUTE, NULL);
  if (hdr)
  {
    pj_list_erase(hdr);
  }

  char preloaded_route[80] = "sip:3.3.3.3:5060;transport=TCP;lr";
  pjsip_route_hdr* hroute = pjsip_route_hdr_create(current_txdata()->pool);
  hroute->name_addr.uri =
    (pjsip_uri*)pjsip_parse_uri(current_txdata()->pool,
                                preloaded_route,
                                strlen(preloaded_route),
                                0);
  pjsip_msg_add_hdr(out, (pjsip_hdr*)hroute);

  // Re-target the request to a new user. Use the domain "newdomain" as this
  // will be routed off net by the BGCF.
  ((pjsip_sip_uri*)out->line.req.uri)->user = pj_str("newtarget");
  ((pjsip_sip_uri*)out->line.req.uri)->host = pj_str("2.2.2.2");
  inject_msg(out, &tpAS1);
  free_txdata();

  // 100 Trying goes back to AS1
  out = current_txdata()->msg;
  RespMatcher(100).matches(out);
  tpAS1.expect_target(current_txdata(), true);  // Requests always come back on same transport
  msg.set_route(out);
  free_txdata();

  // INVITE passed on to final destination
  SCOPED_TRACE("INVITE (4)");
  out = current_txdata()->msg;
  ASSERT_NO_FATAL_FAILURE(r1.matches(out));

  tpBono.expect_target(current_txdata(), false);
  EXPECT_EQ("sip:newtarget@2.2.2.2", r1.uri());
  // Sprout has preserved the target and route.
  EXPECT_EQ(get_headers(out, "Route"),
            "Route: <sip:3.3.3.3:5060;transport=TCP;lr>");
  // Sprout has also record-routed itself.
  EXPECT_THAT(get_headers(out, "Record-Route"),
              MatchesRegex("Record-Route: <sip:scscf.sprout.homedomain:5058;.*billing-role=charge-term.*>"));

  EXPECT_EQ(1, ((SNMP::FakeCounterTable*)_scscf_sproutlet->_routed_by_preloaded_route_tbl)->_count);
  free_txdata();
}

TEST_F(SCSCFTest, AutomaticRegistration)
{
  SCOPED_TRACE("");

  // Create an originating request that has a proxy-authorization header and
  // requires automatic registration.
  Message msg;
  msg._to = "newuser";
  msg._todomain = "domainvalid";
  msg._route = "Route: <sip:sprout.homedomain;orig;auto-reg>";
  msg._extra = "Proxy-Authorization: Digest username=\"kermit\", realm=\"homedomain\", uri=\"sip:6505551000@homedomain\", algorithm=MD5";

  // The HSS expects to be invoked with a request type of "reg" and with the
  // right private ID.
  _hss_connection->set_impu_result("sip:6505551000@homedomain", "reg", RegDataXMLUtils::STATE_REGISTERED, "", "?private_id=kermit");

  add_host_mapping("domainvalid", "10.9.8.7");
  list<HeaderMatcher> hdrs;
  hdrs.push_back(HeaderMatcher("Route", "Route: <sip:10.0.0.1:5060;transport=TCP;lr>"));
  doSuccessfulFlow(msg, testing::MatchesRegex("sip:newuser@domainvalid"), hdrs);
}

TEST_F(SCSCFTest, AutomaticRegistrationDerivedIMPI)
{
  SCOPED_TRACE("");

  // Create an originating request that requires automatic registration.
  Message msg;
  msg._to = "newuser";
  msg._todomain = "domainvalid";
  msg._route = "Route: <sip:sprout.homedomain;orig;auto-reg>";

  // The HSS expects to be invoked with a request type of "reg". No
  // Proxy-Authorization present, so derive the IMPI from the IMPU.
  _hss_connection->set_impu_result("sip:6505551000@homedomain", "reg", RegDataXMLUtils::STATE_REGISTERED, "", "?private_id=6505551000%40homedomain");

  add_host_mapping("domainvalid", "10.9.8.7");
  list<HeaderMatcher> hdrs;
  hdrs.push_back(HeaderMatcher("Route", "Route: <sip:10.0.0.1:5060;transport=TCP;lr>"));
  doSuccessfulFlow(msg, testing::MatchesRegex("sip:newuser@domainvalid"), hdrs);
}

TEST_F(SCSCFTest, TestSessionExpires)
{
  SCOPED_TRACE("");
  register_uri(_sdm, _hss_connection, "6505551234", "homedomain", "sip:wuntootreefower@10.114.61.213:5061;transport=tcp;ob");
  _hss_connection->set_impu_result("sip:6505551000@homedomain", "call", RegDataXMLUtils::STATE_REGISTERED, "");

  // Send an INVITE where the client supports session timers. This means that
  // if the server does not support timers, there should still be a
  // Session-Expires header on the response.
  //
  // Most of the session timer logic is tested in
  // `session_expires_helper_test.cpp`. This is just to check that the S-CSCF
  // invokes the logic correctly.
  Message msg;
  msg._extra = "Session-Expires: 600\r\nSupported: timer";
  list<HeaderMatcher> hdrs;
  hdrs.push_back(HeaderMatcher("Session-Expires", "Session-Expires:.*"));
  list<HeaderMatcher> rsp_hdrs;
  rsp_hdrs.push_back(HeaderMatcher("Session-Expires", "Session-Expires: .*"));
  doSuccessfulFlow(msg, testing::MatchesRegex(".*wuntootreefower.*"), hdrs, false, rsp_hdrs);
}

TEST_F(SCSCFTest, TestSessionExpiresInDialog)
{
  SCOPED_TRACE("");
  register_uri(_sdm, _hss_connection, "6505551234", "homedomain", "sip:wuntootreefower@10.114.61.213:5061;transport=tcp;ob");
  _hss_connection->set_impu_result("sip:6505551000@homedomain", "call", RegDataXMLUtils::STATE_REGISTERED, "");

  // Send an UPDATE in-dialog request to which we should always add RR and SE.
  // Then check that if the UAS strips the SE, that Sprout tells the UAC to be
  // the refresher. This ensures that our response processing is correct.
  Message msg;
  msg._extra = "Supported: timer";
  msg._in_dialog = true;

  list<HeaderMatcher> hdrs;
  hdrs.push_back(HeaderMatcher("Record-Route"));
  hdrs.push_back(HeaderMatcher("Session-Expires", "Session-Expires:.*"));

  list<HeaderMatcher> rsp_hdrs;
  rsp_hdrs.push_back(HeaderMatcher("Session-Expires", "Session-Expires:.*;refresher=uac"));
  rsp_hdrs.push_back(HeaderMatcher("Record-Route"));

  doSuccessfulFlow(msg, testing::MatchesRegex(".*homedomain.*"), hdrs, false, rsp_hdrs);
}

TEST_F(SCSCFTest, TestSessionExpiresWhenNoRecordRoute)
{
  SCOPED_TRACE("");
  register_uri(_sdm, _hss_connection, "6505551234", "homedomain", "sip:wuntootreefower@10.114.61.213:5061;transport=tcp;ob");
  _hss_connection->set_impu_result("sip:6505551000@homedomain", "call", RegDataXMLUtils::STATE_REGISTERED,
                                R"(<IMSSubscription><ServiceProfile>
                                <PublicIdentity><Identity>sip:6505551000@homedomain</Identity></PublicIdentity>
                                  <InitialFilterCriteria>
                                    <Priority>2</Priority>
                                    <TriggerPoint>
                                    <ConditionTypeCNF>0</ConditionTypeCNF>
                                    <SPT>
                                      <ConditionNegated>0</ConditionNegated>
                                      <Group>0</Group>
                                      <Method>INVITE</Method>
                                      <Extension></Extension>
                                    </SPT>
                                  </TriggerPoint>
                                  <ApplicationServer>
                                    <ServerName>sip:4.2.3.4:56788;transport=UDP</ServerName>
                                    <DefaultHandling>0</DefaultHandling>
                                  </ApplicationServer>
                                  </InitialFilterCriteria>
                                  <InitialFilterCriteria>
                                    <Priority>1</Priority>
                                    <TriggerPoint>
                                    <ConditionTypeCNF>0</ConditionTypeCNF>
                                    <SPT>
                                      <ConditionNegated>0</ConditionNegated>
                                      <Group>0</Group>
                                      <Method>INVITE</Method>
                                      <Extension></Extension>
                                    </SPT>
                                  </TriggerPoint>
                                  <ApplicationServer>
                                    <ServerName>sip:1.2.3.4:56789;transport=UDP</ServerName>
                                    <DefaultHandling>0</DefaultHandling>
                                  </ApplicationServer>
                                  </InitialFilterCriteria>
                                </ServiceProfile></IMSSubscription>)");

  TransportFlow tpAS1(TransportFlow::Protocol::UDP, stack_data.scscf_port, "1.2.3.4", 56789);
  TransportFlow tpAS2(TransportFlow::Protocol::UDP, stack_data.scscf_port, "4.2.3.4", 56788);


  // Send an INVITE
  Message msg;
  msg._via = "10.99.88.11:12345;transport=TCP";
  msg._to = "6505551234@homedomain";
  msg._todomain = "";
  msg._route = "Route: <sip:sprout.homedomain;orig>";
  msg._requri = "sip:6505551234@homedomain";
  msg._method = "INVITE";

  pjsip_msg* out;
  inject_msg(msg.get_request());

  // INVITE passed to AS1
  SCOPED_TRACE("INVITE (1)");
  ASSERT_EQ(2, txdata_count());
  free_txdata();
  out = current_txdata()->msg;
  ReqMatcher r1("INVITE");
  ASSERT_NO_FATAL_FAILURE(r1.matches(out));

  ASSERT_TRUE(!get_headers(out, "Record-Route").empty());
  ASSERT_TRUE(!get_headers(out, "Session-Expires").empty());


  // AS proxies INVITE back.
  const pj_str_t STR_ROUTE = pj_str("Route");
  const pj_str_t STR_REC_ROUTE = pj_str("Record-Route");
  const pj_str_t STR_SESS_EXP = pj_str("Session-Expires");
  pjsip_hdr* hdr = (pjsip_hdr*)pjsip_msg_find_hdr_by_name(out, &STR_ROUTE, NULL);
  pjsip_hdr* rr_hdr = (pjsip_hdr*)pjsip_msg_find_hdr_by_name(out, &STR_REC_ROUTE, NULL);
  pjsip_hdr* se_hdr = (pjsip_hdr*)pjsip_msg_find_hdr_by_name(out, &STR_SESS_EXP, NULL);
  pj_list_erase(rr_hdr);
  pj_list_erase(se_hdr);

  if (hdr)
  {
    pj_list_erase(hdr);
  }

  inject_msg(out, &tpAS1);
  free_txdata();

  // 100 Trying goes back to AS1
  out = current_txdata()->msg;
  RespMatcher(100).matches(out);
  tpAS1.expect_target(current_txdata(), true);  // Requests always come back on same transport
  msg.set_route(out);
  free_txdata();

  // INVITE passed on to AS2
  SCOPED_TRACE("INVITE (2)");
  out = current_txdata()->msg;
  ASSERT_NO_FATAL_FAILURE(r1.matches(out));
  tpAS2.expect_target(current_txdata(), false);

  // Should not RR between AS's and therefore shouldn't SE
  ASSERT_TRUE(get_headers(out, "Record-Route").empty());
  ASSERT_TRUE(get_headers(out, "Session-Expires").empty());
}


// Test that getting a 503 error from homestead when looking up iFCs results in
// sprout sending a 504 error.
TEST_F(SCSCFTest, HSSTimeoutOnPutRegData)
{
  // Send originating INVITE
  Message msg;
  msg._route = "Route: <sip:sprout.homedomain;orig>";

  // HSS will return a 503
  _hss_connection->set_rc("/impu/sip%3A6505551000%40homedomain/reg-data", 503);

  inject_msg(msg.get_request());

  // 100 Trying goes out
  pjsip_msg* out = current_txdata()->msg;
  RespMatcher(100).matches(out);
  free_txdata();

  // Followed by a 504
  out = current_txdata()->msg;
  EXPECT_EQ(504, out->line.status.code);
  EXPECT_EQ("Server Timeout", str_pj(out->line.status.reason));

  _hss_connection->delete_rc("/impu/sip%3A6505551000%40homedomain/reg-data");
}


// Test that a failure to get iFCs due to a 503 error from homestead during Call
// Diversion results in sprout sending a 504
TEST_F(SCSCFTest, HSSTimeoutOnCdiv)
{
  _hss_connection->set_impu_result("sip:6505551234@homedomain", "call", RegDataXMLUtils::STATE_REGISTERED,
                                R"(<IMSSubscription><ServiceProfile>
                                <PublicIdentity><Identity>sip:6505551234@homedomain</Identity></PublicIdentity>
                                  <InitialFilterCriteria>
                                    <Priority>2</Priority>
                                    <TriggerPoint>
                                    <ConditionTypeCNF>0</ConditionTypeCNF>
                                    <SPT>
                                      <ConditionNegated>0</ConditionNegated>
                                      <Group>0</Group>
                                      <SessionCase>4</SessionCase>  <!-- originating-cdiv -->
                                      <Extension></Extension>
                                    </SPT>
                                    <SPT>
                                      <ConditionNegated>0</ConditionNegated>
                                      <Group>0</Group>
                                      <Method>INVITE</Method>
                                      <Extension></Extension>
                                    </SPT>
                                  </TriggerPoint>
                                  <ApplicationServer>
                                    <ServerName>sip:1.2.3.4:56789;transport=UDP</ServerName>
                                    <DefaultHandling>0</DefaultHandling>
                                  </ApplicationServer>
                                  </InitialFilterCriteria>
                                  <InitialFilterCriteria>
                                    <Priority>0</Priority>
                                    <TriggerPoint>
                                    <ConditionTypeCNF>0</ConditionTypeCNF>
                                    <SPT>
                                      <ConditionNegated>0</ConditionNegated>
                                      <Group>0</Group>
                                      <Method>INVITE</Method>
                                      <Extension></Extension>
                                    </SPT>
                                    <SPT>
                                      <ConditionNegated>0</ConditionNegated>
                                      <Group>0</Group>
                                      <SessionCase>1</SessionCase>  <!-- terminating-registered -->
                                      <Extension></Extension>
                                    </SPT>
                                  </TriggerPoint>
                                  <ApplicationServer>
                                    <ServerName>sip:5.2.3.4:56787;transport=UDP</ServerName>
                                    <DefaultHandling>0</DefaultHandling>
                                  </ApplicationServer>
                                  </InitialFilterCriteria>
                                </ServiceProfile></IMSSubscription>)");

  TransportFlow tpBono(TransportFlow::Protocol::TCP, stack_data.scscf_port, "10.99.88.11", 12345);
  TransportFlow tpAS1(TransportFlow::Protocol::UDP, stack_data.scscf_port, "5.2.3.4", 56787);

  // ---------- Send INVITE
  // We're within the trust boundary, so no stripping should occur.
  Message msg;
  msg._via = "10.99.88.11:12345;transport=TCP";
  msg._to = "6505551234@homedomain";
  msg._todomain = "";
  msg._route = "Route: <sip:sprout.homedomain>";
  msg._requri = "sip:6505551234@homedomain";

  msg._method = "INVITE";
  inject_msg(msg.get_request(), &tpBono);
  poll();
  ASSERT_EQ(2, txdata_count());

  // 100 Trying goes back to bono
  pjsip_msg* out = current_txdata()->msg;
  RespMatcher(100).matches(out);
  tpBono.expect_target(current_txdata(), true);  // Requests always come back on same transport
  msg.set_route(out);
  free_txdata();

  // INVITE passed on to AS1 (as terminating AS for Bob)
  SCOPED_TRACE("INVITE (S)");
  out = current_txdata()->msg;
  ReqMatcher r1("INVITE");
  ASSERT_NO_FATAL_FAILURE(r1.matches(out));

  tpAS1.expect_target(current_txdata(), false);
  EXPECT_EQ("sip:6505551234@homedomain", r1.uri());
  EXPECT_THAT(get_headers(out, "Route"),
              testing::MatchesRegex("Route: <sip:5\\.2\\.3\\.4:56787;transport=UDP;lr>\r\nRoute: <sip:odi_[+/A-Za-z0-9]+@127.0.0.1:5058;transport=UDP;lr;service=scscf>"));
  EXPECT_THAT(get_headers(out, "P-Served-User"),
              testing::MatchesRegex("P-Served-User: <sip:6505551234@homedomain>;sescase=term;regstate=reg"));

  // ---------- AS1 sends a 100 Trying to indicate it has received the request.
  string fresp1 = respond_to_txdata(current_txdata(), 100);
  inject_msg(fresp1, &tpAS1);

  // The next request to the HSS will get a 503 response
  _hss_connection->delete_result("sip:6505551234@homedomain");
  _hss_connection->set_rc("/impu/sip%3A6505551234%40homedomain/reg-data", 503);

  // ---------- AS1 turns it around (acting as routing B2BUA by changing the target)
  const pj_str_t STR_ROUTE = pj_str("Route");
  pjsip_hdr* hdr = (pjsip_hdr*)pjsip_msg_find_hdr_by_name(out, &STR_ROUTE, NULL);
  if (hdr)
  {
    pj_list_erase(hdr);
  }
  ((pjsip_sip_uri*)out->line.req.uri)->user = pj_str("6505555678");
  inject_msg(out, &tpAS1);
  free_txdata();

  // 100 Trying goes back to AS1
  out = current_txdata()->msg;
  RespMatcher(100).matches(out);
  tpAS1.expect_target(current_txdata(), true);  // Requests always come back on same transport
  msg.set_route(out);
  free_txdata();

  // Followed by a 504 (since the iFC lookup has got a 503)
  out = current_txdata()->msg;
  RespMatcher(504).matches(out);
  tpAS1.expect_target(current_txdata(), true);  // Requests always come back on same transport
  free_txdata();

  _hss_connection->delete_rc("/impu/sip%3A6505551000%40homedomain/reg-data");
}

TEST_F(SCSCFTest, TestAddStoredPathHeader)
{
  add_host_mapping("ut.cw-ngv.com", "10.9.8.7");
  SCOPED_TRACE("");

  // Add a binding with the _path_headers and _path_uris set.
  string uri("sip:6505551234@homedomain");
  string contact("sip:wuntootreefower@10.114.61.213:5061;transport=tcp;ob");
  _hss_connection->set_impu_result(uri, "call", RegDataXMLUtils::STATE_REGISTERED, "");
  SubscriberDataManager::AoRPair* aor = _sdm->get_aor_data(uri, 0);
  SubscriberDataManager::AoR::Binding* binding = aor->get_current()->get_binding(contact);
  binding->_uri = contact;
  binding->_cid = "1";
  binding->_cseq = 1;
  binding->_path_uris.push_back(std::string("sip:abcdefgh@ut.cw-ngv.com;lr"));
  binding->_path_headers.push_back(std::string("\"Bob\" <sip:abcdefgh@ut.cw-ngv.com;lr>;tag=6ht7"));
  binding->_expires = time(NULL) + 300;
  binding->_priority = 1000;
  binding->_emergency_registration = false;
  AssociatedURIs associated_uris = {};
  associated_uris.add_uri(uri, false);
  bool ret = _sdm->set_aor_data(uri, &associated_uris, aor, 0);
  delete aor;
  EXPECT_TRUE(ret);

  // Check that the Route header contains the full path header form the binding.
  Message msg;
  list<HeaderMatcher> hdrs;
  hdrs.push_back(HeaderMatcher("Route", "Route: \"Bob\" <sip:abcdefgh@ut.cw-ngv.com;lr>;tag=6ht7"));
  doSuccessfulFlow(msg, testing::MatchesRegex(".*wuntootreefower.*"), hdrs);
}

TEST_F(SCSCFTest, TestAddStoredPathURI)
{
  add_host_mapping("ut.cw-ngv.com", "10.9.8.7");
  SCOPED_TRACE("");

  // Add a binding with only _path_uris set.
  string uri("sip:6505551234@homedomain");
  string contact("sip:wuntootreefower@10.114.61.213:5061;transport=tcp;ob");
  _hss_connection->set_impu_result(uri, "call", RegDataXMLUtils::STATE_REGISTERED, "");
  SubscriberDataManager::AoRPair* aor = _sdm->get_aor_data(uri, 0);
  SubscriberDataManager::AoR::Binding* binding = aor->get_current()->get_binding(contact);
  binding->_uri = contact;
  binding->_cid = "1";
  binding->_cseq = 1;
  binding->_path_uris.push_back(std::string("sip:abcdefgh@ut.cw-ngv.com;lr"));
  binding->_expires = time(NULL) + 300;
  binding->_priority = 1000;
  binding->_emergency_registration = false;
  AssociatedURIs associated_uris = {};
  associated_uris.add_uri(uri, false);
  bool ret = _sdm->set_aor_data(uri, &associated_uris, aor, 0);
  delete aor;
  EXPECT_TRUE(ret);

  // Check that the Route header contains the URI part of the path header.
  Message msg;
  list<HeaderMatcher> hdrs;
  hdrs.push_back(HeaderMatcher("Route", "Route: <sip:abcdefgh@ut.cw-ngv.com;lr>"));
  doSuccessfulFlow(msg, testing::MatchesRegex(".*wuntootreefower.*"), hdrs);
}

TEST_F(SCSCFTest, TestCallerNotBarred)
{
  SCOPED_TRACE("");
  register_uri(_sdm, _hss_connection, "6505551234", "homedomain", "sip:wuntootreefower@10.114.61.213:5061;transport=tcp;ob");

  // The primary IMPU is barred, but this shouldn't stop us making a call since
  // we are calling from one of the other IMPUs.
  _hss_connection->set_impu_result("sip:6505551000@homedomain", "call", "REGISTERED",
                                "<IMSSubscription><ServiceProfile>\n"
                                "<PublicIdentity><Identity>sip:6505551001@homedomain</Identity><BarringIndication>1</BarringIndication></PublicIdentity>\n"
                                "<PublicIdentity><Identity>sip:6505551000@homedomain</Identity></PublicIdentity>\n"
                                "  <InitialFilterCriteria>\n"
                                "    <Priority>1</Priority>\n"
                                "    <TriggerPoint>\n"
                                "    <ConditionTypeCNF>0</ConditionTypeCNF>\n"
                                "    <SPT>\n"
                                "      <ConditionNegated>1</ConditionNegated>\n"
                                "      <Group>0</Group>\n"
                                "      <Method>INVITE</Method>\n"
                                "      <Extension></Extension>\n"
                                "    </SPT>\n"
                                "  </TriggerPoint>\n"
                                "  <ApplicationServer>\n"
                                "    <ServerName>sip:1.2.3.4:56789;transport=UDP</ServerName>\n"
                                "    <DefaultHandling>0</DefaultHandling>\n"
                                "  </ApplicationServer>\n"
                                "  </InitialFilterCriteria>\n"
                                "</ServiceProfile></IMSSubscription>");
  _hss_connection->set_result("/impu/sip%3A6505551234%40homedomain/location",
                              "{\"result-code\": 2001,"
                              " \"scscf\": \"sip:scscf.sprout.homedomain:5058;transport=TCP\"}");
  Message msg;
  msg._route = "Route: <sip:sprout.homedomain;orig>";
  list<HeaderMatcher> hdrs;
  doSuccessfulFlow(msg, testing::MatchesRegex(".*wuntootreefower.*"), hdrs);
}

TEST_F(SCSCFTest, TestCalleeNotBarred)
{
  SCOPED_TRACE("");

  // Need to use the first unbarred identity since that is the key used in memcached.
  register_uri(_sdm, _hss_connection, "6505551234", "homedomain", "sip:wuntootreefower@10.114.61.213:5061;transport=tcp;ob");

  // The primary IMPU is barred, but this shouldn't stop us making a call since
  // we are calling one of the other IMPUs.
  _hss_connection->set_impu_result("sip:6505551234@homedomain", "call", "REGISTERED",
                                "<IMSSubscription><ServiceProfile>\n"
                                "<PublicIdentity><Identity>sip:6505551235@homedomain</Identity><BarringIndication>1</BarringIndication></PublicIdentity>\n"
                                "<PublicIdentity><Identity>sip:6505551234@homedomain</Identity></PublicIdentity>\n"
                                "  <InitialFilterCriteria>\n"
                                "    <Priority>1</Priority>\n"
                                "    <TriggerPoint>\n"
                                "    <ConditionTypeCNF>0</ConditionTypeCNF>\n"
                                "    <SPT>\n"
                                "      <ConditionNegated>1</ConditionNegated>\n"
                                "      <Group>0</Group>\n"
                                "      <Method>INVITE</Method>\n"
                                "      <Extension></Extension>\n"
                                "    </SPT>\n"
                                "  </TriggerPoint>\n"
                                "  <ApplicationServer>\n"
                                "    <ServerName>sip:1.2.3.4:56789;transport=UDP</ServerName>\n"
                                "    <DefaultHandling>0</DefaultHandling>\n"
                                "  </ApplicationServer>\n"
                                "  </InitialFilterCriteria>\n"
                                "</ServiceProfile></IMSSubscription>");
  Message msg;
  list<HeaderMatcher> hdrs;
  doSuccessfulFlow(msg, testing::MatchesRegex(".*wuntootreefower.*"), hdrs);
}

// Test emergency registrations receive calls when barred.
TEST_F(SCSCFTest, TestEmergencyCalleeNotBarred)
{
  SCOPED_TRACE("");
  register_uri(_sdm, _hss_connection, "6505551234", "homedomain", "sip:wuntootreefower@10.114.61.213:5061;transport=tcp;sos;ob", 3600, "", true);
  _hss_connection->set_impu_result("sip:6505551234@homedomain", "call", "REGISTERED",
                                "<IMSSubscription><ServiceProfile>\n"
                                "<PublicIdentity><Identity>sip:6505551234@homedomain</Identity><BarringIndication>1</BarringIndication></PublicIdentity>\n"
                                "  <InitialFilterCriteria>\n"
                                "    <Priority>1</Priority>\n"
                                "    <TriggerPoint>\n"
                                "    <ConditionTypeCNF>0</ConditionTypeCNF>\n"
                                "    <SPT>\n"
                                "      <ConditionNegated>1</ConditionNegated>\n"
                                "      <Group>0</Group>\n"
                                "      <Method>INVITE</Method>\n"
                                "      <Extension></Extension>\n"
                                "    </SPT>\n"
                                "  </TriggerPoint>\n"
                                "  <ApplicationServer>\n"
                                "    <ServerName>sip:1.2.3.4:56789;transport=UDP</ServerName>\n"
                                "    <DefaultHandling>0</DefaultHandling>\n"
                                "  </ApplicationServer>\n"
                                "  </InitialFilterCriteria>\n"
                                "</ServiceProfile></IMSSubscription>");
  Message msg;
  list<HeaderMatcher> hdrs;
  doSuccessfulFlow(msg, testing::MatchesRegex(".*wuntootreefower.*"), hdrs);
}

// Test only emergency registrations in an implicit registration set receive
// calls to barred IMPUs.
TEST_F(SCSCFTest, TestEmergencyMultipleBindings)
{
  SCOPED_TRACE("");
  register_uri(_sdm, _hss_connection, "6505551234", "homedomain", "sip:wuntootreefower@10.114.61.213:5061;transport=tcp;sos;ob", 3600, "", true);
  register_uri(_sdm, _hss_connection, "6505551234", "homedomain", "sip:fowertreetoowun@10.114.61.213:5061;transport=tcp;ob", 3600, "", false);
  _hss_connection->set_impu_result("sip:6505551234@homedomain", "call", "REGISTERED",
                                "<IMSSubscription><ServiceProfile>\n"
                                "<PublicIdentity><Identity>sip:6505551234@homedomain</Identity><BarringIndication>1</BarringIndication></PublicIdentity>\n"
                                "  <InitialFilterCriteria>\n"
                                "    <Priority>1</Priority>\n"
                                "    <TriggerPoint>\n"
                                "    <ConditionTypeCNF>0</ConditionTypeCNF>\n"
                                "    <SPT>\n"
                                "      <ConditionNegated>1</ConditionNegated>\n"
                                "      <Group>0</Group>\n"
                                "      <Method>INVITE</Method>\n"
                                "      <Extension></Extension>\n"
                                "    </SPT>\n"
                                "  </TriggerPoint>\n"
                                "  <ApplicationServer>\n"
                                "    <ServerName>sip:1.2.3.4:56789;transport=UDP</ServerName>\n"
                                "    <DefaultHandling>0</DefaultHandling>\n"
                                "  </ApplicationServer>\n"
                                "  </InitialFilterCriteria>\n"
                                "</ServiceProfile></IMSSubscription>");
  Message msg;
  list<HeaderMatcher> hdrs;
  doSuccessfulFlow(msg, testing::MatchesRegex(".*wuntootreefower.*"), hdrs);
}

// Check that a request with no matching iFCs is rejected on originating side.
TEST_F(SCSCFTest, NoMatchingiFCsRejectOrig)
{
  _scscf_sproutlet->_ifc_configuration._reject_if_no_matching_ifcs = true;
  _hss_connection->set_impu_result("sip:6505551000@homedomain", "call", "UNREGISTERED",
                                   "<IMSSubscription><ServiceProfile>\n"
                                   "<PublicIdentity><Identity>sip:6505551000@homedomain</Identity></PublicIdentity>"
                                   "  <InitialFilterCriteria>\n"
                                   "    <Priority>0</Priority>\n"
                                   "    <TriggerPoint>\n"
                                   "    <ConditionTypeCNF>0</ConditionTypeCNF>\n"
                                   "    <SPT>\n"
                                   "      <ConditionNegated>0</ConditionNegated>\n"
                                   "      <Group>0</Group>\n"
                                   "      <Method>PUBLISH</Method>\n"
                                   "      <Extension></Extension>\n"
                                   "    </SPT>\n"
                                   "  </TriggerPoint>\n"
                                   "  <ApplicationServer>\n"
                                   "    <ServerName>sip:DUMMY_AS</ServerName>\n"
                                   "    <DefaultHandling>0</DefaultHandling>\n"
                                   "  </ApplicationServer>\n"
                                   "  </InitialFilterCriteria>\n"
                                   "</ServiceProfile></IMSSubscription>");

  TransportFlow tpBono(TransportFlow::Protocol::TCP, stack_data.scscf_port, "10.99.88.11", 12345);

  // ---------- Send INVITE
  // We're within the trust boundary, so no stripping should occur.
  Message msg;
  msg._to = "6505551234@homedomain";
  msg._route = "Route: <sip:sprout.homedomain;orig>";
  msg._todomain = "";
  msg._requri = "sip:6505551234@homedomain";

  msg._method = "INVITE";
  inject_msg(msg.get_request(), &tpBono);
  poll();
  ASSERT_EQ(2, txdata_count());

  // 100 Trying goes back to bono
  pjsip_msg* out = current_txdata()->msg;
  RespMatcher(100).matches(out);
  free_txdata();

  // Request is rejected with a 400.
  out = current_txdata()->msg;
  RespMatcher(400).matches(out);
  tpBono.expect_target(current_txdata(), true);
  free_txdata();
}

// Check that a request with no matching iFCs is rejected on terminating side.
TEST_F(SCSCFTest, NoMatchingiFCsRejectTerm)
{
  _scscf_sproutlet->_ifc_configuration._reject_if_no_matching_ifcs = true;
  _hss_connection->set_impu_result("sip:6505551234@homedomain", "call", "UNREGISTERED",
                                   "<IMSSubscription><ServiceProfile>\n"
                                   "<PublicIdentity><Identity>sip:6505551234@homedomain</Identity></PublicIdentity>"
                                   "  <InitialFilterCriteria>\n"
                                   "    <Priority>0</Priority>\n"
                                   "    <TriggerPoint>\n"
                                   "    <ConditionTypeCNF>0</ConditionTypeCNF>\n"
                                   "    <SPT>\n"
                                   "      <ConditionNegated>0</ConditionNegated>\n"
                                   "      <Group>0</Group>\n"
                                   "      <Method>PUBLISH</Method>\n"
                                   "      <Extension></Extension>\n"
                                   "    </SPT>\n"
                                   "  </TriggerPoint>\n"
                                   "  <ApplicationServer>\n"
                                   "    <ServerName>sip:DUMMY_AS</ServerName>\n"
                                   "    <DefaultHandling>0</DefaultHandling>\n"
                                   "  </ApplicationServer>\n"
                                   "  </InitialFilterCriteria>\n"
                                   "</ServiceProfile></IMSSubscription>");

  TransportFlow tpBono(TransportFlow::Protocol::TCP, stack_data.scscf_port, "10.99.88.11", 12345);

  // ---------- Send INVITE
  // We're within the trust boundary, so no stripping should occur.
  Message msg;
  msg._to = "6505551234@homedomain";
  msg._route = "Route: <sip:sprout.homedomain>";
  msg._todomain = "";
  msg._requri = "sip:6505551234@homedomain";

  msg._method = "INVITE";
  inject_msg(msg.get_request(), &tpBono);
  poll();
  ASSERT_EQ(2, txdata_count());

  // 100 Trying goes back to bono
  pjsip_msg* out = current_txdata()->msg;
  RespMatcher(100).matches(out);
  free_txdata();

  // Request is rejected with a 400.
  out = current_txdata()->msg;
  RespMatcher(400).matches(out);
  tpBono.expect_target(current_txdata(), true);
  free_txdata();
}

// Test that we use fallback iFCs if there are no matching iFCs, and that the
// application server flows are as expected.
TEST_F(SCSCFTest, NoMatchingStandardiFCsUseFallbackiFCs)
{
  register_uri(_sdm, _hss_connection, "6505551234", "homedomain", "sip:wuntootreefower@10.114.61.213:5061;transport=tcp;ob");
  _scscf_sproutlet->_ifc_configuration._apply_fallback_ifcs = true;
  _hss_connection->set_impu_result("sip:6505551000@homedomain", "call", "UNREGISTERED",
                                   "<IMSSubscription><ServiceProfile>\n"
                                   "<PublicIdentity><Identity>sip:6505551000@homedomain</Identity></PublicIdentity>"
                                   "  <InitialFilterCriteria>\n"
                                   "    <Priority>0</Priority>\n"
                                   "    <TriggerPoint>\n"
                                   "    <ConditionTypeCNF>0</ConditionTypeCNF>\n"
                                   "    <SPT>\n"
                                   "      <ConditionNegated>0</ConditionNegated>\n"
                                   "      <Group>0</Group>\n"
                                   "      <Method>PUBLISH</Method>\n"
                                   "      <Extension></Extension>\n"
                                   "    </SPT>\n"
                                   "    </TriggerPoint>\n"
                                   "    <ApplicationServer>\n"
                                   "      <ServerName>sip:1.2.3.5:56789;transport=UDP</ServerName>\n"
                                   "      <DefaultHandling>0</DefaultHandling>\n"
                                   "    </ApplicationServer>\n"
                                   "  </InitialFilterCriteria>\n"
                                   "</ServiceProfile></IMSSubscription>");
  _hss_connection->set_result("/impu/sip%3A6505551234%40homedomain/location",
                              "{\"result-code\": 2001,"
                              " \"scscf\": \"sip:scscf.sprout.homedomain:5058;transport=TCP\"}");

  TransportFlow tpBono(TransportFlow::Protocol::TCP, stack_data.scscf_port, "10.99.88.11", 12345);
  TransportFlow tpAS1(TransportFlow::Protocol::UDP, stack_data.scscf_port, "1.2.3.5", 56789);

  // ---------- Send INVITE
  // We're within the trust boundary, so no stripping should occur.
  Message msg;
  msg._to = "6505551234@homedomain";
  msg._route = "Route: <sip:sprout.homedomain;orig>";
  msg._todomain = "";
  msg._requri = "sip:6505551234@homedomain";

  msg._method = "INVITE";
  inject_msg(msg.get_request(), &tpBono);
  poll();
  ASSERT_EQ(2, txdata_count());

  // 100 Trying goes back to bono
  pjsip_msg* out = current_txdata()->msg;
  RespMatcher(100).matches(out);
  free_txdata();

  // INVITE passed on to AS1
  out = current_txdata()->msg;
  ReqMatcher r1("INVITE");
  ASSERT_NO_FATAL_FAILURE(r1.matches(out));

  tpAS1.expect_target(current_txdata(), false);

  // ---------- AS1 sends a 100 Trying to indicate it has received the request.
  string fresp = respond_to_txdata(current_txdata(), 100);
  inject_msg(fresp, &tpAS1);

  // ---------- AS1 turns it around (acting as proxy)
  const pj_str_t STR_ROUTE = pj_str("Route");
  pjsip_hdr* hdr = (pjsip_hdr*)pjsip_msg_find_hdr_by_name(out, &STR_ROUTE, NULL);
  if (hdr)
  {
    pj_list_erase(hdr);
  }
  inject_msg(out, &tpAS1);
  free_txdata();

  // 100 Trying goes back to AS1
  out = current_txdata()->msg;
  RespMatcher(100).matches(out);
  msg.set_route(out);
  free_txdata();

  // INVITE passed on to AS1
  out = current_txdata()->msg;
  ReqMatcher r2("INVITE");
  ASSERT_NO_FATAL_FAILURE(r2.matches(out));

  tpAS1.expect_target(current_txdata(), false);

  // ---------- AS1 sends a 100 Trying to indicate it has received the request.
  fresp = respond_to_txdata(current_txdata(), 100);
  inject_msg(fresp, &tpAS1);

  // ---------- AS1 turns it around (acting as proxy)
  hdr = (pjsip_hdr*)pjsip_msg_find_hdr_by_name(out, &STR_ROUTE, NULL);
  if (hdr)
  {
    pj_list_erase(hdr);
  }
  inject_msg(out, &tpAS1);
  free_txdata();

  // 100 Trying goes back to AS1
  out = current_txdata()->msg;
  RespMatcher(100).matches(out);
  msg.set_route(out);
  free_txdata();

  // INVITE passed on to final destination
  out = current_txdata()->msg;
  ReqMatcher r3("INVITE");
  ASSERT_NO_FATAL_FAILURE(r3.matches(out));

  tpBono.expect_target(current_txdata(), false);

  // Target sends back 100 Trying
  inject_msg(respond_to_txdata(current_txdata(), 100), &tpBono);
  pjsip_tx_data* txdata = pop_txdata();

  // Send a 200 ringing back down the chain to finish the transaction. This is a
  // more realistic test of AS communication tracking.
  send_response_back_through_dialog(respond_to_txdata(txdata, 200), 200, 2);
  pjsip_tx_data_dec_ref(txdata); txdata = NULL;
}

// Test that we use fallback iFCs if there are no matching iFCs, and that the
// application server flows are as expected. In this case we don't have any
// standard iFCs at all.
TEST_F(SCSCFTest, NoStandardiFCsUseFallbackiFCs)
{
  register_uri(_sdm, _hss_connection, "6505551234", "homedomain", "sip:wuntootreefower@10.114.61.213:5061;transport=tcp;ob");
  _scscf_sproutlet->_ifc_configuration._apply_fallback_ifcs = true;
  _hss_connection->set_impu_result("sip:6505551000@homedomain", "call", "UNREGISTERED",
                                   "<IMSSubscription><ServiceProfile>\n"
                                   "<PublicIdentity><Identity>sip:6505551000@homedomain</Identity></PublicIdentity>"
                                   "</ServiceProfile></IMSSubscription>");
  _hss_connection->set_result("/impu/sip%3A6505551234%40homedomain/location",
                              "{\"result-code\": 2001,"
                              " \"scscf\": \"sip:scscf.sprout.homedomain:5058;transport=TCP\"}");

  TransportFlow tpBono(TransportFlow::Protocol::TCP, stack_data.scscf_port, "10.99.88.11", 12345);
  TransportFlow tpAS1(TransportFlow::Protocol::UDP, stack_data.scscf_port, "1.2.3.5", 56789);

  // ---------- Send INVITE
  // We're within the trust boundary, so no stripping should occur.
  Message msg;
  msg._to = "6505551234@homedomain";
  msg._route = "Route: <sip:homedomain;orig>";
  msg._todomain = "";
  msg._requri = "sip:6505551234@homedomain";

  msg._method = "INVITE";
  inject_msg(msg.get_request(), &tpBono);
  poll();
  ASSERT_EQ(2, txdata_count());

  // 100 Trying goes back to bono
  pjsip_msg* out = current_txdata()->msg;
  RespMatcher(100).matches(out);
  free_txdata();

  // INVITE passed on to AS1
  out = current_txdata()->msg;
  ReqMatcher r1("INVITE");
  ASSERT_NO_FATAL_FAILURE(r1.matches(out));

  tpAS1.expect_target(current_txdata(), false);

  // ---------- AS1 sends a 100 Trying to indicate it has received the request.
  string fresp = respond_to_txdata(current_txdata(), 100);
  inject_msg(fresp, &tpAS1);

  // ---------- AS1 turns it around (acting as proxy)
  const pj_str_t STR_ROUTE = pj_str("Route");
  pjsip_hdr* hdr = (pjsip_hdr*)pjsip_msg_find_hdr_by_name(out, &STR_ROUTE, NULL);
  if (hdr)
  {
    pj_list_erase(hdr);
  }
  inject_msg(out, &tpAS1);
  free_txdata();

  // 100 Trying goes back to AS1
  out = current_txdata()->msg;
  RespMatcher(100).matches(out);
  msg.set_route(out);
  free_txdata();

  // INVITE passed on to AS1
  out = current_txdata()->msg;
  ReqMatcher r2("INVITE");
  ASSERT_NO_FATAL_FAILURE(r2.matches(out));

  tpAS1.expect_target(current_txdata(), false);

  // ---------- AS1 sends a 100 Trying to indicate it has received the request.
  fresp = respond_to_txdata(current_txdata(), 100);
  inject_msg(fresp, &tpAS1);

  // ---------- AS1 turns it around (acting as proxy)
  hdr = (pjsip_hdr*)pjsip_msg_find_hdr_by_name(out, &STR_ROUTE, NULL);
  if (hdr)
  {
    pj_list_erase(hdr);
  }
  inject_msg(out, &tpAS1);
  free_txdata();

  // 100 Trying goes back to AS1
  out = current_txdata()->msg;
  RespMatcher(100).matches(out);
  msg.set_route(out);
  free_txdata();

  // INVITE passed on to final destination
  out = current_txdata()->msg;
  ReqMatcher r3("INVITE");
  ASSERT_NO_FATAL_FAILURE(r3.matches(out));

  tpBono.expect_target(current_txdata(), false);

  // Target sends back 100 Trying
  inject_msg(respond_to_txdata(current_txdata(), 100), &tpBono);
  pjsip_tx_data* txdata = pop_txdata();

  // Send a 200 ringing back down the chain to finish the transaction. This is a
  // more realistic test of AS communication tracking.
  send_response_back_through_dialog(respond_to_txdata(txdata, 200), 200, 2);
  pjsip_tx_data_dec_ref(txdata); txdata = NULL;
}

// Test that if a user only has dummy application servers, then no application
// servers are triggered.
TEST_F(SCSCFTest, OnlyDummyApplicationServers)
{
  _hss_connection->set_impu_result("sip:6505551000@homedomain", "call", "UNREGISTERED",
                                   "<IMSSubscription><ServiceProfile>\n"
                                   "<PublicIdentity><Identity>sip:6505551000@homedomain</Identity></PublicIdentity>"
                                   "  <InitialFilterCriteria>\n"
                                   "    <Priority>0</Priority>\n"
                                   "    <TriggerPoint>\n"
                                   "    <ConditionTypeCNF>0</ConditionTypeCNF>\n"
                                   "    <SPT>\n"
                                   "      <ConditionNegated>0</ConditionNegated>\n"
                                   "      <Group>0</Group>\n"
                                   "      <Method>INVITE</Method>\n"
                                   "      <Extension></Extension>\n"
                                   "    </SPT>\n"
                                   "  </TriggerPoint>\n"
                                   "  <ApplicationServer>\n"
                                   "    <ServerName>sip:DUMMY_AS</ServerName>\n"
                                   "    <DefaultHandling>0</DefaultHandling>\n"
                                   "  </ApplicationServer>\n"
                                   "  </InitialFilterCriteria>\n"
                                   "  <InitialFilterCriteria>\n"
                                   "    <Priority>1</Priority>\n"
                                   "    <TriggerPoint>\n"
                                   "    <ConditionTypeCNF>0</ConditionTypeCNF>\n"
                                   "    <SPT>\n"
                                   "      <ConditionNegated>0</ConditionNegated>\n"
                                   "      <Group>0</Group>\n"
                                   "      <Method>INVITE</Method>\n"
                                   "      <Extension></Extension>\n"
                                   "    </SPT>\n"
                                   "  </TriggerPoint>\n"
                                   "  <ApplicationServer>\n"
                                   "    <ServerName>sip:DUMMY_AS</ServerName>\n"
                                   "    <DefaultHandling>0</DefaultHandling>\n"
                                   "  </ApplicationServer>\n"
                                   "  </InitialFilterCriteria>\n"
                                   "</ServiceProfile></IMSSubscription>");

  TransportFlow tpBono(TransportFlow::Protocol::TCP, stack_data.scscf_port, "10.99.88.11", 12345);

  // ---------- Send INVITE
  // We're within the trust boundary, so no stripping should occur.
  Message msg;
  msg._to = "6505551234@homedomain";
  msg._route = "Route: <sip:sprout.homedomain;orig>";
  msg._todomain = "";
  msg._requri = "sip:6505551234@homedomain";

  msg._method = "INVITE";
  inject_msg(msg.get_request(), &tpBono);
  poll();
  ASSERT_EQ(2, txdata_count());

  // 100 Trying goes back to bono
  pjsip_msg* out = current_txdata()->msg;
  RespMatcher(100).matches(out);
  free_txdata();

  // Check that there's a 404 - no attempt to send via an application server
  // (it's a 404 as the terminating subscriber isn't registered to make this UT
  // simpler).
  out = current_txdata()->msg;
  RespMatcher(404).matches(out);
  tpBono.expect_target(current_txdata(), true);
  free_txdata();
}

// Test that if a user has a mix of real and dummy application servers, only
// the real application servers are triggered.
TEST_F(SCSCFTest, MixedRealAndDummyApplicationServer)
{
  register_uri(_sdm, _hss_connection, "6505551234", "homedomain", "sip:wuntootreefower@10.114.61.213:5061;transport=tcp;ob");
  _hss_connection->set_impu_result("sip:6505551000@homedomain", "call", "UNREGISTERED",
                                "<IMSSubscription><ServiceProfile>\n"
                                "<PublicIdentity><Identity>sip:6505551000@homedomain</Identity></PublicIdentity>"
                                "  <InitialFilterCriteria>\n"
                                "    <Priority>0</Priority>\n"
                                "    <TriggerPoint>\n"
                                "    <ConditionTypeCNF>0</ConditionTypeCNF>\n"
                                "    <SPT>\n"
                                "      <ConditionNegated>0</ConditionNegated>\n"
                                "      <Group>0</Group>\n"
                                "      <Method>INVITE</Method>\n"
                                "      <Extension></Extension>\n"
                                "    </SPT>\n"
                                "  </TriggerPoint>\n"
                                "  <ApplicationServer>\n"
                                "    <ServerName>sip:DUMMY_AS</ServerName>\n"
                                "    <DefaultHandling>0</DefaultHandling>\n"
                                "  </ApplicationServer>\n"
                                "  </InitialFilterCriteria>\n"
                                "  <InitialFilterCriteria>\n"
                                "    <Priority>1</Priority>\n"
                                "    <TriggerPoint>\n"
                                "    <ConditionTypeCNF>0</ConditionTypeCNF>\n"
                                "    <SPT>\n"
                                "      <ConditionNegated>0</ConditionNegated>\n"
                                "      <Group>0</Group>\n"
                                "      <Method>INVITE</Method>\n"
                                "      <Extension></Extension>\n"
                                "    </SPT>\n"
                                "  </TriggerPoint>\n"
                                "  <ApplicationServer>\n"
                                "    <ServerName>sip:1.2.3.4:56789;transport=UDP</ServerName>\n"
                                "    <DefaultHandling>0</DefaultHandling>\n"
                                "  </ApplicationServer>\n"
                                "  </InitialFilterCriteria>\n"
                                "  <InitialFilterCriteria>\n"
                                "    <Priority>2</Priority>\n"
                                "    <TriggerPoint>\n"
                                "    <ConditionTypeCNF>0</ConditionTypeCNF>\n"
                                "    <SPT>\n"
                                "      <ConditionNegated>0</ConditionNegated>\n"
                                "      <Group>0</Group>\n"
                                "      <Method>INVITE</Method>\n"
                                "      <Extension></Extension>\n"
                                "    </SPT>\n"
                                "  </TriggerPoint>\n"
                                "  <ApplicationServer>\n"
                                "    <ServerName>sip:DUMMY_AS</ServerName>\n"
                                "    <DefaultHandling>0</DefaultHandling>\n"
                                "  </ApplicationServer>\n"
                                "  </InitialFilterCriteria>\n"
                                "</ServiceProfile></IMSSubscription>");
  _hss_connection->set_result("/impu/sip%3A6505551234%40homedomain/location",
                              "{\"result-code\": 2001,"
                              " \"scscf\": \"sip:scscf.sprout.homedomain:5058;transport=TCP\"}");
  EXPECT_CALL(*_sess_cont_comm_tracker, on_success(StrEq("sip:1.2.3.4:56789;transport=UDP")));

  TransportFlow tpBono(TransportFlow::Protocol::TCP, stack_data.scscf_port, "10.99.88.11", 12345);
  TransportFlow tpAS1(TransportFlow::Protocol::UDP, stack_data.scscf_port, "1.2.3.4", 56789);

  // ---------- Send INVITE
  // We're within the trust boundary, so no stripping should occur.
  Message msg;
  msg._to = "6505551234@homedomain";
  msg._route = "Route: <sip:sprout.homedomain;orig>";
  msg._todomain = "";
  msg._requri = "sip:6505551234@homedomain";

  msg._method = "INVITE";
  inject_msg(msg.get_request(), &tpBono);
  poll();
  ASSERT_EQ(2, txdata_count());

  // 100 Trying goes back to bono
  pjsip_msg* out = current_txdata()->msg;
  RespMatcher(100).matches(out);
  msg.set_route(out);
  free_txdata();

  // INVITE passed on to AS1
  out = current_txdata()->msg;
  ReqMatcher r1("INVITE");
  ASSERT_NO_FATAL_FAILURE(r1.matches(out));

  tpAS1.expect_target(current_txdata(), false);

  // ---------- AS1 sends a 100 Trying to indicate it has received the request.
  string fresp = respond_to_txdata(current_txdata(), 100);
  inject_msg(fresp, &tpAS1);

  // ---------- AS1 turns it around (acting as proxy)
  const pj_str_t STR_ROUTE = pj_str("Route");
  pjsip_hdr* hdr = (pjsip_hdr*)pjsip_msg_find_hdr_by_name(out, &STR_ROUTE, NULL);
  if (hdr)
  {
    pj_list_erase(hdr);
  }
  inject_msg(out, &tpAS1);
  free_txdata();

  // 100 Trying goes back to AS1
  out = current_txdata()->msg;
  RespMatcher(100).matches(out);
  msg.set_route(out);
  free_txdata();

  // INVITE passed on to final destination
  out = current_txdata()->msg;
  ReqMatcher r2("INVITE");
  ASSERT_NO_FATAL_FAILURE(r2.matches(out));

  tpBono.expect_target(current_txdata(), false);

  // Target sends back 100 Trying
  inject_msg(respond_to_txdata(current_txdata(), 100), &tpBono);
  pjsip_tx_data* txdata = pop_txdata();

  // Send a 200 ringing back down the chain to finish the transaction. This is a
  // more realistic test of AS communication tracking.
  send_response_back_through_dialog(respond_to_txdata(txdata, 200), 200, 2);
  pjsip_tx_data_dec_ref(txdata); txdata = NULL;
}


// These MMF tests are essentially the MixedRealAndDummyApplicationServer test,
// but with simulated MMF processing between the SCSCF and the AS
TEST_F(SCSCFTest, MMFPreAs)
{
  TRC_DEBUG("TEst");
  register_uri(_sdm, _hss_connection, "6505551234", "homedomain", "sip:wuntootreefower@10.114.61.213:5061;transport=tcp;ob");
  _hss_connection->set_impu_result("sip:6505551000@homedomain", "call", "UNREGISTERED",
                                "<IMSSubscription><ServiceProfile>\n"
                                "<PublicIdentity><Identity>sip:6505551000@homedomain</Identity></PublicIdentity>"
                                "  <InitialFilterCriteria>\n"
                                "    <Priority>0</Priority>\n"
                                "    <TriggerPoint>\n"
                                "    <ConditionTypeCNF>0</ConditionTypeCNF>\n"
                                "    <SPT>\n"
                                "      <ConditionNegated>0</ConditionNegated>\n"
                                "      <Group>0</Group>\n"
                                "      <Method>INVITE</Method>\n"
                                "      <Extension></Extension>\n"
                                "    </SPT>\n"
                                "  </TriggerPoint>\n"
                                "  <ApplicationServer>\n"
                                "    <ServerName>sip:DUMMY_AS</ServerName>\n"
                                "    <DefaultHandling>0</DefaultHandling>\n"
                                "  </ApplicationServer>\n"
                                "  </InitialFilterCriteria>\n"
                                "  <InitialFilterCriteria>\n"
                                "    <Priority>1</Priority>\n"
                                "    <TriggerPoint>\n"
                                "    <ConditionTypeCNF>0</ConditionTypeCNF>\n"
                                "    <SPT>\n"
                                "      <ConditionNegated>0</ConditionNegated>\n"
                                "      <Group>0</Group>\n"
                                "      <Method>INVITE</Method>\n"
                                "      <Extension></Extension>\n"
                                "    </SPT>\n"
                                "  </TriggerPoint>\n"
                                "  <ApplicationServer>\n"
                                "    <ServerName>sip:pre.as.only.mmf.test.server:56789;transport=UDP</ServerName>\n"
                                "    <DefaultHandling>0</DefaultHandling>\n"
                                "  </ApplicationServer>\n"
                                "  </InitialFilterCriteria>\n"
                                "  <InitialFilterCriteria>\n"
                                "    <Priority>2</Priority>\n"
                                "    <TriggerPoint>\n"
                                "    <ConditionTypeCNF>0</ConditionTypeCNF>\n"
                                "    <SPT>\n"
                                "      <ConditionNegated>0</ConditionNegated>\n"
                                "      <Group>0</Group>\n"
                                "      <Method>INVITE</Method>\n"
                                "      <Extension></Extension>\n"
                                "    </SPT>\n"
                                "  </TriggerPoint>\n"
                                "  <ApplicationServer>\n"
                                "    <ServerName>sip:DUMMY_AS</ServerName>\n"
                                "    <DefaultHandling>0</DefaultHandling>\n"
                                "  </ApplicationServer>\n"
                                "  </InitialFilterCriteria>\n"
                                "</ServiceProfile></IMSSubscription>");
  _hss_connection->set_result("/impu/sip%3A6505551234%40homedomain/location",
                              "{\"result-code\": 2001,"
                              " \"scscf\": \"sip:scscf.sprout.homedomain:5058;transport=TCP\"}");

  TransportFlow tpMMFpreAS(TransportFlow::Protocol::TCP, stack_data.scscf_port, "11.22.33.44", 5060);
  TransportFlow tpAS(TransportFlow::Protocol::UDP, stack_data.scscf_port, "pre.as.only.mmf.test.server", 56789);
  TransportFlow tpBono(TransportFlow::Protocol::TCP, stack_data.scscf_port, "10.99.88.11", 12345);

  // Send the INVITE
  Message msg;
  msg._to = "6505551234@homedomain";
  msg._route = "Route: <sip:sprout.homedomain;orig>";
  msg._todomain = "";
  msg._requri = "sip:6505551234@homedomain";

  msg._method = "INVITE";
  TRC_DEBUG("inject");
  inject_msg(msg.get_request(), &tpBono);
  poll();
  ASSERT_EQ(2, txdata_count());

  // 100 Trying goes back to bono
  pjsip_msg* out = current_txdata()->msg;
  RespMatcher(100).matches(out);
  msg.set_route(out);
  free_txdata();

  // INVITE passed on to MMF
  out = current_txdata()->msg;
  ReqMatcher r1("INVITE");
  ASSERT_NO_FATAL_FAILURE(r1.matches(out));
  tpMMFpreAS.expect_target(current_txdata(), false);

  // MMF sends a 100 Trying
  string fresp = respond_to_txdata(current_txdata(), 100);
  inject_msg(fresp, &tpMMFpreAS);

  const pj_str_t STR_ROUTE = pj_str("Route");

  // Ensure the pre-as header was added as expected, and remove it
  pjsip_hdr* preas_hdr = (pjsip_hdr*)pjsip_msg_find_hdr_by_name(out, &STR_ROUTE, NULL);
  std::string preas_uri = PJUtils::get_header_value(preas_hdr);
  EXPECT_THAT(preas_uri, MatchesRegex(".*sip:11.22.33.44.*"));
  EXPECT_THAT(preas_uri, MatchesRegex(".*mmfscope=pre-as.*"));
  EXPECT_THAT(preas_uri, MatchesRegex(".*mmftarget=PreASOnly.*"));
  pj_list_erase(preas_hdr);

  // Ensure the AS header was added as expected, and remove it
  pjsip_hdr* as_hdr = (pjsip_hdr*)pjsip_msg_find_hdr_by_name(out, &STR_ROUTE, NULL);
  std::string as_uri = PJUtils::get_header_value(as_hdr);
  EXPECT_THAT(as_uri, MatchesRegex(".*pre.as.only.mmf.test.server:56789.*"));
  pj_list_erase(as_hdr);

  // We have removed route headers to simulate the request being routed from
  // the MMF server to the AS.
  // Simulate the request being routed from the AS back to the SCSCF
  inject_msg(out, &tpAS);
  free_txdata();

  // 100 Trying goes back to the AS
  out = current_txdata()->msg;
  RespMatcher(100).matches(out);
  msg.set_route(out);
  free_txdata();

  // INVITE passed on to final destination
  out = current_txdata()->msg;
  ReqMatcher r2("INVITE");
  ASSERT_NO_FATAL_FAILURE(r2.matches(out));

  tpBono.expect_target(current_txdata(), false);

  // Target sends back 100 Trying
  inject_msg(respond_to_txdata(current_txdata(), 100), &tpBono);
  pjsip_tx_data* txdata = pop_txdata();

  // Send a 200 ringing back down the chain to finish the transaction. This is a
  // more realistic test of AS communication tracking.
  send_response_back_through_dialog(respond_to_txdata(txdata, 200), 200, 2);
  pjsip_tx_data_dec_ref(txdata); txdata = NULL;
}


TEST_F(SCSCFTest, MMFPostAs)
{
  register_uri(_sdm, _hss_connection, "6505551234", "homedomain", "sip:wuntootreefower@10.114.61.213:5061;transport=tcp;ob");
  _hss_connection->set_impu_result("sip:6505551000@homedomain", "call", "UNREGISTERED",
                                "<IMSSubscription><ServiceProfile>\n"
                                "<PublicIdentity><Identity>sip:6505551000@homedomain</Identity></PublicIdentity>"
                                "  <InitialFilterCriteria>\n"
                                "    <Priority>0</Priority>\n"
                                "    <TriggerPoint>\n"
                                "    <ConditionTypeCNF>0</ConditionTypeCNF>\n"
                                "    <SPT>\n"
                                "      <ConditionNegated>0</ConditionNegated>\n"
                                "      <Group>0</Group>\n"
                                "      <Method>INVITE</Method>\n"
                                "      <Extension></Extension>\n"
                                "    </SPT>\n"
                                "  </TriggerPoint>\n"
                                "  <ApplicationServer>\n"
                                "    <ServerName>sip:DUMMY_AS</ServerName>\n"
                                "    <DefaultHandling>0</DefaultHandling>\n"
                                "  </ApplicationServer>\n"
                                "  </InitialFilterCriteria>\n"
                                "  <InitialFilterCriteria>\n"
                                "    <Priority>1</Priority>\n"
                                "    <TriggerPoint>\n"
                                "    <ConditionTypeCNF>0</ConditionTypeCNF>\n"
                                "    <SPT>\n"
                                "      <ConditionNegated>0</ConditionNegated>\n"
                                "      <Group>0</Group>\n"
                                "      <Method>INVITE</Method>\n"
                                "      <Extension></Extension>\n"
                                "    </SPT>\n"
                                "  </TriggerPoint>\n"
                                "  <ApplicationServer>\n"
                                "    <ServerName>sip:1.5.8.1:56789;transport=UDP</ServerName>\n"
                                "    <DefaultHandling>0</DefaultHandling>\n"
                                "  </ApplicationServer>\n"
                                "  </InitialFilterCriteria>\n"
                                "  <InitialFilterCriteria>\n"
                                "    <Priority>2</Priority>\n"
                                "    <TriggerPoint>\n"
                                "    <ConditionTypeCNF>0</ConditionTypeCNF>\n"
                                "    <SPT>\n"
                                "      <ConditionNegated>0</ConditionNegated>\n"
                                "      <Group>0</Group>\n"
                                "      <Method>INVITE</Method>\n"
                                "      <Extension></Extension>\n"
                                "    </SPT>\n"
                                "  </TriggerPoint>\n"
                                "  <ApplicationServer>\n"
                                "    <ServerName>sip:DUMMY_AS</ServerName>\n"
                                "    <DefaultHandling>0</DefaultHandling>\n"
                                "  </ApplicationServer>\n"
                                "  </InitialFilterCriteria>\n"
                                "</ServiceProfile></IMSSubscription>");
  _hss_connection->set_result("/impu/sip%3A6505551234%40homedomain/location",
                              "{\"result-code\": 2001,"
                              " \"scscf\": \"sip:scscf.sprout.homedomain:5058;transport=TCP\"}");

  TransportFlow tpMMFpostAS(TransportFlow::Protocol::TCP, stack_data.scscf_port, "44.33.22.11", 5053);
  TransportFlow tpAS(TransportFlow::Protocol::UDP, stack_data.scscf_port, "1.5.8.1", 56789);
  TransportFlow tpBono(TransportFlow::Protocol::TCP, stack_data.scscf_port, "10.99.88.11", 12345);

  // Send the INVITE
  Message msg;
  msg._to = "6505551234@homedomain";
  msg._route = "Route: <sip:sprout.homedomain;orig>";
  msg._todomain = "";
  msg._requri = "sip:6505551234@homedomain";

  msg._method = "INVITE";
  inject_msg(msg.get_request(), &tpBono);
  poll();
  ASSERT_EQ(2, txdata_count());

  // 100 Trying goes back to bono
  pjsip_msg* out = current_txdata()->msg;
  RespMatcher(100).matches(out);
  msg.set_route(out);
  free_txdata();

  // INVITE passed on to AS
  out = current_txdata()->msg;
  ReqMatcher r1("INVITE");
  ASSERT_NO_FATAL_FAILURE(r1.matches(out));
  tpAS.expect_target(current_txdata(), false);

  // AS sends a 100 Trying
  string fresp = respond_to_txdata(current_txdata(), 100);
  inject_msg(fresp, &tpAS);

  const pj_str_t STR_ROUTE = pj_str("Route");

  // Ensure the AS header was added as expected, and remove it
  pjsip_hdr* as_hdr = (pjsip_hdr*)pjsip_msg_find_hdr_by_name(out, &STR_ROUTE, NULL);
  std::string as_uri = PJUtils::get_header_value(as_hdr);
  EXPECT_THAT(as_uri, MatchesRegex(".*1.5.8.1:56789.*"));
  pj_list_erase(as_hdr);

  // Ensure the post-as header was added as expected, and remove it
  pjsip_hdr* postas_hdr = (pjsip_hdr*)pjsip_msg_find_hdr_by_name(out, &STR_ROUTE, NULL);
  std::string postas_uri = PJUtils::get_header_value(postas_hdr);
  EXPECT_THAT(postas_uri, MatchesRegex(".*sip:44.33.22.11:5053.*"));
  EXPECT_THAT(postas_uri, MatchesRegex(".*mmfscope=post-as.*"));
  EXPECT_THAT(postas_uri, MatchesRegex(".*mmftarget=PostASOnly.*"));
  pj_list_erase(postas_hdr);

  // We have removed route headers to simulate the request being routed to the
  // AS, and then routed from the AS to our MMF server.
  // Simulate the request being routed from the MMF server back to the SCSCF
  inject_msg(out, &tpMMFpostAS);
  free_txdata();

  // 100 Trying goes back to MMF
  out = current_txdata()->msg;
  RespMatcher(100).matches(out);
  msg.set_route(out);
  free_txdata();

  // INVITE passed on to final destination
  out = current_txdata()->msg;
  ReqMatcher r2("INVITE");
  ASSERT_NO_FATAL_FAILURE(r2.matches(out));

  tpBono.expect_target(current_txdata(), false);

  // Target sends back 100 Trying
  inject_msg(respond_to_txdata(current_txdata(), 100), &tpBono);
  pjsip_tx_data* txdata = pop_txdata();

  // Send a 200 ringing back down the chain to finish the transaction. This is a
  // more realistic test of AS communication tracking.
  send_response_back_through_dialog(respond_to_txdata(txdata, 200), 200, 2);
  pjsip_tx_data_dec_ref(txdata); txdata = NULL;
}


TEST_F(SCSCFTest, MMFPreAndPostAs)
{
  register_uri(_sdm, _hss_connection, "6505551234", "homedomain", "sip:wuntootreefower@10.114.61.213:5061;transport=tcp;ob");
  _hss_connection->set_impu_result("sip:6505551000@homedomain", "call", "UNREGISTERED",
                                "<IMSSubscription><ServiceProfile>\n"
                                "<PublicIdentity><Identity>sip:6505551000@homedomain</Identity></PublicIdentity>"
                                "  <InitialFilterCriteria>\n"
                                "    <Priority>0</Priority>\n"
                                "    <TriggerPoint>\n"
                                "    <ConditionTypeCNF>0</ConditionTypeCNF>\n"
                                "    <SPT>\n"
                                "      <ConditionNegated>0</ConditionNegated>\n"
                                "      <Group>0</Group>\n"
                                "      <Method>INVITE</Method>\n"
                                "      <Extension></Extension>\n"
                                "    </SPT>\n"
                                "  </TriggerPoint>\n"
                                "  <ApplicationServer>\n"
                                "    <ServerName>sip:DUMMY_AS</ServerName>\n"
                                "    <DefaultHandling>0</DefaultHandling>\n"
                                "  </ApplicationServer>\n"
                                "  </InitialFilterCriteria>\n"
                                "  <InitialFilterCriteria>\n"
                                "    <Priority>1</Priority>\n"
                                "    <TriggerPoint>\n"
                                "    <ConditionTypeCNF>0</ConditionTypeCNF>\n"
                                "    <SPT>\n"
                                "      <ConditionNegated>0</ConditionNegated>\n"
                                "      <Group>0</Group>\n"
                                "      <Method>INVITE</Method>\n"
                                "      <Extension></Extension>\n"
                                "    </SPT>\n"
                                "  </TriggerPoint>\n"
                                "  <ApplicationServer>\n"
                                "    <ServerName>sip:preandpost.mmf.test.server:56789;transport=UDP</ServerName>\n"
                                "    <DefaultHandling>0</DefaultHandling>\n"
                                "  </ApplicationServer>\n"
                                "  </InitialFilterCriteria>\n"
                                "  <InitialFilterCriteria>\n"
                                "    <Priority>2</Priority>\n"
                                "    <TriggerPoint>\n"
                                "    <ConditionTypeCNF>0</ConditionTypeCNF>\n"
                                "    <SPT>\n"
                                "      <ConditionNegated>0</ConditionNegated>\n"
                                "      <Group>0</Group>\n"
                                "      <Method>INVITE</Method>\n"
                                "      <Extension></Extension>\n"
                                "    </SPT>\n"
                                "  </TriggerPoint>\n"
                                "  <ApplicationServer>\n"
                                "    <ServerName>sip:DUMMY_AS</ServerName>\n"
                                "    <DefaultHandling>0</DefaultHandling>\n"
                                "  </ApplicationServer>\n"
                                "  </InitialFilterCriteria>\n"
                                "</ServiceProfile></IMSSubscription>");
  _hss_connection->set_result("/impu/sip%3A6505551234%40homedomain/location",
                              "{\"result-code\": 2001,"
                              " \"scscf\": \"sip:scscf.sprout.homedomain:5058;transport=TCP\"}");

  TransportFlow tpMMFpreAS(TransportFlow::Protocol::TCP, stack_data.scscf_port, "11.22.33.44", 5050);
  TransportFlow tpMMFpostAS(TransportFlow::Protocol::TCP, stack_data.scscf_port, "44.33.22.11", 5053);
  TransportFlow tpBono(TransportFlow::Protocol::TCP, stack_data.scscf_port, "10.99.88.11", 12345);

  // Send the INVITE
  Message msg;
  msg._to = "6505551234@homedomain";
  msg._route = "Route: <sip:sprout.homedomain;orig>";
  msg._todomain = "";
  msg._requri = "sip:6505551234@homedomain";

  msg._method = "INVITE";
  inject_msg(msg.get_request(), &tpBono);
  poll();
  ASSERT_EQ(2, txdata_count());

  // 100 Trying goes back to bono
  pjsip_msg* out = current_txdata()->msg;
  RespMatcher(100).matches(out);
  msg.set_route(out);
  free_txdata();

  // INVITE passed on to MMF
  out = current_txdata()->msg;
  ReqMatcher r1("INVITE");
  ASSERT_NO_FATAL_FAILURE(r1.matches(out));
  tpMMFpreAS.expect_target(current_txdata(), false);

  // MMF sends a 100 Trying
  string fresp = respond_to_txdata(current_txdata(), 100);
  inject_msg(fresp, &tpMMFpreAS);

  const pj_str_t STR_ROUTE = pj_str("Route");

  // Ensure the pre-as header was added as expected
  pjsip_hdr* preas_hdr = (pjsip_hdr*)pjsip_msg_find_hdr_by_name(out, &STR_ROUTE, NULL);
  std::string preas_uri = PJUtils::get_header_value(preas_hdr);
  //
  EXPECT_THAT(preas_uri, MatchesRegex(".*sip:11.22.33.44.*"));
  EXPECT_THAT(preas_uri, MatchesRegex(".*mmfscope=pre-as.*"));
  EXPECT_THAT(preas_uri, MatchesRegex(".*mmftarget=BothPreAndPost.*"));
  pj_list_erase(preas_hdr);

  // Ensure the AS header was added as expected, and remove it
  pjsip_hdr* as_hdr = (pjsip_hdr*)pjsip_msg_find_hdr_by_name(out, &STR_ROUTE, NULL);
  std::string as_uri = PJUtils::get_header_value(as_hdr);
  EXPECT_THAT(as_uri, MatchesRegex(".*preandpost.mmf.test.server:56789.*"));
  pj_list_erase(as_hdr);

  // Ensure the post-as header was added as expected, and remove it
  pjsip_hdr* postas_hdr = (pjsip_hdr*)pjsip_msg_find_hdr_by_name(out, &STR_ROUTE, NULL);
  std::string postas_uri = PJUtils::get_header_value(postas_hdr);
  EXPECT_THAT(postas_uri, MatchesRegex(".*sip:44.33.22.11:5053.*"));
  EXPECT_THAT(postas_uri, MatchesRegex(".*mmfscope=post-as.*"));
  EXPECT_THAT(postas_uri, MatchesRegex(".*mmftarget=BothPreAndPost.*"));
  pj_list_erase(postas_hdr);

  // We have removed route headers to simulate the request being routed from
  // the MMF server to the AS, then routed from the AS back to our MMF server.
  // Simulate the request being routed from the MMF server back to the SCSCF
  inject_msg(out, &tpMMFpostAS);
  free_txdata();

  // 100 Trying goes back to MMF
  out = current_txdata()->msg;
  RespMatcher(100).matches(out);
  msg.set_route(out);
  free_txdata();

  // INVITE passed on to final destination
  out = current_txdata()->msg;
  ReqMatcher r2("INVITE");
  ASSERT_NO_FATAL_FAILURE(r2.matches(out));

  tpBono.expect_target(current_txdata(), false);

  // Target sends back 100 Trying
  inject_msg(respond_to_txdata(current_txdata(), 100), &tpBono);
  pjsip_tx_data* txdata = pop_txdata();

  // Send a 200 ringing back down the chain to finish the transaction. This is a
  // more realistic test of AS communication tracking.
  send_response_back_through_dialog(respond_to_txdata(txdata, 200), 200, 2);
  pjsip_tx_data_dec_ref(txdata); txdata = NULL;
}<|MERGE_RESOLUTION|>--- conflicted
+++ resolved
@@ -5411,14 +5411,10 @@
                                 "  </ApplicationServer>\n"
                                 "  </InitialFilterCriteria>\n"
                                 "</ServiceProfile></IMSSubscription>");
-<<<<<<< HEAD
   _hss_connection->set_result("/impu/sip%3A6505551234%40homedomain/location",
                               "{\"result-code\": 2001,"
                               " \"scscf\": \"sip:scscf.sprout.homedomain:5058;transport=TCP\"}");
-  EXPECT_CALL(*_sess_cont_comm_tracker, on_failure(_, HasSubstr("Transport error")));
-=======
   EXPECT_CALL(*_sess_cont_comm_tracker, on_failure(_, HasSubstr("No valid address")));
->>>>>>> f389080b
 
   TransportFlow tpCaller(TransportFlow::Protocol::TCP, stack_data.scscf_port, "10.99.88.11", 12345);
   TransportFlow tpAS1(TransportFlow::Protocol::TCP, stack_data.scscf_port, "1.2.3.4", 56789);
