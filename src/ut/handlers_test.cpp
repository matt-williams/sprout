--- conflicted
+++ resolved
@@ -31,17 +31,10 @@
 using namespace std;
 using ::testing::_;
 using ::testing::Return;
-<<<<<<< HEAD
 using ::testing::NiceMock;
 using ::testing::InSequence;
 using ::testing::SetArgReferee;
 using ::testing::SaveArg;
-=======
-using ::testing::InSequence;
-using ::testing::NiceMock;
-using ::testing::SaveArg;
-using ::testing::SetArgReferee;
->>>>>>> 5ae5ebd3
 
 const std::string HSS_REG_STATE = "<?xml version=\"1.0\" encoding=\"UTF-8\"?>"
                                   "<ClearwaterRegData>"
@@ -1411,15 +1404,14 @@
   AoRPair* aor_pair = new AoRPair(aor, aor2);
   build_pushprofile_request(body, default_uri);
 
-<<<<<<< HEAD
   HSSConnection::irs_query irs_query;
 
   {
     InSequence s;
 
     EXPECT_CALL(*store, get_aor_data(default_uri, _)).WillOnce(Return(aor_pair));
-    EXPECT_CALL(*store, set_aor_data(default_uri, aor_pair, _, _))
-      .WillOnce(DoAll(SetArgReferee<3>(true), // All bindings are expired.
+    EXPECT_CALL(*store, set_aor_data(default_uri, _, aor_pair,_, _))
+      .WillOnce(DoAll(SetArgReferee<4>(true), // All bindings are expired.
                       Return(Store::OK)));
     EXPECT_CALL(*mock_hss, update_registration_state(_, _, _))
       .WillOnce(DoAll(SaveArg<0>(&irs_query),
@@ -1427,15 +1419,6 @@
     EXPECT_CALL(*stack, send_reply(_, 200, _));
   }
 
-=======
-  EXPECT_CALL(*store, get_aor_data(default_uri, _)).WillOnce(Return(aor_pair));
-  EXPECT_CALL(*store, set_aor_data(default_uri, _, aor_pair, _, _))
-    .WillOnce(DoAll(SetArgReferee<4>(true), // All bindings are expired.
-                    Return(Store::OK)));
-  EXPECT_CALL(*mock_hss, update_registration_state(default_uri, _, "dereg-timeout", "", 0))
-    .WillOnce(Return(200));
-  EXPECT_CALL(*stack, send_reply(_, 200, _));
->>>>>>> 5ae5ebd3
   task->run();
 
   ASSERT_EQ(irs_query._public_id, default_uri);
