--- conflicted
+++ resolved
@@ -279,50 +279,33 @@
                            Return(HTTP_OK)));
       EXPECT_CALL(*store, get_aor_data(aor_id, _)).WillOnce(Return(aor_pair));
       EXPECT_CALL(*remote_store1, has_servers()).WillOnce(Return(true));
-<<<<<<< HEAD
       EXPECT_CALL(*remote_store1, get_aor_data(aor_id, _))
         .WillOnce(Return(remote1_aor_pair1));
       EXPECT_CALL(*remote_store2, has_servers())
         .WillOnce(Return(true));
       EXPECT_CALL(*remote_store2, get_aor_data(aor_id, _))
         .WillOnce(Return(remote2_aor_pair1));
-      EXPECT_CALL(*store, set_aor_data(aor_id, aor_pair, _, _))
-        .WillOnce(DoAll(SetArgReferee<3>(true),
+      EXPECT_CALL(*store, set_aor_data(aor_id, _, aor_pair, _, _))
+        .WillOnce(DoAll(SetArgReferee<4>(true),
                         Return(Store::OK)));
 
       EXPECT_CALL(*remote_store1, has_servers()).WillOnce(Return(true));
       EXPECT_CALL(*remote_store1, get_aor_data(aor_id, _))
         .WillOnce(Return(remote1_aor_pair2));
-      EXPECT_CALL(*remote_store1, set_aor_data(aor_id, remote1_aor_pair2, _, _))
-                  .WillOnce(DoAll(SetArgReferee<3>(true),
+      EXPECT_CALL(*remote_store1, set_aor_data(aor_id, _, remote1_aor_pair2, _, _))
+                  .WillOnce(DoAll(SetArgReferee<4>(true),
                                   Return(Store::OK)));
 
       EXPECT_CALL(*remote_store2, has_servers()).WillOnce(Return(true));
       EXPECT_CALL(*remote_store2, get_aor_data(aor_id, _))
         .WillOnce(Return(remote2_aor_pair2));
-      EXPECT_CALL(*remote_store2, set_aor_data(aor_id, remote2_aor_pair2, _, _))
-        .WillOnce(DoAll(SetArgReferee<3>(true),
+      EXPECT_CALL(*remote_store2, set_aor_data(aor_id, _, remote2_aor_pair2, _, _))
+        .WillOnce(DoAll(SetArgReferee<4>(true),
                         Return(Store::OK)));
 
       EXPECT_CALL(*mock_hss, update_registration_state(_, _, _))
         .WillOnce(DoAll(SaveArg<0>(&irs_query),
                         Return(200)));
-=======
-      EXPECT_CALL(*remote_store1, get_aor_data(aor_id, _)).WillOnce(Return(remote1_aor_pair1));
-      EXPECT_CALL(*remote_store2, has_servers()).WillOnce(Return(true));
-      EXPECT_CALL(*remote_store2, get_aor_data(aor_id, _)).WillOnce(Return(remote2_aor_pair1));
-      EXPECT_CALL(*store, set_aor_data(aor_id, _, aor_pair, _, _)).WillOnce(DoAll(SetArgReferee<4>(true),
-                                                                               Return(Store::OK)));
-      EXPECT_CALL(*remote_store1, has_servers()).WillOnce(Return(true));
-      EXPECT_CALL(*remote_store1, get_aor_data(aor_id, _)).WillOnce(Return(remote1_aor_pair2));
-      EXPECT_CALL(*remote_store1, set_aor_data(aor_id, _, remote1_aor_pair2, _, _)).WillOnce(DoAll(SetArgReferee<4>(true),
-		                                                                                Return(Store::OK)));
-      EXPECT_CALL(*remote_store2, has_servers()).WillOnce(Return(true));
-      EXPECT_CALL(*remote_store2, get_aor_data(aor_id, _)).WillOnce(Return(remote2_aor_pair2));
-      EXPECT_CALL(*remote_store2, set_aor_data(aor_id, _, remote2_aor_pair2, _, _)).WillOnce(DoAll(SetArgReferee<4>(true),
-		                                                                                Return(Store::OK)));
-      EXPECT_CALL(*mock_hss, update_registration_state(aor_id, "", HSSConnection::DEREG_TIMEOUT, "sip:scscf.sprout.homedomain:5058;transport=TCP", 0));
->>>>>>> 5ae5ebd3
   }
 
   handler->run();
