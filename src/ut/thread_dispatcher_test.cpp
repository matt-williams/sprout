/**
 * @file thread_dispatcher_test.cpp UT for classes defined in
 *       thread_dispatcher.cpp
 *
 * Copyright (C) Metaswitch Networks 2017
 * If license terms are provided to you in a COPYING file in the root directory
 * of the source code repository by which you are accessing this code, then
 * the license outlined in that COPYING file applies to your use.
 * Otherwise no rights are granted except for those provided to you by
 * Metaswitch Networks in a separate written agreement.
 */

#include "gtest/gtest.h"
#include "test_interposer.hpp"
#include "testingcommon.h"
#include "mock_load_monitor.h"
#include "mock_pjsip_module.h"
#include "siptest.hpp"
#include "stack.h"

#include "thread_dispatcher.h"

<<<<<<< HEAD
=======
using ::testing::Return;
using ::testing::_;

class ThreadDispatcherTest : public SipTest
{
public:

  ThreadDispatcherTest()
  {
    mod_mock = new MockPJSipModule(stack_data.endpt,
                                   "test-module",
                                   PJSIP_MOD_PRIORITY_TRANSPORT_LAYER);
    init_thread_dispatcher(0, NULL, NULL, &load_monitor, NULL, NULL);
    mod_thread_dispatcher = get_mod_thread_dispatcher();

    cwtest_completely_control_time();
  }

  virtual void inject_msg_thread(TestingCommon::Message msg)
  {
    inject_msg_direct(msg.get_request(), mod_thread_dispatcher);
  }

  static void SetUpTestCase()
  {
    SipTest::SetUpTestCase();
  }

  static void TearDownTestCase()
  {
    SipTest::TearDownTestCase();
  }

  virtual ~ThreadDispatcherTest()
  {
    cwtest_reset_time();
    unregister_thread_dispatcher();
    delete mod_mock;
  }

  MockPJSipModule* mod_mock;
  MockLoadMonitor load_monitor;
  pjsip_module* mod_thread_dispatcher;
  pjsip_process_rdata_param rp;
};

TEST_F(ThreadDispatcherTest, NullTest)
{
  TestingCommon::Message msg;
  msg._first_hop = true;
  msg._method = "INVITE";
  msg._requri = "sip:bob@awaydomain";
  msg._from = "alice";
  msg._to = "bob";
  msg._todomain = "awaydomain";
  msg._route = "Route: <sip:proxy1.awaydomain;transport=TCP;lr>";

  EXPECT_CALL(load_monitor, admit_request(_)).WillOnce(Return(true));
  EXPECT_CALL(*mod_mock, on_rx_request(_)).WillOnce(Return(PJ_TRUE));
  EXPECT_CALL(load_monitor, request_complete(_));

  inject_msg_thread(msg);
  process_queue_element();
}

>>>>>>> 31a8286a
class SipEventQueueTest : public ::testing::Test
{
public:
  SipEventQueueTest()
  {
    // We can distinguish e1 and e2 by the value of en.event_data.rdata
    SipEventData event_data;
    event_data.rdata = &rdata_1;
    e1.type = MESSAGE;
    e1.event_data = event_data;

    event_data.rdata = &rdata_2;
    e2.type = MESSAGE;
    e2.event_data = event_data;

    PriorityEventQueueBackend* q_backend = new PriorityEventQueueBackend();
    q = new eventq<struct SipEvent>(0, true, q_backend);

    cwtest_completely_control_time();
  }

  virtual ~SipEventQueueTest()
  {
    cwtest_reset_time();

    delete q;
    q = nullptr;
  }

  SipEvent e1;
  SipEvent e2;

  pjsip_rx_data rdata_1;
  pjsip_rx_data rdata_2;

  eventq<struct SipEvent>* q;
};

// Test that higher priority SipEvents are 'larger' than lower priority ones.
TEST_F(SipEventQueueTest, PriorityOrdering)
{
  // Lower the priority of e2
  e2.priority = 1;

  // e1 should be 'larger' than e2
  EXPECT_TRUE(e1(e2, e1));
  EXPECT_TRUE(e2(e2, e1));
}

// Test that older SipEvents are 'larger' than newer ones at the same priority
// level.
TEST_F(SipEventQueueTest, TimeOrdering)
{
  // Set e1 to be older than e2
  e1.stop_watch.start();
  cwtest_advance_time_ms(1);
  e2.stop_watch.start();

  // e1 should be 'larger' than e2
  EXPECT_TRUE(e1(e2, e1));
  EXPECT_TRUE(e2(e2, e1));
}

// Test that SipEvents are ordered by priority before time.
TEST_F(SipEventQueueTest, PriorityAndTimeOrdering)
{
  // Lower the priority of e2
  e2.priority = 1;

  // Set e2 to be older than e1
  e1.stop_watch.start();
  cwtest_advance_time_ms(1);
  e2.stop_watch.start();

  // e1 should be 'larger' than e2
  EXPECT_TRUE(e1(e2, e1));
  EXPECT_TRUE(e2(e2, e1));
}

// Test that higher priority SipEvents are returned before lower priority ones.
TEST_F(SipEventQueueTest, QueuePriorityOrdering)
{
  // Lower the priority of e2
  e2.priority = 1;

  q->push(e2);
  q->push(e1);

  SipEvent e;

  // e1 is higher priority, so should be returned first
  q->pop(e);
  EXPECT_EQ(e1.event_data.rdata, e.event_data.rdata);

  q->pop(e);
  EXPECT_EQ(e2.priority, e.priority);
}

// Test that older SipEvents are returned before newer ones at the same priority
// level.
TEST_F(SipEventQueueTest, QueueTimeOrdering)
{
  // Set e1 to be older than e2
  e1.stop_watch.start();
  cwtest_advance_time_ms(1);
  e2.stop_watch.start();

  q->push(e2);
  q->push(e1);

  SipEvent e;

  // e1 is older, so should be returned first
  q->pop(e);
  EXPECT_EQ(e1.event_data.rdata, e.event_data.rdata);

  q->pop(e);
  EXPECT_EQ(e2.event_data.rdata, e.event_data.rdata);
}

// Test that SipEvents are returned from the queue in priority, then time, order
TEST_F(SipEventQueueTest, QueuePriorityAndTimeOrdering)
{
  // Lower the priority of e2
  e2.priority = 1;

  // Set e2 to be older than e1
  e1.stop_watch.start();
  cwtest_advance_time_ms(1);
  e2.stop_watch.start();

  q->push(e2);
  q->push(e1);

  SipEvent e;

  // e1 is higher priority, so should be returned first despite e2 being older
  q->pop(e);
  EXPECT_EQ(e1.event_data.rdata, e.event_data.rdata);

  q->pop(e);
  EXPECT_EQ(e2.event_data.rdata, e.event_data.rdata);
}

// TODO: Test overloading<|MERGE_RESOLUTION|>--- conflicted
+++ resolved
@@ -20,8 +20,6 @@
 
 #include "thread_dispatcher.h"
 
-<<<<<<< HEAD
-=======
 using ::testing::Return;
 using ::testing::_;
 
@@ -87,7 +85,6 @@
   process_queue_element();
 }
 
->>>>>>> 31a8286a
 class SipEventQueueTest : public ::testing::Test
 {
 public:
