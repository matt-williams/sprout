/**
 * @file connection_tracker.cpp
 *
 * Project Clearwater - IMS in the Cloud
 * Copyright (C) 2013  Metaswitch Networks Ltd
 *
 * This program is free software: you can redistribute it and/or modify it
 * under the terms of the GNU General Public License as published by the
 * Free Software Foundation, either version 3 of the License, or (at your
 * option) any later version, along with the "Special Exception" for use of
 * the program along with SSL, set forth below. This program is distributed
 * in the hope that it will be useful, but WITHOUT ANY WARRANTY;
 * without even the implied warranty of MERCHANTABILITY or FITNESS FOR
 * A PARTICULAR PURPOSE.  See the GNU General Public License for more
 * details. You should have received a copy of the GNU General Public
 * License along with this program.  If not, see
 * <http://www.gnu.org/licenses/>.
 *
 * The author can be reached by email at clearwater@metaswitch.com or by
 * post at Metaswitch Networks Ltd, 100 Church St, Enfield EN2 6BQ, UK
 *
 * Special Exception
 * Metaswitch Networks Ltd  grants you permission to copy, modify,
 * propagate, and distribute a work formed by combining OpenSSL with The
 * Software, or a work derivative of such a combination, even if such
 * copying, modification, propagation, or distribution would otherwise
 * violate the terms of the GPL. You must comply with the GPL in all
 * respects for all of the code used other than OpenSSL.
 * "OpenSSL" means OpenSSL toolkit software distributed by the OpenSSL
 * Project and licensed under the OpenSSL Licenses, or a work based on such
 * software and licensed under the OpenSSL Licenses.
 * "OpenSSL Licenses" means the OpenSSL License and Original SSLeay License
 * under which the OpenSSL Project distributes the OpenSSL toolkit software,
 * as those licenses appear in the file LICENSE-OPENSSL.
 */

#include <cassert>

#include "log.h"
#include "utils.h"
#include "pjutils.h"
#include "connection_tracker.h"
#include "stack.h"

ConnectionTracker::ConnectionTracker(
                              ConnectionsQuiescedInterface *on_quiesced_handler)
:
  _connection_listeners(),
  _quiescing(PJ_FALSE),
  _on_quiesced_handler(on_quiesced_handler)
{
  // Lock has always been MUTEX_RECURSIVE
  pthread_mutexattr_t attrs;
  pthread_mutexattr_init(&attrs);
  pthread_mutexattr_settype(&attrs, PTHREAD_MUTEX_RECURSIVE);
  pthread_mutex_init(&_lock, &attrs);
  pthread_mutexattr_destroy(&attrs);
}


ConnectionTracker::~ConnectionTracker()
{
  for (std::map<pjsip_transport *, pjsip_tp_state_listener_key *>::iterator
                                             it = _connection_listeners.begin();
       it != _connection_listeners.end();
       ++it)
  {
    TRC_DEBUG("Stop listening on connection %p", it->first);
    pjsip_transport_remove_state_listener(it->first,
                                          it->second,
                                          (void *)this);
  }
  pthread_mutex_destroy(&_lock);
}


void ConnectionTracker::connection_state(pjsip_transport *tp,
                                         pjsip_transport_state state,
                                         const pjsip_transport_state_info *info)
{
  ((ConnectionTracker *)info->user_data)->connection_state_update(tp, state);
}


void ConnectionTracker::connection_state_update(pjsip_transport *tp,
                                                pjsip_transport_state state)
{
  pj_bool_t quiesce_complete = PJ_FALSE;

  if (state == PJSIP_TP_STATE_DESTROYED)
  {
    TRC_DEBUG("Connection %p has been destroyed", tp);

    pthread_mutex_lock(&_lock);
    // We expect to only be called on the PJSIP transport thread, and our data
    // race/locking safety is based on this assumption. Raise an error log if
    // this is not the case.
    CHECK_PJ_TRANSPORT_THREAD();

    _connection_listeners.erase(tp);

    // If we're quiescing and there are no more active connections, then
    // quiescing is complete.
    if (_quiescing && _connection_listeners.empty()) {
      TRC_DEBUG("Connection quiescing complete");
      quiesce_complete = PJ_TRUE;
    }

    pthread_mutex_unlock(&_lock);

    // If quiescing is now complete notify the quiescing manager.
    // Done without the lock to avoid potential deadlock.
    if (quiesce_complete) {
      _on_quiesced_handler->connections_quiesced();
    }
  }
}


void ConnectionTracker::connection_active(pjsip_transport *tp)
{
  // We only track connection-oriented transports.
  if ((tp->flag & PJSIP_TRANSPORT_DATAGRAM) == 0)
  {
    pthread_mutex_lock(&_lock);

    // We expect to be called by only websocket transport threads, or the PJSIP
    // transport thread. We must NOT be called by the PJSIP worker thread.
    // Race/locking safety is based on the above assumption. Raise an error log
    // if the above is not the case.
    if ((strcmp(pj_thread_get_name(pj_thread_this()), "websockets")) != 0)
    {
      CHECK_PJ_TRANSPORT_THREAD();
    }

    if (_connection_listeners.find(tp) == _connection_listeners.end())
    {
      // New connection. Register a state listener so we know when it gets
      // destroyed.
      pjsip_tp_state_listener_key *key;
      pjsip_transport_add_state_listener(tp,
                                         &connection_state,
                                         (void *)this,
                                         &key);

      // Record the listener.
      _connection_listeners[tp] = key;

      // If we're quiescing, shutdown the transport immediately.  The connection
      // will be closed when all transactions that use it have ended.
      //
      // This catches cases where the connection was established before
      // quiescing started, but the first message was sent afterwards (so the
      // first time the connection tracker heard about it was after quiesing had
      // started).  Trying to establish new connections after quiescing has
      // started should fail as the listening socket will have been closed.
      if (_quiescing) {
        pjsip_transport_shutdown(tp);
      }
    }
    pthread_mutex_unlock(&_lock);
  }
}


void ConnectionTracker::quiesce()
{
  pj_bool_t quiesce_complete = PJ_FALSE;

  TRC_STATUS("Start quiescing connections");

  pthread_mutex_lock(&_lock);
  // We expect to only be called on the PJSIP transport thread, and our data
  // race/locking safety is based on this assumption. Raise an error log if
  // this is not the case.
  CHECK_PJ_TRANSPORT_THREAD();

  // Flag that we're now quiescing. It is illegal to call this method if we're
  // already quiescing.
  assert(!_quiescing);
  _quiescing = PJ_TRUE;

<<<<<<< HEAD
  TRC_DEBUG("Quiescing %d transactions", pjsip_tsx_layer_get_tsx_count());
=======
  TRC_STATUS("Quiescing %d transactions", pjsip_tsx_layer_get_tsx_count());
>>>>>>> cd2d3275

  if (_connection_listeners.empty())
  {
    // There are no active connections, so quiescing is already complete.
    TRC_STATUS("Connection quiescing complete");
    quiesce_complete = PJ_TRUE;
  }
  else
  {
    // Call shutdown on each connection. PJSIP's reference counting means a
    // connection will be closed once all transactions that use it have
    // completed.
    for (std::map<pjsip_transport *, pjsip_tp_state_listener_key *>::iterator
                                             it = _connection_listeners.begin();
         it != _connection_listeners.end();
         ++it)
    {
      TRC_STATUS("Shutdown connection %p", it->first);
      pjsip_transport_shutdown(it->first);
    }
  }

  pthread_mutex_unlock(&_lock);

  // If quiescing is now complete notify the quiescing manager.
  // Done without the lock to avoid potential deadlock.
  if (quiesce_complete) {
    _on_quiesced_handler->connections_quiesced();
  }
}


void ConnectionTracker::unquiesce()
{
  TRC_DEBUG("Unquiesce connections");

  pthread_mutex_lock(&_lock);
  // We expect to only be called on the PJSIP transport thread, and our data
  // race/locking safety is based on this assumption. Raise an error log if
  // this is not the case.
  CHECK_PJ_TRANSPORT_THREAD();

  // It is not possible to "un-shutdown" a pjsip transport.  All connections
  // that were previously active will eventually be closed. Instead we just
  // clear the quiescing flag so we won't shut down any new connections that are
  // established.
  //
  // Note it is illegal to call this method if we're not quiescing.
  assert(_quiescing);
  _quiescing = PJ_FALSE;

  pthread_mutex_unlock(&_lock);
}<|MERGE_RESOLUTION|>--- conflicted
+++ resolved
@@ -180,11 +180,7 @@
   assert(!_quiescing);
   _quiescing = PJ_TRUE;
 
-<<<<<<< HEAD
-  TRC_DEBUG("Quiescing %d transactions", pjsip_tsx_layer_get_tsx_count());
-=======
   TRC_STATUS("Quiescing %d transactions", pjsip_tsx_layer_get_tsx_count());
->>>>>>> cd2d3275
 
   if (_connection_listeners.empty())
   {
