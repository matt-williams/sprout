/*,
 * @file main.cpp
 *
 * Copyright (C) Metaswitch Networks 2017
 * If license terms are provided to you in a COPYING file in the root directory
 * of the source code repository by which you are accessing this code, then
 * the license outlined in that COPYING file applies to your use.
 * Otherwise no rights are granted except for those provided to you by
 * Metaswitch Networks in a separate written agreement.
 */

extern "C" {
#include <pjsip.h>
#include <pjlib-util.h>
#include <pjlib.h>
}

#include <unistd.h>
#include <sys/types.h>
#include <sys/stat.h>
#include <fcntl.h>
#include <signal.h>
#include <errno.h>
#include <semaphore.h>


// Common STL includes.
#include <cassert>
#include <vector>
#include <map>
#include <set>
#include <list>
#include <queue>
#include <string>
#include <boost/filesystem.hpp>

#include "logger.h"
#include "utils.h"
#include "cfgoptions.h"
#include "sasevent.h"
#include "analyticslogger.h"
#include "subscriber_data_manager.h"
#include "stack.h"
#include "bono.h"
#include "hssconnection.h"
#include "xdmconnection.h"
#include "bono.h"
#include "websockets.h"
#include "memcachedstore.h"
#include "mmtel.h"
#include "options.h"
#include "dnsresolver.h"
#include "astaire_resolver.h"
#include "enumservice.h"
#include "bgcfservice.h"
#include "pjutils.h"
#include "log.h"
#include "quiescing_manager.h"
#include "load_monitor.h"
#include "localstore.h"
#include "scscfselector.h"
#include "chronosconnection.h"
#include "chronoshandlers.h"
#include "handlers.h"
#include "httpstack.h"
#include "sproutlet.h"
#include "sproutletproxy.h"
#include "pluginloader.h"
#include "sprout_pd_definitions.h"
#include "alarm.h"
#include "communicationmonitor.h"
#include "common_sip_processing.h"
#include "thread_dispatcher.h"
#include "exception_handler.h"
#include "scscfsproutlet.h"
#include "snmp_continuous_accumulator_table.h"
#include "snmp_continuous_accumulator_by_scope_table.h"
#include "snmp_event_accumulator_table.h"
#include "snmp_event_accumulator_by_scope_table.h"
#include "snmp_scalar.h"
#include "snmp_scalar_by_scope_table.h"
#include "snmp_counter_table.h"
#include "snmp_counter_by_scope_table.h"
#include "snmp_success_fail_count_table.h"
#include "snmp_agent.h"
#include "ralf_processor.h"
#include "sprout_alarmdefinition.h"
#include "sproutlet_options.h"
#include "astaire_impistore.h"

enum OptionTypes
{
  OPT_DEFAULT_SESSION_EXPIRES=256+1,
  OPT_ADDITIONAL_HOME_DOMAINS,
  OPT_EMERGENCY_REG_ACCEPTED,
  OPT_SUB_MAX_EXPIRES,
  OPT_DNS_SERVER,
  OPT_TARGET_LATENCY_US,
  OPT_OVERRIDE_NPDI,
  OPT_MAX_TOKENS,
  OPT_INIT_TOKEN_RATE,
  OPT_MIN_TOKEN_RATE,
  OPT_MAX_TOKEN_RATE,
  OPT_EXCEPTION_MAX_TTL,
  OPT_MAX_SESSION_EXPIRES,
  OPT_SIP_BLACKLIST_DURATION,
  OPT_HTTP_BLACKLIST_DURATION,
  OPT_ASTAIRE_BLACKLIST_DURATION,
  OPT_SIP_TCP_CONNECT_TIMEOUT,
  OPT_SIP_TCP_SEND_TIMEOUT,
  OPT_DNS_TIMEOUT,
  OPT_SESSION_CONTINUED_TIMEOUT_MS,
  OPT_SESSION_TERMINATED_TIMEOUT_MS,
  OPT_STATELESS_PROXIES,
  OPT_MAX_SPROUTLET_DEPTH,
  OPT_RALF_THREADS,
  OPT_NON_REGISTERING_PBXES,
  OPT_PBX_SERVICE_ROUTE,
  OPT_NON_REGISTER_AUTHENTICATION,
  OPT_FORCE_THIRD_PARTY_REGISTER_BODY,
  OPT_PIDFILE,
  OPT_SPROUT_HOSTNAME,
  OPT_LISTEN_PORT,
  SPROUTLET_MACRO(SPROUTLET_OPTION_TYPES)
  OPT_NONCE_COUNT_SUPPORTED,
  OPT_LOCAL_SITE_NAME,
  OPT_REGISTRATION_STORES,
  OPT_IMPI_STORES,
  OPT_SCSCF_NODE_URI,
  OPT_SAS_USE_SIGNALING_IF,
  OPT_DISABLE_TCP_SWITCH,
  OPT_DEFAULT_TEL_URI_TRANSLATION,
  OPT_CHRONOS_HOSTNAME,
  OPT_SPROUT_CHRONOS_CALLBACK_URI,
  OPT_APPLY_FALLBACK_IFCS,
  OPT_REJECT_IF_NO_MATCHING_IFCS,
  OPT_DUMMY_APP_SERVER,
  OPT_HTTP_ACR_LOGGING,
  OPT_HOMESTEAD_TIMEOUT,
<<<<<<< HEAD
  OPT_RINA_LOCAL_APPL,
  OPT_RINA_REMOTE_APPL,
=======
  OPT_ORIG_SIP_TO_TEL_COERCE,
  OPT_REQUEST_ON_QUEUE_TIMEOUT,
  OPT_BLACKLISTED_SCSCFS
>>>>>>> 6cf78992
};


const static struct pj_getopt_option long_opt[] =
{
  { "pcscf",                        required_argument, 0, 'p'},
  { "webrtc-port",                  required_argument, 0, 'w'},
  { "localhost",                    required_argument, 0, 'l'},
  { "domain",                       required_argument, 0, 'D'},
  { "additional-domains",           required_argument, 0, OPT_ADDITIONAL_HOME_DOMAINS},
  { "alias",                        required_argument, 0, 'n'},
  { "routing-proxy",                required_argument, 0, 'r'},
  { "ibcf",                         required_argument, 0, 'I'},
  { "external-icscf",               required_argument, 0, 'j'},
  { "realm",                        required_argument, 0, 'R'},
  { "local-site-name",              required_argument, 0, OPT_LOCAL_SITE_NAME},
  { "registration-stores",          required_argument, 0, OPT_REGISTRATION_STORES},
  { "impi-store",                   required_argument, 0, OPT_IMPI_STORES},
  { "sas",                          required_argument, 0, 'S'},
  { "hss",                          required_argument, 0, 'H'},
  { "record-routing-model",         required_argument, 0, 'C'},
  { "default-session-expires",      required_argument, 0, OPT_DEFAULT_SESSION_EXPIRES},
  { "max-session-expires",          required_argument, 0, OPT_MAX_SESSION_EXPIRES},
  { "target-latency-us",            required_argument, 0, OPT_TARGET_LATENCY_US},
  { "xdms",                         required_argument, 0, 'X'},
  { "ralf",                         required_argument, 0, 'G'},
  { "dns-server",                   required_argument, 0, OPT_DNS_SERVER },
  { "enum",                         required_argument, 0, 'E'},
  { "enum-suffix",                  required_argument, 0, 'x'},
  { "enum-file",                    required_argument, 0, 'f'},
  { "default-tel-uri-translation",  no_argument,       0, OPT_DEFAULT_TEL_URI_TRANSLATION},
  { "enforce-user-phone",           no_argument,       0, 'u'},
  { "enforce-global-only-lookups",  no_argument,       0, 'g'},
  { "reg-max-expires",              required_argument, 0, 'e'},
  { "sub-max-expires",              required_argument, 0, OPT_SUB_MAX_EXPIRES},
  { "pjsip-threads",                required_argument, 0, 'P'},
  { "worker-threads",               required_argument, 0, 'W'},
  { "analytics",                    required_argument, 0, 'a'},
  { "authentication",               no_argument,       0, 'A'},
  { "log-file",                     required_argument, 0, 'F'},
  { "http-address",                 required_argument, 0, 'T'},
  { "http-port",                    required_argument, 0, 'o'},
  { "http-threads",                 required_argument, 0, 'q'},
  { "billing-cdf",                  required_argument, 0, 'B'},
  { "allow-emergency-registration", no_argument,       0, OPT_EMERGENCY_REG_ACCEPTED},
  { "log-level",                    required_argument, 0, 'L'},
  { "daemon",                       no_argument,       0, 'd'},
  { "interactive",                  no_argument,       0, 't'},
  { "help",                         no_argument,       0, 'h'},
  { "override-npdi",                no_argument,       0, OPT_OVERRIDE_NPDI},
  { "max-tokens",                   required_argument, 0, OPT_MAX_TOKENS},
  { "init-token-rate",              required_argument, 0, OPT_INIT_TOKEN_RATE},
  { "min-token-rate",               required_argument, 0, OPT_MIN_TOKEN_RATE},
  { "max-token-rate",               required_argument, 0, OPT_MAX_TOKEN_RATE},
  { "exception-max-ttl",            required_argument, 0, OPT_EXCEPTION_MAX_TTL},
  { "sip-blacklist-duration",       required_argument, 0, OPT_SIP_BLACKLIST_DURATION},
  { "http-blacklist-duration",      required_argument, 0, OPT_HTTP_BLACKLIST_DURATION},
  { "astaire-blacklist-duration",   required_argument, 0, OPT_ASTAIRE_BLACKLIST_DURATION},
  { "sip-tcp-connect-timeout",      required_argument, 0, OPT_SIP_TCP_CONNECT_TIMEOUT},
  { "sip-tcp-send-timeout",         required_argument, 0, OPT_SIP_TCP_SEND_TIMEOUT},
  { "dns-timeout",                  required_argument, 0, OPT_DNS_TIMEOUT},
  { "session-continued-timeout",    required_argument, 0, OPT_SESSION_CONTINUED_TIMEOUT_MS},
  { "session-terminated-timeout",   required_argument, 0, OPT_SESSION_TERMINATED_TIMEOUT_MS},
  { "stateless-proxies",            required_argument, 0, OPT_STATELESS_PROXIES},
  { "non-registering-pbxes",        required_argument, 0, OPT_NON_REGISTERING_PBXES},
  { "ralf-threads",                 required_argument, 0, OPT_RALF_THREADS},
  { "non-register-authentication",  required_argument, 0, OPT_NON_REGISTER_AUTHENTICATION},
  { "pbx-service-route",            required_argument, 0, OPT_PBX_SERVICE_ROUTE},
  { "force-3pr-body",               no_argument,       0, OPT_FORCE_THIRD_PARTY_REGISTER_BODY},
  { "pidfile",                      required_argument, 0, OPT_PIDFILE},
  { "plugin-option",                required_argument, 0, 'N'},
  { "sprout-hostname",              required_argument, 0, OPT_SPROUT_HOSTNAME},
  { "listen-port",                  required_argument, 0, OPT_LISTEN_PORT},
  SPROUTLET_MACRO(SPROUTLET_CFG_PJ_STRUCT)
  { "nonce-count-supported",        no_argument,       0, OPT_NONCE_COUNT_SUPPORTED},
  { "scscf-node-uri",               required_argument, 0, OPT_SCSCF_NODE_URI},
  { "sas-use-signaling-interface",  no_argument,       0, OPT_SAS_USE_SIGNALING_IF},
  { "disable-tcp-switch",           no_argument,       0, OPT_DISABLE_TCP_SWITCH},
  { "chronos-hostname",             required_argument, 0, OPT_CHRONOS_HOSTNAME},
  { "sprout-chronos-callback-uri",  required_argument, 0, OPT_SPROUT_CHRONOS_CALLBACK_URI},
  { "apply-fallback-ifcs",          no_argument,       0, OPT_APPLY_FALLBACK_IFCS},
  { "reject-if-no-matching-ifcs",   no_argument,       0, OPT_REJECT_IF_NO_MATCHING_IFCS},
  { "dummy-app-server",             required_argument, 0, OPT_DUMMY_APP_SERVER},
  { "http-acr-logging",             no_argument,       0, OPT_HTTP_ACR_LOGGING},
  { "homestead-timeout",            required_argument, 0, OPT_HOMESTEAD_TIMEOUT},
<<<<<<< HEAD
  { "rina-local-appl",              required_argument, 0, OPT_RINA_LOCAL_APPL},
  { "rina-remote-appl",             required_argument, 0, OPT_RINA_REMOTE_APPL},
=======
  { "request-on-queue-timeout",     required_argument, 0, OPT_REQUEST_ON_QUEUE_TIMEOUT},
  { "blacklisted-scscfs",           required_argument, 0, OPT_BLACKLISTED_SCSCFS},
  { "enable-orig-sip-to-tel-coerce",no_argument,       0, OPT_ORIG_SIP_TO_TEL_COERCE},
>>>>>>> 6cf78992
  { NULL,                           0,                 0, 0}
};

static std::string pj_options_description = "p:s:i:l:D:c:C:n:e:I:A:R:M:S:H:T:o:q:X:E:x:f:u:g:r:P:w:a:F:L:K:G:B:N:dth";

static sem_t term_sem;

QuiescingManager* quiescing_mgr;

const static int QUIESCE_SIGNAL = SIGQUIT;
const static int UNQUIESCE_SIGNAL = SIGUSR1;

// The minimum value allowed for session expires is 90 seconds, as per RFC4028, section 4
const static int MIN_SESSION_EXPIRES = 90;

static const std::string SPROUT_HTTP_MGMT_SOCKET_PATH = "/tmp/sprout-http-mgmt-socket";
static const int NUM_HTTP_MGMT_THREADS = 5;

static void usage(void)
{
  puts("Options:\n"
       "\n"
       " -p, --pcscf <untrusted port>,<trusted port>\n"
       "                            Enable P-CSCF function with the specified ports\n"
       " -i, --icscf <port>         Enable I-CSCF function on the specified port\n"
       " -s, --scscf <port>         Enable S-CSCF function on the specified port\n"
       " -w, --webrtc-port N        Set local WebRTC listener port to N\n"
       "                            If not specified WebRTC support will be disabled\n"
       " -l, --localhost [<hostname>|<private hostname>,<public hostname>]\n"
       "                            Override the local host name with the specified\n"
       "                            hostname(s) or IP address(es).  If one name/address\n"
       "                            is specified it is used as both private and public names.\n"
       " -D, --domain <name>        The home domain name\n"
       "     --additional-domains <names>\n"
       "                            Comma-separated list of additional home domain names\n"
       " -n, --alias <names>        Optional list of alias host names\n"
       " -r, --routing-proxy <name>[,<port>[,<connections>[,<recycle time>]]]\n"
       "                            Operate as an access proxy using the specified node\n"
       "                            as the upstream routing proxy.  Optionally specifies the port,\n"
       "                            the number of parallel connections to create, and how\n"
       "                            often to recycle these connections (by default a\n"
       "                            single connection to the trusted port is used and never\n"
       "                            recycled).\n"
       " -I, --ibcf <IP addresses>  Operate as an IBCF accepting SIP flows from\n"
       "                            the pre-configured list of IP addresses\n"
       " -j, --external-icscf <I-CSCF URI>\n"
       "                            Route calls to specified external I-CSCF\n"
       " -R, --realm <realm>        Use specified realm for authentication\n"
       "                            (if not specified, local host name is used)\n"
       "     --local-site-name <name>\n"
       "                            The name of the local site (used in a geo-redundant deployment)\n"
       "     --registration-stores <site_name>=<domain>[:<port>][,<site_name>=<domain>[:<port>],...]\n"
       "                            Enables memcached store for registration state and specifies\n"
       "                            location of the memcached store in each site. One of the sites must\n"
       "                            be the local site. Remote sites for geo-redundant storage are optional.\n"
       "                            (If not provided, local store is used)\n"
       "     --impi-store <domain>  Specifies the location of the memcached store for storing\n"
       "                            authentication vectors. There is currently no geo-redundant storage\n"
       "                            for authentication vectors. If this option isn't provided, Sprout uses\n"
       "                            the local site registration store.\n"
       " -S, --sas <ipv4>,<system name>\n"
       "                            Use specified host as Service Assurance Server and specified\n"
       "                            system name to identify this system to SAS.  If this option isn't\n"
       "                            specified SAS is disabled\n"
       " -H, --hss <server>         Name/IP address of the Homestead cluster\n"
       " -C, --record-routing-model <model>\n"
       "                            If 'pcscf', Sprout Record-Routes itself only on initiation of\n"
       "                            originating processing and completion of terminating\n"
       "                            processing. If 'pcscf,icscf', it also Record-Routes on completion\n"
       "                            of originating processing and initiation of terminating\n"
       "                            processing (i.e. when it receives or sends to an I-CSCF).\n"
       "                            If 'pcscf,icscf,as', it also Record-Routes between every AS.\n"
       " -G, --ralf <server>        Name/IP address of Ralf (Rf) billing server.\n"
       "     --ralf-threads N       Number of Ralf threads (default: 25)\n"
       " -X, --xdms <server>        Name/IP address of XDM server\n"
       "     --dns-server <server>[,<server2>,<server3>]\n"
       "                            IP addresses of the DNS servers to use (defaults to 127.0.0.1)\n"
       " -E, --enum <server>[,<server2>,<server3>]\n"
       "                            IP addresses of ENUM server (can't be enabled at same\n"
       "                            time as -f)\n"
       " -x, --enum-suffix <suffix> Suffix appended to ENUM domains (default: .e164.arpa)\n"
       " -f, --enum-file <file>     JSON ENUM config file (can't be enabled at same time as\n"
       "                            -E)\n"
       "     --default-tel-uri-translation\n"
       "                            If no ENUM file or server is configured, always\n"
       "                            convert tel:+1234 to sip:+1234@homedomain\n"
       " -u, --enforce-user-phone   Controls whether ENUM lookups are only done on SIP URIs if they\n"
       "                            contain the SIP URI parameter user=phone (defaults to false)\n"
       " -g, --enforce-global-only-lookups\n"
       "                            Controls whether ENUM lookups are only done when the URI\n"
       "                            contains a global number (defaults to false)\n"
       " -e, --reg-max-expires <expiry>\n"
       "                            The maximum allowed registration period (in seconds)\n"
       "     --sub-max-expires <expiry>\n"
       "                            The maximum allowed subscription period (in seconds)\n"
       "     --default-session-expires <expiry>\n"
       "                            The session expiry period to request\n"
       "                            (in seconds. Min 90. Defaults to 600)\n"
       "     --max-session-expires <expiry>\n"
       "                            The maximum allowed session expiry period.\n"
       "                            (in seconds. Min 90. Defaults to 600)\n"
       "     --target-latency-us <usecs>\n"
       "                            Target latency above which throttling applies (default: 100000)\n"
       "     --max-tokens N         Maximum number of tokens allowed in the token bucket (used by\n"
       "                            the throttling code (default: 1000))\n"
       "     --init-token-rate N    Initial token refill rate of tokens in the token bucket (used by\n"
       "                            the throttling code (default: 100.0))\n"
       "     --min-token-rate N     Minimum token refill rate of tokens in the token bucket (used by\n"
       "                            the throttling code (default: 10.0))\n"
       "     --max-token-rate N     Maximum token refill rate of tokens in the token bucket (used by\n"
       "                            the throttling code (default: 0.0 - no maximum))\n"
       "     --request-queue-timeout <msecs>\n"
       "                            Maximum time a request can be waiting to be processed before it\n"
       "                            is rejected (used by the throttling code (default: 4000))\n"
       " -T  --http-address <server>\n"
       "                            Specify the HTTP bind address\n"
       " -o  --http-port <port>     Specify the HTTP bind port\n"
       " -q  --http-threads N       Number of HTTP threads (default: 1)\n"
       " -P, --pjsip-threads N      Number of PJSIP threads (default: 1)\n"
       " -B, --billing-cdf <server> Billing CDF server\n"
       " -W, --worker-threads N     Number of worker threads (default: 1)\n"
       " -a, --analytics <directory>\n"
       "                            Generate analytics logs in specified directory\n"
       " -A, --authentication       Enable authentication\n"
       "     --allow-emergency-registration\n"
       "                            Allow the P-CSCF to acccept emergency registrations.\n"
       "                            Only valid if -p/pcscf is specified.\n"
       "                            WARNING: If this is enabled, all emergency registrations are accepted,\n"
       "                            but they are not policed.\n"
       "                            This parameter is only intended to be enabled during testing.\n"
       "     --max-call-list-length N\n"
       "                            Maximum number of complete call list entries to store. If this is 0,\n"
       "                            then there is no limit (default: 0)\n"
       "     --call-list-ttl N      Time to store call lists entries (default: 604800)\n"
       "     --alarms-enabled       Whether SNMP alarms are enabled (default: false)\n"
       "     --override-npdi        Whether the deployment should check for number portability data on \n"
       "                            requests that already have the 'npdi' indicator (default: false)\n"
       "     --exception-max-ttl <secs>\n"
       "                            The maximum time before the process exits if it hits an exception.\n"
       "                            The actual time is randomised.\n"
       "     --sip-blacklist-duration <secs>\n"
       "                            The amount of time to blacklist a SIP peer when it is unresponsive.\n"
       "     --http-blacklist-duration <secs>\n"
       "                            The amount of time to blacklist an HTTP peer when it is unresponsive.\n"
       "     --astaire-blacklist-duration <secs>\n"
       "                            The amount of time to blacklist an Astaire node when it is unresponsive.\n"
       "     --sip-tcp-connect-timeout <milliseconds>\n"
       "                            The amount of time to wait for a SIP TCP connection to establish.\n"
       "     --sip-tcp-send-timeout <milliseconds>\n"
       "                            The amount of time to wait for data sent on a SIP TCP connection to be\n"
       "                            acknowledged by the peer.\n"
       "     --enable-orig-sip-to-tel-coerce\n"
       "                            Whether to treat originating SIP URIs that correspond to global phone\n"
       "                            numbers as Tel URIs.\n"
       "     --dns-timeout <milliseconds>\n"
       "                            The amount of time to wait for a DNS response (default: 200)n"
       "     --session-continued-timeout <milliseconds>\n"
       "                            If an Application Server with default handling of 'continue session'\n"
       "                            is unresponsive, this is the time that sprout will wait (in ms)\n"
       "                            before bypassing the AS and moving onto the next AS in the chain.\n"
       "     --session-terminated-timeout <milliseconds>\n"
       "                            If an Application Server with default handling of 'terminate session'\n"
       "                            is unresponsive, this is the time that sprout will wait (in ms)\n"
       "                            before terminating the session.\n"
       "     --stateless-proxies <comma-separated-list>\n"
       "                            A comma separated list of domain names that are treated as SIP\n"
       "                            stateless proxies. This field should reflect how the servers are\n"
       "                            identified in SIP (for example if a cluster of nodes is identified by\n"
       "                            the name 'cluster.example.com', this value should be used instead of\n"
       "                            the hostnames or IP addresses of individual servers\n"
       "     --non-registering-pbxes <comma-separated-list>\n"
       "                            A comma separated list of IP addresses that are treated as\n"
       "                            non-registering PBXes (i.e. INVITEs should be allowed by the \n"
       "                            P-CSCF, but challenged by the core)\n"
       "     --pbx-service-route <URI>\n"
       "                            The URI of the S-CSCF used to provide services for originating\n"
       "                            services to non-registering PBXes\n"
       "     --non-register-authentication <option>\n"
       "                            Controls when sprout will challenge the sender of a non-REGISTER\n"
       "                            message to provide authentication. A comma separated list, of one or\n"
       "                            more of the following:\n"
       "                            - 'if_proxy_authorization_present' means sprout will challenge\n"
       "                              requests that already have a Proxy-Authorization header.\n"
       "                            - 'initial_req_from_reg_digest_endpoint' means sprout will challenge\n"
       "                              requests from an endpoint that reigsters with SIP digest authentication.\n"
       "     --force-3pr-body       Always include the original REGISTER and 200 OK in the body of\n"
       "                            third-party REGISTER messages to application servers, even if the\n"
       "                            User-Data doesn't specify it\n"
       "     --nonce-count-supported\n"
       "                            Whether sprout accepts authentication responses with a nonce count\n"
       "                            greater than 1\n"
       "     --scscf-node-uri <URI>\n"
       "                            The URI of this S-CSCF used by other servers, including AS, to contact\n"
       "                            this specific node. Defaults to \"sip:<localhost>:<port_scscf>\".\n"
       "     --sas-use-signaling-interface\n"
       "                            Whether SAS traffic is to be dispatched over the signaling network\n"
       "                            interface rather than the default management interface\n"
       "     --disable-tcp-switch\n"
       "                            Whether to disable TCP-to-UDP uplift when messages are greater than.\n"
       "                            1300 bytes.\n"
       "     --pidfile=<filename>   Write pidfile\n"
       "     --chronos-hostname <hostname>\n"
       "                            Specify the hostname of a remote Chronos cluster. If unset the default\n"
       "                            is to use localhost, using localhost as the callback URL.\n"
       "     --sprout-chronos-callback-uri <hostname>\n"
       "                            Specify the sprout hostname used for Chronos callbacks. If unset \n"
       "                            the default is to use the sprout-hostname.\n"
       "                            Ignored if chronos-hostname is not set.\n"
       "     --apply-default-ifcs   Whether calls that don't have any matching iFCs should have some \n"
       "                            preconfigured iFCs applied instead.\n"
       "     --reject-if-no-matching-ifcs\n"
       "                            Whether calls that don't have any matching iFCs should be rejected.\n"
       "     --dummy-app-server <app server URI>\n"
       "                            If any iFC has an application server that matches the one defined here, \n"
       "                            then the iFC is skipped over.\n"
       "     --http-acr-logging     Whether to include the bodies of ACR HTTP requests when they are logged \n"
       "                            to SAS\n"
       "     --homestead-timeout    The timeout in ms to use on HTTP requests to Homestead\n"
       "     --blacklisted-scscfs   List of URIs of blacklisted S-CSCFs\n"
       " -N, --plugin-option <plugin>,<name>,<value>\n"
       "                            Provide an option value to a plugin.\n"
       " -F, --log-file <directory>\n"
       "                            Log to file in specified directory\n"
       " -L, --log-level N          Set log level to N (default: 4)\n"
       " -d, --daemon               Run as daemon\n"
       " -t, --interactive          Run in foreground with interactive menu\n"
       " -h, --help                 Show this help screen\n"
      );
}

/// Validate the result we get when using atoi
bool validated_atoi(const char* char_to_int,
                    int& char_as_int)
{
  char_as_int = atoi(char_to_int);
  return (char_to_int == std::to_string(char_as_int));
}

/// Parse a string representing a port.
/// @returns The port number as an int, or zero if the port is invalid.
int parse_port(const std::string& port_str)
{
  int port;
  bool rc = validated_atoi(port_str.c_str(), port);

  if ((!rc) || (port < 0) || (port > 0xFFFF))
  {
    port = 0;
  }

  return port;
}

/// Parse a string representing a port.
/// @returns whether the port is invalid and sets the port
bool parse_port(const std::string& port_str, int& port)
{
  bool rc = validated_atoi(port_str.c_str(), port);

  if ((!rc) || (port < 0) || (port > 0xFFFF))
  {
    return false;
  }

  return true;
}

// Macros for validating an integer parameter
#define VALIDATE_INT_PARAM(PARAMETER, PARAMETER_NAME, TRC_STATEMENT)           \
  int parameter;                                                               \
  bool rc = validated_atoi(pj_optarg, parameter);                              \
                                                                               \
  if (rc)                                                                      \
  {                                                                            \
    PARAMETER = parameter;                                                     \
    TRC_INFO(""#TRC_STATEMENT" set to %d", parameter);                         \
  }                                                                            \
  else                                                                         \
  {                                                                            \
    TRC_ERROR("Invalid value for "#PARAMETER_NAME": %s", pj_optarg);           \
    return -1;                                                                 \
  }

#define VALIDATE_INT_PARAM_NON_ZERO(PARAMETER, PARAMETER_NAME, TRC_STATEMENT)  \
  int parameter;                                                               \
  bool rc = validated_atoi(pj_optarg, parameter);                              \
                                                                               \
  if ((rc) && (parameter > 0))                                                 \
  {                                                                            \
    PARAMETER = parameter;                                                     \
    TRC_INFO(""#TRC_STATEMENT" set to %d", parameter);                         \
  }                                                                            \
  else                                                                         \
  {                                                                            \
    TRC_ERROR("Invalid value for "#PARAMETER_NAME": %s", pj_optarg);           \
    return -1;                                                                 \
  }

static pj_status_t init_logging_options(int argc, char* argv[], struct options* options)
{
  int c;
  int opt_ind;

  pj_optind = 0;
  while ((c = pj_getopt_long(argc, argv, pj_options_description.c_str(), long_opt, &opt_ind)) != -1)
  {
    switch (c)
    {
    case 'L':
      {
        int log_level;
        bool rc = validated_atoi(pj_optarg, log_level);

        if (rc)
        {
          options->log_level = log_level;
        }
        else
        {
          fprintf(stdout, "Invalid log level value (%s), using log level of %d\n",
                  pj_optarg, options->log_level);
        }
      }
      break;

    case 'F':
      options->log_to_file = PJ_TRUE;
      options->log_directory = std::string(pj_optarg);
      break;

    case 'd':
      options->daemon = PJ_TRUE;
      break;

    case 't':
      options->interactive = PJ_TRUE;
      break;

    default:
      // Ignore other options at this point
      break;
    }
  }

  return PJ_SUCCESS;
}

static pj_status_t init_options(int argc, char* argv[], struct options* options)
{
  int c;
  int opt_ind;

  pj_optind = 0;
  while ((c = pj_getopt_long(argc, argv, pj_options_description.c_str(), long_opt, &opt_ind)) != -1)
  {
    switch (c)
    {
    case 'p':
      {
        std::vector<std::string> pcscf_options;
        Utils::split_string(std::string(pj_optarg), ',', pcscf_options, 0, false);
        if (pcscf_options.size() == 2)
        {
          options->pcscf_untrusted_port = parse_port(pcscf_options[0]);
          options->pcscf_trusted_port = parse_port(pcscf_options[1]);
        }

        if ((options->pcscf_untrusted_port != 0) &&
            (options->pcscf_trusted_port != 0))
        {
          TRC_INFO("P-CSCF enabled on ports %d (untrusted) and %d (trusted)",
                   options->pcscf_untrusted_port, options->pcscf_trusted_port);
          options->pcscf_enabled = true;
        }
        else
        {
          TRC_ERROR("P-CSCF ports %s invalid", pj_optarg);
          return -1;
        }
      }
      break;

    case 'w':
      options->webrtc_port = parse_port(std::string(pj_optarg));
      if (options->webrtc_port != 0)
      {
        TRC_INFO("WebRTC port is set to %d", options->webrtc_port);
      }
      else
      {
        TRC_ERROR("WebRTC port %s is invalid", pj_optarg);
        return -1;
      }
      break;

    case 'C':
      if (strcmp(pj_optarg, "pcscf") == 0)
      {
        options->record_routing_model = 1;
      }
      else if (strcmp(pj_optarg, "pcscf,icscf") == 0)
      {
        options->record_routing_model = 2;
      }
      else if (strcmp(pj_optarg, "pcscf,icscf,as") == 0)
      {
        options->record_routing_model = 3;
      }
      else
      {
        TRC_ERROR("--record-routing-model must be one of 'pcscf', 'pcscf,icscf', or 'pcscf,icscf,as'");
        return -1;
      }
      TRC_INFO("Record-Routing model is set to %d", options->record_routing_model);
      break;

    case 'l':
      {
        std::vector<std::string> localhost_options;
        Utils::split_string(std::string(pj_optarg), ',', localhost_options, 0, false);
        if (localhost_options.size() == 1)
        {
          options->local_host = localhost_options[0];
          options->public_host = localhost_options[0];
          TRC_INFO("Override private and public local host names %s",
                   options->local_host.c_str());
        }
        else if (localhost_options.size() == 2)
        {
          options->local_host = localhost_options[0];
          options->public_host = localhost_options[1];
          TRC_INFO("Override private local host name to %s",
                  options->local_host.c_str());
          TRC_INFO("Override public local host name to %s",
                  options->public_host.c_str());
        }
        else
        {
          TRC_WARNING("Invalid --local-host option, ignored");
        }
      }
      break;

    case 'D':
      options->home_domain = std::string(pj_optarg);
      TRC_INFO("Home domain set to %s", pj_optarg);
      break;

    case OPT_ADDITIONAL_HOME_DOMAINS:
      options->additional_home_domains = std::string(pj_optarg);
      TRC_INFO("Additional home domains set to %s", pj_optarg);
      break;

    case 'n':
      options->alias_hosts = std::string(pj_optarg);
      TRC_INFO("Alias host names = %s", pj_optarg);
      break;

    case 'r':
      {
        std::vector<std::string> upstream_proxy_options;
        Utils::split_string(std::string(pj_optarg), ',', upstream_proxy_options, 0, false);
        options->upstream_proxy = upstream_proxy_options[0];
        options->upstream_proxy_port = 0;
        options->upstream_proxy_connections = 1;
        options->upstream_proxy_recycle = 0;
        if (upstream_proxy_options.size() > 1)
        {
          options->upstream_proxy_port = atoi(upstream_proxy_options[1].c_str());
          if (upstream_proxy_options.size() > 2)
          {
            options->upstream_proxy_connections = atoi(upstream_proxy_options[2].c_str());
            if (upstream_proxy_options.size() > 3)
            {
              options->upstream_proxy_recycle = atoi(upstream_proxy_options[3].c_str());
            }
          }
        }
        TRC_INFO("Upstream proxy is set to %s:%d", options->upstream_proxy.c_str(), options->upstream_proxy_port);
        TRC_INFO("  connections = %d", options->upstream_proxy_connections);
        TRC_INFO("  recycle time = %d seconds", options->upstream_proxy_recycle);
      }
      break;

    case 'I':
      options->ibcf = PJ_TRUE;
      options->trusted_hosts = std::string(pj_optarg);
      TRC_INFO("IBCF mode enabled, trusted hosts = %s", pj_optarg);
      break;

    case 'j':
      options->external_icscf_uri = std::string(pj_optarg);
      TRC_INFO("External I-CSCF URI = %s", pj_optarg);
      break;

    case 'R':
      options->auth_realm = std::string(pj_optarg);
      TRC_INFO("Authentication realm %s", pj_optarg);
      break;

    case OPT_LOCAL_SITE_NAME:
      options->local_site_name = std::string(pj_optarg);
      TRC_INFO("Local site name = %s", pj_optarg);
      break;

    case OPT_REGISTRATION_STORES:
      {
        // This option has the format
        // <site_name>=<domain>,[<site_name>=<domain>,<site_name=<domain>,...].
        // For now, just split into a vector of <site_name>=<domain> strings. We
        // need to know the local site name to parse this properly, so we'll do
        // that later.
        std::string stores_arg = std::string(pj_optarg);
        boost::split(options->registration_stores,
                     stores_arg,
                     boost::is_any_of(","));
      }
      break;

    case OPT_IMPI_STORES:
      {
        // This option has the same format as OPT_REGISTRATION_STORES. Handle in
        // the same way.
        std::string stores_arg = std::string(pj_optarg);
        boost::split(options->impi_stores, stores_arg, boost::is_any_of(","));
      }
      break;

    case 'S':
      {
        std::vector<std::string> sas_options;
        Utils::split_string(std::string(pj_optarg), ',', sas_options, 0, false);

        if ((sas_options.size() == 2) &&
            !sas_options[0].empty() &&
            !sas_options[1].empty())
        {
          options->sas_server = sas_options[0];
          options->sas_system_name = sas_options[1];
          TRC_INFO("SAS set to %s", options->sas_server.c_str());
          TRC_INFO("System name is set to %s", options->sas_system_name.c_str());
        }
        else
        {
          TRC_WARNING("Invalid --sas option: %s", pj_optarg);
        }
      }
      break;

    case 'H':
      options->hss_server = std::string(pj_optarg);
      TRC_INFO("HSS server set to %s", pj_optarg);
      break;

    case 'X':
      options->xdm_server = std::string(pj_optarg);
      TRC_INFO("XDM server set to %s", pj_optarg);
      break;

    case 'G':
      options->ralf_server = std::string(pj_optarg);
      TRC_INFO("Ralf server set to %s", pj_optarg);
      break;

    case OPT_RALF_THREADS:
      {
        VALIDATE_INT_PARAM(options->ralf_threads,
                           ralf_threads,
                           Number of ralf threads);
      }
      break;

    case 'E':
      options->enum_servers.clear();
      Utils::split_string(std::string(pj_optarg), ',', options->enum_servers, 0, false);
      TRC_INFO("%d ENUM servers passed on the command line",
               options->enum_servers.size());
      break;

    case 'x':
      options->enum_suffix = std::string(pj_optarg);
      TRC_INFO("ENUM suffix set to %s", pj_optarg);
      break;

    case 'f':
      options->enum_file = std::string(pj_optarg);
      TRC_INFO("ENUM file set to %s", pj_optarg);
      break;

    case OPT_DEFAULT_TEL_URI_TRANSLATION:
      options->default_tel_uri_translation = true;
      TRC_INFO("Default TEL->SIP URI translation available as a fallback if no ENUM is configured");
      break;

    case 'u':
      URIClassifier::enforce_user_phone = true;
      TRC_INFO("ENUM lookups are only done on SIP URIs if they contain user=phone");
      break;

    case 'g':
      URIClassifier::enforce_global = true;
      TRC_INFO("ENUM lookups are only done on URIs if they contain a global number");
      break;

    case 'e':
      {
        VALIDATE_INT_PARAM_NON_ZERO(options->reg_max_expires,
                                    reg_max_expires,
                                    Maximum registration period (in seconds));
      }
      break;

    case OPT_SUB_MAX_EXPIRES:
      {
        VALIDATE_INT_PARAM_NON_ZERO(options->sub_max_expires,
                                    sub_max_expires,
                                    Maximum subscription period (in seconds));
      }
      break;

    case OPT_TARGET_LATENCY_US:
      {
        VALIDATE_INT_PARAM_NON_ZERO(options->target_latency_us,
                                    target_latency_us,
                                    Target latency (in microseconds));
      }
      break;

    case OPT_MAX_TOKENS:
      {
        VALIDATE_INT_PARAM_NON_ZERO(options->max_tokens,
                                    max_tokens,
                                    Max tokens);
      }
      break;

    case OPT_INIT_TOKEN_RATE:
      options->init_token_rate = std::stof(std::string(pj_optarg));
      TRC_INFO("Initial token rate set to %s", pj_optarg);
      break;

    case OPT_MIN_TOKEN_RATE:
      options->min_token_rate = std::stof(std::string(pj_optarg));
      TRC_INFO("Minimum token rate set to %s", pj_optarg);
      break;

    case OPT_MAX_TOKEN_RATE:
      options->max_token_rate = std::stof(std::string(pj_optarg));
      TRC_INFO("Maximum token rate set to %s", pj_optarg);
      break;

    case 'W':
      {
        VALIDATE_INT_PARAM_NON_ZERO(options->worker_threads,
                                    worker_threads,
                                    Number of worker threads);
      }
      break;

    case 'a':
      options->analytics_enabled = PJ_TRUE;
      options->analytics_directory = std::string(pj_optarg);
      TRC_INFO("Analytics directory set to %s", pj_optarg);
      break;

    case 'A':
      options->auth_enabled = PJ_TRUE;
      TRC_INFO("Authentication enabled");
      break;

    case 'T':
      options->http_address = std::string(pj_optarg);
      TRC_INFO("HTTP address set to %s", pj_optarg);
      break;

    case 'o':
      options->http_port = parse_port(std::string(pj_optarg));
      if (options->http_port != 0)
      {
        TRC_INFO("HTTP port set to %d", options->http_port);
      }
      else
      {
        TRC_ERROR("HTTP port %s is invalid", pj_optarg);
        return -1;
      }
      break;

    case 'q':
      {
        VALIDATE_INT_PARAM_NON_ZERO(options->http_threads,
                                    http_threads,
                                    Number of HTTP threads);
      }
      break;

    case 'B':
      options->billing_cdf = std::string(pj_optarg);
      TRC_INFO("Use %s as billing cdf server", options->billing_cdf.c_str());
      break;

    case 'L':
    case 'F':
    case 'd':
    case 't':
      // Ignore L, F, d and t - these are handled by init_logging_options
      break;

    case OPT_DEFAULT_SESSION_EXPIRES:
      {
        int default_session_expires;
        bool rc = validated_atoi(pj_optarg, default_session_expires);

        if ((rc) && default_session_expires >= MIN_SESSION_EXPIRES)
        {
          options->default_session_expires = default_session_expires;
          TRC_INFO("Default session expiry time set to %d", default_session_expires);
        }
        else
        {
          TRC_WARNING("Invalid value for default session expiry: '%s'. "
                      "The default value of %d will be used.",
                      pj_optarg, options->default_session_expires);
        }
      }
      break;

    case OPT_MAX_SESSION_EXPIRES:
      {
        int max_session_expires;
        bool rc = validated_atoi(pj_optarg, max_session_expires);

        if ((rc) && max_session_expires >= MIN_SESSION_EXPIRES)
        {
          options->max_session_expires = max_session_expires;
          TRC_INFO("Max session expiry time set to %d", max_session_expires);
        }
        else
        {
          TRC_WARNING("Invalid value for max session expiry: '%s'. "
                      "The default value of %d will be used.",
                      pj_optarg, options->max_session_expires);
        }
      }
      break;

    case OPT_EMERGENCY_REG_ACCEPTED:
      options->emerg_reg_accepted = PJ_TRUE;
      TRC_INFO("Emergency registrations accepted");
      break;

    case OPT_BLACKLISTED_SCSCFS:
      {
        std::vector<std::string> blacklisted_scscfs;
        Utils::split_string(std::string(pj_optarg), ',', blacklisted_scscfs, 0, false);
        options->blacklisted_scscfs.clear();
        options->blacklisted_scscfs.insert(blacklisted_scscfs.begin(), blacklisted_scscfs.end());
        TRC_INFO("%d blacklisted S-CSCF URIs passed on the command line: %s",
                  options->blacklisted_scscfs.size(), pj_optarg);
      }
      break;

    case OPT_DNS_SERVER:
      options->dns_servers.clear();
      Utils::split_string(std::string(pj_optarg), ',', options->dns_servers, 0, false);
      TRC_INFO("%d DNS servers passed on the command line",
               options->dns_servers.size());
    break;

    case OPT_OVERRIDE_NPDI:
      options->override_npdi = true;
      TRC_INFO("Number portability lookups will be done on URIs containing the 'npdi' indicator");
      break;

    case OPT_EXCEPTION_MAX_TTL:
      {
        VALIDATE_INT_PARAM(options->exception_max_ttl,
                           exception_max_ttl,
                           Max TTL after an exception);
      }
      break;

    case OPT_SIP_BLACKLIST_DURATION:
      {
        VALIDATE_INT_PARAM(options->sip_blacklist_duration,
                           sip_blacklist_duration,
                           SIP blacklist duration);
      }
      break;

    case OPT_HTTP_BLACKLIST_DURATION:
      {
        VALIDATE_INT_PARAM(options->http_blacklist_duration,
                           http_blacklist_duration,
                           HTTP blacklist duration);
      }
      break;

    case OPT_ASTAIRE_BLACKLIST_DURATION:
      options->astaire_blacklist_duration = atoi(pj_optarg);
      TRC_INFO("Astaire blacklist duration set to %d",
               options->astaire_blacklist_duration);
      break;

    case OPT_SIP_TCP_CONNECT_TIMEOUT:
      {
        VALIDATE_INT_PARAM(options->sip_tcp_connect_timeout,
                           sip_tcp_connect_timeout,
                           SIP TCP connect timeout);
      }
      break;

    case OPT_SIP_TCP_SEND_TIMEOUT:
      {
        VALIDATE_INT_PARAM(options->sip_tcp_send_timeout,
                           sip_tcp_send_timeout,
                           SIP TCP send timeout);
      }
      break;

    case OPT_DNS_TIMEOUT:
      {
        VALIDATE_INT_PARAM(options->dns_timeout,
                           dns_timeout,
                           DNS request timeout);
      }
      break;

    case OPT_SESSION_CONTINUED_TIMEOUT_MS:
      {
        VALIDATE_INT_PARAM(options->session_continued_timeout_ms,
                           session_continued_timeout_ms,
                           Session continue timeout (in ms));
      }
      break;

    case OPT_SESSION_TERMINATED_TIMEOUT_MS:
      {
        VALIDATE_INT_PARAM(options->session_terminated_timeout_ms,
                           session_terminated_timeout_ms,
                           Session terminated timeout (in ms));
      }
      break;

    case OPT_STATELESS_PROXIES:
      {
        std::vector<std::string> stateless_proxies;
        Utils::split_string(std::string(pj_optarg), ',', stateless_proxies, 0, false);
        options->stateless_proxies.insert(stateless_proxies.begin(),
                                          stateless_proxies.end());
        TRC_INFO("%d stateless proxies are configured",
                 options->stateless_proxies.size());
      }
      break;

    case OPT_MAX_SPROUTLET_DEPTH:
      {
        VALIDATE_INT_PARAM(options->max_sproutlet_depth,
                           max_sproutlet_depth,
                           Maximum depth of Sproutlet recursion);
      }
      break;

    case OPT_NON_REGISTERING_PBXES:
      {
        options->pbxes = std::string(pj_optarg);
        TRC_INFO("Non-registering PBX IP addresses are %s",
                 options->pbxes.c_str());
      }
      break;

    case OPT_PBX_SERVICE_ROUTE:
      {
        options->pbx_service_route = std::string(pj_optarg);
        TRC_INFO("PBX service route is: %s",
                 options->pbx_service_route.c_str());
      }
      break;

    case OPT_NON_REGISTER_AUTHENTICATION:
      {
        std::string this_arg = pj_optarg;
        TRC_INFO("Non-REGISTER authentication set to %s", this_arg.c_str());

        std::vector<std::string> tokens;
        Utils::split_string(this_arg, ',', tokens);

        for (const std::string& token: tokens)
        {
          if (token == "if_proxy_authorization_present")
          {
            options->non_register_auth_mode |=
              NonRegisterAuthentication::IF_PROXY_AUTHORIZATION_PRESENT;
          }
          else if (token == "initial_req_from_reg_digest_endpoint")
          {
            options->non_register_auth_mode |=
              NonRegisterAuthentication::INITIAL_REQ_FROM_REG_DIGEST_ENDPOINT;
          }
          else
          {
            TRC_ERROR("Invalid token in non-REGISTER authentication field: %s",
                      token.c_str());
            return -1;
          }
        }
      }
      break;

    case OPT_FORCE_THIRD_PARTY_REGISTER_BODY:
      {
        TRC_INFO("Forcing inclusion of original REGISTER requests/responses on third-party REGISTERs");
        options->force_third_party_register_body = true;
      }
      break;

    case OPT_PIDFILE:
      options->pidfile = std::string(pj_optarg);
      TRC_INFO("Pidfile set to %s", pj_optarg);
      break;

    case OPT_NONCE_COUNT_SUPPORTED:
      options->nonce_count_supported = true;
      TRC_INFO("Nonce counts supported");
      break;

    case OPT_SAS_USE_SIGNALING_IF:
      options->sas_signaling_if = true;
      TRC_INFO("SAS connections created in the signaling namespace");
      break;

    case OPT_DISABLE_TCP_SWITCH:
      options->disable_tcp_switch = true;
      TRC_INFO("Switching to TCP is disabled");
      break;

    case OPT_ORIG_SIP_TO_TEL_COERCE:
      options->enable_orig_sip_to_tel_coerce = true;
      TRC_INFO("Treatment of user=phone orig SIP URIs as Tel URIs enabled");
      break;

    case 'N':
      {
        std::vector<std::string> fields;
        Utils::split_string(std::string(pj_optarg), ',', fields, 3);
        if (fields.size() < 3)
        {
          TRC_ERROR("Invalid value for plugin option: %s", pj_optarg);
          return -1;
        }
        TRC_INFO("Plugin '%s' option '%s' set to '%s'",
                 fields[0].c_str(), fields[1].c_str(), fields[2].c_str());
        options->plugin_options[fields[0]].insert({fields[1], fields[2]});
      }
      break;

    case OPT_SCSCF_NODE_URI:
      options->scscf_node_uri = std::string(pj_optarg);
      TRC_INFO("S-CSCF node URI set to %s", pj_optarg);
      break;

    case OPT_SPROUT_HOSTNAME:
      {
        options->sprout_hostname = std::string(pj_optarg);

        if (Utils::parse_ip_address(options->sprout_hostname) ==
            Utils::IPAddressType::INVALID_WITH_PORT)
        {
          TRC_ERROR("The sprout hostname (%s) must not include a port",
                    options->sprout_hostname.c_str());
          return -1;
        }
        else if (Utils::parse_ip_address(options->sprout_hostname) !=
                 Utils::IPAddressType::INVALID)
        {
          TRC_ERROR("The sprout hostname (%s) must not be an IP address",
                    options->sprout_hostname.c_str());
          return -1;
        }

        TRC_INFO("Sprout hostname set to %s", pj_optarg);
      }
      break;

    case OPT_CHRONOS_HOSTNAME:
      options->chronos_hostname = std::string(pj_optarg);
      TRC_INFO("Chronos hostname set to %s", pj_optarg);
      break;

    case OPT_SPROUT_CHRONOS_CALLBACK_URI:
      options->sprout_chronos_callback_uri = std::string(pj_optarg);
      TRC_INFO("Sprout Chronos callback uri set to %s", pj_optarg);
      break;

    case OPT_APPLY_FALLBACK_IFCS:
      options->apply_fallback_ifcs = true;
      TRC_INFO("Requests that have no matching iFCs will have some preconfigured iFCs applied");
      break;

    case OPT_REJECT_IF_NO_MATCHING_IFCS:
      options->reject_if_no_matching_ifcs = true;
      TRC_INFO("Requests that have no matching iFCs will be rejected");
      break;

    case OPT_DUMMY_APP_SERVER:
      options->dummy_app_server = std::string(pj_optarg);
      TRC_INFO("Dummy application server set to %s", pj_optarg);
      break;

    case OPT_HTTP_ACR_LOGGING:
      options->http_acr_logging = true;
      TRC_INFO("Bodies of ACR HTTP messages will be logged to SAS");
      break;

    case OPT_HOMESTEAD_TIMEOUT:
      {
        VALIDATE_INT_PARAM(options->homestead_timeout,
                          homestead_timeout,
                          Homestead HTTP timeout);
      }
      break;

    case OPT_RINA_LOCAL_APPL:
      options->rina_local_appl = std::string(pj_optarg);
      break;

    case OPT_RINA_REMOTE_APPL:
      options->rina_remote_appl = std::string(pj_optarg);
      break;

    case OPT_LISTEN_PORT:
      {
        int listen_port;
        bool rc = validated_atoi(pj_optarg, listen_port);

        if ((rc) && (listen_port > 0))
        {
          options->sproutlet_ports.insert(listen_port);
          TRC_INFO("Opening port %d for non-default sproutlets", listen_port);
        }
        else
        {
          TRC_ERROR("Invalid value for listen_port: %s", pj_optarg);
          return -1;
        }
      }
      break;

    case OPT_REQUEST_ON_QUEUE_TIMEOUT:
      {
        VALIDATE_INT_PARAM(options->request_on_queue_timeout,
                           request_on_queue_timeout,
                           Maximum time (in ms) a request can wait to be processed);
      }
      break;

    SPROUTLET_MACRO(SPROUTLET_OPTIONS)

    case 'h':
      usage();
      return -1;

    default:
      TRC_ERROR("Unknown option (%d). Run with --help for help.", c);
      return -1;
    }
  }

  return PJ_SUCCESS;
}


// Signal handler that simply dumps the stack and then crashes out.
void signal_handler(int sig)
{
  // Reset the signal handlers so that another exception will cause a crash.
  signal(SIGABRT, SIG_DFL);
  signal(SIGSEGV, signal_handler);

  // Log the signal, along with a simple backtrace.
  TRC_BACKTRACE("Signal %d caught", sig);

  // Check if there's a stored jmp_buf on the thread and handle if there is
  exception_handler->handle_exception();

  //
  // If we get here it means we didn't handle the exception so we need to exit.
  //

  CL_SPROUT_CRASH.log(strsignal(sig));

  // Log a full backtrace to make debugging easier.
  TRC_BACKTRACE_ADV();

  // Ensure the log files are complete - the core file created by abort() below
  // will trigger the log files to be copied to the diags bundle
  TRC_COMMIT();

  // Dump a core.
  abort();
}


// Signal handler that receives requests to (un)quiesce.
void quiesce_unquiesce_handler(int sig)
{
  // Set the flag indicating whether we're quiescing or not.
  if (sig == QUIESCE_SIGNAL)
  {
    TRC_STATUS("Quiesce signal received");
    set_quiescing_true();
  }
  else
  {
    TRC_STATUS("Unquiesce signal received");
    set_quiescing_false();
  }
}


// Signal handler that triggers sprout termination.
void terminate_handler(int sig)
{
  sem_post(&term_sem);
}

class QuiesceCompleteHandler : public QuiesceCompletionInterface
{
public:
  void quiesce_complete()
  {
    TRC_STATUS("Quiesce complete");
    sem_post(&term_sem);
  }
};


/// Registers HTTP threads with PJSIP so we can use PJSIP APIs on these threads
void reg_httpthread_with_pjsip(evhtp_t * htp, evthr_t * httpthread, void * arg)
{
  if (!pj_thread_is_registered())
  {
    // The thread descriptor must stay in scope for the lifetime of the thread
    // so we must allocate it from heap.  However, this will leak because
    // there is no way of freeing it when the thread terminates (HttpStack
    // does not support a thread termination callback and pthread_cleanup_push
    // won't work in this case).  This is okay for now because HttpStack
    // just creates a pool of threads at start of day.
    pj_thread_desc* td = (pj_thread_desc*)malloc(sizeof(pj_thread_desc));
    pj_bzero(*td, sizeof(pj_thread_desc));
    pj_thread_t *thread = 0;

    pj_status_t thread_reg_status = pj_thread_register("SproutHTTPThread",
                                                       *td,
                                                       &thread);

    if (thread_reg_status != PJ_SUCCESS)
    {
      TRC_ERROR("Failed to register thread with pjsip");
    }
  }
}

// Objects that must be shared with dynamically linked sproutlets must be
// globally scoped.
LoadMonitor* load_monitor = NULL;
HSSConnection* hss_connection = NULL;
Store* local_data_store = NULL;
std::vector<Store*> remote_data_stores;
Store* local_impi_data_store = NULL;
std::vector<Store*> remote_impi_data_stores;
AoRStore* local_aor_store = NULL;
std::vector<AoRStore*> remote_aor_stores;
SubscriberDataManager* local_sdm = NULL;
std::vector<SubscriberDataManager*> remote_sdms;
ImpiStore* local_impi_store = NULL;
std::vector<ImpiStore*> remote_impi_stores;
RalfProcessor* ralf_processor = NULL;
DnsCachedResolver* dns_resolver = NULL;
HttpResolver* http_resolver = NULL;
ACRFactory* scscf_acr_factory = NULL;
EnumService* enum_service = NULL;
ExceptionHandler* exception_handler = NULL;
AlarmManager* alarm_manager = NULL;
AnalyticsLogger* analytics_logger = NULL;
ChronosConnection* chronos_connection = NULL;
SIFCService* sifc_service = NULL;
FIFCService* fifc_service = NULL;

int create_astaire_stores(struct options opt,
                          AstaireResolver*& astaire_resolver,
                          CommunicationMonitor*& astaire_comm_monitor,
                          CommunicationMonitor*& remote_astaire_comm_monitor)
{
  // Parse the registration-stores argument.
  std::string registration_store_location;
  std::vector<std::string> remote_registration_stores_locations;

  if (!Utils::parse_multi_site_stores_arg(opt.registration_stores,
                                          opt.local_site_name,
                                          "registration-store",
                                          registration_store_location,
                                          remote_registration_stores_locations))
  {
    return 1;
  }

  // Parse the impi-stores argument.
  std::string impi_store_location;
  std::vector<std::string> remote_impi_stores_locations;

  if (opt.impi_stores.empty())
  {
    // The config option was not specified so use the same locations as for the
    // regstore.
    TRC_DEBUG("Use same store locations for IMPI stores as reg stores");
    impi_store_location = registration_store_location;
    remote_impi_stores_locations = remote_registration_stores_locations;
  }
  else
  {
    TRC_DEBUG("Parse IMPI store locations argument");
    if (!Utils::parse_multi_site_stores_arg(opt.impi_stores,
                                            opt.local_site_name,
                                            "impi-store",
                                            impi_store_location,
                                            remote_impi_stores_locations))
    {
      return 1;
    }
  }

  astaire_resolver = new AstaireResolver(dns_resolver,
                                         stack_data.addr_family,
                                         opt.astaire_blacklist_duration);

  astaire_comm_monitor = new CommunicationMonitor(new Alarm(alarm_manager,
                                                            "sprout",
                                                            AlarmDef::SPROUT_ASTAIRE_COMM_ERROR,
                                                            AlarmDef::CRITICAL),
                                                  "Sprout",
                                                  "Astaire");

  remote_astaire_comm_monitor = new CommunicationMonitor(new Alarm(alarm_manager,
                                                                   "sprout",
                                                                   AlarmDef::SPROUT_REMOTE_ASTAIRE_COMM_ERROR,
                                                                   AlarmDef::CRITICAL),
                                                         "Sprout",
                                                         "remote Astaire");

  if (registration_store_location != "")
  {
    // Use memcached store.
    TRC_STATUS("Using memcached store");
    local_data_store = (Store*)new TopologyNeutralMemcachedStore(registration_store_location,
                                                                 astaire_resolver,
                                                                 false,
                                                                 astaire_comm_monitor);

    if (!remote_registration_stores_locations.empty())
    {
      // Use remote memcached store too.
      TRC_STATUS("Using remote memcached stores");
       for (std::vector<std::string>::iterator it = remote_registration_stores_locations.begin();
           it != remote_registration_stores_locations.end();
           ++it)
      {
        Store* remote_data_store = (Store*)new TopologyNeutralMemcachedStore(*it,
                                                                             astaire_resolver,
                                                                             true,
                                                                             remote_astaire_comm_monitor);
        remote_data_stores.push_back(remote_data_store);
      }
    }
  }
  else
  {
    // Use local store.
    TRC_STATUS("Using local store");
    local_data_store = (Store*)new LocalStore();
  }

  if (local_data_store == NULL)
  {
    TRC_ERROR("Failed to connect to data store. Aborting startup");
    return 1;
  }

  local_aor_store = new AstaireAoRStore(local_data_store);

  for (std::vector<Store*>::iterator it = remote_data_stores.begin();
       it != remote_data_stores.end();
       ++it)
  {
    AoRStore* remote_aor_store = new AstaireAoRStore(*it);
    remote_aor_stores.push_back(remote_aor_store);
  }

  // Create an AV store using the local store and initialise the authentication
  // sproutlet.
  if (impi_store_location != "")
  {
    // Use memcached store.
    TRC_STATUS("Using memcached store");
    local_impi_data_store = (Store*)new TopologyNeutralMemcachedStore(impi_store_location,
                                                                      astaire_resolver,
                                                                      false,
                                                                      astaire_comm_monitor);
    local_impi_store = new AstaireImpiStore(local_impi_data_store);

    // Only set up remote IMPI stores if some have been configured, and we need
    // the IMPI store to be GR.
    if (!remote_impi_stores_locations.empty() &&
        (opt.non_register_auth_mode &
           NonRegisterAuthentication::INITIAL_REQ_FROM_REG_DIGEST_ENDPOINT))
    {
      // Use remote memcached store too.
      TRC_STATUS("Using remote memcached stores");
       for (std::vector<std::string>::iterator it = remote_impi_stores_locations.begin();
           it != remote_impi_stores_locations.end();
           ++it)
      {
        Store* remote_data_store = (Store*)new TopologyNeutralMemcachedStore(*it,
                                                                             astaire_resolver,
                                                                             true,
                                                                             remote_astaire_comm_monitor);
        remote_impi_data_stores.push_back(remote_data_store);
        remote_impi_stores.push_back(new AstaireImpiStore(remote_data_store));
      }
    }
  }
  else
  {
    // Use local store.
    TRC_STATUS("Using local store");
    local_impi_data_store = (Store*)new LocalStore();
    local_impi_store = new AstaireImpiStore(local_data_store);
  }
  return 0;
}

void create_chronos_connection(struct options opt,
                               CommunicationMonitor*& chronos_comm_monitor)
{
  chronos_comm_monitor = new CommunicationMonitor(new Alarm(alarm_manager,
                                                            "sprout",
                                                            AlarmDef::SPROUT_CHRONOS_COMM_ERROR,
                                                            AlarmDef::MAJOR),
                                                  "Sprout",
                                                  "Chronos");

  // Create a connection to Chronos.
  std::string port_str = std::to_string(opt.http_port);

  std::string chronos_service;
  std::string chronos_callback_host = "127.0.0.1:" + port_str;

  if (opt.chronos_hostname == "")
  {
    chronos_service = "127.0.0.1:7253";

    Utils::IPAddressType address_type = Utils::parse_ip_address(opt.http_address);

    if ((address_type == Utils::IPAddressType::IPV6_ADDRESS) ||
        (address_type == Utils::IPAddressType::IPV6_ADDRESS_WITH_PORT) ||
        (address_type == Utils::IPAddressType::IPV6_ADDRESS_BRACKETED))
    {
      chronos_callback_host = "[::1]:" + port_str;
    }
  }
  else
  {
    std::string chronos_callback_uri = opt.sprout_chronos_callback_uri;

    if (chronos_callback_uri == "")
    {
      chronos_callback_uri = opt.sprout_hostname;
    }

    chronos_service = opt.chronos_hostname + ":7253";
    chronos_callback_host = chronos_callback_uri + ":" + port_str;
  }

  TRC_STATUS("Creating connection to Chronos %s using %s as the callback URI",
             chronos_service.c_str(),
             chronos_callback_host.c_str());
  chronos_connection = new ChronosConnection(chronos_service,
                                             chronos_callback_host,
                                             http_resolver,
                                             chronos_comm_monitor);

}

/*
 * main()
 */
int main(int argc, char* argv[])
{
  pj_status_t status;
  struct options opt;

  SIPResolver* sip_resolver = NULL;
  HttpConnection* ralf_connection = NULL;
  ACRFactory* pcscf_acr_factory = NULL;
  pj_bool_t websockets_enabled = PJ_FALSE;
  AccessLogger* access_logger = NULL;
  SproutletProxy* sproutlet_proxy = NULL;
  std::list<Sproutlet*> sproutlets;
  CommunicationMonitor* chronos_comm_monitor = NULL;
  CommunicationMonitor* enum_comm_monitor = NULL;
  CommunicationMonitor* hss_comm_monitor = NULL;
  AstaireResolver* astaire_resolver = NULL;
  CommunicationMonitor* astaire_comm_monitor = NULL;
  CommunicationMonitor* remote_astaire_comm_monitor = NULL;
  CommunicationMonitor* ralf_comm_monitor = NULL;
  RPHService* rph_service = NULL;

  // Set up our exception signal handler for asserts and segfaults.
  signal(SIGABRT, signal_handler);
  signal(SIGSEGV, signal_handler);

  sem_init(&term_sem, 0, 0);
  signal(SIGTERM, terminate_handler);

  opt.pcscf_enabled = false;
  opt.pcscf_trusted_port = 0;
  opt.pcscf_untrusted_port = 0;
  opt.upstream_proxy_port = 0;
  opt.webrtc_port = 0;
  opt.ibcf = PJ_FALSE;
  opt.external_icscf_uri = "";
  opt.auth_enabled = PJ_FALSE;
  opt.enum_suffix = ".e164.arpa";
  opt.default_tel_uri_translation = false;

  // If changing this default for reg_max_expires, note that
  // debian/homestead.init.d in the homestead repository also defaults
  // reg_max_expires, and so the default value set in that file must be changed
  // also.
  opt.reg_max_expires = 300;

  opt.sub_max_expires = 0;
  opt.sas_server = "0.0.0.0";
  opt.record_routing_model = 1;
  opt.default_session_expires = 10 * 60;
  opt.max_session_expires = 10 * 60;
  opt.worker_threads = 1;
  opt.analytics_enabled = PJ_FALSE;
  opt.http_address = "127.0.0.1";
  opt.http_port = 9888;
  opt.http_threads = 1;
  opt.dns_servers.push_back("127.0.0.1");
  opt.billing_cdf = "";
  opt.emerg_reg_accepted = PJ_FALSE;
  opt.target_latency_us = 10000;
  opt.max_tokens = 1000;
  opt.init_token_rate = 2000.0;
  opt.min_token_rate = 10.0;
  opt.max_token_rate = 2000.0;
  opt.log_to_file = PJ_FALSE;
  opt.log_level = 0;
  opt.daemon = PJ_FALSE;
  opt.interactive = PJ_FALSE;
  opt.override_npdi = PJ_FALSE;
  opt.exception_max_ttl = 600;
  opt.sip_blacklist_duration = SIPResolver::DEFAULT_BLACKLIST_DURATION;
  opt.http_blacklist_duration = HttpResolver::DEFAULT_BLACKLIST_DURATION;
  opt.astaire_blacklist_duration = AstaireResolver::DEFAULT_BLACKLIST_DURATION;
  opt.sip_tcp_connect_timeout = 1800;
  opt.sip_tcp_send_timeout = 1800;
  opt.dns_timeout = DnsCachedResolver::DEFAULT_TIMEOUT;
  opt.session_continued_timeout_ms = SCSCFSproutlet::DEFAULT_SESSION_CONTINUED_TIMEOUT;
  opt.session_terminated_timeout_ms = SCSCFSproutlet::DEFAULT_SESSION_TERMINATED_TIMEOUT;
  opt.stateless_proxies.clear();
  opt.max_sproutlet_depth = SproutletProxy::DEFAULT_MAX_SPROUTLET_DEPTH;
  opt.ralf_threads = 25;
  opt.non_register_auth_mode = NonRegisterAuthentication::NEVER;
  opt.force_third_party_register_body = false;
  opt.listen_port = 0;
  SPROUTLET_MACRO(SPROUTLET_CFG_OPTIONS_DEFAULT_VALUES)
  opt.nonce_count_supported = false;
  opt.scscf_node_uri = "";
  opt.sas_signaling_if = false;
  opt.disable_tcp_switch = false;
  opt.apply_fallback_ifcs = false;
  opt.reject_if_no_matching_ifcs = false;
  opt.dummy_app_server = "";
  opt.http_acr_logging = false;
  opt.homestead_timeout = 750;
<<<<<<< HEAD
  opt.rina_local_appl = "sprout.IPCP";
  opt.rina_remote_appl = "homestead-server";
=======
  opt.enable_orig_sip_to_tel_coerce = false;
  opt.request_on_queue_timeout = 4000;
>>>>>>> 6cf78992

  status = init_logging_options(argc, argv, &opt);

  if (status != PJ_SUCCESS)
  {
    return 1;
  }

  if (opt.daemon && opt.interactive)
  {
    TRC_ERROR("Cannot specify both --daemon and --interactive");
    return 1;
  }

  Utils::daemon_log_setup(argc,
                          argv,
                          opt.daemon,
                          opt.log_directory,
                          opt.log_level,
                          opt.log_to_file);

  // We should now have a connection to syslog so we can write the started ENT
  // log.
  CL_SPROUT_STARTED.log();

  if ((opt.log_to_file) && (opt.log_directory != ""))
  {
    TRC_STATUS("Access logging enabled to %s", opt.log_directory.c_str());
    access_logger = new AccessLogger(opt.log_directory);
  }

  init_pjsip_logging(opt.log_level, opt.log_to_file, opt.log_directory);

  std::stringstream options_ss;
  for (int ii = 0; ii < argc; ii++)
  {
    options_ss << argv[ii];
    options_ss << " ";
  }
  std::string options = "Command-line options were: " + options_ss.str();

  TRC_INFO(options.c_str());

  status = init_options(argc, argv, &opt);
  if (status != PJ_SUCCESS)
  {
    return 1;
  }

  // If sub_max_expires is unset, then allow a higher number than the
  // maximum registration expiry, as required by TS 24.229 5.2.3.
  // RFC 3680 suggests 3761 seconds for an expiry of 3600. We thus add
  // 161 seconds for the maximum subscription expiry by default.
  if (opt.sub_max_expires == 0)
  {
    opt.sub_max_expires = opt.reg_max_expires + 161;
    TRC_INFO("Maximum subscription period defaulted to %d seconds, based maximum registration expiry %d seconds",
             opt.sub_max_expires, opt.reg_max_expires);
  }

  if (opt.pidfile != "")
  {
    int rc = Utils::lock_and_write_pidfile(opt.pidfile);
    if (rc == -1)
    {
      // Failure to acquire pidfile lock
      TRC_ERROR("Could not write pidfile - exiting");
      return 2;
    }
  }

  start_signal_handlers();

  if (opt.analytics_enabled)
  {
    analytics_logger = new AnalyticsLogger();
  }

  std::vector<std::string> sproutlet_uris;
  SPROUTLET_MACRO(SPROUTLET_VERIFY_OPTIONS)

  if (opt.sas_server == "0.0.0.0")
  {
    TRC_WARNING("SAS server option was invalid or not configured - SAS is disabled");
    CL_SPROUT_INVALID_SAS_OPTION.log();
  }

  if ((!opt.pcscf_enabled) && (!opt.enabled_scscf) && (!opt.enabled_icscf))
  {
    CL_SPROUT_NO_SI_CSCF.log();
    TRC_WARNING("Most Sprout nodes have at least one of P-CSCF, S-CSCF or I-CSCF enabled");
  }

  if ((opt.pcscf_enabled) && ((opt.enabled_scscf) || (opt.enabled_icscf)))
  {
    TRC_ERROR("Cannot enable both P-CSCF and S/I-CSCF");
    return 1;
  }

  if ((opt.pcscf_enabled) &&
      (opt.upstream_proxy == ""))
  {
    TRC_ERROR("Cannot enable P-CSCF without specifying --routing-proxy");
    return 1;
  }

  if ((opt.ibcf) && (!opt.pcscf_enabled))
  {
    TRC_ERROR("Cannot enable IBCF without also enabling P-CSCF");
    return 1;
  }

  if ((opt.webrtc_port != 0 ) && (!opt.pcscf_enabled))
  {
    TRC_ERROR("Cannot enable WebRTC without also enabling P-CSCF");
    return 1;
  }

  if (((opt.enabled_scscf) || (opt.enabled_icscf)) &&
      (opt.hss_server == ""))
  {
    CL_SPROUT_SI_CSCF_NO_HOMESTEAD.log();
    TRC_ERROR("S/I-CSCF enabled with no Homestead server");
    return 1;
  }

  if ((opt.pcscf_enabled) && (opt.hss_server != ""))
  {
    TRC_WARNING("Homestead server configured on P-CSCF, ignoring");
  }

  if ((opt.pcscf_enabled) && (opt.xdm_server != ""))
  {
    TRC_WARNING("XDM server configured on P-CSCF, ignoring");
  }

  if (((!opt.registration_stores.empty()) || (!opt.impi_stores.empty())) &&
      (opt.auth_enabled) &&
      (opt.worker_threads == 1))
  {
    TRC_WARNING("Use multiple threads for good performance when using memstore and/or authentication");
  }

  if ((opt.pcscf_enabled) && (opt.reg_max_expires != 0))
  {
    TRC_WARNING("A registration expiry period should not be specified for P-CSCF");
  }

  if ((!opt.enum_servers.empty()) &&
      (!opt.enum_file.empty()))
  {
    TRC_WARNING("Both ENUM server and ENUM file lookup enabled - ignoring ENUM file");
  }



  // Ensure our random numbers are unpredictable.
  unsigned int seed;
  pj_time_val now;
  pj_gettimeofday(&now);
  seed = (unsigned int)now.sec ^ (unsigned int)now.msec ^ getpid();
  srand(seed);

  if (opt.pcscf_enabled)
  {
    snmp_setup("bono");
  }
  else
  {
    snmp_setup("sprout");
  }

  SNMP::EventAccumulatorByScopeTable* latency_table;
  SNMP::EventAccumulatorByScopeTable* queue_size_table;
  SNMP::SuccessFailCountByPriorityAndScopeTable* queue_success_fail_table;
  SNMP::CounterByScopeTable* requests_counter;
  SNMP::CounterByScopeTable* overload_counter;

  SNMP::IPCountTable* homestead_cxn_count = NULL;

  SNMP::EventAccumulatorTable* homestead_latency_table = NULL;
  SNMP::EventAccumulatorTable* homestead_mar_latency_table = NULL;
  SNMP::EventAccumulatorTable* homestead_sar_latency_table = NULL;
  SNMP::EventAccumulatorTable* homestead_uar_latency_table = NULL;
  SNMP::EventAccumulatorTable* homestead_lir_latency_table = NULL;
  SNMP::CounterTable* no_shared_ifcs_set_table = NULL;

  SNMP::ContinuousAccumulatorByScopeTable* token_rate_table = NULL;
  SNMP::ScalarByScopeTable* smoothed_latency_scalar = NULL;
  SNMP::ScalarByScopeTable* target_latency_scalar = NULL;
  SNMP::ScalarByScopeTable* penalties_scalar = NULL;
  SNMP::ScalarByScopeTable* token_rate_scalar = NULL;

  if (opt.pcscf_enabled)
  {
    latency_table = SNMP::EventAccumulatorByScopeTable::create("bono_latency",
                                                               ".1.2.826.0.1.1578918.9.2.2");
    queue_size_table = SNMP::EventAccumulatorByScopeTable::create("bono_queue_size",
                                                                  ".1.2.826.0.1.1578918.9.2.6");
    queue_success_fail_table = SNMP::SuccessFailCountByPriorityAndScopeTable::create("bono_queue_success_fail",
                                                                                     ".1.2.826.0.1.1578918.9.2.7");
    requests_counter = SNMP::CounterByScopeTable::create("bono_incoming_requests",
                                                         ".1.2.826.0.1.1578918.9.2.4");
    overload_counter = SNMP::CounterByScopeTable::create("bono_rejected_overload",
                                                         ".1.2.826.0.1.1578918.9.2.5");
  }
  else
  {
    latency_table = SNMP::EventAccumulatorByScopeTable::create("sprout_latency",
                                                               ".1.2.826.0.1.1578918.9.3.1");
    queue_size_table = SNMP::EventAccumulatorByScopeTable::create("sprout_queue_size",
                                                                  ".1.2.826.0.1.1578918.9.3.8");
    queue_success_fail_table = SNMP::SuccessFailCountByPriorityAndScopeTable::create("sprout_queue_success_fail",
                                                                                     ".1.2.826.0.1.1578918.9.3.43");
    requests_counter = SNMP::CounterByScopeTable::create("sprout_incoming_requests",
                                                         ".1.2.826.0.1.1578918.9.3.6");
    overload_counter = SNMP::CounterByScopeTable::create("sprout_rejected_overload",
                                                         ".1.2.826.0.1.1578918.9.3.7");

    homestead_cxn_count = SNMP::IPCountTable::create("sprout_homestead_cxn_count",
                                                     ".1.2.826.0.1.1578918.9.3.3.1");
    homestead_latency_table = SNMP::EventAccumulatorTable::create("sprout_homestead_latency",
                                                             ".1.2.826.0.1.1578918.9.3.3.2");
    homestead_mar_latency_table = SNMP::EventAccumulatorTable::create("sprout_homestead_mar_latency",
                                                                 ".1.2.826.0.1.1578918.9.3.3.3");
    homestead_sar_latency_table = SNMP::EventAccumulatorTable::create("sprout_homestead_sar_latency",
                                                                 ".1.2.826.0.1.1578918.9.3.3.4");
    homestead_uar_latency_table = SNMP::EventAccumulatorTable::create("sprout_homestead_uar_latency",
                                                                 ".1.2.826.0.1.1578918.9.3.3.5");
    homestead_lir_latency_table = SNMP::EventAccumulatorTable::create("sprout_homestead_lir_latency",
                                                                 ".1.2.826.0.1.1578918.9.3.3.6");
    no_shared_ifcs_set_table = SNMP::CounterTable::create("no_shared_ifcs_set",
                                                          ".1.2.826.0.1.1578918.9.3.40");
    token_rate_table = SNMP::ContinuousAccumulatorByScopeTable::create("sprout_token_rate",
                                                                       ".1.2.826.0.1.1578918.9.3.27");
    smoothed_latency_scalar = SNMP::ScalarByScopeTable::create("sprout_smoothed_latency",
                                                                ".1.2.826.0.1.1578918.9.3.28");
    target_latency_scalar = SNMP::ScalarByScopeTable::create("sprout_target_latency",
                                                             ".1.2.826.0.1.1578918.9.3.29");
    penalties_scalar = SNMP::ScalarByScopeTable::create("sprout_penalties",
                                                        ".1.2.826.0.1.1578918.9.3.30");
    token_rate_scalar = SNMP::ScalarByScopeTable::create("sprout_current_token_rate",
                                                         ".1.2.826.0.1.1578918.9.3.31");
  }

  // Create Sprout's alarm objects.
  alarm_manager = new AlarmManager();

  enum_comm_monitor = new CommunicationMonitor(new Alarm(alarm_manager,
                                                         "sprout",
                                                         AlarmDef::SPROUT_ENUM_COMM_ERROR,
                                                         AlarmDef::MAJOR),
                                               "Sprout",
                                               "ENUM");

  hss_comm_monitor = new CommunicationMonitor(new Alarm(alarm_manager,
                                                        "sprout",
                                                        AlarmDef::SPROUT_HOMESTEAD_COMM_ERROR,
                                                        AlarmDef::CRITICAL),
                                              "Sprout",
                                              "Homestead");

  ralf_comm_monitor = new CommunicationMonitor(new Alarm(alarm_manager,
                                                         "sprout",
                                                         AlarmDef::SPROUT_RALF_COMM_ERROR,
                                                         AlarmDef::MAJOR),
                                               "Sprout",
                                               "Ralf");

  // Start the load monitor
  load_monitor = new LoadMonitor(opt.target_latency_us,   // Initial target latency (us).
                                 opt.max_tokens,          // Maximum token bucket size.
                                 opt.init_token_rate,     // Initial token fill rate (per sec).
                                 opt.min_token_rate,      // Minimum token fill rate (per sec).
                                 opt.max_token_rate,      // Maximum token fill rate (per sec).
                                 token_rate_table,        // Statistics table for token rate.
                                 smoothed_latency_scalar, // Statistics scalar for current latency.
                                 target_latency_scalar,   // Statistics scalar for target latency.
                                 penalties_scalar,        // Statistics scalar for number of penalties.
                                 token_rate_scalar);      // Statistics scalar for current token rate.

  // Start the health checker
  HealthChecker* hc = new HealthChecker();
  hc->start_thread();

  // Create an exception handler. The exception handler should attempt to
  // quiesce the process before killing it.
  exception_handler = new ExceptionHandler(opt.exception_max_ttl,
                                           true,
                                           hc);

  // Create a DNS resolver and a SIP specific resolver.
  dns_resolver = new DnsCachedResolver(opt.dns_servers, opt.dns_timeout);
  if (opt.pcscf_enabled)
  {
    sip_resolver = new SIPResolver(dns_resolver, opt.sip_blacklist_duration, 0);
  }
  else
  {
    sip_resolver = new SIPResolver(dns_resolver, opt.sip_blacklist_duration);
  }

  // Create a new quiescing manager instance and register our completion handler
  // with it.
  quiescing_mgr = new QuiescingManager();
  quiescing_mgr->register_completion_handler(new QuiesceCompleteHandler());

  // Initialize the PJSIP stack and associated subsystems.
  status = init_stack(opt.sas_system_name,
                      opt.sas_server,
                      opt.pcscf_trusted_port,
                      opt.pcscf_untrusted_port,
                      opt.port_scscf,
                      opt.sas_signaling_if,
                      opt.sproutlet_ports,
                      opt.local_host,
                      opt.public_host,
                      opt.home_domain,
                      opt.additional_home_domains,
                      opt.uri_scscf,
                      opt.sprout_hostname,
                      opt.alias_hosts,
                      sip_resolver,
                      opt.record_routing_model,
                      opt.default_session_expires,
                      opt.max_session_expires,
                      opt.sip_tcp_connect_timeout,
                      opt.sip_tcp_send_timeout,
                      quiescing_mgr,
                      opt.billing_cdf,
                      sproutlet_uris,
                      opt.enable_orig_sip_to_tel_coerce);

  if (status != PJ_SUCCESS)
  {
    CL_SPROUT_SIP_INIT_INTERFACE_FAIL.log(PJUtils::pj_status_to_string(status).c_str());
    TRC_ERROR("Error initializing stack %s", PJUtils::pj_status_to_string(status).c_str());
    return 1;
  }

  //If the flag is set, disable UDP-to-TCP uplift.
  if (opt.disable_tcp_switch)
  {
    TRC_STATUS("Disabling UDP-to-TCP uplift");
    pjsip_cfg_t* pjsip_config = pjsip_cfg();
    pjsip_config->endpt.disable_tcp_switch = true;
  }

  // Set up our signal handler for (un)quiesce signals.
  signal(QUIESCE_SIGNAL, quiesce_unquiesce_handler);
  signal(UNQUIESCE_SIGNAL, quiesce_unquiesce_handler);

  // Now that we know the address family, create an HttpResolver too.
  http_resolver = new HttpResolver(dns_resolver,
                                   stack_data.addr_family,
                                   opt.http_blacklist_duration);

  if (opt.ralf_server != "")
  {
    // Create HttpConnection pool for Ralf Rf billing interface.
    ralf_connection = new HttpConnection(opt.ralf_server,
                                         false,
                                         http_resolver,
                                         NULL, // No SNMP table for connected Ralfs
                                         load_monitor,
                                         SASEvent::HttpLogLevel::PROTOCOL,
                                         ralf_comm_monitor,
                                         "http",
                                         !opt.http_acr_logging);
    ralf_processor = new RalfProcessor(ralf_connection,
                                       exception_handler,
                                       opt.ralf_threads);
  }
  else
  {
    CL_SPROUT_NO_RALF_CONFIGURED.log();
  }

  // Initialise the OPTIONS handling module.
  init_options();

  if (opt.hss_server != "")
  {
    // Create a connection to the HSS.
    TRC_STATUS("Creating connection to HSS %s with HTTP timeout %d",
               opt.hss_server.c_str(), opt.homestead_timeout);
    sifc_service = new SIFCService(new Alarm(alarm_manager,
                                             "sprout",
                                             AlarmDef::SPROUT_SIFC_STATUS,
                                             AlarmDef::CRITICAL),
                                   no_shared_ifcs_set_table);
    hss_connection = new HSSConnection(opt.hss_server,
                                       http_resolver,
                                       load_monitor,
                                       homestead_cxn_count,
                                       homestead_latency_table,
                                       homestead_mar_latency_table,
                                       homestead_sar_latency_table,
                                       homestead_uar_latency_table,
                                       homestead_lir_latency_table,
                                       hss_comm_monitor,
                                       sifc_service,
                                       opt.homestead_timeout,
                                       opt.rina_local_appl,
                                       opt.rina_remote_appl);
  }

  // Create FIFC service
  fifc_service = new FIFCService(new Alarm(alarm_manager,
                                           "sprout",
                                           AlarmDef::SPROUT_FIFC_STATUS,
                                           AlarmDef::CRITICAL));

  // Create ENUM service.
  if (!opt.enum_servers.empty())
  {
    TRC_STATUS("Setting up the ENUM server(s)");
    enum_service = new DNSEnumService(opt.enum_servers,
                                      opt.enum_suffix,
                                      new DNSResolverFactory(),
                                      enum_comm_monitor);
  }
  else if (!opt.enum_file.empty())
  {
    TRC_STATUS("Reading from an ENUM file");
    enum_service = new JSONEnumService(opt.enum_file);
  }
  else if (opt.default_tel_uri_translation)
  {
    TRC_STATUS("Setting up ENUM service to do default TEL->SIP URI translation");
    enum_service = new DummyEnumService(opt.home_domain);
  }

  // Create RPH service.
  TRC_STATUS("Setting up RPH service");
  rph_service = new RPHService(new Alarm(alarm_manager,
                                         "sprout",
                                         AlarmDef::SPROUT_RPH_STATUS,
                                         AlarmDef::CRITICAL));

  if (opt.pcscf_enabled)
  {
    // Create an ACR factory for the P-CSCF.
    pcscf_acr_factory = (ralf_processor != NULL) ?
                (ACRFactory*)new RalfACRFactory(ralf_processor, ACR::PCSCF) :
                new ACRFactory();

    // Launch stateful proxy as P-CSCF.
    status = init_stateful_proxy(true,
                                 opt.upstream_proxy,
                                 opt.upstream_proxy_port,
                                 opt.upstream_proxy_connections,
                                 opt.upstream_proxy_recycle,
                                 opt.ibcf,
                                 opt.trusted_hosts,
                                 opt.pbxes,
                                 opt.pbx_service_route,
                                 analytics_logger,
                                 pcscf_acr_factory,
                                 "",
                                 quiescing_mgr,
                                 opt.enabled_icscf,
                                 opt.enabled_scscf,
                                 opt.emerg_reg_accepted);
    if (status != PJ_SUCCESS)
    {
      TRC_ERROR("Failed to enable P-CSCF edge proxy. Aborting startup");
      return 1;
    }

    pj_bool_t websockets_enabled = (opt.webrtc_port != 0);
    if (websockets_enabled)
    {
      status = init_websockets((unsigned short)opt.webrtc_port);
      if (status != PJ_SUCCESS)
      {
        TRC_ERROR("Error initializing websockets, %s",
                  PJUtils::pj_status_to_string(status).c_str());

        return 1;
      }
    }
  }

  create_chronos_connection(opt,
                            chronos_comm_monitor);

  scscf_acr_factory = (ralf_processor != NULL) ?
                    (ACRFactory*)new RalfACRFactory(ralf_processor, ACR::SCSCF) :
                    new ACRFactory();

  // Create the SDM and IMPI stores
  int rc = create_astaire_stores(opt,
                                 astaire_resolver,
                                 astaire_comm_monitor,
                                 remote_astaire_comm_monitor);
  if (rc != 0)
  {
    return rc;
  }

  // Use the AOR stores we've create to create the local (and optionally remote)
  // SDMs.
  local_sdm = new SubscriberDataManager(local_aor_store,
                                        chronos_connection,
                                        analytics_logger,
                                        true);

  for (std::vector<AoRStore*>::iterator it = remote_aor_stores.begin();
       it != remote_aor_stores.end();
       ++it)
  {
    SubscriberDataManager* remote_sdm = new SubscriberDataManager(*it,
                                                                  chronos_connection,
                                                                  NULL,
                                                                  false);
    remote_sdms.push_back(remote_sdm);
  }

  // Start the HTTP stack early as plugins might need to register handlers
  // with it.
  HttpStack* http_stack_sig = new HttpStack(opt.http_threads,
                                            exception_handler,
                                            access_logger,
                                            load_monitor);
  try
  {
    http_stack_sig->initialize();
  }
  catch (HttpStack::Exception& e)
  {
    CL_SPROUT_HTTP_INTERFACE_FAIL.log(e._func, e._rc);
    closelog();
    TRC_ERROR("Caught signaling HttpStack::Exception - %s - %d", e._func, e._rc);
    return 1;
  }

  HttpStack* http_stack_mgmt = new HttpStack(NUM_HTTP_MGMT_THREADS,
                                             exception_handler,
                                             access_logger,
                                             load_monitor);
  try
  {
    http_stack_mgmt->initialize();
  }
  catch (HttpStack::Exception& e)
  {
    CL_SPROUT_HTTP_INTERFACE_FAIL.log(e._func, e._rc);
    closelog();
    TRC_ERROR("Caught management HttpStack::Exception - %s - %d", e._func, e._rc);
    return 1;
  }

  // Load the sproutlet plugins.
  PluginLoader* loader = new PluginLoader("/usr/share/clearwater/sprout/plugins",
                                          opt);

  if (!loader->load(sproutlets))
  {
    CL_SPROUT_PLUGIN_FAILURE.log();
    TRC_ERROR("Failed to successfully load plug-ins. Aborting startup");
    return 1;
  }

  // Must happen after all SNMP tables have been registered.
  if (opt.pcscf_enabled)
  {
    init_snmp_handler_threads("bono");
  }
  else
  {
    init_snmp_handler_threads("sprout");
  }

  if (!sproutlets.empty())
  {
    // There are Sproutlets loaded, so start the Sproutlet proxy.
    std::unordered_set<std::string> host_aliases;
    host_aliases.insert(opt.local_host);
    host_aliases.insert(opt.public_host);
    host_aliases.insert(opt.home_domain);
    host_aliases.insert(stack_data.home_domains.begin(),
                        stack_data.home_domains.end());
    host_aliases.insert(stack_data.aliases.begin(),
                        stack_data.aliases.end());

    sproutlet_proxy = new SproutletProxy(stack_data.endpt,
                                         PJSIP_MOD_PRIORITY_UA_PROXY_LAYER+3,
                                         opt.sprout_hostname,
                                         host_aliases,
                                         sproutlets,
                                         opt.stateless_proxies,
                                         opt.max_sproutlet_depth);
    if (sproutlet_proxy == NULL)
    {
      TRC_ERROR("Failed to create SproutletProxy. Aborting startup");
      return 1;
    }
  }

  init_common_sip_processing(requests_counter,
                             hc);

  init_thread_dispatcher(opt.worker_threads,
                         latency_table,
                         queue_size_table,
                         queue_success_fail_table,
                         overload_counter,
                         load_monitor,
                         rph_service,
                         exception_handler,
                         opt.request_on_queue_timeout);

  // Create worker threads first as they take work from the PJSIP threads so
  // need to be ready.
  status = start_worker_threads();
  if (status != PJ_SUCCESS)
  {
    TRC_ERROR("Error starting SIP worker threads, %s", PJUtils::pj_status_to_string(status).c_str());
    return 1;
  }

  status = start_pjsip_thread();
  if (status != PJ_SUCCESS)
  {
    CL_SPROUT_SIP_STACK_INIT_FAIL.log(PJUtils::pj_status_to_string(status).c_str());
    TRC_ERROR("Error starting SIP stack, %s", PJUtils::pj_status_to_string(status).c_str());
    return 1;
  }

  // These tasks can cause a request to be sent to an application server
  // relating to a third party registration, which may cause fallback iFCs to
  // be invoked. We don't increment any statistics relating to the fallback
  // iFCs in these flows though (as they should only be used on initial
  // registration).
  DeregistrationTask::Config deregistration_config(local_sdm,
                                                   remote_sdms,
                                                   hss_connection,
                                                   fifc_service,
                                                   IFCConfiguration(opt.apply_fallback_ifcs,
                                                                    opt.reject_if_no_matching_ifcs,
                                                                    opt.dummy_app_server,
                                                                    NULL,
                                                                    NULL),
                                                   sip_resolver,
                                                   local_impi_store,
                                                   remote_impi_stores);
  PushProfileTask::Config push_profile_config(local_sdm,
                                              remote_sdms,
                                              hss_connection);
  GetCachedDataTask::Config get_cached_data_config(local_sdm, remote_sdms);
  DeleteImpuTask::Config delete_impu_config(local_sdm,
                                            remote_sdms,
                                            hss_connection,
                                            fifc_service,
                                            IFCConfiguration(opt.apply_fallback_ifcs,
                                                             opt.reject_if_no_matching_ifcs,
                                                             opt.dummy_app_server,
                                                             NULL,
                                                             NULL));

  AoRTimeoutTask::Config aor_timeout_config(local_sdm,
                                            remote_sdms,
                                            hss_connection,
                                            fifc_service,
                                            IFCConfiguration(opt.apply_fallback_ifcs,
                                                             opt.reject_if_no_matching_ifcs,
                                                             opt.dummy_app_server,
                                                             NULL,
                                                             NULL));
  AuthTimeoutTask::Config auth_timeout_config(local_impi_store,
                                              hss_connection);

  TimerHandler<ChronosAoRTimeoutTask, AoRTimeoutTask::Config> aor_timeout_handler(&aor_timeout_config);
  TimerHandler<ChronosAuthTimeoutTask, AuthTimeoutTask::Config> auth_timeout_handler(&auth_timeout_config);
  HttpStackUtils::SpawningHandler<DeregistrationTask, DeregistrationTask::Config> deregistration_handler(&deregistration_config);
  HttpStackUtils::SpawningHandler<PushProfileTask, PushProfileTask::Config> push_profile_handler(&push_profile_config);
  HttpStackUtils::PingHandler ping_handler;
  HttpStackUtils::SpawningHandler<GetBindingsTask, GetCachedDataTask::Config> get_bindings_handler(&get_cached_data_config);
  HttpStackUtils::SpawningHandler<GetSubscriptionsTask, GetCachedDataTask::Config> get_subscriptions_handler(&get_cached_data_config);
  HttpStackUtils::SpawningHandler<DeleteImpuTask, DeleteImpuTask::Config> delete_impu_handler(&delete_impu_config);

  if (opt.enabled_scscf)
  {
    try
    {
      http_stack_sig->register_handler("^/ping$",
                                       &ping_handler);
      http_stack_sig->register_handler("^/timers$",
                                       &aor_timeout_handler);
      http_stack_sig->register_handler("^/authentication-timeout$",
                                       &auth_timeout_handler);
      http_stack_sig->register_handler("^/registrations?*$",
                                       &deregistration_handler);
      http_stack_sig->register_handler("^/registrations/[^/]+$",
                                       &push_profile_handler);
      http_stack_sig->bind_tcp_socket(opt.http_address, opt.http_port);
      http_stack_sig->start(&reg_httpthread_with_pjsip);
    }
    catch (HttpStack::Exception& e)
    {
      CL_SPROUT_HTTP_INTERFACE_FAIL.log(e._func, e._rc);
      TRC_ERROR("Caught signaling HttpStack::Exception - %s - %d", e._func, e._rc);
      return 1;
    }

    try
    {
      http_stack_mgmt->register_handler("^/ping$",
                                        &ping_handler);
      http_stack_mgmt->register_handler("^/impu/[^/]+/bindings$",
                                        &get_bindings_handler);
      http_stack_mgmt->register_handler("^/impu/[^/]+/subscriptions$",
                                        &get_subscriptions_handler);
      http_stack_mgmt->register_handler("^/impu/[^/]+$",
                                        &delete_impu_handler);
      http_stack_mgmt->bind_unix_socket(SPROUT_HTTP_MGMT_SOCKET_PATH);
      http_stack_mgmt->start(&reg_httpthread_with_pjsip);
    }
    catch (HttpStack::Exception& e)
    {
      CL_SPROUT_HTTP_INTERFACE_FAIL.log(e._func, e._rc);
      TRC_ERROR("Caught management HttpStack::Exception - %s - %d", e._func, e._rc);
      return 1;
    }
  }

  // Wait here until the quit semaphore is signaled.
  sem_wait(&term_sem);

  // If we received a TERM while we were quiescing, log that as an error.  We
  // should only receive a TERM when quiescing if something has gone wrong and
  // we have taken longer than 5 minutes to quiesce.
  if (quiescing_mgr->is_quiescing())
  {
    TRC_ERROR("Sprout received a TERM signal when quiescing");
  }

  snmp_terminate("sprout");

  CL_SPROUT_ENDED.log();
  if (opt.enabled_scscf)
  {
    try
    {
      http_stack_sig->stop();
      http_stack_sig->wait_stopped();
    }
    catch (HttpStack::Exception& e)
    {
      CL_SPROUT_HTTP_INTERFACE_STOP_FAIL.log(e._func, e._rc);
      TRC_ERROR("Caught signaling HttpStack::Exception - %s - %d", e._func, e._rc);
    }

    try
    {
      http_stack_mgmt->stop();
      http_stack_mgmt->wait_stopped();
    }
    catch (HttpStack::Exception& e)
    {
      CL_SPROUT_HTTP_INTERFACE_STOP_FAIL.log(e._func, e._rc);
      TRC_ERROR("Caught management HttpStack::Exception - %s - %d", e._func, e._rc);
    }
  }

  // Terminate the PJSIP thread and the worker threads to exit.  We kill
  // the PJSIP thread first - if we killed the worker threads first the
  // rx_msg_q will stop getting serviced so could fill up blocking
  // the PJSIP thread, causing a deadlock.
  stop_pjsip_thread();
  stop_worker_threads();

  // We must call stop_stack here because this terminates the
  // transaction layer, which can otherwise generate work for other modules
  // after they have unregistered.
  stop_stack();

  unregister_thread_dispatcher();
  unregister_common_processing_module();

  // Destroy the Sproutlet Proxy.
  delete sproutlet_proxy;

  // Unload any dynamically loaded sproutlets and delete the loader.
  loader->unload();
  delete loader;

  if (opt.pcscf_enabled)
  {
    if (websockets_enabled)
    {
      destroy_websockets();
    }
    destroy_stateful_proxy();
    delete pcscf_acr_factory;
  }

  destroy_options();
  destroy_stack();

  delete http_stack_sig; http_stack_sig = NULL;
  delete http_stack_mgmt; http_stack_mgmt = NULL;
  delete chronos_connection;
  delete hss_connection;
  delete fifc_service;
  delete sifc_service;
  delete rph_service;
  delete quiescing_mgr;
  delete exception_handler;
  delete load_monitor;
  delete local_sdm;
  delete local_aor_store;
  delete local_data_store;

  for (std::vector<SubscriberDataManager*>::iterator it = remote_sdms.begin();
       it != remote_sdms.end();
       ++it)
  {
    delete *it;
  }
  remote_sdms.clear();

  for (std::vector<AoRStore*>::iterator it = remote_aor_stores.begin();
       it != remote_aor_stores.end();
       ++it)
  {
    delete *it;
  }
  remote_aor_stores.clear();

  for (std::vector<Store*>::iterator it = remote_data_stores.begin();
       it != remote_data_stores.end();
       ++it)
  {
    delete *it;
  }
  remote_data_stores.clear();


  delete local_impi_store;
  delete local_impi_data_store;

  for (ImpiStore* store: remote_impi_stores) { delete store; }
  remote_impi_stores.clear();
  for (Store* store: remote_impi_data_stores) { delete store; }
  remote_impi_data_stores.clear();

  delete ralf_processor;
  delete ralf_connection;
  delete enum_service;
  delete scscf_acr_factory;

  delete sip_resolver;
  delete http_resolver;
  delete astaire_resolver;
  delete dns_resolver;

  delete analytics_logger;

  // Delete Sprout's alarm objects
  delete chronos_comm_monitor;
  delete enum_comm_monitor;
  delete hss_comm_monitor;
  delete astaire_comm_monitor;
  delete remote_astaire_comm_monitor;
  delete ralf_comm_monitor;
  delete alarm_manager;

  delete latency_table;
  delete queue_size_table;
  delete requests_counter;
  delete overload_counter;

  delete homestead_cxn_count;

  delete homestead_latency_table;
  delete homestead_mar_latency_table;
  delete homestead_sar_latency_table;
  delete homestead_uar_latency_table;
  delete homestead_lir_latency_table;
  delete no_shared_ifcs_set_table;

  delete token_rate_table;
  delete smoothed_latency_scalar;
  delete target_latency_scalar;
  delete penalties_scalar;
  delete token_rate_scalar;

  hc->stop_thread();
  delete hc;

  // Unregister the handlers that use semaphores (so we can safely destroy
  // them).
  signal(QUIESCE_SIGNAL, SIG_DFL);
  signal(UNQUIESCE_SIGNAL, SIG_DFL);
  signal(SIGTERM, SIG_DFL);

  sem_destroy(&term_sem);

  return 0;
}
<|MERGE_RESOLUTION|>--- conflicted
+++ resolved
@@ -137,14 +137,11 @@
   OPT_DUMMY_APP_SERVER,
   OPT_HTTP_ACR_LOGGING,
   OPT_HOMESTEAD_TIMEOUT,
-<<<<<<< HEAD
-  OPT_RINA_LOCAL_APPL,
-  OPT_RINA_REMOTE_APPL,
-=======
   OPT_ORIG_SIP_TO_TEL_COERCE,
   OPT_REQUEST_ON_QUEUE_TIMEOUT,
-  OPT_BLACKLISTED_SCSCFS
->>>>>>> 6cf78992
+  OPT_BLACKLISTED_SCSCFS,
+  OPT_RINA_LOCAL_APPL,
+  OPT_RINA_REMOTE_APPL
 };
 
 
@@ -230,14 +227,11 @@
   { "dummy-app-server",             required_argument, 0, OPT_DUMMY_APP_SERVER},
   { "http-acr-logging",             no_argument,       0, OPT_HTTP_ACR_LOGGING},
   { "homestead-timeout",            required_argument, 0, OPT_HOMESTEAD_TIMEOUT},
-<<<<<<< HEAD
-  { "rina-local-appl",              required_argument, 0, OPT_RINA_LOCAL_APPL},
-  { "rina-remote-appl",             required_argument, 0, OPT_RINA_REMOTE_APPL},
-=======
   { "request-on-queue-timeout",     required_argument, 0, OPT_REQUEST_ON_QUEUE_TIMEOUT},
   { "blacklisted-scscfs",           required_argument, 0, OPT_BLACKLISTED_SCSCFS},
   { "enable-orig-sip-to-tel-coerce",no_argument,       0, OPT_ORIG_SIP_TO_TEL_COERCE},
->>>>>>> 6cf78992
+  { "rina-local-appl",              required_argument, 0, OPT_RINA_LOCAL_APPL},
+  { "rina-remote-appl",             required_argument, 0, OPT_RINA_REMOTE_APPL},
   { NULL,                           0,                 0, 0}
 };
 
@@ -1727,13 +1721,10 @@
   opt.dummy_app_server = "";
   opt.http_acr_logging = false;
   opt.homestead_timeout = 750;
-<<<<<<< HEAD
+  opt.enable_orig_sip_to_tel_coerce = false;
+  opt.request_on_queue_timeout = 4000;
   opt.rina_local_appl = "sprout.IPCP";
   opt.rina_remote_appl = "homestead-server";
-=======
-  opt.enable_orig_sip_to_tel_coerce = false;
-  opt.request_on_queue_timeout = 4000;
->>>>>>> 6cf78992
 
   status = init_logging_options(argc, argv, &opt);
 
