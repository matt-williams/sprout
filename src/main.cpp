--- conflicted
+++ resolved
@@ -531,7 +531,6 @@
     switch (c)
     {
     case 'L':
-<<<<<<< HEAD
       {
         int log_level;
         bool rc = validated_atoi(pj_optarg, log_level);
@@ -546,9 +545,6 @@
                   pj_optarg, options->log_level);
         }
       }
-=======
-      options->log_level = atoi(pj_optarg);
->>>>>>> ad2bf521
       break;
 
     case 'F':
@@ -1200,32 +1196,20 @@
       break;
 
     case OPT_SPROUT_HOSTNAME:
-<<<<<<< HEAD
       {
         options->sprout_hostname = std::string(pj_optarg);
-=======
-      options->sprout_hostname = std::string(pj_optarg);
-
-      if (Utils::parse_ip_address(options->sprout_hostname) ==
-          Utils::IPAddressType::INVALID_WITH_PORT)
-      {
-        TRC_ERROR("The sprout hostname (%s) must not include a port",
-                  options->sprout_hostname.c_str());
-        return -1;
-      }
-      else if (Utils::parse_ip_address(options->sprout_hostname) !=
-               Utils::IPAddressType::INVALID)
-      {
-        TRC_ERROR("The sprout hostname (%s) must not be an IP address",
-                  options->sprout_hostname.c_str());
-        return -1;
-      }
->>>>>>> ad2bf521
-
-        if (Utils::parse_ip_address(options->sprout_hostname) !=
-            Utils::IPAddressType::INVALID)
+
+        if (Utils::parse_ip_address(options->sprout_hostname) ==
+            Utils::IPAddressType::INVALID_WITH_PORT)
         {
-          TRC_ERROR("The sprout hostname (%s) can't be an IP address",
+          TRC_ERROR("The sprout hostname (%s) must not include a port",
+                    options->sprout_hostname.c_str());
+          return -1;
+        }
+        else if (Utils::parse_ip_address(options->sprout_hostname) !=
+                 Utils::IPAddressType::INVALID)
+        {
+          TRC_ERROR("The sprout hostname (%s) must not be an IP address",
                     options->sprout_hostname.c_str());
           return -1;
         }
