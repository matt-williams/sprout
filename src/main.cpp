--- conflicted
+++ resolved
@@ -140,11 +140,8 @@
   OPT_REJECT_IF_NO_MATCHING_IFCS,
   OPT_DUMMY_APP_SERVER,
   OPT_HTTP_ACR_LOGGING,
-<<<<<<< HEAD
   OPT_HOMESTEAD_TIMEOUT,
-=======
   OPT_REQUEST_ON_QUEUE_TIMEOUT
->>>>>>> fd5067fd
 };
 
 
@@ -233,11 +230,8 @@
   { "reject-if-no-matching-ifcs",   no_argument,       0, OPT_REJECT_IF_NO_MATCHING_IFCS},
   { "dummy-app-server",             required_argument, 0, OPT_DUMMY_APP_SERVER},
   { "http-acr-logging",             no_argument,       0, OPT_HTTP_ACR_LOGGING},
-<<<<<<< HEAD
   { "homestead-timeout",            required_argument, 0, OPT_HOMESTEAD_TIMEOUT},
-=======
   { "request-on-queue-timeout",     required_argument, 0, OPT_REQUEST_ON_QUEUE_TIMEOUT},
->>>>>>> fd5067fd
   { NULL,                           0,                 0, 0}
 };
 
@@ -1734,11 +1728,8 @@
   opt.reject_if_no_matching_ifcs = false;
   opt.dummy_app_server = "";
   opt.http_acr_logging = false;
-<<<<<<< HEAD
   opt.homestead_timeout = 750;
-=======
   opt.request_on_queue_timeout = 4000; // TODO decide on actual default
->>>>>>> fd5067fd
 
   status = init_logging_options(argc, argv, &opt);
 
@@ -2336,14 +2327,10 @@
   init_thread_dispatcher(opt.worker_threads,
                          latency_table,
                          queue_size_table,
+                         overload_counter,
                          load_monitor,
-<<<<<<< HEAD
-                         overload_counter,
-                         exception_handler);
-=======
                          exception_handler,
                          opt.request_on_queue_timeout);
->>>>>>> fd5067fd
 
   // Create worker threads first as they take work from the PJSIP threads so
   // need to be ready.
