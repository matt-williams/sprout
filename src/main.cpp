/**
 * @file main.cpp
 *
 * Project Clearwater - IMS in the Cloud
 * Copyright (C) 2013  Metaswitch Networks Ltd
 *
 * This program is free software: you can redistribute it and/or modify it
 * under the terms of the GNU General Public License as published by the
 * Free Software Foundation, either version 3 of the License, or (at your
 * option) any later version, along with the "Special Exception" for use of
 * the program along with SSL, set forth below. This program is distributed
 * in the hope that it will be useful, but WITHOUT ANY WARRANTY;
 * without even the implied warranty of MERCHANTABILITY or FITNESS FOR
 * A PARTICULAR PURPOSE.  See the GNU General Public License for more
 * details. You should have received a copy of the GNU General Public
 * License along with this program.  If not, see
 * <http://www.gnu.org/licenses/>.
 *
 * The author can be reached by email at clearwater@metaswitch.com or by
 * post at Metaswitch Networks Ltd, 100 Church St, Enfield EN2 6BQ, UK
 *
 * Special Exception
 * Metaswitch Networks Ltd  grants you permission to copy, modify,
 * propagate, and distribute a work formed by combining OpenSSL with The
 * Software, or a work derivative of such a combination, even if such
 * copying, modification, propagation, or distribution would otherwise
 * violate the terms of the GPL. You must comply with the GPL in all
 * respects for all of the code used other than OpenSSL.
 * "OpenSSL" means OpenSSL toolkit software distributed by the OpenSSL
 * Project and licensed under the OpenSSL Licenses, or a work based on such
 * software and licensed under the OpenSSL Licenses.
 * "OpenSSL Licenses" means the OpenSSL License and Original SSLeay License
 * under which the OpenSSL Project distributes the OpenSSL toolkit software,
 * as those licenses appear in the file LICENSE-OPENSSL.
 */

extern "C" {
#include <pjsip.h>
#include <pjlib-util.h>
#include <pjlib.h>
}

#include <unistd.h>
#include <sys/types.h>
#include <sys/stat.h>
#include <fcntl.h>
#include <signal.h>
#include <errno.h>
#include <semaphore.h>


// Common STL includes.
#include <cassert>
#include <vector>
#include <map>
#include <set>
#include <list>
#include <queue>
#include <string>
#include <boost/filesystem.hpp>

#include "ipv6utils.h"
#include "logger.h"
#include "utils.h"
#include "cfgoptions.h"
#include "sasevent.h"
#include "analyticslogger.h"
#include "subscriber_data_manager.h"
#include "stack.h"
#include "bono.h"
#include "hssconnection.h"
#include "xdmconnection.h"
#include "bono.h"
#include "websockets.h"
#include "memcachedstore.h"
#include "mmtel.h"
#include "subscription.h"
#include "registrar.h"
#include "authentication.h"
#include "options.h"
#include "dnsresolver.h"
#include "astaire_resolver.h"
#include "enumservice.h"
#include "bgcfservice.h"
#include "pjutils.h"
#include "log.h"
#include "quiescing_manager.h"
#include "load_monitor.h"
#include "localstore.h"
#include "scscfselector.h"
#include "chronosconnection.h"
#include "handlers.h"
#include "httpstack.h"
#include "sproutlet.h"
#include "sproutletproxy.h"
#include "pluginloader.h"
#include "sprout_pd_definitions.h"
#include "alarm.h"
#include "communicationmonitor.h"
#include "common_sip_processing.h"
#include "thread_dispatcher.h"
#include "exception_handler.h"
#include "scscfsproutlet.h"
#include "snmp_continuous_accumulator_table.h"
#include "snmp_event_accumulator_table.h"
#include "snmp_scalar.h"
#include "snmp_counter_table.h"
#include "snmp_success_fail_count_table.h"
#include "snmp_agent.h"
#include "ralf_processor.h"
#include "sprout_alarmdefinition.h"
#include "sproutlet_options.h"

enum OptionTypes
{
  OPT_DEFAULT_SESSION_EXPIRES=256+1,
  OPT_ADDITIONAL_HOME_DOMAINS,
  OPT_EMERGENCY_REG_ACCEPTED,
  OPT_SUB_MAX_EXPIRES,
  OPT_MAX_CALL_LIST_LENGTH,
  OPT_MEMENTO_THREADS,
  OPT_CALL_LIST_TTL,
  OPT_DNS_SERVER,
  OPT_TARGET_LATENCY_US,
  OPT_MEMCACHED_WRITE_FORMAT,
  OPT_OVERRIDE_NPDI,
  OPT_MAX_TOKENS,
  OPT_INIT_TOKEN_RATE,
  OPT_MIN_TOKEN_RATE,
  OPT_CASS_TARGET_LATENCY_US,
  OPT_EXCEPTION_MAX_TTL,
  OPT_MAX_SESSION_EXPIRES,
  OPT_SIP_BLACKLIST_DURATION,
  OPT_HTTP_BLACKLIST_DURATION,
  OPT_ASTAIRE_BLACKLIST_DURATION,
  OPT_SIP_TCP_CONNECT_TIMEOUT,
  OPT_SIP_TCP_SEND_TIMEOUT,
  OPT_SESSION_CONTINUED_TIMEOUT_MS,
  OPT_SESSION_TERMINATED_TIMEOUT_MS,
  OPT_STATELESS_PROXIES,
  OPT_RALF_THREADS,
  OPT_NON_REGISTERING_PBXES,
  OPT_PBX_SERVICE_ROUTE,
  OPT_NON_REGISTER_AUTHENTICATION,
  OPT_FORCE_THIRD_PARTY_REGISTER_BODY,
  OPT_MEMENTO_NOTIFY_URL,
  OPT_PIDFILE,
  OPT_SPROUT_HOSTNAME,
  OPT_LISTEN_PORT,
  SPROUTLET_MACRO(SPROUTLET_OPTION_TYPES)
  OPT_IMPI_STORE_MODE,
  OPT_NONCE_COUNT_SUPPORTED,
  OPT_LOCAL_SITE_NAME,
  OPT_REGISTRATION_STORES,
  OPT_IMPI_STORE,
};


const static struct pj_getopt_option long_opt[] =
{
  { "pcscf",                        required_argument, 0, 'p'},
  { "webrtc-port",                  required_argument, 0, 'w'},
  { "localhost",                    required_argument, 0, 'l'},
  { "domain",                       required_argument, 0, 'D'},
  { "additional-domains",           required_argument, 0, OPT_ADDITIONAL_HOME_DOMAINS},
  { "alias",                        required_argument, 0, 'n'},
  { "routing-proxy",                required_argument, 0, 'r'},
  { "ibcf",                         required_argument, 0, 'I'},
  { "external-icscf",               required_argument, 0, 'j'},
  { "realm",                        required_argument, 0, 'R'},
  { "local-site-name",              required_argument, 0, OPT_LOCAL_SITE_NAME},
  { "registration-stores",          required_argument, 0, OPT_REGISTRATION_STORES},
  { "impi-store",                     required_argument, 0, OPT_IMPI_STORE},
  { "sas",                          required_argument, 0, 'S'},
  { "hss",                          required_argument, 0, 'H'},
  { "record-routing-model",         required_argument, 0, 'C'},
  { "default-session-expires",      required_argument, 0, OPT_DEFAULT_SESSION_EXPIRES},
  { "max-session-expires",          required_argument, 0, OPT_MAX_SESSION_EXPIRES},
  { "target-latency-us",            required_argument, 0, OPT_TARGET_LATENCY_US},
  { "xdms",                         required_argument, 0, 'X'},
  { "chronos",                      required_argument, 0, 'K'},
  { "ralf",                         required_argument, 0, 'G'},
  { "dns-server",                   required_argument, 0, OPT_DNS_SERVER },
  { "enum",                         required_argument, 0, 'E'},
  { "enum-suffix",                  required_argument, 0, 'x'},
  { "enum-file",                    required_argument, 0, 'f'},
  { "enforce-user-phone",           no_argument,       0, 'u'},
  { "enforce-global-only-lookups",  no_argument,       0, 'g'},
  { "reg-max-expires",              required_argument, 0, 'e'},
  { "sub-max-expires",              required_argument, 0, OPT_SUB_MAX_EXPIRES},
  { "pjsip-threads",                required_argument, 0, 'P'},
  { "worker-threads",               required_argument, 0, 'W'},
  { "analytics",                    required_argument, 0, 'a'},
  { "authentication",               no_argument,       0, 'A'},
  { "log-file",                     required_argument, 0, 'F'},
  { "http-address",                 required_argument, 0, 'T'},
  { "http-port",                    required_argument, 0, 'o'},
  { "http-threads",                 required_argument, 0, 'q'},
  { "billing-cdf",                  required_argument, 0, 'B'},
  { "allow-emergency-registration", no_argument,       0, OPT_EMERGENCY_REG_ACCEPTED},
  { "max-call-list-length",         required_argument, 0, OPT_MAX_CALL_LIST_LENGTH},
  { "memento-threads",              required_argument, 0, OPT_MEMENTO_THREADS},
  { "call-list-ttl",                required_argument, 0, OPT_CALL_LIST_TTL},
  { "memento-notify-url",           required_argument, 0, OPT_MEMENTO_NOTIFY_URL},
  { "log-level",                    required_argument, 0, 'L'},
  { "daemon",                       no_argument,       0, 'd'},
  { "interactive",                  no_argument,       0, 't'},
  { "help",                         no_argument,       0, 'h'},
  { "memcached-write-format",       required_argument, 0, OPT_MEMCACHED_WRITE_FORMAT},
  { "override-npdi",                no_argument,       0, OPT_OVERRIDE_NPDI},
  { "max-tokens",                   required_argument, 0, OPT_MAX_TOKENS},
  { "init-token-rate",              required_argument, 0, OPT_INIT_TOKEN_RATE},
  { "min-token-rate",               required_argument, 0, OPT_MIN_TOKEN_RATE},
  { "cass-target-latency-us",       required_argument, 0, OPT_CASS_TARGET_LATENCY_US},
  { "exception-max-ttl",            required_argument, 0, OPT_EXCEPTION_MAX_TTL},
  { "sip-blacklist-duration",       required_argument, 0, OPT_SIP_BLACKLIST_DURATION},
  { "http-blacklist-duration",      required_argument, 0, OPT_HTTP_BLACKLIST_DURATION},
  { "astaire-blacklist-duration",   required_argument, 0, OPT_ASTAIRE_BLACKLIST_DURATION},
  { "sip-tcp-connect-timeout",      required_argument, 0, OPT_SIP_TCP_CONNECT_TIMEOUT},
  { "sip-tcp-send-timeout",         required_argument, 0, OPT_SIP_TCP_SEND_TIMEOUT},
  { "session-continued-timeout",    required_argument, 0, OPT_SESSION_CONTINUED_TIMEOUT_MS},
  { "session-terminated-timeout",   required_argument, 0, OPT_SESSION_TERMINATED_TIMEOUT_MS},
  { "stateless-proxies",            required_argument, 0, OPT_STATELESS_PROXIES},
  { "non-registering-pbxes",        required_argument, 0, OPT_NON_REGISTERING_PBXES},
  { "ralf-threads",                 required_argument, 0, OPT_RALF_THREADS},
  { "non-register-authentication",  required_argument, 0, OPT_NON_REGISTER_AUTHENTICATION},
  { "pbx-service-route",            required_argument, 0, OPT_PBX_SERVICE_ROUTE},
  { "force-3pr-body",               no_argument,       0, OPT_FORCE_THIRD_PARTY_REGISTER_BODY},
  { "pidfile",                      required_argument, 0, OPT_PIDFILE},
  { "plugin-option",                required_argument, 0, 'N'},
  { "sprout-hostname",              required_argument, 0, OPT_SPROUT_HOSTNAME},
  { "listen-port",                  required_argument, 0, OPT_LISTEN_PORT},
  SPROUTLET_MACRO(SPROUTLET_CFG_PJ_STRUCT)
  { "impi-store-mode",              required_argument, 0, OPT_IMPI_STORE_MODE},
  { "nonce-count-supported",        no_argument,       0, OPT_NONCE_COUNT_SUPPORTED},
  { NULL,                           0,                 0, 0}
};

static std::string pj_options_description = "p:s:i:l:D:c:C:n:e:I:A:R:M:S:H:T:o:q:X:E:x:f:u:g:r:P:w:a:F:L:K:G:B:N:dth";

static sem_t term_sem;

QuiescingManager* quiescing_mgr;

const static int QUIESCE_SIGNAL = SIGQUIT;
const static int UNQUIESCE_SIGNAL = SIGUSR1;
// Minimum value allowed by rfc4028, section 4
const static int MIN_SESSION_EXPIRES = 90;

static void usage(void)
{
  puts("Options:\n"
       "\n"
       " -p, --pcscf <untrusted port>,<trusted port>\n"
       "                            Enable P-CSCF function with the specified ports\n"
       " -i, --icscf <port>         Enable I-CSCF function on the specified port\n"
       " -s, --scscf <port>         Enable S-CSCF function on the specified port\n"
       " -w, --webrtc-port N        Set local WebRTC listener port to N\n"
       "                            If not specified WebRTC support will be disabled\n"
       " -l, --localhost [<hostname>|<private hostname>,<public hostname>]\n"
       "                            Override the local host name with the specified\n"
       "                            hostname(s) or IP address(es).  If one name/address\n"
       "                            is specified it is used as both private and public names.\n"
       " -D, --domain <name>        The home domain name\n"
       "     --additional-domains <names>\n"
       "                            Comma-separated list of additional home domain names\n"
       " -c, --scscf-uri <name>     The Sprout S-CSCF cluster domain URI.  This URI\n"
       "                            must route requests to the S-CSCF port on the Sprout\n"
       "                            cluster, either by specifying the port explicitly or\n"
       "                            using DNS SRV records to specify the port.\n"
       " -n, --alias <names>        Optional list of alias host names\n"
       " -r, --routing-proxy <name>[,<port>[,<connections>[,<recycle time>]]]\n"
       "                            Operate as an access proxy using the specified node\n"
       "                            as the upstream routing proxy.  Optionally specifies the port,\n"
       "                            the number of parallel connections to create, and how\n"
       "                            often to recycle these connections (by default a\n"
       "                            single connection to the trusted port is used and never\n"
       "                            recycled).\n"
       " -I, --ibcf <IP addresses>  Operate as an IBCF accepting SIP flows from\n"
       "                            the pre-configured list of IP addresses\n"
       " -j, --external-icscf <I-CSCF URI>\n"
       "                            Route calls to specified external I-CSCF\n"
       " -R, --realm <realm>        Use specified realm for authentication\n"
       "                            (if not specified, local host name is used)\n"
       "     --local-site-name <name>\n"
       "                            The name of the local site (used in a geo-redundant deployment)\n"
       "     --registration-stores <site_name>=<domain>[:<port>][,<site_name>=<domain>[:<port>],...]\n"
       "                            Enables memcached store for registration state and specifies\n"
       "                            location of the memcached store in each site. One of the sites must\n"
       "                            be the local site. Remote sites for geo-redundant storage are optional.\n"
       "                            (If not provided, local store is used)\n"
       "     --impi-store <domain>  Specifies the location of the memcached store for storing\n"
       "                            authentication vectors. There is currently no geo-redundant storage\n"
       "                            for authentication vectors. If this option isn't provided, Sprout uses\n"
       "                            the local site registration store.\n"
       " -S, --sas <ipv4>,<system name>\n"
       "                            Use specified host as Service Assurance Server and specified\n"
       "                            system name to identify this system to SAS.  If this option isn't\n"
       "                            specified SAS is disabled\n"
       " -H, --hss <server>         Name/IP address of the Homestead cluster\n"
       " -K, --chronos              Name/IP address of the local chronos service\n"
       " -C, --record-routing-model <model>\n"
       "                            If 'pcscf', Sprout Record-Routes itself only on initiation of\n"
       "                            originating processing and completion of terminating\n"
       "                            processing. If 'pcscf,icscf', it also Record-Routes on completion\n"
       "                            of originating processing and initiation of terminating\n"
       "                            processing (i.e. when it receives or sends to an I-CSCF).\n"
       "                            If 'pcscf,icscf,as', it also Record-Routes between every AS.\n"
       " -G, --ralf <server>        Name/IP address of Ralf (Rf) billing server.\n"
       "     --ralf-threads N       Number of Ralf threads (default: 25)\n"
       " -X, --xdms <server>        Name/IP address of XDM server\n"
       "     --dns-server <server>[,<server2>,<server3>]\n"
       "                            IP addresses of the DNS servers to use (defaults to 127.0.0.1)\n"
       " -E, --enum <server>[,<server2>,<server3>]\n"
       "                            IP addresses of ENUM server (can't be enabled at same\n"
       "                            time as -f)\n"
       " -x, --enum-suffix <suffix> Suffix appended to ENUM domains (default: .e164.arpa)\n"
       " -f, --enum-file <file>     JSON ENUM config file (can't be enabled at same time as\n"
       "                            -E)\n"
       " -u, --enforce-user-phone   Controls whether ENUM lookups are only done on SIP URIs if they\n"
       "                            contain the SIP URI parameter user=phone (defaults to false)\n"
       " -g, --enforce-global-only-lookups\n"
       "                            Controls whether ENUM lookups are only done when the URI\n"
       "                            contains a global number (defaults to false)\n"
       " -e, --reg-max-expires <expiry>\n"
       "                            The maximum allowed registration period (in seconds)\n"
       "     --sub-max-expires <expiry>\n"
       "                            The maximum allowed subscription period (in seconds)\n"
       "     --default-session-expires <expiry>\n"
       "                            The session expiry period to request\n"
       "                            (in seconds. Min 90. Defaults to 600)\n"
       "     --max-session-expires <expiry>\n"
       "                            The maximum allowed session expiry period.\n"
       "                            (in seconds. Min 90. Defaults to 600)\n"
       "     --target-latency-us <usecs>\n"
       "                            Target latency above which throttling applies (default: 100000)\n"
       "     --cass-target-latency-us <usecs>\n"
       "                            Target latency above which throttling applies for the Cassandra store\n"
       "                            that's part of the Memento application server (default: 1000000)\n"
       "     --max-tokens N         Maximum number of tokens allowed in the token bucket (used by\n"
       "                            the throttling code (default: 1000))\n"
       "     --init-token-rate N    Initial token refill rate of tokens in the token bucket (used by\n"
       "                            the throttling code (default: 100.0))\n"
       "     --min-token-rate N     Minimum token refill rate of tokens in the token bucket (used by\n"
       "                            the throttling code (default: 10.0))\n"
       " -T  --http-address <server>\n"
       "                            Specify the HTTP bind address\n"
       " -o  --http-port <port>     Specify the HTTP bind port\n"
       " -q  --http-threads N       Number of HTTP threads (default: 1)\n"
       " -P, --pjsip-threads N      Number of PJSIP threads (default: 1)\n"
       " -B, --billing-cdf <server> Billing CDF server\n"
       " -W, --worker-threads N     Number of worker threads (default: 1)\n"
       " -a, --analytics <directory>\n"
       "                            Generate analytics logs in specified directory\n"
       " -A, --authentication       Enable authentication\n"
       "     --allow-emergency-registration\n"
       "                            Allow the P-CSCF to acccept emergency registrations.\n"
       "                            Only valid if -p/pcscf is specified.\n"
       "                            WARNING: If this is enabled, all emergency registrations are accepted,\n"
       "                            but they are not policed.\n"
       "                            This parameter is only intended to be enabled during testing.\n"
       "     --max-call-list-length N\n"
       "                            Maximum number of complete call list entries to store. If this is 0,\n"
       "                            then there is no limit (default: 0)\n"
       "     --memento-threads N    Number of Memento threads (default: 25)\n"
       "     --call-list-ttl N      Time to store call lists entries (default: 604800)\n"
       "     --memento-notify-url <url>\n"
       "                            URL Memento should notify when call lists change.\n"
       "     --alarms-enabled       Whether SNMP alarms are enabled (default: false)\n"
       "     --memcached-write-format\n"
       "                            The data format to use when writing registration and subscription data\n"
       "                            to memcached. Valid values are 'binary' and 'json' (default is 'json')\n"
       "     --override-npdi        Whether the deployment should check for number portability data on \n"
       "                            requests that already have the 'npdi' indicator (default: false)\n"
       "     --exception-max-ttl <secs>\n"
       "                            The maximum time before the process exits if it hits an exception.\n"
       "                            The actual time is randomised.\n"
       "     --sip-blacklist-duration <secs>\n"
       "                            The amount of time to blacklist a SIP peer when it is unresponsive.\n"
       "     --http-blacklist-duration <secs>\n"
       "                            The amount of time to blacklist an HTTP peer when it is unresponsive.\n"
       "     --astaire-blacklist-duration <secs>\n"
       "                            The amount of time to blacklist an Astaire node when it is unresponsive.\n"
       "     --sip-tcp-connect-timeout <milliseconds>\n"
       "                            The amount of time to wait for a SIP TCP connection to establish.\n"
       "     --sip-tcp-send-timeout <milliseconds>\n"
       "                            The amount of time to wait for data sent on a SIP TCP connection to be\n"
       "                            acknowledged by the peer.\n"
       "     --session-continued-timeout <milliseconds>\n"
       "                            If an Application Server with default handling of 'continue session'\n"
       "                            is unresponsive, this is the time that sprout will wait (in ms)\n"
       "                            before bypassing the AS and moving onto the next AS in the chain.\n"
       "     --session-terminated-timeout <milliseconds>\n"
       "                            If an Application Server with default handling of 'terminate session'\n"
       "                            is unresponsive, this is the time that sprout will wait (in ms)\n"
       "                            before terminating the session.\n"
       "     --stateless-proxies <comma-separated-list>\n"
       "                            A comma separated list of domain names that are treated as SIP\n"
       "                            stateless proxies. This field should reflect how the servers are\n"
       "                            identified in SIP (for example if a cluster of nodes is identified by\n"
       "                            the name 'cluster.example.com', this value should be used instead of\n"
       "                            the hostnames or IP addresses of individual servers\n"
       "     --non-registering-pbxes <comma-separated-list>\n"
       "                            A comma separated list of IP addresses that are treated as\n"
       "                            non-registering PBXes (i.e. INVITEs should be allowed by the \n"
       "                            P-CSCF, but challenged by the core)\n"
       "     --pbx-service-route <URI>\n"
       "                            The URI of the S-CSCF used to provide services for originating\n"
       "                            services to non-registering PBXes\n"
       "     --non-register-authentication <option>\n"
       "                            Controls when sprout will challenge the sender of a non-REGISTER\n"
       "                            message to provide authentication. Takes one of the following values:\n"
       "                            - 'never' means that sprout never challenges non-REGISTER requests.\n"
       "                            - 'if_proxy_authorization_present' means sprout will only challenge\n"
       "                              requests that already have a Proxy-Authorization header.\n"
       "     --force-3pr-body       Always include the original REGISTER and 200 OK in the body of\n"
       "                            third-party REGISTER messages to application servers, even if the\n"
       "                            User-Data doesn't specify it\n"
       "     --impi-store-mode (av-impi|impi)\n"
       "                            Whether to run the IMPI store in AV and IMPI mode (historical) or\n"
       "                            IMPI-only (forward-looking) mode\n"
       "     --nonce-count-supported\n"
       "                            Whether sprout accepts authentication responses with a nonce count\n"
       "                            greater than 1\n"
       "     --pidfile=<filename>   Write pidfile\n"
       " -N, --plugin-option <plugin>,<name>,<value>\n"
       "                            Provide an option value to a plugin.\n"
       " -F, --log-file <directory>\n"
       "                            Log to file in specified directory\n"
       " -L, --log-level N          Set log level to N (default: 4)\n"
       " -d, --daemon               Run as daemon\n"
       " -t, --interactive          Run in foreground with interactive menu\n"
       " -h, --help                 Show this help screen\n"
      );
}


/// Parse a string representing a port.
/// @returns The port number as an int, or zero if the port is invalid.
int parse_port(const std::string& port_str)
{
  int port = atoi(port_str.c_str());

  if ((port < 0) || (port > 0xFFFF))
  {
    port = 0;
  }

  return port;
}

/// Parse a string representing a port.
/// @returns whether the port is invalid and sets the port
bool parse_port(const std::string& port_str, int& port)
{
  port = atoi(port_str.c_str());

  if ((port < 0) || (port > 0xFFFF))
  {
    return false;
  }

  return true;
}

static pj_status_t init_logging_options(int argc, char* argv[], struct options* options)
{
  int c;
  int opt_ind;

  pj_optind = 0;
  while ((c = pj_getopt_long(argc, argv, pj_options_description.c_str(), long_opt, &opt_ind)) != -1)
  {
    switch (c)
    {
    case 'L':
      options->log_level = atoi(pj_optarg);
      fprintf(stdout, "Log level set to %s\n", pj_optarg);
      break;

    case 'F':
      options->log_to_file = PJ_TRUE;
      options->log_directory = std::string(pj_optarg);
      fprintf(stdout, "Log directory set to %s\n", pj_optarg);
      break;

    case 'd':
      options->daemon = PJ_TRUE;
      break;

    case 't':
      options->interactive = PJ_TRUE;
      break;

    default:
      // Ignore other options at this point
      break;
    }
  }

  return PJ_SUCCESS;
}

static pj_status_t init_options(int argc, char* argv[], struct options* options)
{
  int c;
  int opt_ind;
  int reg_max_expires;
  int sub_max_expires;
  int default_session_expires;
  int max_session_expires;

  pj_optind = 0;
  while ((c = pj_getopt_long(argc, argv, pj_options_description.c_str(), long_opt, &opt_ind)) != -1)
  {
    switch (c)
    {
    case 'p':
      {
        std::vector<std::string> pcscf_options;
        Utils::split_string(std::string(pj_optarg), ',', pcscf_options, 0, false);
        if (pcscf_options.size() == 2)
        {
          options->pcscf_untrusted_port = parse_port(pcscf_options[0]);
          options->pcscf_trusted_port = parse_port(pcscf_options[1]);
        }

        if ((options->pcscf_untrusted_port != 0) &&
            (options->pcscf_trusted_port != 0))
        {
          TRC_INFO("P-CSCF enabled on ports %d (untrusted) and %d (trusted)",
                   options->pcscf_untrusted_port, options->pcscf_trusted_port);
          options->pcscf_enabled = true;
        }
        else
        {
          TRC_ERROR("P-CSCF ports %s invalid", pj_optarg);
          return -1;
        }
      }
      break;

    case 'w':
      options->webrtc_port = parse_port(std::string(pj_optarg));
      if (options->webrtc_port != 0)
      {
        TRC_INFO("WebRTC port is set to %d", options->webrtc_port);
      }
      else
      {
        TRC_ERROR("WebRTC port %s is invalid", pj_optarg);
        return -1;
      }
      break;

    case 'C':
      if (strcmp(pj_optarg, "pcscf") == 0)
      {
        options->record_routing_model = 1;
      }
      else if (strcmp(pj_optarg, "pcscf,icscf") == 0)
      {
        options->record_routing_model = 2;
      }
      else if (strcmp(pj_optarg, "pcscf,icscf,as") == 0)
      {
        options->record_routing_model = 3;
      }
      else
      {
        TRC_ERROR("--record-routing-model must be one of 'pcscf', 'pcscf,icscf', or 'pcscf,icscf,as'");
        return -1;
      }
      TRC_INFO("Record-Routing model is set to %d", options->record_routing_model);
      break;

    case 'l':
      {
        std::vector<std::string> localhost_options;
        Utils::split_string(std::string(pj_optarg), ',', localhost_options, 0, false);
        if (localhost_options.size() == 1)
        {
          options->local_host = localhost_options[0];
          options->public_host = localhost_options[0];
          TRC_INFO("Override private and public local host names %s",
                   options->local_host.c_str());
        }
        else if (localhost_options.size() == 2)
        {
          options->local_host = localhost_options[0];
          options->public_host = localhost_options[1];
          TRC_INFO("Override private local host name to %s",
                  options->local_host.c_str());
          TRC_INFO("Override public local host name to %s",
                  options->public_host.c_str());
        }
        else
        {
          TRC_WARNING("Invalid --local-host option, ignored");
        }
      }
      break;

    case 'D':
      options->home_domain = std::string(pj_optarg);
      TRC_INFO("Home domain set to %s", pj_optarg);
      break;

    case OPT_ADDITIONAL_HOME_DOMAINS:
      options->additional_home_domains = std::string(pj_optarg);
      TRC_INFO("Additional home domains set to %s", pj_optarg);
      break;

    case 'n':
      options->alias_hosts = std::string(pj_optarg);
      TRC_INFO("Alias host names = %s", pj_optarg);
      break;

    case 'r':
      {
        std::vector<std::string> upstream_proxy_options;
        Utils::split_string(std::string(pj_optarg), ',', upstream_proxy_options, 0, false);
        options->upstream_proxy = upstream_proxy_options[0];
        options->upstream_proxy_port = 0;
        options->upstream_proxy_connections = 1;
        options->upstream_proxy_recycle = 0;
        if (upstream_proxy_options.size() > 1)
        {
          options->upstream_proxy_port = atoi(upstream_proxy_options[1].c_str());
          if (upstream_proxy_options.size() > 2)
          {
            options->upstream_proxy_connections = atoi(upstream_proxy_options[2].c_str());
            if (upstream_proxy_options.size() > 3)
            {
              options->upstream_proxy_recycle = atoi(upstream_proxy_options[3].c_str());
            }
          }
        }
        TRC_INFO("Upstream proxy is set to %s:%d", options->upstream_proxy.c_str(), options->upstream_proxy_port);
        TRC_INFO("  connections = %d", options->upstream_proxy_connections);
        TRC_INFO("  recycle time = %d seconds", options->upstream_proxy_recycle);
      }
      break;

    case 'I':
      options->ibcf = PJ_TRUE;
      options->trusted_hosts = std::string(pj_optarg);
      TRC_INFO("IBCF mode enabled, trusted hosts = %s", pj_optarg);
      break;

    case 'j':
      options->external_icscf_uri = std::string(pj_optarg);
      TRC_INFO("External I-CSCF URI = %s", pj_optarg);
      break;

    case 'R':
      options->auth_realm = std::string(pj_optarg);
      TRC_INFO("Authentication realm %s", pj_optarg);
      break;

    case OPT_LOCAL_SITE_NAME:
      options->local_site_name = std::string(pj_optarg);
      TRC_INFO("Local site name = %s", pj_optarg);
      break;

    case OPT_REGISTRATION_STORES:
      {
        // This option has the format
        // <site_name>=<domain>,[<site_name>=<domain>,<site_name=<domain>,...].
        // For now, just split into a vector of <site_name>=<domain> strings. We
        // need to know the local site name to parse this properly, so we'll do
        // that later.
        std::string stores_arg = std::string(pj_optarg);
        boost::split(options->registration_stores,
                     stores_arg,
                     boost::is_any_of(","));
      }
      break;

    case OPT_IMPI_STORE:
      options->impi_store = std::string(pj_optarg);
      break;

    case 'S':
      {
        std::vector<std::string> sas_options;
        Utils::split_string(std::string(pj_optarg), ',', sas_options, 0, false);
        if (sas_options.size() == 2)
        {
          options->sas_server = sas_options[0];
          options->sas_system_name = sas_options[1];
          TRC_INFO("SAS set to %s", options->sas_server.c_str());
          TRC_INFO("System name is set to %s", options->sas_system_name.c_str());
        }
      }
      break;

    case 'H':
      options->hss_server = std::string(pj_optarg);
      TRC_INFO("HSS server set to %s", pj_optarg);
      break;

    case 'X':
      options->xdm_server = std::string(pj_optarg);
      TRC_INFO("XDM server set to %s", pj_optarg);
      break;

    case 'K':
      options->chronos_service = std::string(pj_optarg);
      TRC_INFO("Chronos service set to %s", pj_optarg);
      break;

    case 'G':
      options->ralf_server = std::string(pj_optarg);
      fprintf(stdout, "Ralf server set to %s\n", pj_optarg);
      break;

    case OPT_RALF_THREADS:
      options->ralf_threads = atoi(pj_optarg);
      TRC_INFO("Number of ralf threads set to %d",
               options->ralf_threads);
      break;

    case 'E':
      options->enum_servers.clear();
      Utils::split_string(std::string(pj_optarg), ',', options->enum_servers, 0, false);
      TRC_INFO("%d ENUM servers passed on the command line",
               options->enum_servers.size());
      break;

    case 'x':
      options->enum_suffix = std::string(pj_optarg);
      TRC_INFO("ENUM suffix set to %s", pj_optarg);
      break;

    case 'f':
      options->enum_file = std::string(pj_optarg);
      TRC_INFO("ENUM file set to %s", pj_optarg);
      break;

    case 'u':
      URIClassifier::enforce_user_phone = true;
      TRC_INFO("ENUM lookups are only done on SIP URIs if they contain user=phone");
      break;

    case 'g':
      URIClassifier::enforce_global = true;
      TRC_INFO("ENUM lookups are only done on URIs if they contain a global number");
      break;

    case 'e':
      reg_max_expires = atoi(pj_optarg);

      if (reg_max_expires > 0)
      {
        options->reg_max_expires = reg_max_expires;
        TRC_INFO("Maximum registration period set to %d seconds\n",
                 options->reg_max_expires);
      }
      else
      {
        // The parameter could be invalid either because it's -ve, or it's not
        // an integer (in which case atoi returns 0). Log, but don't store it.
        TRC_WARNING("Invalid value for reg_max_expires: '%s'. "
                    "The default value of %d will be used.",
                    pj_optarg, options->reg_max_expires);
      }
      break;

    case OPT_SUB_MAX_EXPIRES:
      sub_max_expires = atoi(pj_optarg);

      if (sub_max_expires > 0)
      {
        options->sub_max_expires = sub_max_expires;
        TRC_INFO("Maximum registration period set to %d seconds\n",
                 options->sub_max_expires);
      }
      else
      {
        // The parameter could be invalid either because it's -ve, or it's not
        // an integer (in which case atoi returns 0). Log, but don't store it.
        TRC_WARNING("Invalid value for sub_max_expires: '%s'. "
                    "The default value of %d will be used.",
                    pj_optarg, options->sub_max_expires);
      }
      break;

    case OPT_TARGET_LATENCY_US:
      options->target_latency_us = atoi(pj_optarg);
      if (options->target_latency_us <= 0)
      {
        TRC_ERROR("Invalid --target-latency-us option %s", pj_optarg);
        return -1;
      }
      break;

    case OPT_CASS_TARGET_LATENCY_US:
      options->cass_target_latency_us = atoi(pj_optarg);
      if (options->cass_target_latency_us <= 0)
      {
        TRC_ERROR("Invalid --cass-target-latency-us option %s", pj_optarg);
        return -1;
      }
      break;

    case OPT_MAX_TOKENS:
      options->max_tokens = atoi(pj_optarg);
      if (options->max_tokens <= 0)
      {
        TRC_ERROR("Invalid --max-tokens option %s", pj_optarg);
        return -1;
      }
      break;

    case OPT_INIT_TOKEN_RATE:
      options->init_token_rate = atoi(pj_optarg);
      if (options->init_token_rate <= 0)
      {
        TRC_ERROR("Invalid --init-token-rate option %s", pj_optarg);
        return -1;
      }
      break;

    case OPT_MIN_TOKEN_RATE:
      options->min_token_rate = atoi(pj_optarg);
      if (options->min_token_rate <= 0)
      {
        TRC_ERROR("Invalid --min-token-rate option %s", pj_optarg);
        return -1;
      }
      break;

    case OPT_MEMCACHED_WRITE_FORMAT:
      if (strcmp(pj_optarg, "binary") == 0)
      {
        TRC_INFO("Memcached write format set to 'binary'");
        options->memcached_write_format = MemcachedWriteFormat::BINARY;
      }
      else if (strcmp(pj_optarg, "json") == 0)
      {
        TRC_INFO("Memcached write format set to 'json'");
        options->memcached_write_format = MemcachedWriteFormat::JSON;
      }
      else
      {
        TRC_WARNING("Invalid value for memcached-write-format, using '%s'."
                    "Got '%s', valid vales are 'json' and 'binary'",
                    ((options->memcached_write_format == MemcachedWriteFormat::JSON) ?
                     "json" : "binary"),
                    pj_optarg);
      }
      break;

    case 'W':
      options->worker_threads = atoi(pj_optarg);
      TRC_INFO("Use %d worker threads", options->worker_threads);
      break;

    case 'a':
      options->analytics_enabled = PJ_TRUE;
      options->analytics_directory = std::string(pj_optarg);
      TRC_INFO("Analytics directory set to %s", pj_optarg);
      break;

    case 'A':
      options->auth_enabled = PJ_TRUE;
      TRC_INFO("Authentication enabled");
      break;

    case 'T':
      options->http_address = std::string(pj_optarg);
      TRC_INFO("HTTP address set to %s", pj_optarg);
      break;

    case 'o':
      options->http_port = parse_port(std::string(pj_optarg));
      if (options->http_port != 0)
      {
        TRC_INFO("HTTP port set to %d", options->http_port);
      }
      else
      {
        TRC_ERROR("HTTP port %s is invalid", pj_optarg);
        return -1;
      }
      break;

    case 'q':
      options->http_threads = atoi(pj_optarg);
      TRC_INFO("Use %d HTTP threads", options->http_threads);
      break;

    case 'B':
      options->billing_cdf = std::string(pj_optarg);
      TRC_INFO("Use %s as billing cdf server", options->billing_cdf.c_str());
      break;

    case 'L':
    case 'F':
    case 'd':
    case 't':
      // Ignore L, F, d and t - these are handled by init_logging_options
      break;

    // The minimum value allowed for session expires is 90 seconds, as per RFC4028, section 4
    case OPT_DEFAULT_SESSION_EXPIRES:
      default_session_expires = atoi(pj_optarg);
      if (default_session_expires >= MIN_SESSION_EXPIRES)
      {
        options->default_session_expires = default_session_expires;
      }
      else
      {
        TRC_INFO("Error, invalid default session expires value %s. Using default value.",
                 pj_optarg);
      }
      TRC_INFO("Default session expiry set to %d",
               options->default_session_expires);
      break;

    case OPT_MAX_SESSION_EXPIRES:
      max_session_expires = atoi(pj_optarg);
      if (max_session_expires >= MIN_SESSION_EXPIRES)
      {
        options->max_session_expires = max_session_expires;
      }
      else
      {
        TRC_INFO("Error, invalid maximum session expires value %s. Using default value.",
                 pj_optarg);
      }
      TRC_INFO("Max session expiry set to %d",
               options->max_session_expires);
      break;

    case OPT_EMERGENCY_REG_ACCEPTED:
      options->emerg_reg_accepted = PJ_TRUE;
      TRC_INFO("Emergency registrations accepted");
      break;

    case OPT_MAX_CALL_LIST_LENGTH:
      options->max_call_list_length = atoi(pj_optarg);
      TRC_INFO("Max call list length set to %d",
               options->max_call_list_length);
      break;

    case OPT_MEMENTO_THREADS:
      options->memento_threads = atoi(pj_optarg);
      TRC_INFO("Number of memento threads set to %d",
               options->memento_threads);
      break;

    case OPT_CALL_LIST_TTL:
      options->call_list_ttl = atoi(pj_optarg);
      TRC_INFO("Call list TTL set to %d",
               options->call_list_ttl);
      break;

    case OPT_DNS_SERVER:
      options->dns_servers.clear();
      Utils::split_string(std::string(pj_optarg), ',', options->dns_servers, 0, false);
      TRC_INFO("%d DNS servers passed on the command line",
               options->dns_servers.size());
    break;

    case OPT_OVERRIDE_NPDI:
      options->override_npdi = true;
      TRC_INFO("Number portability lookups will be done on URIs containing the 'npdi' indicator");
      break;

    case OPT_EXCEPTION_MAX_TTL:
      options->exception_max_ttl = atoi(pj_optarg);
      TRC_INFO("Max TTL after an exception set to %d",
               options->exception_max_ttl);
      break;

    case OPT_SIP_BLACKLIST_DURATION:
      options->sip_blacklist_duration = atoi(pj_optarg);
      TRC_INFO("SIP blacklist duration set to %d",
               options->sip_blacklist_duration);
      break;

    case OPT_HTTP_BLACKLIST_DURATION:
      options->http_blacklist_duration = atoi(pj_optarg);
      TRC_INFO("HTTP blacklist duration set to %d",
               options->http_blacklist_duration);
      break;

    case OPT_ASTAIRE_BLACKLIST_DURATION:
      options->astaire_blacklist_duration = atoi(pj_optarg);
      TRC_INFO("Astaire blacklist duration set to %d",
               options->astaire_blacklist_duration);
      break;

    case OPT_SIP_TCP_CONNECT_TIMEOUT:
      options->sip_tcp_connect_timeout = atoi(pj_optarg);
      TRC_INFO("SIP TCP connect timeout set to %d",
               options->sip_tcp_connect_timeout);
      break;

    case OPT_SIP_TCP_SEND_TIMEOUT:
      options->sip_tcp_send_timeout = atoi(pj_optarg);
      TRC_INFO("SIP TCP send timeout set to %d",
               options->sip_tcp_send_timeout);
      break;

    case OPT_SESSION_CONTINUED_TIMEOUT_MS:
      options->session_continued_timeout_ms = atoi(pj_optarg);
      TRC_INFO("Session continue timeout set to %dms",
               options->session_continued_timeout_ms);
      break;

    case OPT_SESSION_TERMINATED_TIMEOUT_MS:
      options->session_terminated_timeout_ms = atoi(pj_optarg);
      TRC_INFO("Session terminated timeout set to %dms",
               options->session_terminated_timeout_ms);
      break;

    case OPT_STATELESS_PROXIES:
      {
        std::vector<std::string> stateless_proxies;
        Utils::split_string(std::string(pj_optarg), ',', stateless_proxies, 0, false);
        options->stateless_proxies.insert(stateless_proxies.begin(),
                                          stateless_proxies.end());
        TRC_INFO("%d stateless proxies are configured",
                 options->stateless_proxies.size());
      }
      break;

    case OPT_NON_REGISTERING_PBXES:
      {
        options->pbxes = std::string(pj_optarg);
        TRC_INFO("Non-registering PBX IP addresses are %s",
                 options->pbxes.c_str());
      }
      break;

    case OPT_PBX_SERVICE_ROUTE:
      {
        options->pbx_service_route = std::string(pj_optarg);
        TRC_INFO("PBX service route is: %s",
                 options->pbx_service_route.c_str());
      }
      break;

    case OPT_NON_REGISTER_AUTHENTICATION:
      {
        std::string this_arg = pj_optarg;

        if (this_arg == "never")
        {
          TRC_INFO("Non-REGISTER authentication set to 'never'");
          options->non_register_auth_mode = NonRegisterAuthentication::NEVER;
        }
        else if (this_arg == "if_proxy_authorization_present")
        {
          TRC_INFO("Non-REGISTER authentication set to 'if_proxy_authorization_present'");
          options->non_register_auth_mode =
            NonRegisterAuthentication::IF_PROXY_AUTHORIZATION_PRESENT;
        }
        else
        {
          TRC_ERROR("Invalid value for non-REGISTER authentication: %s", pj_optarg);
          return -1;
        }
      }
      break;

    case OPT_FORCE_THIRD_PARTY_REGISTER_BODY:
      {
        TRC_INFO("Forcing inclusion of original REGISTER requests/responses on third-party REGISTERs");
        options->force_third_party_register_body = true;
      }
      break;

    case OPT_MEMENTO_NOTIFY_URL:
      {
        options->memento_notify_url = std::string(pj_optarg);
        TRC_INFO("Memento notify URL set to: '%s'",
                 options->memento_notify_url.c_str());
      }
      break;

    case OPT_PIDFILE:
      options->pidfile = std::string(pj_optarg);
      break;

    case OPT_IMPI_STORE_MODE:
      if (stricmp(pj_optarg, "av-impi") == 0)
      {
        options->impi_store_mode = ImpiStore::Mode::READ_AV_IMPI_WRITE_AV_IMPI;
        TRC_INFO("IMPI store mode set to: av-impi");
      }
      else if (stricmp(pj_optarg, "impi") == 0)
      {
        options->impi_store_mode = ImpiStore::Mode::READ_IMPI_WRITE_IMPI;
        TRC_INFO("IMPI store mode set to: impi");
      }
      else
      {
        TRC_ERROR("Unknown IMPI store mode: %s", pj_optarg);
      }
      break;

    case OPT_NONCE_COUNT_SUPPORTED:
      options->nonce_count_supported = true;
      break;

    case 'N':
      {
        std::vector<std::string> fields;
        Utils::split_string(std::string(pj_optarg), ',', fields, 3);
        if (fields.size() < 3)
        {
          TRC_ERROR("Invalid value for plugin option: %s", pj_optarg);
          return -1;
        }
        TRC_INFO("Plugin '%s' option '%s' set to '%s'",
                 fields[0].c_str(), fields[1].c_str(), fields[2].c_str());
        options->plugin_options[fields[0]].insert({fields[1], fields[2]});
      }
      break;

    case OPT_SPROUT_HOSTNAME:
      options->sprout_hostname = std::string(pj_optarg);
      break;

    case OPT_LISTEN_PORT:
      options->listen_port = atoi(pj_optarg);
      break;

    SPROUTLET_MACRO(SPROUTLET_OPTIONS)

    case 'h':
      usage();
      return -1;

    default:
      TRC_ERROR("Unknown option. Run with --help for help.");
      return -1;
    }
  }

  return PJ_SUCCESS;
}


// Signal handler that simply dumps the stack and then crashes out.
void signal_handler(int sig)
{
  // Reset the signal handlers so that another exception will cause a crash.
  signal(SIGABRT, SIG_DFL);
  signal(SIGSEGV, signal_handler);

  // Log the signal, along with a backtrace.
  TRC_BACKTRACE("Signal %d caught", sig);

  // Ensure the log files are complete - the core file created by abort() below
  // will trigger the log files to be copied to the diags bundle
  TRC_COMMIT();

  // Check if there's a stored jmp_buf on the thread and handle if there is
  exception_handler->handle_exception();

  CL_SPROUT_CRASH.log(strsignal(sig));

  // Dump a core.
  abort();
}


// Signal handler that receives requests to (un)quiesce.
void quiesce_unquiesce_handler(int sig)
{
  // Set the flag indicating whether we're quiescing or not.
  if (sig == QUIESCE_SIGNAL)
  {
    TRC_STATUS("Quiesce signal received");
    set_quiescing_true();
  }
  else
  {
    TRC_STATUS("Unquiesce signal received");
    set_quiescing_false();
  }
}


// Signal handler that triggers sprout termination.
void terminate_handler(int sig)
{
  sem_post(&term_sem);
}

class QuiesceCompleteHandler : public QuiesceCompletionInterface
{
public:
  void quiesce_complete()
  {
    sem_post(&term_sem);
  }
};


/// Registers HTTP threads with PJSIP so we can use PJSIP APIs on these threads
void reg_httpthread_with_pjsip(evhtp_t * htp, evthr_t * httpthread, void * arg)
{
  if (!pj_thread_is_registered())
  {
    // The thread descriptor must stay in scope for the lifetime of the thread
    // so we must allocate it from heap.  However, this will leak because
    // there is no way of freeing it when the thread terminates (HttpStack
    // does not support a thread termination callback and pthread_cleanup_push
    // won't work in this case).  This is okay for now because HttpStack
    // just creates a pool of threads at start of day.
    pj_thread_desc* td = (pj_thread_desc*)malloc(sizeof(pj_thread_desc));
    pj_bzero(*td, sizeof(pj_thread_desc));
    pj_thread_t *thread = 0;

    pj_status_t thread_reg_status = pj_thread_register("SproutHTTPThread",
                                                       *td,
                                                       &thread);

    if (thread_reg_status != PJ_SUCCESS)
    {
      TRC_ERROR("Failed to register thread with pjsip");
    }
  }
}


void create_sdm_plugins(SubscriberDataManager::SerializerDeserializer*& serializer,
                        std::vector<SubscriberDataManager::SerializerDeserializer*>& deserializers,
                        MemcachedWriteFormat write_format)
{
  deserializers.clear();
  deserializers.push_back(new SubscriberDataManager::JsonSerializerDeserializer());
  deserializers.push_back(new SubscriberDataManager::BinarySerializerDeserializer());

  if (write_format == MemcachedWriteFormat::JSON)
  {
    serializer = new SubscriberDataManager::JsonSerializerDeserializer();
  }
  else
  {
    serializer = new SubscriberDataManager::BinarySerializerDeserializer();
  }
}


// Objects that must be shared with dynamically linked sproutlets must be
// globally scoped.
LoadMonitor* load_monitor = NULL;
HSSConnection* hss_connection = NULL;
Store* local_data_store = NULL;
SubscriberDataManager* local_sdm = NULL;
std::vector<SubscriberDataManager*> remote_sdms;
RalfProcessor* ralf_processor = NULL;
HttpResolver* http_resolver = NULL;
ACRFactory* scscf_acr_factory = NULL;
EnumService* enum_service = NULL;
ExceptionHandler* exception_handler = NULL;
AlarmManager* alarm_manager = NULL;

/*
 * main()
 */
int main(int argc, char* argv[])
{
  pj_status_t status;
  struct options opt;

  Logger* analytics_logger_logger = NULL;
  AnalyticsLogger* analytics_logger = NULL;
  DnsCachedResolver* dns_resolver = NULL;
  SIPResolver* sip_resolver = NULL;
  AstaireResolver* astaire_resolver = NULL;
  std::vector<Store*> remote_data_stores = {};
  Store* impi_memstore = NULL;
  ImpiStore* impi_store = NULL;
  HttpConnection* ralf_connection = NULL;
  ChronosConnection* chronos_connection = NULL;
  ACRFactory* pcscf_acr_factory = NULL;
  pj_bool_t websockets_enabled = PJ_FALSE;
  AccessLogger* access_logger = NULL;
  SproutletProxy* sproutlet_proxy = NULL;
  std::list<Sproutlet*> sproutlets;
  CommunicationMonitor* chronos_comm_monitor = NULL;
  CommunicationMonitor* enum_comm_monitor = NULL;
  CommunicationMonitor* hss_comm_monitor = NULL;
  CommunicationMonitor* astaire_comm_monitor = NULL;
  CommunicationMonitor* remote_astaire_comm_monitor = NULL;
  CommunicationMonitor* ralf_comm_monitor = NULL;

  // Set up our exception signal handler for asserts and segfaults.
  signal(SIGABRT, signal_handler);
  signal(SIGSEGV, signal_handler);

  sem_init(&term_sem, 0, 0);
  signal(SIGTERM, terminate_handler);

  opt.pcscf_enabled = false;
  opt.pcscf_trusted_port = 0;
  opt.pcscf_untrusted_port = 0;
  opt.upstream_proxy_port = 0;
  opt.webrtc_port = 0;
  opt.ibcf = PJ_FALSE;
  opt.external_icscf_uri = "";
  opt.auth_enabled = PJ_FALSE;
  opt.enum_suffix = ".e164.arpa";

  // If changing this default for reg_max_expires, note that
  // debian/homestead.init.d in the homestead repository also defaults
  // reg_max_expires, and so the default value set in that file must be changed
  // also.
  opt.reg_max_expires = 300;

  opt.sub_max_expires = 300;
  opt.sas_server = "0.0.0.0";
  opt.chronos_service = "localhost:7253";
  opt.record_routing_model = 1;
  opt.default_session_expires = 10 * 60;
  opt.max_session_expires = 10 * 60;
  opt.worker_threads = 1;
  opt.analytics_enabled = PJ_FALSE;
  opt.http_address = "127.0.0.1";
  opt.http_port = 9888;
  opt.http_threads = 1;
  opt.dns_servers.push_back("127.0.0.1");
  opt.billing_cdf = "";
  opt.emerg_reg_accepted = PJ_FALSE;
  opt.max_call_list_length = 0;
  opt.memento_threads = 25;
  opt.call_list_ttl = 604800;
  opt.target_latency_us = 100000;
  opt.cass_target_latency_us = 1000000;
  opt.max_tokens = 1000;
  opt.init_token_rate = 100.0;
  opt.min_token_rate = 10.0;
  opt.log_to_file = PJ_FALSE;
  opt.log_level = 0;
  opt.daemon = PJ_FALSE;
  opt.interactive = PJ_FALSE;
  opt.memcached_write_format = MemcachedWriteFormat::JSON;
  opt.override_npdi = PJ_FALSE;
  opt.exception_max_ttl = 600;
  opt.sip_blacklist_duration = SIPResolver::DEFAULT_BLACKLIST_DURATION;
  opt.http_blacklist_duration = HttpResolver::DEFAULT_BLACKLIST_DURATION;
  opt.astaire_blacklist_duration = AstaireResolver::DEFAULT_BLACKLIST_DURATION;
  opt.sip_tcp_connect_timeout = 2000;
  opt.sip_tcp_send_timeout = 2000;
  opt.session_continued_timeout_ms = SCSCFSproutlet::DEFAULT_SESSION_CONTINUED_TIMEOUT;
  opt.session_terminated_timeout_ms = SCSCFSproutlet::DEFAULT_SESSION_TERMINATED_TIMEOUT;
  opt.stateless_proxies.clear();
  opt.ralf_threads = 25;
  opt.non_register_auth_mode = NonRegisterAuthentication::NEVER;
  opt.force_third_party_register_body = false;
  opt.listen_port = 0;
  SPROUTLET_MACRO(SPROUTLET_CFG_OPTIONS_DEFAULT_VALUES)
  opt.impi_store_mode = ImpiStore::Mode::READ_IMPI_WRITE_IMPI;
  opt.nonce_count_supported = false;

  // Initialise ENT logging before making "Started" log
  PDLogStatic::init(argv[0]);

  CL_SPROUT_STARTED.log();

  status = init_logging_options(argc, argv, &opt);

  if (status != PJ_SUCCESS)
  {
    return 1;
  }

  if (opt.daemon && opt.interactive)
  {
    TRC_ERROR("Cannot specify both --daemon and --interactive");
    return 1;
  }

  if (opt.daemon)
  {
    int errnum = Utils::daemonize();
    if (errnum != 0)
    {
      TRC_ERROR("Failed to convert to daemon, %d (%s)", errnum, strerror(errnum));
      exit(0);
    }
  }

  Log::setLoggingLevel(opt.log_level);
  init_pjsip_logging(opt.log_level, opt.log_to_file, opt.log_directory);

  if ((opt.log_to_file) && (opt.log_directory != ""))
  {
    // Work out the program name from argv[0], stripping anything before the final slash.
    char* prog_name = argv[0];
    char* slash_ptr = rindex(argv[0], '/');
    if (slash_ptr != NULL)
    {
      prog_name = slash_ptr + 1;
    }
    Log::setLogger(new Logger(opt.log_directory, prog_name));

    TRC_STATUS("Access logging enabled to %s", opt.log_directory.c_str());
    access_logger = new AccessLogger(opt.log_directory);
  }

  TRC_STATUS("Log level set to %d", opt.log_level);

  std::stringstream options_ss;
  for (int ii = 0; ii < argc; ii++)
  {
    options_ss << argv[ii];
    options_ss << " ";
  }
  std::string options = "Command-line options were: " + options_ss.str();

  TRC_INFO(options.c_str());

  status = init_options(argc, argv, &opt);
  if (status != PJ_SUCCESS)
  {
    return 1;
  }

  if (opt.pidfile != "")
  {
    int rc = Utils::lock_and_write_pidfile(opt.pidfile);
    if (rc == -1)
    {
      // Failure to acquire pidfile lock
      TRC_ERROR("Could not write pidfile - exiting");
      return 2;
    }
  }

  start_signal_handlers();

  if (opt.analytics_enabled)
  {
    analytics_logger_logger = new Logger(opt.analytics_directory, std::string("log"));
    analytics_logger_logger->set_flags(Logger::ADD_TIMESTAMPS|Logger::FLUSH_ON_WRITE);
    analytics_logger = new AnalyticsLogger(analytics_logger_logger);
  }

  std::vector<std::string> sproutlet_uris;
  SPROUTLET_MACRO(SPROUTLET_VERIFY_OPTIONS)

  if (opt.sas_server == "0.0.0.0")
  {
    TRC_WARNING("SAS server option was invalid or not configured - SAS is disabled");
    CL_SPROUT_INVALID_SAS_OPTION.log();
  }

  if ((!opt.pcscf_enabled) && (!opt.enabled_scscf) && (!opt.enabled_icscf))
  {
    CL_SPROUT_NO_SI_CSCF.log();
    TRC_WARNING("Most Sprout nodes have at least one of P-CSCF, S-CSCF or I-CSCF enabled");
  }

  if ((opt.pcscf_enabled) && ((opt.enabled_scscf) || (opt.enabled_icscf)))
  {
    TRC_ERROR("Cannot enable both P-CSCF and S/I-CSCF");
    return 1;
  }

  if ((opt.pcscf_enabled) &&
      (opt.upstream_proxy == ""))
  {
    TRC_ERROR("Cannot enable P-CSCF without specifying --routing-proxy");
    return 1;
  }

  if ((opt.ibcf) && (!opt.pcscf_enabled))
  {
    TRC_ERROR("Cannot enable IBCF without also enabling P-CSCF");
    return 1;
  }

  if ((opt.webrtc_port != 0 ) && (!opt.pcscf_enabled))
  {
    TRC_ERROR("Cannot enable WebRTC without also enabling P-CSCF");
    return 1;
  }

  if (((opt.enabled_scscf) || (opt.enabled_icscf)) &&
      (opt.hss_server == ""))
  {
    CL_SPROUT_SI_CSCF_NO_HOMESTEAD.log();
    TRC_ERROR("S/I-CSCF enabled with no Homestead server");
    return 1;
  }

  if ((opt.auth_enabled) && (opt.hss_server == ""))
  {
    CL_SPROUT_AUTH_NO_HOMESTEAD.log();
    TRC_ERROR("Authentication enabled, but no Homestead server specified");
    return 1;
  }

  if ((opt.xdm_server != "") && (opt.hss_server == ""))
  {
    CL_SPROUT_XDM_NO_HOMESTEAD.log();
    TRC_ERROR("XDM server configured for services, but no Homestead server specified");
    return 1;
  }

  if ((opt.pcscf_enabled) && (opt.hss_server != ""))
  {
    TRC_WARNING("Homestead server configured on P-CSCF, ignoring");
  }

  if ((opt.pcscf_enabled) && (opt.xdm_server != ""))
  {
    TRC_WARNING("XDM server configured on P-CSCF, ignoring");
  }

  if (((!opt.registration_stores.empty()) || (opt.impi_store != "")) &&
      (opt.auth_enabled) &&
      (opt.worker_threads == 1))
  {
    TRC_WARNING("Use multiple threads for good performance when using memstore and/or authentication");
  }

  if ((opt.pcscf_enabled) && (opt.reg_max_expires != 0))
  {
    TRC_WARNING("A registration expiry period should not be specified for P-CSCF");
  }

  if ((!opt.enum_servers.empty()) &&
      (!opt.enum_file.empty()))
  {
    TRC_WARNING("Both ENUM server and ENUM file lookup enabled - ignoring ENUM file");
  }

  // Parse the registration-stores argument.
  std::string registration_store_location;
  std::vector<std::string> remote_registration_stores_locations;
  if (!opt.registration_stores.empty())
  {
    if (!Utils::parse_stores_arg(opt.registration_stores,
                                 opt.local_site_name,
                                 registration_store_location,
                                 remote_registration_stores_locations))
    {
      TRC_ERROR("Invalid format of registration-stores program argument");
      return 1;
    }

    if (registration_store_location == "")
    {
      // If we've failed to find a local site registration store then Sprout has
      // been misconfigured.
      TRC_ERROR("No local site registration store specified");
      return 1;
    }
    else
    {
      TRC_INFO("Using memcached registration stores");
      TRC_INFO("  Primary store: %s", registration_store_location.c_str());
      std::string remote_registration_stores_str = boost::algorithm::join(remote_registration_stores_locations, ", ");
      TRC_INFO("  Backup store(s): %s", remote_registration_stores_str.c_str());
    }
  }

  // The impi-store argument can either just be a string representing the location
  // of the AV store, or it can be of the format <local_site_name>=<domain>. If
  // it isn't provided, we just use the local site's registration store later.
  std::string impi_store_location;
  if (opt.impi_store != "")
  {
    std::string site;
    if (Utils::split_site_store(opt.impi_store, site, impi_store_location))
    {
      if (site != opt.local_site_name)
      {
        // No local site AV store, so Sprout has been misconfigured.
        TRC_ERROR("No local site AV store specified");
        return 1;
      }
    }
  }

  if (impi_store_location != "")
  {
    TRC_INFO("Using memcached AV store %s", impi_store_location.c_str());
  }
  else
  {
    TRC_INFO("Using registration store for authentication vectors");
  }

  // Ensure our random numbers are unpredictable.
  unsigned int seed;
  pj_time_val now;
  pj_gettimeofday(&now);
  seed = (unsigned int)now.sec ^ (unsigned int)now.msec ^ getpid();
  srand(seed);

  if (opt.pcscf_enabled)
  {
    snmp_setup("bono");
  }
  else
  {
    snmp_setup("sprout");
  }

  SNMP::EventAccumulatorTable* latency_table;
  SNMP::EventAccumulatorTable* queue_size_table;
  SNMP::CounterTable* requests_counter;
  SNMP::CounterTable* overload_counter;

  SNMP::IPCountTable* homestead_cxn_count = NULL;

  SNMP::EventAccumulatorTable* homestead_latency_table = NULL;
  SNMP::EventAccumulatorTable* homestead_mar_latency_table = NULL;
  SNMP::EventAccumulatorTable* homestead_sar_latency_table = NULL;
  SNMP::EventAccumulatorTable* homestead_uar_latency_table = NULL;
  SNMP::EventAccumulatorTable* homestead_lir_latency_table = NULL;

  SNMP::ContinuousAccumulatorTable* token_rate_table = NULL;
  SNMP::U32Scalar* smoothed_latency_scalar = NULL;
  SNMP::U32Scalar* target_latency_scalar = NULL;
  SNMP::U32Scalar* penalties_scalar = NULL;
  SNMP::U32Scalar* token_rate_scalar = NULL;

  SNMP::RegistrationStatsTables reg_stats_tbls;
  SNMP::RegistrationStatsTables third_party_reg_stats_tbls;
  SNMP::AuthenticationStatsTables auth_stats_tbls;

  if (opt.pcscf_enabled)
  {
    latency_table = SNMP::EventAccumulatorTable::create("bono_latency",
                                                   ".1.2.826.0.1.1578918.9.2.2");
    queue_size_table = SNMP::EventAccumulatorTable::create("bono_queue_size",
                                                      ".1.2.826.0.1.1578918.9.2.6");
    requests_counter = SNMP::CounterTable::create("bono_incoming_requests",
                                                  ".1.2.826.0.1.1578918.9.2.4");
    overload_counter = SNMP::CounterTable::create("bono_rejected_overload",
                                                  ".1.2.826.0.1.1578918.9.2.5");
  }
  else
  {
    latency_table = SNMP::EventAccumulatorTable::create("sprout_latency",
                                                   ".1.2.826.0.1.1578918.9.3.1");
    queue_size_table = SNMP::EventAccumulatorTable::create("sprout_queue_size",
                                                      ".1.2.826.0.1.1578918.9.3.8");
    requests_counter = SNMP::CounterTable::create("sprout_incoming_requests",
                                                  ".1.2.826.0.1.1578918.9.3.6");
    overload_counter = SNMP::CounterTable::create("sprout_rejected_overload",
                                                  ".1.2.826.0.1.1578918.9.3.7");

    homestead_cxn_count = SNMP::IPCountTable::create("sprout_homestead_cxn_count",
                                                     ".1.2.826.0.1.1578918.9.3.3.1");
    homestead_latency_table = SNMP::EventAccumulatorTable::create("sprout_homestead_latency",
                                                             ".1.2.826.0.1.1578918.9.3.3.2");
    homestead_mar_latency_table = SNMP::EventAccumulatorTable::create("sprout_homestead_mar_latency",
                                                                 ".1.2.826.0.1.1578918.9.3.3.3");
    homestead_sar_latency_table = SNMP::EventAccumulatorTable::create("sprout_homestead_sar_latency",
                                                                 ".1.2.826.0.1.1578918.9.3.3.4");
    homestead_uar_latency_table = SNMP::EventAccumulatorTable::create("sprout_homestead_uar_latency",
                                                                 ".1.2.826.0.1.1578918.9.3.3.5");
    homestead_lir_latency_table = SNMP::EventAccumulatorTable::create("sprout_homestead_lir_latency",
                                                                 ".1.2.826.0.1.1578918.9.3.3.6");

    reg_stats_tbls.init_reg_tbl = SNMP::SuccessFailCountTable::create("initial_reg_success_fail_count",
                                                                      ".1.2.826.0.1.1578918.9.3.9");
    reg_stats_tbls.re_reg_tbl = SNMP::SuccessFailCountTable::create("re_reg_success_fail_count",
                                                                    ".1.2.826.0.1.1578918.9.3.10");
    reg_stats_tbls.de_reg_tbl = SNMP::SuccessFailCountTable::create("de_reg_success_fail_count",
                                                                     ".1.2.826.0.1.1578918.9.3.11");

    third_party_reg_stats_tbls.init_reg_tbl = SNMP::SuccessFailCountTable::create("third_party_initial_reg_success_fail_count",
                                                                                  ".1.2.826.0.1.1578918.9.3.12");
    third_party_reg_stats_tbls.re_reg_tbl = SNMP::SuccessFailCountTable::create("third_party_re_reg_success_fail_count",
                                                                                ".1.2.826.0.1.1578918.9.3.13");
    third_party_reg_stats_tbls.de_reg_tbl = SNMP::SuccessFailCountTable::create("third_party_de_reg_success_fail_count",
                                                                                ".1.2.826.0.1.1578918.9.3.14");

    auth_stats_tbls.sip_digest_auth_tbl = SNMP::SuccessFailCountTable::create("sip_digest_auth_success_fail_count",
                                                                              ".1.2.826.0.1.1578918.9.3.15");
    auth_stats_tbls.ims_aka_auth_tbl = SNMP::SuccessFailCountTable::create("ims_aka_auth_success_fail_count",
                                                                           ".1.2.826.0.1.1578918.9.3.16");

    auth_stats_tbls.non_register_auth_tbl = SNMP::SuccessFailCountTable::create("non_register_auth_success_fail_count",
                                                                                ".1.2.826.0.1.1578918.9.3.17");

    token_rate_table = SNMP::ContinuousAccumulatorTable::create("sprout_token_rate",
                                                      ".1.2.826.0.1.1578918.9.3.27");
    smoothed_latency_scalar = new SNMP::U32Scalar("sprout_smoothed_latency",
                                                      ".1.2.826.0.1.1578918.9.3.28");
    target_latency_scalar = new SNMP::U32Scalar("sprout_target_latency",
                                                      ".1.2.826.0.1.1578918.9.3.29");
    penalties_scalar = new SNMP::U32Scalar("sprout_penalties",
                                                      ".1.2.826.0.1.1578918.9.3.30");
    token_rate_scalar = new SNMP::U32Scalar("sprout_current_token_rate",
                                                      ".1.2.826.0.1.1578918.9.3.31");
  }

  if (opt.enabled_icscf || opt.enabled_scscf)
  {
    // Create Sprout's alarm objects.
    alarm_manager = new AlarmManager();

    chronos_comm_monitor = new CommunicationMonitor(new Alarm(alarm_manager,
                                                              "sprout",
                                                              AlarmDef::SPROUT_CHRONOS_COMM_ERROR,
                                                              AlarmDef::MAJOR),
                                                    "Sprout",
                                                    "Chronos");

    enum_comm_monitor = new CommunicationMonitor(new Alarm(alarm_manager,
                                                           "sprout",
                                                           AlarmDef::SPROUT_ENUM_COMM_ERROR,
                                                           AlarmDef::MAJOR),
                                                 "Sprout",
                                                 "ENUM");

    hss_comm_monitor = new CommunicationMonitor(new Alarm(alarm_manager,
                                                          "sprout",
                                                          AlarmDef::SPROUT_HOMESTEAD_COMM_ERROR,
                                                          AlarmDef::CRITICAL),
                                                "Sprout",
                                                "Homestead");

<<<<<<< HEAD
    astaire_comm_monitor = new CommunicationMonitor(new Alarm("sprout", AlarmDef::SPROUT_ASTAIRE_COMM_ERROR,
                                                                        AlarmDef::CRITICAL),
                                                    "Sprout",
                                                    "Astaire");

    remote_astaire_comm_monitor = new CommunicationMonitor(new Alarm("sprout",
                                                                     AlarmDef::SPROUT_REMOTE_ASTAIRE_COMM_ERROR,
                                                                     AlarmDef::CRITICAL),
                                                    "Sprout",
                                                    "remote Astaire");
=======
    memcached_comm_monitor = new CommunicationMonitor(new Alarm(alarm_manager,
                                                                "sprout",
                                                                AlarmDef::SPROUT_MEMCACHED_COMM_ERROR,
                                                                AlarmDef::CRITICAL),
                                                      "Sprout",
                                                      "Memcached");

    memcached_remote_comm_monitor = new CommunicationMonitor(new Alarm(alarm_manager,
                                                                       "sprout",
                                                                       AlarmDef::SPROUT_REMOTE_MEMCACHED_COMM_ERROR,
                                                                       AlarmDef::CRITICAL),
                                                             "Sprout",
                                                             "remote Memcached");
>>>>>>> aad0fe57

    ralf_comm_monitor = new CommunicationMonitor(new Alarm(alarm_manager,
                                                           "sprout",
                                                           AlarmDef::SPROUT_RALF_COMM_ERROR,
                                                           AlarmDef::MAJOR),
                                                 "Sprout",
                                                 "Ralf");

<<<<<<< HEAD
    // Start the alarm request agent
    AlarmReqAgent::get_instance().start();
=======
    vbucket_alarm = new Alarm(alarm_manager,
                              "sprout",
                              AlarmDef::SPROUT_VBUCKET_ERROR,
                              AlarmDef::MAJOR);

    remote_vbucket_alarm = new Alarm(alarm_manager,
                                     "sprout",
                                     AlarmDef::SPROUT_REMOTE_VBUCKET_ERROR,
                                     AlarmDef::MAJOR);
>>>>>>> aad0fe57
  }

  // Start the load monitor
  load_monitor = new LoadMonitor(opt.target_latency_us,   // Initial target latency (us).
                                 opt.max_tokens,          // Maximum token bucket size.
                                 opt.init_token_rate,     // Initial token fill rate (per sec).
                                 opt.min_token_rate,      // Minimum token fill rate (per sec).
                                 token_rate_table,        // Statistics table for token rate.
                                 smoothed_latency_scalar, // Statistics scalar for current latency.
                                 target_latency_scalar,   // Statistics scalar for target latency.
                                 penalties_scalar,        // Statistics scalar for number of penalties.
                                 token_rate_scalar);      // Statistics scalar for current token rate.

  // Start the health checker
  HealthChecker* hc = new HealthChecker();
  hc->start_thread();

  // Create an exception handler. The exception handler should attempt to
  // quiesce the process before killing it.
  exception_handler = new ExceptionHandler(opt.exception_max_ttl,
                                           true,
                                           hc);

  // Create a DNS resolver and a SIP specific resolver.
  dns_resolver = new DnsCachedResolver(opt.dns_servers);
  sip_resolver = new SIPResolver(dns_resolver, opt.sip_blacklist_duration);

  // Create a new quiescing manager instance and register our completion handler
  // with it.
  quiescing_mgr = new QuiescingManager();
  quiescing_mgr->register_completion_handler(new QuiesceCompleteHandler());

  // Initialize the PJSIP stack and associated subsystems.
  status = init_stack(opt.sas_system_name,
                      opt.sas_server,
                      opt.pcscf_trusted_port,
                      opt.pcscf_untrusted_port,
                      opt.port_scscf,
                      opt.sproutlet_ports,
                      opt.local_host,
                      opt.public_host,
                      opt.home_domain,
                      opt.additional_home_domains,
                      opt.uri_scscf,
                      opt.sprout_hostname,
                      opt.alias_hosts,
                      sip_resolver,
                      opt.record_routing_model,
                      opt.default_session_expires,
                      opt.max_session_expires,
                      opt.sip_tcp_connect_timeout,
                      opt.sip_tcp_send_timeout,
                      quiescing_mgr,
                      opt.billing_cdf,
                      sproutlet_uris);

  if (status != PJ_SUCCESS)
  {
    CL_SPROUT_SIP_INIT_INTERFACE_FAIL.log(PJUtils::pj_status_to_string(status).c_str());
    TRC_ERROR("Error initializing stack %s", PJUtils::pj_status_to_string(status).c_str());
    return 1;
  }

  // Set up our signal handler for (un)quiesce signals.
  signal(QUIESCE_SIGNAL, quiesce_unquiesce_handler);
  signal(UNQUIESCE_SIGNAL, quiesce_unquiesce_handler);

  // Now that we know the address family, create an HttpResolver too.
  http_resolver = new HttpResolver(dns_resolver,
                                   stack_data.addr_family,
                                   opt.http_blacklist_duration);

  if (opt.ralf_server != "")
  {
    // Create HttpConnection pool for Ralf Rf billing interface.
    ralf_connection = new HttpConnection(opt.ralf_server,
                                         false,
                                         http_resolver,
                                         NULL, // No SNMP table for connected Ralfs
                                         load_monitor,
                                         SASEvent::HttpLogLevel::PROTOCOL,
                                         ralf_comm_monitor);
    ralf_processor = new RalfProcessor(ralf_connection,
                                       exception_handler,
                                       opt.ralf_threads);
  }
  else
  {
    CL_SPROUT_NO_RALF_CONFIGURED.log();
  }

  // Initialise the OPTIONS handling module.
  status = init_options();

  if (opt.hss_server != "")
  {
    // Create a connection to the HSS.
    TRC_STATUS("Creating connection to HSS %s", opt.hss_server.c_str());
    hss_connection = new HSSConnection(opt.hss_server,
                                       http_resolver,
                                       load_monitor,
                                       homestead_cxn_count,
                                       homestead_latency_table,
                                       homestead_mar_latency_table,
                                       homestead_sar_latency_table,
                                       homestead_uar_latency_table,
                                       homestead_lir_latency_table,
                                       hss_comm_monitor,
                                       opt.uri_scscf);
  }

  if ((opt.enabled_scscf) || (opt.enabled_icscf))
  {
    // Create ENUM service required for I/S-CSCF.
    if (!opt.enum_servers.empty())
    {
      TRC_STATUS("Setting up the ENUM server(s)");
      enum_service = new DNSEnumService(opt.enum_servers,
                                        opt.enum_suffix,
                                        new DNSResolverFactory(),
                                        enum_comm_monitor);
    }
    else if (!opt.enum_file.empty())
    {
      TRC_STATUS("Reading from an ENUM file");
      enum_service = new JSONEnumService(opt.enum_file);
    }
  }

  if (opt.chronos_service != "")
  {
    std::string port_str = std::to_string(opt.http_port);
    std::string chronos_callback_host = "127.0.0.1:" + port_str;

    // We want Chronos to call back to its local sprout instance so that we can
    // handle Sprouts failing without missing timers.
    if (is_ipv6(opt.http_address))
    {
      chronos_callback_host = "[::1]:" + port_str;
    }

    // Create a connection to Chronos.
    TRC_STATUS("Creating connection to Chronos %s using %s as the callback URI",
               opt.chronos_service.c_str(),
               chronos_callback_host.c_str());
    chronos_connection = new ChronosConnection(opt.chronos_service,
                                               chronos_callback_host,
                                               http_resolver,
                                               chronos_comm_monitor);
  }

  HttpStack* http_stack = HttpStack::get_instance();
  if (opt.pcscf_enabled)
  {
    // Create an ACR factory for the P-CSCF.
    pcscf_acr_factory = (ralf_processor != NULL) ?
                (ACRFactory*)new RalfACRFactory(ralf_processor, ACR::PCSCF) :
                new ACRFactory();

    // Launch stateful proxy as P-CSCF.
    status = init_stateful_proxy(NULL,
                                 NULL,
                                 NULL,
                                 true,
                                 opt.upstream_proxy,
                                 opt.upstream_proxy_port,
                                 opt.upstream_proxy_connections,
                                 opt.upstream_proxy_recycle,
                                 opt.ibcf,
                                 opt.trusted_hosts,
                                 opt.pbxes,
                                 opt.pbx_service_route,
                                 analytics_logger,
                                 NULL,
                                 NULL,
                                 NULL,
                                 pcscf_acr_factory,
                                 NULL,
                                 NULL,
                                 "",
                                 quiescing_mgr,
                                 opt.enabled_icscf,
                                 opt.enabled_scscf,
                                 opt.emerg_reg_accepted);
    if (status != PJ_SUCCESS)
    {
      TRC_ERROR("Failed to enable P-CSCF edge proxy");
      return 1;
    }

    pj_bool_t websockets_enabled = (opt.webrtc_port != 0);
    if (websockets_enabled)
    {
      status = init_websockets((unsigned short)opt.webrtc_port);
      if (status != PJ_SUCCESS)
      {
        TRC_ERROR("Error initializing websockets, %s",
                  PJUtils::pj_status_to_string(status).c_str());

        return 1;
      }
    }
  }

  if (opt.enabled_scscf)
  {
    scscf_acr_factory = (ralf_processor != NULL) ?
                      (ACRFactory*)new RalfACRFactory(ralf_processor, ACR::SCSCF) :
                      new ACRFactory();

    if (registration_store_location != "")
    {
      // Use memcached store.
      TRC_STATUS("Using memcached compatible store with binary protocol");

      astaire_resolver = new AstaireResolver(dns_resolver,
                                             stack_data.addr_family,
                                             opt.astaire_blacklist_duration);

      local_data_store = (Store*)new TopologyNeutralMemcachedStore(registration_store_location,
                                                                   astaire_resolver,
                                                                   astaire_comm_monitor);

      if (!remote_registration_stores_locations.empty())
      {
        // Use remote memcached store too.
        TRC_STATUS("Using remote memcached compatible stores with binary protocol");

        for (std::vector<std::string>::iterator it = remote_registration_stores_locations.begin();
             it != remote_registration_stores_locations.end();
             ++it)
        {
          Store* remote_data_store = (Store*)new TopologyNeutralMemcachedStore(*it,
                                                                               astaire_resolver,
                                                                               remote_astaire_comm_monitor);
          remote_data_stores.push_back(remote_data_store);
        }
      }
    }
    else
    {
      // Use local store.
      TRC_STATUS("Using local store");
      local_data_store = (Store*)new LocalStore();
    }

    if (local_data_store == NULL)
    {
      TRC_ERROR("Failed to connect to local data store");
      exit(0);
    }

    // Create local and optionally remote registration data stores.
    //
    // It is fine to reuse these variables for creating both stores, as
    // ownership of the objects they point to is transferred to the store when
    // it is constructed.
    SubscriberDataManager::SerializerDeserializer* serializer;
    std::vector<SubscriberDataManager::SerializerDeserializer*> deserializers;

    create_sdm_plugins(serializer,
                       deserializers,
                       opt.memcached_write_format);
    local_sdm = new SubscriberDataManager(local_data_store,
                                          serializer,
                                          deserializers,
                                          chronos_connection,
                                          true);

    for (std::vector<Store*>::iterator it = remote_data_stores.begin();
         it != remote_data_stores.end();
         ++it)
    {
      create_sdm_plugins(serializer,
                         deserializers,
                         opt.memcached_write_format);
      SubscriberDataManager* remote_sdm = new SubscriberDataManager(*it,
                                                                    serializer,
                                                                    deserializers,
                                                                    chronos_connection,
                                                                    false);
      remote_sdms.push_back(remote_sdm);
    }

    // Start the HTTP stack early as plugins might need to register handlers
    // with it.
    try
    {
      http_stack->initialize();
      http_stack->configure(opt.http_address,
                            opt.http_port,
                            opt.http_threads,
                            exception_handler,
                            access_logger);
    }
    catch (HttpStack::Exception& e)
    {
      CL_SPROUT_HTTP_INTERFACE_FAIL.log(e._func, e._rc);
      closelog();
      TRC_ERROR("Caught HttpStack::Exception - %s - %d\n", e._func, e._rc);
      return 1;
    }

    if (opt.auth_enabled)
    {
      // Create an AV store using the local store and initialise the authentication
      // module.  We don't create a AV store using the remote data store as
      // Authentication Vectors are only stored for a short period after the
      // relevant challenge is sent.
      TRC_STATUS("Initialise S-CSCF authentication module");

      if (impi_store_location != "")
      {
        impi_memstore = (Store*)new TopologyNeutralMemcachedStore(impi_store_location,
                                                                  astaire_resolver,
                                                                  astaire_comm_monitor);
        impi_store = new ImpiStore(impi_memstore, opt.impi_store_mode);
      }
      else
      {
        impi_store = new ImpiStore(local_data_store, opt.impi_store_mode);
      }

      status = init_authentication(opt.auth_realm,
                                   impi_store,
                                   hss_connection,
                                   chronos_connection,
                                   scscf_acr_factory,
                                   opt.non_register_auth_mode,
                                   analytics_logger,
                                   &auth_stats_tbls,
                                   opt.nonce_count_supported,
                                   expiry_for_binding);
    }

    // Launch the registrar.
    status = init_registrar(local_sdm,
                            remote_sdms,
                            hss_connection,
                            analytics_logger,
                            scscf_acr_factory,
                            opt.reg_max_expires,
                            opt.force_third_party_register_body,
                            &reg_stats_tbls,
                            &third_party_reg_stats_tbls);

    if (status != PJ_SUCCESS)
    {
      CL_SPROUT_INIT_SERVICE_ROUTE_FAIL.log(PJUtils::pj_status_to_string(status).c_str());
      TRC_ERROR("Failed to enable S-CSCF registrar");
      return 1;
    }

    // Launch the subscription module.
    status = init_subscription(local_sdm,
                               remote_sdms,
                               hss_connection,
                               scscf_acr_factory,
                               analytics_logger,
                               opt.sub_max_expires);

    if (status != PJ_SUCCESS)
    {
      CL_SPROUT_REG_SUBSCRIBER_HAND_FAIL.log(PJUtils::pj_status_to_string(status).c_str());
      TRC_ERROR("Failed to enable subscription module");
      return 1;
    }
  }

  // Load the sproutlet plugins.
  PluginLoader* loader = new PluginLoader("/usr/share/clearwater/sprout/plugins",
                                          opt);

  if (!loader->load(sproutlets))
  {
    CL_SPROUT_PLUGIN_FAILURE.log();
    TRC_ERROR("Failed to successfully load plug-ins");
    return 1;
  }

  // Must happen after all SNMP tables have been registered.
  if (opt.pcscf_enabled)
  {
    init_snmp_handler_threads("bono");
  }
  else
  {
    init_snmp_handler_threads("sprout");
  }

  if (!sproutlets.empty())
  {
    // There are Sproutlets loaded, so start the Sproutlet proxy.
    std::unordered_set<std::string> host_aliases;
    host_aliases.insert(opt.local_host);
    host_aliases.insert(opt.public_host);
    host_aliases.insert(opt.home_domain);
    host_aliases.insert(stack_data.home_domains.begin(),
                        stack_data.home_domains.end());
    host_aliases.insert(stack_data.aliases.begin(),
                        stack_data.aliases.end());

    sproutlet_proxy = new SproutletProxy(stack_data.endpt,
                                         PJSIP_MOD_PRIORITY_UA_PROXY_LAYER+3,
                                         opt.sprout_hostname,
                                         host_aliases,
                                         sproutlets,
                                         opt.stateless_proxies,
                                         opt.prefix_scscf);
    if (sproutlet_proxy == NULL)
    {
      TRC_ERROR("Failed to create SproutletProxy");
      return 1;
    }
  }

  init_common_sip_processing(load_monitor,
                             requests_counter,
                             overload_counter,
                             hc);

  init_thread_dispatcher(opt.worker_threads,
                         latency_table,
                         queue_size_table,
                         load_monitor,
                         exception_handler);

  // Create worker threads first as they take work from the PJSIP threads so
  // need to be ready.
  status = start_worker_threads();
  if (status != PJ_SUCCESS)
  {
    TRC_ERROR("Error starting SIP worker threads, %s", PJUtils::pj_status_to_string(status).c_str());
    return 1;
  }

  status = start_pjsip_thread();
  if (status != PJ_SUCCESS)
  {
    CL_SPROUT_SIP_STACK_INIT_FAIL.log(PJUtils::pj_status_to_string(status).c_str());
    TRC_ERROR("Error starting SIP stack, %s", PJUtils::pj_status_to_string(status).c_str());
    return 1;
  }

  AoRTimeoutTask::Config aor_timeout_config(local_sdm, remote_sdms, hss_connection);
  AuthTimeoutTask::Config auth_timeout_config(impi_store, hss_connection);
  DeregistrationTask::Config deregistration_config(local_sdm,
                                                   remote_sdms,
                                                   hss_connection,
                                                   sip_resolver,
                                                   impi_store);

  // The AoRTimeoutTask and AuthTimeoutTask both handle
  // chronos requests, so use the ChronosHandler.
  ChronosHandler<AoRTimeoutTask, AoRTimeoutTask::Config> aor_timeout_handler(&aor_timeout_config);
  ChronosHandler<AuthTimeoutTask, AuthTimeoutTask::Config> auth_timeout_handler(&auth_timeout_config);
  HttpStackUtils::SpawningHandler<DeregistrationTask, DeregistrationTask::Config> deregistration_handler(&deregistration_config);
  HttpStackUtils::PingHandler ping_handler;

  if (opt.enabled_scscf)
  {
    try
    {
      http_stack->register_handler("^/ping$",
                                   &ping_handler);
      http_stack->register_handler("^/timers$",
                                   &aor_timeout_handler);
      http_stack->register_handler("^/authentication-timeout$",
                                   &auth_timeout_handler);
      http_stack->register_handler("^/registrations?*$",
                                   &deregistration_handler);
      http_stack->start(&reg_httpthread_with_pjsip);
    }
    catch (HttpStack::Exception& e)
    {
      CL_SPROUT_HTTP_INTERFACE_FAIL.log(e._func, e._rc);
      TRC_ERROR("Caught HttpStack::Exception - %s - %d\n", e._func, e._rc);
      return 1;
    }
  }

  // Wait here until the quit semaphore is signaled.
  sem_wait(&term_sem);
  snmp_terminate("sprout");

  CL_SPROUT_ENDED.log();
  if (opt.enabled_scscf)
  {
    try
    {
      http_stack->stop();
      http_stack->wait_stopped();
    }
    catch (HttpStack::Exception& e)
    {
      CL_SPROUT_HTTP_INTERFACE_STOP_FAIL.log(e._func, e._rc);
      TRC_ERROR("Caught HttpStack::Exception - %s - %d\n", e._func, e._rc);
    }
  }

  // Terminate the PJSIP thread and the worker threads to exit.  We kill
  // the PJSIP thread first - if we killed the worker threads first the
  // rx_msg_q will stop getting serviced so could fill up blocking
  // the PJSIP thread, causing a deadlock.
  stop_pjsip_thread();
  stop_worker_threads();

  // We must call stop_stack here because this terminates the
  // transaction layer, which can otherwise generate work for other modules
  // after they have unregistered.
  stop_stack();

  unregister_thread_dispatcher();
  unregister_common_processing_module();

  // Destroy the Sproutlet Proxy.
  delete sproutlet_proxy;

  // Unload any dynamically loaded sproutlets and delete the loader.
  loader->unload();
  delete loader;

  if (opt.enabled_scscf)
  {
    destroy_subscription();
    destroy_registrar();
    if (opt.auth_enabled)
    {
      destroy_authentication();
    }
    delete chronos_connection;
  }
  if (opt.pcscf_enabled)
  {
    if (websockets_enabled)
    {
      destroy_websockets();
    }
    destroy_stateful_proxy();
    delete pcscf_acr_factory;
  }

  destroy_options();
  destroy_stack();

  delete hss_connection;
  delete quiescing_mgr;
  delete exception_handler;
  delete load_monitor;
  delete local_sdm;

  for (std::vector<SubscriberDataManager*>::iterator it = remote_sdms.begin();
       it != remote_sdms.end();
       ++it)
  {
    delete *it;
  }
  remote_sdms.clear();

  delete impi_store;
  delete local_data_store;

  for (std::vector<Store*>::iterator it = remote_data_stores.begin();
       it != remote_data_stores.end();
       ++it)
  {
    delete *it;
  }
  remote_data_stores.clear();
  delete impi_memstore;

  delete ralf_processor;
  delete ralf_connection;
  delete enum_service;
  delete scscf_acr_factory;

  delete sip_resolver;
  delete http_resolver;
  delete astaire_resolver;
  delete dns_resolver;

  delete analytics_logger;
  delete analytics_logger_logger;

  if (opt.enabled_icscf || opt.enabled_scscf)
  {
    // Delete Sprout's alarm objects
    delete chronos_comm_monitor;
    delete enum_comm_monitor;
    delete hss_comm_monitor;
    delete astaire_comm_monitor;
    delete remote_astaire_comm_monitor;
    delete ralf_comm_monitor;
<<<<<<< HEAD
=======
    delete vbucket_alarm;
    delete remote_vbucket_alarm;
    delete alarm_manager;
>>>>>>> aad0fe57
  }

  delete latency_table;
  delete queue_size_table;
  delete requests_counter;
  delete overload_counter;

  delete homestead_cxn_count;

  delete homestead_latency_table;
  delete homestead_mar_latency_table;
  delete homestead_sar_latency_table;
  delete homestead_uar_latency_table;
  delete homestead_lir_latency_table;

  delete token_rate_table;
  delete smoothed_latency_scalar;
  delete target_latency_scalar;
  delete penalties_scalar;
  delete token_rate_scalar;

  if (!opt.pcscf_enabled)
  {
    delete reg_stats_tbls.init_reg_tbl;
    delete reg_stats_tbls.re_reg_tbl;
    delete reg_stats_tbls.de_reg_tbl;

    delete third_party_reg_stats_tbls.init_reg_tbl;
    delete third_party_reg_stats_tbls.re_reg_tbl;
    delete third_party_reg_stats_tbls.de_reg_tbl;

    delete auth_stats_tbls.sip_digest_auth_tbl;
    delete auth_stats_tbls.ims_aka_auth_tbl;
    delete auth_stats_tbls.non_register_auth_tbl;
  }
  hc->stop_thread();
  delete hc;

  // Unregister the handlers that use semaphores (so we can safely destroy
  // them).
  signal(QUIESCE_SIGNAL, SIG_DFL);
  signal(UNQUIESCE_SIGNAL, SIG_DFL);
  signal(SIGTERM, SIG_DFL);

  sem_destroy(&term_sem);

  return 0;
}<|MERGE_RESOLUTION|>--- conflicted
+++ resolved
@@ -1726,32 +1726,19 @@
                                                 "Sprout",
                                                 "Homestead");
 
-<<<<<<< HEAD
-    astaire_comm_monitor = new CommunicationMonitor(new Alarm("sprout", AlarmDef::SPROUT_ASTAIRE_COMM_ERROR,
-                                                                        AlarmDef::CRITICAL),
+    astaire_comm_monitor = new CommunicationMonitor(new Alarm(alarm_manager,
+                                                              "sprout",
+                                                              AlarmDef::SPROUT_ASTAIRE_COMM_ERROR,
+                                                              AlarmDef::CRITICAL),
                                                     "Sprout",
                                                     "Astaire");
 
-    remote_astaire_comm_monitor = new CommunicationMonitor(new Alarm("sprout",
+    remote_astaire_comm_monitor = new CommunicationMonitor(new Alarm(alarm_manager,
+                                                                     "sprout",
                                                                      AlarmDef::SPROUT_REMOTE_ASTAIRE_COMM_ERROR,
                                                                      AlarmDef::CRITICAL),
-                                                    "Sprout",
-                                                    "remote Astaire");
-=======
-    memcached_comm_monitor = new CommunicationMonitor(new Alarm(alarm_manager,
-                                                                "sprout",
-                                                                AlarmDef::SPROUT_MEMCACHED_COMM_ERROR,
-                                                                AlarmDef::CRITICAL),
-                                                      "Sprout",
-                                                      "Memcached");
-
-    memcached_remote_comm_monitor = new CommunicationMonitor(new Alarm(alarm_manager,
-                                                                       "sprout",
-                                                                       AlarmDef::SPROUT_REMOTE_MEMCACHED_COMM_ERROR,
-                                                                       AlarmDef::CRITICAL),
-                                                             "Sprout",
-                                                             "remote Memcached");
->>>>>>> aad0fe57
+                                                           "Sprout",
+                                                           "remote Astaire");
 
     ralf_comm_monitor = new CommunicationMonitor(new Alarm(alarm_manager,
                                                            "sprout",
@@ -1760,20 +1747,6 @@
                                                  "Sprout",
                                                  "Ralf");
 
-<<<<<<< HEAD
-    // Start the alarm request agent
-    AlarmReqAgent::get_instance().start();
-=======
-    vbucket_alarm = new Alarm(alarm_manager,
-                              "sprout",
-                              AlarmDef::SPROUT_VBUCKET_ERROR,
-                              AlarmDef::MAJOR);
-
-    remote_vbucket_alarm = new Alarm(alarm_manager,
-                                     "sprout",
-                                     AlarmDef::SPROUT_REMOTE_VBUCKET_ERROR,
-                                     AlarmDef::MAJOR);
->>>>>>> aad0fe57
   }
 
   // Start the load monitor
@@ -2367,12 +2340,7 @@
     delete astaire_comm_monitor;
     delete remote_astaire_comm_monitor;
     delete ralf_comm_monitor;
-<<<<<<< HEAD
-=======
-    delete vbucket_alarm;
-    delete remote_vbucket_alarm;
     delete alarm_manager;
->>>>>>> aad0fe57
   }
 
   delete latency_table;
