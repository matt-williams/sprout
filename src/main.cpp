/**
 * @file main.cpp
 *
 * Copyright (C) Metaswitch Networks 2017
 * If license terms are provided to you in a COPYING file in the root directory
 * of the source code repository by which you are accessing this code, then
 * the license outlined in that COPYING file applies to your use.
 * Otherwise no rights are granted except for those provided to you by
 * Metaswitch Networks in a separate written agreement.
 */

extern "C" {
#include <pjsip.h>
#include <pjlib-util.h>
#include <pjlib.h>
}

#include <unistd.h>
#include <sys/types.h>
#include <sys/stat.h>
#include <fcntl.h>
#include <signal.h>
#include <errno.h>
#include <semaphore.h>


// Common STL includes.
#include <cassert>
#include <vector>
#include <map>
#include <set>
#include <list>
#include <queue>
#include <string>
#include <boost/filesystem.hpp>

#include "logger.h"
#include "utils.h"
#include "cfgoptions.h"
#include "sasevent.h"
#include "analyticslogger.h"
#include "subscriber_data_manager.h"
#include "stack.h"
#include "bono.h"
#include "hssconnection.h"
#include "xdmconnection.h"
#include "bono.h"
#include "websockets.h"
#include "memcachedstore.h"
#include "mmtel.h"
#include "options.h"
#include "dnsresolver.h"
#include "astaire_resolver.h"
#include "enumservice.h"
#include "bgcfservice.h"
#include "pjutils.h"
#include "log.h"
#include "quiescing_manager.h"
#include "load_monitor.h"
#include "localstore.h"
#include "scscfselector.h"
#include "chronosconnection.h"
#include "handlers.h"
#include "httpstack.h"
#include "sproutlet.h"
#include "sproutletproxy.h"
#include "pluginloader.h"
#include "sprout_pd_definitions.h"
#include "alarm.h"
#include "communicationmonitor.h"
#include "common_sip_processing.h"
#include "thread_dispatcher.h"
#include "exception_handler.h"
#include "scscfsproutlet.h"
#include "snmp_continuous_accumulator_table.h"
#include "snmp_continuous_accumulator_by_scope_table.h"
#include "snmp_event_accumulator_table.h"
#include "snmp_event_accumulator_by_scope_table.h"
#include "snmp_scalar.h"
#include "snmp_scalar_by_scope_table.h"
#include "snmp_counter_table.h"
#include "snmp_counter_by_scope_table.h"
#include "snmp_success_fail_count_table.h"
#include "snmp_agent.h"
#include "ralf_processor.h"
#include "sprout_alarmdefinition.h"
#include "sproutlet_options.h"

enum OptionTypes
{
  OPT_DEFAULT_SESSION_EXPIRES=256+1,
  OPT_ADDITIONAL_HOME_DOMAINS,
  OPT_EMERGENCY_REG_ACCEPTED,
  OPT_SUB_MAX_EXPIRES,
  OPT_MAX_CALL_LIST_LENGTH,
  OPT_MEMENTO_THREADS,
  OPT_CALL_LIST_TTL,
  OPT_DNS_SERVER,
  OPT_TARGET_LATENCY_US,
  OPT_MEMCACHED_WRITE_FORMAT,
  OPT_OVERRIDE_NPDI,
  OPT_MAX_TOKENS,
  OPT_INIT_TOKEN_RATE,
  OPT_MIN_TOKEN_RATE,
  OPT_CASS_TARGET_LATENCY_US,
  OPT_EXCEPTION_MAX_TTL,
  OPT_MAX_SESSION_EXPIRES,
  OPT_SIP_BLACKLIST_DURATION,
  OPT_HTTP_BLACKLIST_DURATION,
  OPT_ASTAIRE_BLACKLIST_DURATION,
  OPT_SIP_TCP_CONNECT_TIMEOUT,
  OPT_SIP_TCP_SEND_TIMEOUT,
  OPT_DNS_TIMEOUT,
  OPT_SESSION_CONTINUED_TIMEOUT_MS,
  OPT_SESSION_TERMINATED_TIMEOUT_MS,
  OPT_STATELESS_PROXIES,
  OPT_RALF_THREADS,
  OPT_NON_REGISTERING_PBXES,
  OPT_PBX_SERVICE_ROUTE,
  OPT_NON_REGISTER_AUTHENTICATION,
  OPT_FORCE_THIRD_PARTY_REGISTER_BODY,
  OPT_MEMENTO_NOTIFY_URL,
  OPT_PIDFILE,
  OPT_SPROUT_HOSTNAME,
  OPT_LISTEN_PORT,
  SPROUTLET_MACRO(SPROUTLET_OPTION_TYPES)
  OPT_IMPI_STORE_MODE,
  OPT_NONCE_COUNT_SUPPORTED,
  OPT_LOCAL_SITE_NAME,
  OPT_REGISTRATION_STORES,
  OPT_IMPI_STORES,
  OPT_SCSCF_NODE_URI,
  OPT_SAS_USE_SIGNALING_IF,
  OPT_DISABLE_TCP_SWITCH,
  OPT_DEFAULT_TEL_URI_TRANSLATION,
  OPT_CHRONOS_HOSTNAME,
  OPT_SPROUT_CHRONOS_CALLBACK_URI,
  OPT_APPLY_DEFAULT_IFCS,
  OPT_REJECT_IF_NO_MATCHING_IFCS,
  OPT_DUMMY_APP_SERVER,
};


const static struct pj_getopt_option long_opt[] =
{
  { "pcscf",                        required_argument, 0, 'p'},
  { "webrtc-port",                  required_argument, 0, 'w'},
  { "localhost",                    required_argument, 0, 'l'},
  { "domain",                       required_argument, 0, 'D'},
  { "additional-domains",           required_argument, 0, OPT_ADDITIONAL_HOME_DOMAINS},
  { "alias",                        required_argument, 0, 'n'},
  { "routing-proxy",                required_argument, 0, 'r'},
  { "ibcf",                         required_argument, 0, 'I'},
  { "external-icscf",               required_argument, 0, 'j'},
  { "realm",                        required_argument, 0, 'R'},
  { "local-site-name",              required_argument, 0, OPT_LOCAL_SITE_NAME},
  { "registration-stores",          required_argument, 0, OPT_REGISTRATION_STORES},
  { "impi-store",                   required_argument, 0, OPT_IMPI_STORES},
  { "sas",                          required_argument, 0, 'S'},
  { "hss",                          required_argument, 0, 'H'},
  { "record-routing-model",         required_argument, 0, 'C'},
  { "default-session-expires",      required_argument, 0, OPT_DEFAULT_SESSION_EXPIRES},
  { "max-session-expires",          required_argument, 0, OPT_MAX_SESSION_EXPIRES},
  { "target-latency-us",            required_argument, 0, OPT_TARGET_LATENCY_US},
  { "xdms",                         required_argument, 0, 'X'},
  { "ralf",                         required_argument, 0, 'G'},
  { "dns-server",                   required_argument, 0, OPT_DNS_SERVER },
  { "enum",                         required_argument, 0, 'E'},
  { "enum-suffix",                  required_argument, 0, 'x'},
  { "enum-file",                    required_argument, 0, 'f'},
  { "default-tel-uri-translation",  no_argument,       0, OPT_DEFAULT_TEL_URI_TRANSLATION},
  { "enforce-user-phone",           no_argument,       0, 'u'},
  { "enforce-global-only-lookups",  no_argument,       0, 'g'},
  { "reg-max-expires",              required_argument, 0, 'e'},
  { "sub-max-expires",              required_argument, 0, OPT_SUB_MAX_EXPIRES},
  { "pjsip-threads",                required_argument, 0, 'P'},
  { "worker-threads",               required_argument, 0, 'W'},
  { "analytics",                    required_argument, 0, 'a'},
  { "authentication",               no_argument,       0, 'A'},
  { "log-file",                     required_argument, 0, 'F'},
  { "http-address",                 required_argument, 0, 'T'},
  { "http-port",                    required_argument, 0, 'o'},
  { "http-threads",                 required_argument, 0, 'q'},
  { "billing-cdf",                  required_argument, 0, 'B'},
  { "allow-emergency-registration", no_argument,       0, OPT_EMERGENCY_REG_ACCEPTED},
  { "max-call-list-length",         required_argument, 0, OPT_MAX_CALL_LIST_LENGTH},
  { "memento-threads",              required_argument, 0, OPT_MEMENTO_THREADS},
  { "call-list-ttl",                required_argument, 0, OPT_CALL_LIST_TTL},
  { "memento-notify-url",           required_argument, 0, OPT_MEMENTO_NOTIFY_URL},
  { "log-level",                    required_argument, 0, 'L'},
  { "daemon",                       no_argument,       0, 'd'},
  { "interactive",                  no_argument,       0, 't'},
  { "help",                         no_argument,       0, 'h'},
  { "memcached-write-format",       required_argument, 0, OPT_MEMCACHED_WRITE_FORMAT},
  { "override-npdi",                no_argument,       0, OPT_OVERRIDE_NPDI},
  { "max-tokens",                   required_argument, 0, OPT_MAX_TOKENS},
  { "init-token-rate",              required_argument, 0, OPT_INIT_TOKEN_RATE},
  { "min-token-rate",               required_argument, 0, OPT_MIN_TOKEN_RATE},
  { "cass-target-latency-us",       required_argument, 0, OPT_CASS_TARGET_LATENCY_US},
  { "exception-max-ttl",            required_argument, 0, OPT_EXCEPTION_MAX_TTL},
  { "sip-blacklist-duration",       required_argument, 0, OPT_SIP_BLACKLIST_DURATION},
  { "http-blacklist-duration",      required_argument, 0, OPT_HTTP_BLACKLIST_DURATION},
  { "astaire-blacklist-duration",   required_argument, 0, OPT_ASTAIRE_BLACKLIST_DURATION},
  { "sip-tcp-connect-timeout",      required_argument, 0, OPT_SIP_TCP_CONNECT_TIMEOUT},
  { "sip-tcp-send-timeout",         required_argument, 0, OPT_SIP_TCP_SEND_TIMEOUT},
  { "dns-timeout",                  required_argument, 0, OPT_DNS_TIMEOUT},
  { "session-continued-timeout",    required_argument, 0, OPT_SESSION_CONTINUED_TIMEOUT_MS},
  { "session-terminated-timeout",   required_argument, 0, OPT_SESSION_TERMINATED_TIMEOUT_MS},
  { "stateless-proxies",            required_argument, 0, OPT_STATELESS_PROXIES},
  { "non-registering-pbxes",        required_argument, 0, OPT_NON_REGISTERING_PBXES},
  { "ralf-threads",                 required_argument, 0, OPT_RALF_THREADS},
  { "non-register-authentication",  required_argument, 0, OPT_NON_REGISTER_AUTHENTICATION},
  { "pbx-service-route",            required_argument, 0, OPT_PBX_SERVICE_ROUTE},
  { "force-3pr-body",               no_argument,       0, OPT_FORCE_THIRD_PARTY_REGISTER_BODY},
  { "pidfile",                      required_argument, 0, OPT_PIDFILE},
  { "plugin-option",                required_argument, 0, 'N'},
  { "sprout-hostname",              required_argument, 0, OPT_SPROUT_HOSTNAME},
  { "listen-port",                  required_argument, 0, OPT_LISTEN_PORT},
  SPROUTLET_MACRO(SPROUTLET_CFG_PJ_STRUCT)
  { "impi-store-mode",              required_argument, 0, OPT_IMPI_STORE_MODE},
  { "nonce-count-supported",        no_argument,       0, OPT_NONCE_COUNT_SUPPORTED},
  { "scscf-node-uri",               required_argument, 0, OPT_SCSCF_NODE_URI},
  { "sas-use-signaling-interface",  no_argument,       0, OPT_SAS_USE_SIGNALING_IF},
  { "disable-tcp-switch",           no_argument,       0, OPT_DISABLE_TCP_SWITCH},
  { "chronos-hostname",             required_argument, 0, OPT_CHRONOS_HOSTNAME},
  { "sprout-chronos-callback-uri",  required_argument, 0, OPT_SPROUT_CHRONOS_CALLBACK_URI},
  { "apply-default-ifcs",           no_argument,       0, OPT_APPLY_DEFAULT_IFCS},
  { "reject-if-no-matching-ifcs",   no_argument,       0, OPT_REJECT_IF_NO_MATCHING_IFCS},
  { "dummy-app-server",             required_argument, 0, OPT_DUMMY_APP_SERVER},
  { NULL,                           0,                 0, 0}
};

static std::string pj_options_description = "p:s:i:l:D:c:C:n:e:I:A:R:M:S:H:T:o:q:X:E:x:f:u:g:r:P:w:a:F:L:K:G:B:N:dth";

static sem_t term_sem;

QuiescingManager* quiescing_mgr;

const static int QUIESCE_SIGNAL = SIGQUIT;
const static int UNQUIESCE_SIGNAL = SIGUSR1;

// The minimum value allowed for session expires is 90 seconds, as per RFC4028, section 4
const static int MIN_SESSION_EXPIRES = 90;

static const std::string SPROUT_HTTP_MGMT_SOCKET_PATH = "/tmp/sprout-http-mgmt-socket";
static const int NUM_HTTP_MGMT_THREADS = 5;

static void usage(void)
{
  puts("Options:\n"
       "\n"
       " -p, --pcscf <untrusted port>,<trusted port>\n"
       "                            Enable P-CSCF function with the specified ports\n"
       " -i, --icscf <port>         Enable I-CSCF function on the specified port\n"
       " -s, --scscf <port>         Enable S-CSCF function on the specified port\n"
       " -w, --webrtc-port N        Set local WebRTC listener port to N\n"
       "                            If not specified WebRTC support will be disabled\n"
       " -l, --localhost [<hostname>|<private hostname>,<public hostname>]\n"
       "                            Override the local host name with the specified\n"
       "                            hostname(s) or IP address(es).  If one name/address\n"
       "                            is specified it is used as both private and public names.\n"
       " -D, --domain <name>        The home domain name\n"
       "     --additional-domains <names>\n"
       "                            Comma-separated list of additional home domain names\n"
       " -n, --alias <names>        Optional list of alias host names\n"
       " -r, --routing-proxy <name>[,<port>[,<connections>[,<recycle time>]]]\n"
       "                            Operate as an access proxy using the specified node\n"
       "                            as the upstream routing proxy.  Optionally specifies the port,\n"
       "                            the number of parallel connections to create, and how\n"
       "                            often to recycle these connections (by default a\n"
       "                            single connection to the trusted port is used and never\n"
       "                            recycled).\n"
       " -I, --ibcf <IP addresses>  Operate as an IBCF accepting SIP flows from\n"
       "                            the pre-configured list of IP addresses\n"
       " -j, --external-icscf <I-CSCF URI>\n"
       "                            Route calls to specified external I-CSCF\n"
       " -R, --realm <realm>        Use specified realm for authentication\n"
       "                            (if not specified, local host name is used)\n"
       "     --local-site-name <name>\n"
       "                            The name of the local site (used in a geo-redundant deployment)\n"
       "     --registration-stores <site_name>=<domain>[:<port>][,<site_name>=<domain>[:<port>],...]\n"
       "                            Enables memcached store for registration state and specifies\n"
       "                            location of the memcached store in each site. One of the sites must\n"
       "                            be the local site. Remote sites for geo-redundant storage are optional.\n"
       "                            (If not provided, local store is used)\n"
       "     --impi-store <domain>  Specifies the location of the memcached store for storing\n"
       "                            authentication vectors. There is currently no geo-redundant storage\n"
       "                            for authentication vectors. If this option isn't provided, Sprout uses\n"
       "                            the local site registration store.\n"
       " -S, --sas <ipv4>,<system name>\n"
       "                            Use specified host as Service Assurance Server and specified\n"
       "                            system name to identify this system to SAS.  If this option isn't\n"
       "                            specified SAS is disabled\n"
       " -H, --hss <server>         Name/IP address of the Homestead cluster\n"
       " -C, --record-routing-model <model>\n"
       "                            If 'pcscf', Sprout Record-Routes itself only on initiation of\n"
       "                            originating processing and completion of terminating\n"
       "                            processing. If 'pcscf,icscf', it also Record-Routes on completion\n"
       "                            of originating processing and initiation of terminating\n"
       "                            processing (i.e. when it receives or sends to an I-CSCF).\n"
       "                            If 'pcscf,icscf,as', it also Record-Routes between every AS.\n"
       " -G, --ralf <server>        Name/IP address of Ralf (Rf) billing server.\n"
       "     --ralf-threads N       Number of Ralf threads (default: 25)\n"
       " -X, --xdms <server>        Name/IP address of XDM server\n"
       "     --dns-server <server>[,<server2>,<server3>]\n"
       "                            IP addresses of the DNS servers to use (defaults to 127.0.0.1)\n"
       " -E, --enum <server>[,<server2>,<server3>]\n"
       "                            IP addresses of ENUM server (can't be enabled at same\n"
       "                            time as -f)\n"
       " -x, --enum-suffix <suffix> Suffix appended to ENUM domains (default: .e164.arpa)\n"
       " -f, --enum-file <file>     JSON ENUM config file (can't be enabled at same time as\n"
       "                            -E)\n"
       "     --default-tel-uri-translation\n"
       "                            If no ENUM file or server is configured, always\n"
       "                            convert tel:+1234 to sip:+1234@homedomain\n"
       " -u, --enforce-user-phone   Controls whether ENUM lookups are only done on SIP URIs if they\n"
       "                            contain the SIP URI parameter user=phone (defaults to false)\n"
       " -g, --enforce-global-only-lookups\n"
       "                            Controls whether ENUM lookups are only done when the URI\n"
       "                            contains a global number (defaults to false)\n"
       " -e, --reg-max-expires <expiry>\n"
       "                            The maximum allowed registration period (in seconds)\n"
       "     --sub-max-expires <expiry>\n"
       "                            The maximum allowed subscription period (in seconds)\n"
       "     --default-session-expires <expiry>\n"
       "                            The session expiry period to request\n"
       "                            (in seconds. Min 90. Defaults to 600)\n"
       "     --max-session-expires <expiry>\n"
       "                            The maximum allowed session expiry period.\n"
       "                            (in seconds. Min 90. Defaults to 600)\n"
       "     --target-latency-us <usecs>\n"
       "                            Target latency above which throttling applies (default: 100000)\n"
       "     --cass-target-latency-us <usecs>\n"
       "                            Target latency above which throttling applies for the Cassandra store\n"
       "                            that's part of the Memento application server (default: 1000000)\n"
       "     --max-tokens N         Maximum number of tokens allowed in the token bucket (used by\n"
       "                            the throttling code (default: 1000))\n"
       "     --init-token-rate N    Initial token refill rate of tokens in the token bucket (used by\n"
       "                            the throttling code (default: 100.0))\n"
       "     --min-token-rate N     Minimum token refill rate of tokens in the token bucket (used by\n"
       "                            the throttling code (default: 10.0))\n"
       " -T  --http-address <server>\n"
       "                            Specify the HTTP bind address\n"
       " -o  --http-port <port>     Specify the HTTP bind port\n"
       " -q  --http-threads N       Number of HTTP threads (default: 1)\n"
       " -P, --pjsip-threads N      Number of PJSIP threads (default: 1)\n"
       " -B, --billing-cdf <server> Billing CDF server\n"
       " -W, --worker-threads N     Number of worker threads (default: 1)\n"
       " -a, --analytics <directory>\n"
       "                            Generate analytics logs in specified directory\n"
       " -A, --authentication       Enable authentication\n"
       "     --allow-emergency-registration\n"
       "                            Allow the P-CSCF to acccept emergency registrations.\n"
       "                            Only valid if -p/pcscf is specified.\n"
       "                            WARNING: If this is enabled, all emergency registrations are accepted,\n"
       "                            but they are not policed.\n"
       "                            This parameter is only intended to be enabled during testing.\n"
       "     --max-call-list-length N\n"
       "                            Maximum number of complete call list entries to store. If this is 0,\n"
       "                            then there is no limit (default: 0)\n"
       "     --memento-threads N    Number of Memento threads (default: 25)\n"
       "     --call-list-ttl N      Time to store call lists entries (default: 604800)\n"
       "     --memento-notify-url <url>\n"
       "                            URL Memento should notify when call lists change.\n"
       "     --alarms-enabled       Whether SNMP alarms are enabled (default: false)\n"
       "     --memcached-write-format\n"
       "                            The data format to use when writing registration and subscription data\n"
       "                            to memcached. Valid values are 'binary' and 'json' (default is 'json')\n"
       "     --override-npdi        Whether the deployment should check for number portability data on \n"
       "                            requests that already have the 'npdi' indicator (default: false)\n"
       "     --exception-max-ttl <secs>\n"
       "                            The maximum time before the process exits if it hits an exception.\n"
       "                            The actual time is randomised.\n"
       "     --sip-blacklist-duration <secs>\n"
       "                            The amount of time to blacklist a SIP peer when it is unresponsive.\n"
       "     --http-blacklist-duration <secs>\n"
       "                            The amount of time to blacklist an HTTP peer when it is unresponsive.\n"
       "     --astaire-blacklist-duration <secs>\n"
       "                            The amount of time to blacklist an Astaire node when it is unresponsive.\n"
       "     --sip-tcp-connect-timeout <milliseconds>\n"
       "                            The amount of time to wait for a SIP TCP connection to establish.\n"
       "     --sip-tcp-send-timeout <milliseconds>\n"
       "                            The amount of time to wait for data sent on a SIP TCP connection to be\n"
       "                            acknowledged by the peer.\n"
       "     --dns-timeout <milliseconds>\n"
       "                            The amount of time to wait for a DNS response (default: 200)n"
       "     --session-continued-timeout <milliseconds>\n"
       "                            If an Application Server with default handling of 'continue session'\n"
       "                            is unresponsive, this is the time that sprout will wait (in ms)\n"
       "                            before bypassing the AS and moving onto the next AS in the chain.\n"
       "     --session-terminated-timeout <milliseconds>\n"
       "                            If an Application Server with default handling of 'terminate session'\n"
       "                            is unresponsive, this is the time that sprout will wait (in ms)\n"
       "                            before terminating the session.\n"
       "     --stateless-proxies <comma-separated-list>\n"
       "                            A comma separated list of domain names that are treated as SIP\n"
       "                            stateless proxies. This field should reflect how the servers are\n"
       "                            identified in SIP (for example if a cluster of nodes is identified by\n"
       "                            the name 'cluster.example.com', this value should be used instead of\n"
       "                            the hostnames or IP addresses of individual servers\n"
       "     --non-registering-pbxes <comma-separated-list>\n"
       "                            A comma separated list of IP addresses that are treated as\n"
       "                            non-registering PBXes (i.e. INVITEs should be allowed by the \n"
       "                            P-CSCF, but challenged by the core)\n"
       "     --pbx-service-route <URI>\n"
       "                            The URI of the S-CSCF used to provide services for originating\n"
       "                            services to non-registering PBXes\n"
       "     --non-register-authentication <option>\n"
       "                            Controls when sprout will challenge the sender of a non-REGISTER\n"
       "                            message to provide authentication. A comma separated list, of one or\n"
       "                            more of the following:\n"
       "                            - 'if_proxy_authorization_present' means sprout will challenge\n"
       "                              requests that already have a Proxy-Authorization header.\n"
       "                            - 'initial_req_from_reg_digest_endpoint' means sprout will challenge\n"
       "                              requests from an endpoint that reigsters with SIP digest authentication.\n"
       "     --force-3pr-body       Always include the original REGISTER and 200 OK in the body of\n"
       "                            third-party REGISTER messages to application servers, even if the\n"
       "                            User-Data doesn't specify it\n"
       "     --impi-store-mode (av-impi|impi)\n"
       "                            Whether to run the IMPI store in AV and IMPI mode (historical) or\n"
       "                            IMPI-only (forward-looking) mode\n"
       "     --nonce-count-supported\n"
       "                            Whether sprout accepts authentication responses with a nonce count\n"
       "                            greater than 1\n"
       "     --scscf-node-uri <URI>\n"
       "                            The URI of this S-CSCF used by other servers, including AS, to contact\n"
       "                            this specific node. Defaults to \"sip:<localhost>:<port_scscf>\".\n"
       "     --sas-use-signaling-interface\n"
       "                            Whether SAS traffic is to be dispatched over the signaling network\n"
       "                            interface rather than the default management interface\n"
       "     --disable-tcp-switch\n"
       "                            Whether to disable TCP-to-UDP uplift when messages are greater than.\n"
       "                            1300 bytes.\n"
       "     --pidfile=<filename>   Write pidfile\n"
       "     --chronos-hostname <hostname>\n"
       "                            Specify the hostname of a remote Chronos cluster. If unset the default\n"
       "                            is to use localhost, using localhost as the callback URL.\n"
       "     --sprout-chronos-callback-uri <hostname>\n"
       "                            Specify the sprout hostname used for Chronos callbacks. If unset \n"
       "                            the default is to use the sprout-hostname.\n"
       "                            Ignored if chronos-hostname is not set.\n"
       "     --apply-default-ifcs   Whether calls that don't have any matching IFCs should have some \n"
       "                            preconfigured IFCs applied instead.\n"
       "     --reject-if-no-matching-ifcs\n"
       "                            Whether calls that don't have any matching IFCs should be rejected.\n"
       "     --dummy-app-server <app server URI>\n"
       "                            If any IFC has an application server that matches the one defined here, \n"
       "                            then the IFC is skipped over.\n"
       " -N, --plugin-option <plugin>,<name>,<value>\n"
       "                            Provide an option value to a plugin.\n"
       " -F, --log-file <directory>\n"
       "                            Log to file in specified directory\n"
       " -L, --log-level N          Set log level to N (default: 4)\n"
       " -d, --daemon               Run as daemon\n"
       " -t, --interactive          Run in foreground with interactive menu\n"
       " -h, --help                 Show this help screen\n"
      );
}

/// Validate the result we get when using atoi
bool validated_atoi(const char* char_to_int,
                    int& char_as_int)
{
  char_as_int = atoi(char_to_int);
  return (char_to_int == std::to_string(char_as_int));
}

/// Parse a string representing a port.
/// @returns The port number as an int, or zero if the port is invalid.
int parse_port(const std::string& port_str)
{
  int port;
  bool rc = validated_atoi(port_str.c_str(), port);

  if ((!rc) || (port < 0) || (port > 0xFFFF))
  {
    port = 0;
  }

  return port;
}

/// Parse a string representing a port.
/// @returns whether the port is invalid and sets the port
bool parse_port(const std::string& port_str, int& port)
{
  bool rc = validated_atoi(port_str.c_str(), port);

  if ((!rc) || (port < 0) || (port > 0xFFFF))
  {
    return false;
  }

  return true;
}

// Macros for validating an integer parameter
#define VALIDATE_INT_PARAM(PARAMETER, PARAMETER_NAME, TRC_STATEMENT)           \
  int parameter;                                                               \
  bool rc = validated_atoi(pj_optarg, parameter);                              \
                                                                               \
  if (rc)                                                                      \
  {                                                                            \
    PARAMETER = parameter;                                                     \
    TRC_INFO(""#TRC_STATEMENT" set to %d", parameter);                         \
  }                                                                            \
  else                                                                         \
  {                                                                            \
    TRC_ERROR("Invalid value for "#PARAMETER_NAME": %s", pj_optarg);           \
    return -1;                                                                 \
  }

#define VALIDATE_INT_PARAM_NON_ZERO(PARAMETER, PARAMETER_NAME, TRC_STATEMENT)  \
  int parameter;                                                               \
  bool rc = validated_atoi(pj_optarg, parameter);                              \
                                                                               \
  if ((rc) && (parameter > 0))                                                 \
  {                                                                            \
    PARAMETER = parameter;                                                     \
    TRC_INFO(""#TRC_STATEMENT" set to %d", parameter);                         \
  }                                                                            \
  else                                                                         \
  {                                                                            \
    TRC_ERROR("Invalid value for "#PARAMETER_NAME": %s", pj_optarg);           \
    return -1;                                                                 \
  }

static pj_status_t init_logging_options(int argc, char* argv[], struct options* options)
{
  int c;
  int opt_ind;

  pj_optind = 0;
  while ((c = pj_getopt_long(argc, argv, pj_options_description.c_str(), long_opt, &opt_ind)) != -1)
  {
    switch (c)
    {
    case 'L':
      {
        int log_level;
        bool rc = validated_atoi(pj_optarg, log_level);

        if (rc)
        {
          options->log_level = log_level;
        }
        else
        {
          fprintf(stdout, "Invalid log level value (%s), using log level of %d\n",
                  pj_optarg, options->log_level);
        }
      }
      break;

    case 'F':
      options->log_to_file = PJ_TRUE;
      options->log_directory = std::string(pj_optarg);
      break;

    case 'd':
      options->daemon = PJ_TRUE;
      break;

    case 't':
      options->interactive = PJ_TRUE;
      break;

    default:
      // Ignore other options at this point
      break;
    }
  }

  return PJ_SUCCESS;
}

static pj_status_t init_options(int argc, char* argv[], struct options* options)
{
  int c;
  int opt_ind;

  pj_optind = 0;
  while ((c = pj_getopt_long(argc, argv, pj_options_description.c_str(), long_opt, &opt_ind)) != -1)
  {
    switch (c)
    {
    case 'p':
      {
        std::vector<std::string> pcscf_options;
        Utils::split_string(std::string(pj_optarg), ',', pcscf_options, 0, false);
        if (pcscf_options.size() == 2)
        {
          options->pcscf_untrusted_port = parse_port(pcscf_options[0]);
          options->pcscf_trusted_port = parse_port(pcscf_options[1]);
        }

        if ((options->pcscf_untrusted_port != 0) &&
            (options->pcscf_trusted_port != 0))
        {
          TRC_INFO("P-CSCF enabled on ports %d (untrusted) and %d (trusted)",
                   options->pcscf_untrusted_port, options->pcscf_trusted_port);
          options->pcscf_enabled = true;
        }
        else
        {
          TRC_ERROR("P-CSCF ports %s invalid", pj_optarg);
          return -1;
        }
      }
      break;

    case 'w':
      options->webrtc_port = parse_port(std::string(pj_optarg));
      if (options->webrtc_port != 0)
      {
        TRC_INFO("WebRTC port is set to %d", options->webrtc_port);
      }
      else
      {
        TRC_ERROR("WebRTC port %s is invalid", pj_optarg);
        return -1;
      }
      break;

    case 'C':
      if (strcmp(pj_optarg, "pcscf") == 0)
      {
        options->record_routing_model = 1;
      }
      else if (strcmp(pj_optarg, "pcscf,icscf") == 0)
      {
        options->record_routing_model = 2;
      }
      else if (strcmp(pj_optarg, "pcscf,icscf,as") == 0)
      {
        options->record_routing_model = 3;
      }
      else
      {
        TRC_ERROR("--record-routing-model must be one of 'pcscf', 'pcscf,icscf', or 'pcscf,icscf,as'");
        return -1;
      }
      TRC_INFO("Record-Routing model is set to %d", options->record_routing_model);
      break;

    case 'l':
      {
        std::vector<std::string> localhost_options;
        Utils::split_string(std::string(pj_optarg), ',', localhost_options, 0, false);
        if (localhost_options.size() == 1)
        {
          options->local_host = localhost_options[0];
          options->public_host = localhost_options[0];
          TRC_INFO("Override private and public local host names %s",
                   options->local_host.c_str());
        }
        else if (localhost_options.size() == 2)
        {
          options->local_host = localhost_options[0];
          options->public_host = localhost_options[1];
          TRC_INFO("Override private local host name to %s",
                  options->local_host.c_str());
          TRC_INFO("Override public local host name to %s",
                  options->public_host.c_str());
        }
        else
        {
          TRC_WARNING("Invalid --local-host option, ignored");
        }
      }
      break;

    case 'D':
      options->home_domain = std::string(pj_optarg);
      TRC_INFO("Home domain set to %s", pj_optarg);
      break;

    case OPT_ADDITIONAL_HOME_DOMAINS:
      options->additional_home_domains = std::string(pj_optarg);
      TRC_INFO("Additional home domains set to %s", pj_optarg);
      break;

    case 'n':
      options->alias_hosts = std::string(pj_optarg);
      TRC_INFO("Alias host names = %s", pj_optarg);
      break;

    case 'r':
      {
        std::vector<std::string> upstream_proxy_options;
        Utils::split_string(std::string(pj_optarg), ',', upstream_proxy_options, 0, false);
        options->upstream_proxy = upstream_proxy_options[0];
        options->upstream_proxy_port = 0;
        options->upstream_proxy_connections = 1;
        options->upstream_proxy_recycle = 0;
        if (upstream_proxy_options.size() > 1)
        {
          options->upstream_proxy_port = atoi(upstream_proxy_options[1].c_str());
          if (upstream_proxy_options.size() > 2)
          {
            options->upstream_proxy_connections = atoi(upstream_proxy_options[2].c_str());
            if (upstream_proxy_options.size() > 3)
            {
              options->upstream_proxy_recycle = atoi(upstream_proxy_options[3].c_str());
            }
          }
        }
        TRC_INFO("Upstream proxy is set to %s:%d", options->upstream_proxy.c_str(), options->upstream_proxy_port);
        TRC_INFO("  connections = %d", options->upstream_proxy_connections);
        TRC_INFO("  recycle time = %d seconds", options->upstream_proxy_recycle);
      }
      break;

    case 'I':
      options->ibcf = PJ_TRUE;
      options->trusted_hosts = std::string(pj_optarg);
      TRC_INFO("IBCF mode enabled, trusted hosts = %s", pj_optarg);
      break;

    case 'j':
      options->external_icscf_uri = std::string(pj_optarg);
      TRC_INFO("External I-CSCF URI = %s", pj_optarg);
      break;

    case 'R':
      options->auth_realm = std::string(pj_optarg);
      TRC_INFO("Authentication realm %s", pj_optarg);
      break;

    case OPT_LOCAL_SITE_NAME:
      options->local_site_name = std::string(pj_optarg);
      TRC_INFO("Local site name = %s", pj_optarg);
      break;

    case OPT_REGISTRATION_STORES:
      {
        // This option has the format
        // <site_name>=<domain>,[<site_name>=<domain>,<site_name=<domain>,...].
        // For now, just split into a vector of <site_name>=<domain> strings. We
        // need to know the local site name to parse this properly, so we'll do
        // that later.
        std::string stores_arg = std::string(pj_optarg);
        boost::split(options->registration_stores,
                     stores_arg,
                     boost::is_any_of(","));
      }
      break;

    case OPT_IMPI_STORES:
      {
        // This option has the same format as OPT_REGISTRATION_STORES. Handle in
        // the same way.
        std::string stores_arg = std::string(pj_optarg);
        boost::split(options->impi_stores, stores_arg, boost::is_any_of(","));
      }
      break;

    case 'S':
      {
        std::vector<std::string> sas_options;
        Utils::split_string(std::string(pj_optarg), ',', sas_options, 0, false);
        if (sas_options.size() == 2)
        {
          options->sas_server = sas_options[0];
          options->sas_system_name = sas_options[1];
          TRC_INFO("SAS set to %s", options->sas_server.c_str());
          TRC_INFO("System name is set to %s", options->sas_system_name.c_str());
        }
      }
      break;

    case 'H':
      options->hss_server = std::string(pj_optarg);
      TRC_INFO("HSS server set to %s", pj_optarg);
      break;

    case 'X':
      options->xdm_server = std::string(pj_optarg);
      TRC_INFO("XDM server set to %s", pj_optarg);
      break;

    case 'G':
      options->ralf_server = std::string(pj_optarg);
      TRC_INFO("Ralf server set to %s", pj_optarg);
      break;

    case OPT_RALF_THREADS:
      {
        VALIDATE_INT_PARAM(options->ralf_threads,
                           ralf_threads,
                           Number of ralf threads);
      }
      break;

    case 'E':
      options->enum_servers.clear();
      Utils::split_string(std::string(pj_optarg), ',', options->enum_servers, 0, false);
      TRC_INFO("%d ENUM servers passed on the command line",
               options->enum_servers.size());
      break;

    case 'x':
      options->enum_suffix = std::string(pj_optarg);
      TRC_INFO("ENUM suffix set to %s", pj_optarg);
      break;

    case 'f':
      options->enum_file = std::string(pj_optarg);
      TRC_INFO("ENUM file set to %s", pj_optarg);
      break;

    case OPT_DEFAULT_TEL_URI_TRANSLATION:
      options->default_tel_uri_translation = true;
      TRC_INFO("Default TEL->SIP URI translation available as a fallback if no ENUM is configured");
      break;

    case 'u':
      URIClassifier::enforce_user_phone = true;
      TRC_INFO("ENUM lookups are only done on SIP URIs if they contain user=phone");
      break;

    case 'g':
      URIClassifier::enforce_global = true;
      TRC_INFO("ENUM lookups are only done on URIs if they contain a global number");
      break;

    case 'e':
      {
        VALIDATE_INT_PARAM_NON_ZERO(options->reg_max_expires,
                                    reg_max_expires,
                                    Maximum registration period (in seconds));
      }
      break;

    case OPT_SUB_MAX_EXPIRES:
      {
        VALIDATE_INT_PARAM_NON_ZERO(options->sub_max_expires,
                                    sub_max_expires,
                                    Maximum subscription period (in seconds));
      }
      break;

    case OPT_TARGET_LATENCY_US:
      {
        VALIDATE_INT_PARAM_NON_ZERO(options->target_latency_us,
                                    target_latency_us,
                                    Target latency (in microseconds));
      }
      break;

    case OPT_CASS_TARGET_LATENCY_US:
      {
        VALIDATE_INT_PARAM_NON_ZERO(options->cass_target_latency_us,
                                    cass_target_latency_us,
                                    Target cassandra latency (in microseconds));
      }
      break;

    case OPT_MAX_TOKENS:
      {
        VALIDATE_INT_PARAM_NON_ZERO(options->max_tokens,
                                    max_tokens,
                                    Max tokens);
      }
      break;

    case OPT_INIT_TOKEN_RATE:
      {
        VALIDATE_INT_PARAM_NON_ZERO(options->init_token_rate,
                                    init_token_rate,
                                    Initial token rate);
      }
      break;

    case OPT_MIN_TOKEN_RATE:
      {
        VALIDATE_INT_PARAM_NON_ZERO(options->min_token_rate,
                                    min_token_rate,
                                    Minimum token rate);
      }
      break;

    case OPT_MEMCACHED_WRITE_FORMAT:
      if (strcmp(pj_optarg, "binary") == 0)
      {
        TRC_INFO("Memcached write format set to 'binary'");
        options->memcached_write_format = MemcachedWriteFormat::BINARY;
      }
      else if (strcmp(pj_optarg, "json") == 0)
      {
        TRC_INFO("Memcached write format set to 'json'");
        options->memcached_write_format = MemcachedWriteFormat::JSON;
      }
      else
      {
        TRC_WARNING("Invalid value for memcached-write-format, using '%s'."
                    "Got '%s', valid vales are 'json' and 'binary'",
                    ((options->memcached_write_format == MemcachedWriteFormat::JSON) ?
                     "json" : "binary"),
                    pj_optarg);
      }
      break;

    case 'W':
      {
        VALIDATE_INT_PARAM_NON_ZERO(options->worker_threads,
                                    worker_threads,
                                    Number of worker threads);
      }
      break;

    case 'a':
      options->analytics_enabled = PJ_TRUE;
      options->analytics_directory = std::string(pj_optarg);
      TRC_INFO("Analytics directory set to %s", pj_optarg);
      break;

    case 'A':
      options->auth_enabled = PJ_TRUE;
      TRC_INFO("Authentication enabled");
      break;

    case 'T':
      options->http_address = std::string(pj_optarg);
      TRC_INFO("HTTP address set to %s", pj_optarg);
      break;

    case 'o':
      options->http_port = parse_port(std::string(pj_optarg));
      if (options->http_port != 0)
      {
        TRC_INFO("HTTP port set to %d", options->http_port);
      }
      else
      {
        TRC_ERROR("HTTP port %s is invalid", pj_optarg);
        return -1;
      }
      break;

    case 'q':
      {
        VALIDATE_INT_PARAM_NON_ZERO(options->http_threads,
                                    http_threads,
                                    Number of HTTP threads);
      }
      break;

    case 'B':
      options->billing_cdf = std::string(pj_optarg);
      TRC_INFO("Use %s as billing cdf server", options->billing_cdf.c_str());
      break;

    case 'L':
    case 'F':
    case 'd':
    case 't':
      // Ignore L, F, d and t - these are handled by init_logging_options
      break;

    case OPT_DEFAULT_SESSION_EXPIRES:
      {
        int default_session_expires;
        bool rc = validated_atoi(pj_optarg, default_session_expires);

        if ((rc) && default_session_expires >= MIN_SESSION_EXPIRES)
        {
          options->default_session_expires = default_session_expires;
          TRC_INFO("Default session expiry time set to %d", default_session_expires);
        }
        else
        {
          TRC_WARNING("Invalid value for default session expiry: '%s'. "
                      "The default value of %d will be used.",
                      pj_optarg, options->default_session_expires);
        }
      }
      break;

    case OPT_MAX_SESSION_EXPIRES:
      {
        int max_session_expires;
        bool rc = validated_atoi(pj_optarg, max_session_expires);

        if ((rc) && max_session_expires >= MIN_SESSION_EXPIRES)
        {
          options->max_session_expires = max_session_expires;
          TRC_INFO("Max session expiry time set to %d", max_session_expires);
        }
        else
        {
          TRC_WARNING("Invalid value for max session expiry: '%s'. "
                      "The default value of %d will be used.",
                      pj_optarg, options->max_session_expires);
        }
      }
      break;

    case OPT_EMERGENCY_REG_ACCEPTED:
      options->emerg_reg_accepted = PJ_TRUE;
      TRC_INFO("Emergency registrations accepted");
      break;

    case OPT_MAX_CALL_LIST_LENGTH:
      {
        VALIDATE_INT_PARAM(options->max_call_list_length,
                           max_call_list_length,
                           Max call list length);
      }
      break;

    case OPT_MEMENTO_THREADS:
      {
        VALIDATE_INT_PARAM(options->memento_threads,
                           memento_threads,
                           Memento threads);
      }
      break;

    case OPT_CALL_LIST_TTL:
      {
        VALIDATE_INT_PARAM(options->call_list_ttl,
                           call_list_ttl,
                           TTL for entries in the call list);
      }
      break;

    case OPT_DNS_SERVER:
      options->dns_servers.clear();
      Utils::split_string(std::string(pj_optarg), ',', options->dns_servers, 0, false);
      TRC_INFO("%d DNS servers passed on the command line",
               options->dns_servers.size());
    break;

    case OPT_OVERRIDE_NPDI:
      options->override_npdi = true;
      TRC_INFO("Number portability lookups will be done on URIs containing the 'npdi' indicator");
      break;

    case OPT_EXCEPTION_MAX_TTL:
      {
        VALIDATE_INT_PARAM(options->exception_max_ttl,
                           exception_max_ttl,
                           Max TTL after an exception);
      }
      break;

    case OPT_SIP_BLACKLIST_DURATION:
      {
        VALIDATE_INT_PARAM(options->sip_blacklist_duration,
                           sip_blacklist_duration,
                           SIP blacklist duration);
      }
      break;

    case OPT_HTTP_BLACKLIST_DURATION:
      {
        VALIDATE_INT_PARAM(options->http_blacklist_duration,
                           http_blacklist_duration,
                           HTTP blacklist duration);
      }
      break;

    case OPT_ASTAIRE_BLACKLIST_DURATION:
      options->astaire_blacklist_duration = atoi(pj_optarg);
      TRC_INFO("Astaire blacklist duration set to %d",
               options->astaire_blacklist_duration);
      break;

    case OPT_SIP_TCP_CONNECT_TIMEOUT:
      {
        VALIDATE_INT_PARAM(options->sip_tcp_connect_timeout,
                           sip_tcp_connect_timeout,
                           SIP TCP connect timeout);
      }
      break;

    case OPT_SIP_TCP_SEND_TIMEOUT:
      {
        VALIDATE_INT_PARAM(options->sip_tcp_send_timeout,
                           sip_tcp_send_timeout,
                           SIP TCP send timeout);
      }
      break;

    case OPT_DNS_TIMEOUT:
      {
        VALIDATE_INT_PARAM(options->dns_timeout,
                           dns_timeout,
                           DNS request timeout);
      }
      break;

    case OPT_SESSION_CONTINUED_TIMEOUT_MS:
      {
        VALIDATE_INT_PARAM(options->session_continued_timeout_ms,
                           session_continued_timeout_ms,
                           Session continue timeout (in ms));
      }
      break;

    case OPT_SESSION_TERMINATED_TIMEOUT_MS:
      {
        VALIDATE_INT_PARAM(options->session_terminated_timeout_ms,
                           session_terminated_timeout_ms,
                           Session terminated timeout (in ms));
      }
      break;

    case OPT_STATELESS_PROXIES:
      {
        std::vector<std::string> stateless_proxies;
        Utils::split_string(std::string(pj_optarg), ',', stateless_proxies, 0, false);
        options->stateless_proxies.insert(stateless_proxies.begin(),
                                          stateless_proxies.end());
        TRC_INFO("%d stateless proxies are configured",
                 options->stateless_proxies.size());
      }
      break;

    case OPT_NON_REGISTERING_PBXES:
      {
        options->pbxes = std::string(pj_optarg);
        TRC_INFO("Non-registering PBX IP addresses are %s",
                 options->pbxes.c_str());
      }
      break;

    case OPT_PBX_SERVICE_ROUTE:
      {
        options->pbx_service_route = std::string(pj_optarg);
        TRC_INFO("PBX service route is: %s",
                 options->pbx_service_route.c_str());
      }
      break;

    case OPT_NON_REGISTER_AUTHENTICATION:
      {
        std::string this_arg = pj_optarg;
        TRC_INFO("Non-REGISTER authentication set to %s", this_arg.c_str());

        std::vector<std::string> tokens;
        Utils::split_string(this_arg, ',', tokens);

        for (const std::string& token: tokens)
        {
          if (token == "if_proxy_authorization_present")
          {
            options->non_register_auth_mode |=
              NonRegisterAuthentication::IF_PROXY_AUTHORIZATION_PRESENT;
          }
          else if (token == "initial_req_from_reg_digest_endpoint")
          {
            options->non_register_auth_mode |=
              NonRegisterAuthentication::INITIAL_REQ_FROM_REG_DIGEST_ENDPOINT;
          }
          else
          {
            TRC_ERROR("Invalid token in non-REGISTER authentication field: %s",
                      token.c_str());
            return -1;
          }
        }
      }
      break;

    case OPT_FORCE_THIRD_PARTY_REGISTER_BODY:
      {
        TRC_INFO("Forcing inclusion of original REGISTER requests/responses on third-party REGISTERs");
        options->force_third_party_register_body = true;
      }
      break;

    case OPT_MEMENTO_NOTIFY_URL:
      options->memento_notify_url = std::string(pj_optarg);
      TRC_INFO("Memento notify URL set to: '%s'",
               options->memento_notify_url.c_str());
      break;

    case OPT_PIDFILE:
      options->pidfile = std::string(pj_optarg);
      TRC_INFO("Pidfile set to %s", pj_optarg);
      break;

    case OPT_IMPI_STORE_MODE:
      if (stricmp(pj_optarg, "av-impi") == 0)
      {
        options->impi_store_mode = ImpiStore::Mode::READ_AV_IMPI_WRITE_AV_IMPI;
        TRC_INFO("IMPI store mode set to: av-impi");
      }
      else if (stricmp(pj_optarg, "impi") == 0)
      {
        options->impi_store_mode = ImpiStore::Mode::READ_IMPI_WRITE_IMPI;
        TRC_INFO("IMPI store mode set to: impi");
      }
      else
      {
        TRC_ERROR("Unknown IMPI store mode: %s", pj_optarg);
      }
      break;

    case OPT_NONCE_COUNT_SUPPORTED:
      options->nonce_count_supported = true;
      TRC_INFO("Nonce counts supported");
      break;

    case OPT_SAS_USE_SIGNALING_IF:
      options->sas_signaling_if = true;
      TRC_INFO("SAS connections created in the signaling namespace");
      break;

    case OPT_DISABLE_TCP_SWITCH:
      options->disable_tcp_switch = true;
      TRC_INFO("Switching to TCP is disabled");
      break;

    case 'N':
      {
        std::vector<std::string> fields;
        Utils::split_string(std::string(pj_optarg), ',', fields, 3);
        if (fields.size() < 3)
        {
          TRC_ERROR("Invalid value for plugin option: %s", pj_optarg);
          return -1;
        }
        TRC_INFO("Plugin '%s' option '%s' set to '%s'",
                 fields[0].c_str(), fields[1].c_str(), fields[2].c_str());
        options->plugin_options[fields[0]].insert({fields[1], fields[2]});
      }
      break;

    case OPT_SCSCF_NODE_URI:
      options->scscf_node_uri = std::string(pj_optarg);
      TRC_INFO("S-CSCF node URI set to %s", pj_optarg);
      break;

    case OPT_SPROUT_HOSTNAME:
      {
        options->sprout_hostname = std::string(pj_optarg);

        if (Utils::parse_ip_address(options->sprout_hostname) ==
            Utils::IPAddressType::INVALID_WITH_PORT)
        {
          TRC_ERROR("The sprout hostname (%s) must not include a port",
                    options->sprout_hostname.c_str());
          return -1;
        }
        else if (Utils::parse_ip_address(options->sprout_hostname) !=
                 Utils::IPAddressType::INVALID)
        {
          TRC_ERROR("The sprout hostname (%s) must not be an IP address",
                    options->sprout_hostname.c_str());
          return -1;
        }

        TRC_INFO("Sprout hostname set to %s", pj_optarg);
      }
      break;

    case OPT_CHRONOS_HOSTNAME:
      options->chronos_hostname = std::string(pj_optarg);
      TRC_INFO("Chronos hostname set to %s", pj_optarg);
      break;

    case OPT_SPROUT_CHRONOS_CALLBACK_URI:
      options->sprout_chronos_callback_uri = std::string(pj_optarg);
      TRC_INFO("Sprout Chronos callback uri set to %s", pj_optarg);
      break;

    case OPT_APPLY_DEFAULT_IFCS:
      options->apply_default_ifcs = true;
      TRC_INFO("Requests that have no matching IFCs will have some preconfigured IFCs applied");
      break;

    case OPT_REJECT_IF_NO_MATCHING_IFCS:
      options->reject_if_no_matching_ifcs = true;
      TRC_INFO("Requests that have no matching IFCs will be rejected");
      break;

    case OPT_DUMMY_APP_SERVER:
      options->dummy_app_server = std::string(pj_optarg);
      TRC_INFO("Dummy application server set to %s", pj_optarg);
      break;

    case OPT_LISTEN_PORT:
      {
        int listen_port;
        bool rc = validated_atoi(pj_optarg, listen_port);

        if ((rc) && (listen_port > 0))
        {
          options->sproutlet_ports.insert(listen_port);
          TRC_INFO("Opening port %d for non-default sproutlets", listen_port);
        }
        else
        {
          TRC_ERROR("Invalid value for listen_port: %s", pj_optarg);
          return -1;
        }
      }
      break;

    SPROUTLET_MACRO(SPROUTLET_OPTIONS)

    case 'h':
      usage();
      return -1;

    default:
      TRC_ERROR("Unknown option. Run with --help for help.");
      return -1;
    }
  }

  return PJ_SUCCESS;
}


// Signal handler that simply dumps the stack and then crashes out.
void signal_handler(int sig)
{
  // Reset the signal handlers so that another exception will cause a crash.
  signal(SIGABRT, SIG_DFL);
  signal(SIGSEGV, signal_handler);

  // Log the signal, along with a backtrace.
  TRC_BACKTRACE("Signal %d caught", sig);

  // Ensure the log files are complete - the core file created by abort() below
  // will trigger the log files to be copied to the diags bundle
  TRC_COMMIT();

  // Check if there's a stored jmp_buf on the thread and handle if there is
  exception_handler->handle_exception();

  CL_SPROUT_CRASH.log(strsignal(sig));

  // Dump a core.
  abort();
}


// Signal handler that receives requests to (un)quiesce.
void quiesce_unquiesce_handler(int sig)
{
  // Set the flag indicating whether we're quiescing or not.
  if (sig == QUIESCE_SIGNAL)
  {
    TRC_STATUS("Quiesce signal received");
    set_quiescing_true();
  }
  else
  {
    TRC_STATUS("Unquiesce signal received");
    set_quiescing_false();
  }
}


// Signal handler that triggers sprout termination.
void terminate_handler(int sig)
{
  sem_post(&term_sem);
}

class QuiesceCompleteHandler : public QuiesceCompletionInterface
{
public:
  void quiesce_complete()
  {
    TRC_STATUS("Quiesce complete");
    sem_post(&term_sem);
  }
};


/// Registers HTTP threads with PJSIP so we can use PJSIP APIs on these threads
void reg_httpthread_with_pjsip(evhtp_t * htp, evthr_t * httpthread, void * arg)
{
  if (!pj_thread_is_registered())
  {
    // The thread descriptor must stay in scope for the lifetime of the thread
    // so we must allocate it from heap.  However, this will leak because
    // there is no way of freeing it when the thread terminates (HttpStack
    // does not support a thread termination callback and pthread_cleanup_push
    // won't work in this case).  This is okay for now because HttpStack
    // just creates a pool of threads at start of day.
    pj_thread_desc* td = (pj_thread_desc*)malloc(sizeof(pj_thread_desc));
    pj_bzero(*td, sizeof(pj_thread_desc));
    pj_thread_t *thread = 0;

    pj_status_t thread_reg_status = pj_thread_register("SproutHTTPThread",
                                                       *td,
                                                       &thread);

    if (thread_reg_status != PJ_SUCCESS)
    {
      TRC_ERROR("Failed to register thread with pjsip");
    }
  }
}


void create_sdm_plugins(SubscriberDataManager::SerializerDeserializer*& serializer,
                        std::vector<SubscriberDataManager::SerializerDeserializer*>& deserializers,
                        MemcachedWriteFormat write_format)
{
  deserializers.clear();
  deserializers.push_back(new SubscriberDataManager::JsonSerializerDeserializer());
  deserializers.push_back(new SubscriberDataManager::BinarySerializerDeserializer());

  if (write_format == MemcachedWriteFormat::JSON)
  {
    serializer = new SubscriberDataManager::JsonSerializerDeserializer();
  }
  else
  {
    serializer = new SubscriberDataManager::BinarySerializerDeserializer();
  }
}


// Objects that must be shared with dynamically linked sproutlets must be
// globally scoped.
LoadMonitor* load_monitor = NULL;
HSSConnection* hss_connection = NULL;
Store* local_data_store = NULL;
std::vector<Store*> remote_data_stores;
Store* local_impi_data_store = NULL;
std::vector<Store*> remote_impi_data_stores;
SubscriberDataManager* local_sdm = NULL;
std::vector<SubscriberDataManager*> remote_sdms;
ImpiStore* local_impi_store = NULL;
std::vector<ImpiStore*> remote_impi_stores;
RalfProcessor* ralf_processor = NULL;
DnsCachedResolver* dns_resolver = NULL;
HttpResolver* http_resolver = NULL;
ACRFactory* scscf_acr_factory = NULL;
EnumService* enum_service = NULL;
ExceptionHandler* exception_handler = NULL;
AlarmManager* alarm_manager = NULL;
AnalyticsLogger* analytics_logger = NULL;
ChronosConnection* chronos_connection = NULL;
<<<<<<< HEAD

bool parse_multi_site_stores_arg(const std::vector<std::string>& stores_arg,
                                 const std::string& local_site_name,
                                 const char* store_name,
                                 std::string& store_location,
                                 std::vector<std::string>& remote_stores_locations)
{
  if (!stores_arg.empty())
  {
    if (!Utils::parse_stores_arg(stores_arg,
                                 local_site_name,
                                 store_location,
                                 remote_stores_locations))
    {
      TRC_ERROR("Invalid format of %s program argument", store_name);
      return false;
    }

    if (store_location == "")
    {
      // If we've failed to find a local site registration store then Sprout has
      // been misconfigured.
      TRC_ERROR("No local site %s specified", store_name);
      return false;
    }
    else
    {
      TRC_INFO("Using memcached %s", store_name);
      TRC_INFO("  Primary store: %s", store_location.c_str());
      std::string remote_stores_str = boost::algorithm::join(remote_stores_locations, ", ");
      TRC_INFO("  Backup store(s): %s", remote_stores_str.c_str());
    }
  }

  return true;
}
=======
ImpiStore* impi_store = NULL;
SIFCService* sifc_service = NULL;
DIFCService* difc_service = NULL;
>>>>>>> 35abb1b6

/*
 * main()
 */
int main(int argc, char* argv[])
{
  pj_status_t status;
  struct options opt;

  SIPResolver* sip_resolver = NULL;
  AstaireResolver* astaire_resolver = NULL;
  HttpConnection* ralf_connection = NULL;
  ACRFactory* pcscf_acr_factory = NULL;
  pj_bool_t websockets_enabled = PJ_FALSE;
  AccessLogger* access_logger = NULL;
  SproutletProxy* sproutlet_proxy = NULL;
  std::list<Sproutlet*> sproutlets;
  CommunicationMonitor* chronos_comm_monitor = NULL;
  CommunicationMonitor* enum_comm_monitor = NULL;
  CommunicationMonitor* hss_comm_monitor = NULL;
  CommunicationMonitor* astaire_comm_monitor = NULL;
  CommunicationMonitor* remote_astaire_comm_monitor = NULL;
  CommunicationMonitor* ralf_comm_monitor = NULL;

  // Set up our exception signal handler for asserts and segfaults.
  signal(SIGABRT, signal_handler);
  signal(SIGSEGV, signal_handler);

  sem_init(&term_sem, 0, 0);
  signal(SIGTERM, terminate_handler);

  opt.pcscf_enabled = false;
  opt.pcscf_trusted_port = 0;
  opt.pcscf_untrusted_port = 0;
  opt.upstream_proxy_port = 0;
  opt.webrtc_port = 0;
  opt.ibcf = PJ_FALSE;
  opt.external_icscf_uri = "";
  opt.auth_enabled = PJ_FALSE;
  opt.enum_suffix = ".e164.arpa";
  opt.default_tel_uri_translation = false;

  // If changing this default for reg_max_expires, note that
  // debian/homestead.init.d in the homestead repository also defaults
  // reg_max_expires, and so the default value set in that file must be changed
  // also.
  opt.reg_max_expires = 300;

  opt.sub_max_expires = 0;
  opt.sas_server = "0.0.0.0";
  opt.record_routing_model = 1;
  opt.default_session_expires = 10 * 60;
  opt.max_session_expires = 10 * 60;
  opt.worker_threads = 1;
  opt.analytics_enabled = PJ_FALSE;
  opt.http_address = "127.0.0.1";
  opt.http_port = 9888;
  opt.http_threads = 1;
  opt.dns_servers.push_back("127.0.0.1");
  opt.billing_cdf = "";
  opt.emerg_reg_accepted = PJ_FALSE;
  opt.max_call_list_length = 0;
  opt.memento_threads = 25;
  opt.call_list_ttl = 604800;
  opt.target_latency_us = 100000;
  opt.cass_target_latency_us = 1000000;
  opt.max_tokens = 1000;
  opt.init_token_rate = 100.0;
  opt.min_token_rate = 10.0;
  opt.log_to_file = PJ_FALSE;
  opt.log_level = 0;
  opt.daemon = PJ_FALSE;
  opt.interactive = PJ_FALSE;
  opt.memcached_write_format = MemcachedWriteFormat::JSON;
  opt.override_npdi = PJ_FALSE;
  opt.exception_max_ttl = 600;
  opt.sip_blacklist_duration = SIPResolver::DEFAULT_BLACKLIST_DURATION;
  opt.http_blacklist_duration = HttpResolver::DEFAULT_BLACKLIST_DURATION;
  opt.astaire_blacklist_duration = AstaireResolver::DEFAULT_BLACKLIST_DURATION;
  opt.sip_tcp_connect_timeout = 2000;
  opt.sip_tcp_send_timeout = 2000;
  opt.dns_timeout = DnsCachedResolver::DEFAULT_TIMEOUT;
  opt.session_continued_timeout_ms = SCSCFSproutlet::DEFAULT_SESSION_CONTINUED_TIMEOUT;
  opt.session_terminated_timeout_ms = SCSCFSproutlet::DEFAULT_SESSION_TERMINATED_TIMEOUT;
  opt.stateless_proxies.clear();
  opt.ralf_threads = 25;
  opt.non_register_auth_mode = NonRegisterAuthentication::NEVER;
  opt.force_third_party_register_body = false;
  opt.listen_port = 0;
  SPROUTLET_MACRO(SPROUTLET_CFG_OPTIONS_DEFAULT_VALUES)
  opt.impi_store_mode = ImpiStore::Mode::READ_IMPI_WRITE_IMPI;
  opt.nonce_count_supported = false;
  opt.scscf_node_uri = "";
  opt.sas_signaling_if = false;
  opt.disable_tcp_switch = false;
  opt.apply_default_ifcs = false;
  opt.reject_if_no_matching_ifcs = false;
  opt.dummy_app_server = "";

  status = init_logging_options(argc, argv, &opt);

  if (status != PJ_SUCCESS)
  {
    return 1;
  }

  if (opt.daemon && opt.interactive)
  {
    TRC_ERROR("Cannot specify both --daemon and --interactive");
    return 1;
  }

  Utils::daemon_log_setup(argc,
                          argv,
                          opt.daemon,
                          opt.log_directory,
                          opt.log_level,
                          opt.log_to_file);

  // We should now have a connection to syslog so we can write the started ENT
  // log.
  CL_SPROUT_STARTED.log();

  if ((opt.log_to_file) && (opt.log_directory != ""))
  {
    TRC_STATUS("Access logging enabled to %s", opt.log_directory.c_str());
    access_logger = new AccessLogger(opt.log_directory);
  }

  init_pjsip_logging(opt.log_level, opt.log_to_file, opt.log_directory);

  std::stringstream options_ss;
  for (int ii = 0; ii < argc; ii++)
  {
    options_ss << argv[ii];
    options_ss << " ";
  }
  std::string options = "Command-line options were: " + options_ss.str();

  TRC_INFO(options.c_str());

  status = init_options(argc, argv, &opt);
  if (status != PJ_SUCCESS)
  {
    return 1;
  }

  // If sub_max_expires is unset, then allow a higher number than the
  // maximum registration expiry, as required by TS 24.229 5.2.3.
  // RFC 3680 suggests 3761 seconds for an expiry of 3600. We thus add
  // 161 seconds for the maximum subscription expiry by default.
  if (opt.sub_max_expires == 0)
  {
    opt.sub_max_expires = opt.reg_max_expires + 161;
    TRC_INFO("Maximum subscription period defaulted to %d seconds, based maximum registration expiry %d seconds",
             opt.sub_max_expires, opt.reg_max_expires);
  }

  if (opt.pidfile != "")
  {
    int rc = Utils::lock_and_write_pidfile(opt.pidfile);
    if (rc == -1)
    {
      // Failure to acquire pidfile lock
      TRC_ERROR("Could not write pidfile - exiting");
      return 2;
    }
  }

  start_signal_handlers();

  if (opt.analytics_enabled)
  {
    analytics_logger = new AnalyticsLogger();
  }

  std::vector<std::string> sproutlet_uris;
  SPROUTLET_MACRO(SPROUTLET_VERIFY_OPTIONS)

  if (opt.sas_server == "0.0.0.0")
  {
    TRC_WARNING("SAS server option was invalid or not configured - SAS is disabled");
    CL_SPROUT_INVALID_SAS_OPTION.log();
  }

  if ((!opt.pcscf_enabled) && (!opt.enabled_scscf) && (!opt.enabled_icscf))
  {
    CL_SPROUT_NO_SI_CSCF.log();
    TRC_WARNING("Most Sprout nodes have at least one of P-CSCF, S-CSCF or I-CSCF enabled");
  }

  if ((opt.pcscf_enabled) && ((opt.enabled_scscf) || (opt.enabled_icscf)))
  {
    TRC_ERROR("Cannot enable both P-CSCF and S/I-CSCF");
    return 1;
  }

  if ((opt.pcscf_enabled) &&
      (opt.upstream_proxy == ""))
  {
    TRC_ERROR("Cannot enable P-CSCF without specifying --routing-proxy");
    return 1;
  }

  if ((opt.ibcf) && (!opt.pcscf_enabled))
  {
    TRC_ERROR("Cannot enable IBCF without also enabling P-CSCF");
    return 1;
  }

  if ((opt.webrtc_port != 0 ) && (!opt.pcscf_enabled))
  {
    TRC_ERROR("Cannot enable WebRTC without also enabling P-CSCF");
    return 1;
  }

  if (((opt.enabled_scscf) || (opt.enabled_icscf)) &&
      (opt.hss_server == ""))
  {
    CL_SPROUT_SI_CSCF_NO_HOMESTEAD.log();
    TRC_ERROR("S/I-CSCF enabled with no Homestead server");
    return 1;
  }

  if ((opt.pcscf_enabled) && (opt.hss_server != ""))
  {
    TRC_WARNING("Homestead server configured on P-CSCF, ignoring");
  }

  if ((opt.pcscf_enabled) && (opt.xdm_server != ""))
  {
    TRC_WARNING("XDM server configured on P-CSCF, ignoring");
  }

  if (((!opt.registration_stores.empty()) || (!opt.impi_stores.empty())) &&
      (opt.auth_enabled) &&
      (opt.worker_threads == 1))
  {
    TRC_WARNING("Use multiple threads for good performance when using memstore and/or authentication");
  }

  if ((opt.pcscf_enabled) && (opt.reg_max_expires != 0))
  {
    TRC_WARNING("A registration expiry period should not be specified for P-CSCF");
  }

  if ((!opt.enum_servers.empty()) &&
      (!opt.enum_file.empty()))
  {
    TRC_WARNING("Both ENUM server and ENUM file lookup enabled - ignoring ENUM file");
  }

  // Parse the registration-stores argument.
  std::string registration_store_location;
  std::vector<std::string> remote_registration_stores_locations;

  if (!parse_multi_site_stores_arg(opt.registration_stores,
                                   opt.local_site_name,
                                   "registration-store",
                                   registration_store_location,
                                   remote_registration_stores_locations))
  {
    return 1;
  }

  // Parse the impi-stores argument.
  std::string impi_store_location;
  std::vector<std::string> remote_impi_stores_locations;

  if (opt.impi_stores.empty())
  {
    // The config option was not specified so use the same locations as for the
    // regstore.
    TRC_DEBUG("Use same store locations for IMPI stores as reg stores");
    impi_store_location = registration_store_location;
    remote_impi_stores_locations = remote_registration_stores_locations;
  }
  else
  {
    TRC_DEBUG("Parse IMPI store locations argument");
    if (!parse_multi_site_stores_arg(opt.impi_stores,
                                     opt.local_site_name,
                                     "impi-store",
                                     impi_store_location,
                                     remote_impi_stores_locations))
    {
      return 1;
    }
  }


  // Ensure our random numbers are unpredictable.
  unsigned int seed;
  pj_time_val now;
  pj_gettimeofday(&now);
  seed = (unsigned int)now.sec ^ (unsigned int)now.msec ^ getpid();
  srand(seed);

  if (opt.pcscf_enabled)
  {
    snmp_setup("bono");
  }
  else
  {
    snmp_setup("sprout");
  }

  SNMP::EventAccumulatorByScopeTable* latency_table;
  SNMP::EventAccumulatorByScopeTable* queue_size_table;
  SNMP::CounterByScopeTable* requests_counter;
  SNMP::CounterByScopeTable* overload_counter;

  SNMP::IPCountTable* homestead_cxn_count = NULL;

  SNMP::EventAccumulatorTable* homestead_latency_table = NULL;
  SNMP::EventAccumulatorTable* homestead_mar_latency_table = NULL;
  SNMP::EventAccumulatorTable* homestead_sar_latency_table = NULL;
  SNMP::EventAccumulatorTable* homestead_uar_latency_table = NULL;
  SNMP::EventAccumulatorTable* homestead_lir_latency_table = NULL;
  SNMP::CounterTable* no_shared_ifcs_set_table = NULL;

  SNMP::ContinuousAccumulatorByScopeTable* token_rate_table = NULL;
  SNMP::ScalarByScopeTable* smoothed_latency_scalar = NULL;
  SNMP::ScalarByScopeTable* target_latency_scalar = NULL;
  SNMP::ScalarByScopeTable* penalties_scalar = NULL;
  SNMP::ScalarByScopeTable* token_rate_scalar = NULL;

  if (opt.pcscf_enabled)
  {
    latency_table = SNMP::EventAccumulatorByScopeTable::create("bono_latency",
                                                               ".1.2.826.0.1.1578918.9.2.2");
    queue_size_table = SNMP::EventAccumulatorByScopeTable::create("bono_queue_size",
                                                                  ".1.2.826.0.1.1578918.9.2.6");
    requests_counter = SNMP::CounterByScopeTable::create("bono_incoming_requests",
                                                         ".1.2.826.0.1.1578918.9.2.4");
    overload_counter = SNMP::CounterByScopeTable::create("bono_rejected_overload",
                                                         ".1.2.826.0.1.1578918.9.2.5");
  }
  else
  {
    latency_table = SNMP::EventAccumulatorByScopeTable::create("sprout_latency",
                                                               ".1.2.826.0.1.1578918.9.3.1");
    queue_size_table = SNMP::EventAccumulatorByScopeTable::create("sprout_queue_size",
                                                                  ".1.2.826.0.1.1578918.9.3.8");
    requests_counter = SNMP::CounterByScopeTable::create("sprout_incoming_requests",
                                                         ".1.2.826.0.1.1578918.9.3.6");
    overload_counter = SNMP::CounterByScopeTable::create("sprout_rejected_overload",
                                                         ".1.2.826.0.1.1578918.9.3.7");

    homestead_cxn_count = SNMP::IPCountTable::create("sprout_homestead_cxn_count",
                                                     ".1.2.826.0.1.1578918.9.3.3.1");
    homestead_latency_table = SNMP::EventAccumulatorTable::create("sprout_homestead_latency",
                                                             ".1.2.826.0.1.1578918.9.3.3.2");
    homestead_mar_latency_table = SNMP::EventAccumulatorTable::create("sprout_homestead_mar_latency",
                                                                 ".1.2.826.0.1.1578918.9.3.3.3");
    homestead_sar_latency_table = SNMP::EventAccumulatorTable::create("sprout_homestead_sar_latency",
                                                                 ".1.2.826.0.1.1578918.9.3.3.4");
    homestead_uar_latency_table = SNMP::EventAccumulatorTable::create("sprout_homestead_uar_latency",
                                                                 ".1.2.826.0.1.1578918.9.3.3.5");
    homestead_lir_latency_table = SNMP::EventAccumulatorTable::create("sprout_homestead_lir_latency",
                                                                 ".1.2.826.0.1.1578918.9.3.3.6");
    no_shared_ifcs_set_table = SNMP::CounterTable::create("no_shared_ifcs_set",
                                                          ".1.2.826.0.1.1578918.9.3.40");
    token_rate_table = SNMP::ContinuousAccumulatorByScopeTable::create("sprout_token_rate",
                                                                       ".1.2.826.0.1.1578918.9.3.27");
    smoothed_latency_scalar = SNMP::ScalarByScopeTable::create("sprout_smoothed_latency",
                                                                ".1.2.826.0.1.1578918.9.3.28");
    target_latency_scalar = SNMP::ScalarByScopeTable::create("sprout_target_latency",
                                                             ".1.2.826.0.1.1578918.9.3.29");
    penalties_scalar = SNMP::ScalarByScopeTable::create("sprout_penalties",
                                                        ".1.2.826.0.1.1578918.9.3.30");
    token_rate_scalar = SNMP::ScalarByScopeTable::create("sprout_current_token_rate",
                                                         ".1.2.826.0.1.1578918.9.3.31");
  }

  // Create Sprout's alarm objects.
  alarm_manager = new AlarmManager();

  chronos_comm_monitor = new CommunicationMonitor(new Alarm(alarm_manager,
                                                            "sprout",
                                                            AlarmDef::SPROUT_CHRONOS_COMM_ERROR,
                                                            AlarmDef::MAJOR),
                                                  "Sprout",
                                                  "Chronos");

  enum_comm_monitor = new CommunicationMonitor(new Alarm(alarm_manager,
                                                         "sprout",
                                                         AlarmDef::SPROUT_ENUM_COMM_ERROR,
                                                         AlarmDef::MAJOR),
                                               "Sprout",
                                               "ENUM");

  hss_comm_monitor = new CommunicationMonitor(new Alarm(alarm_manager,
                                                        "sprout",
                                                        AlarmDef::SPROUT_HOMESTEAD_COMM_ERROR,
                                                        AlarmDef::CRITICAL),
                                              "Sprout",
                                              "Homestead");

  astaire_comm_monitor = new CommunicationMonitor(new Alarm(alarm_manager,
                                                            "sprout",
                                                            AlarmDef::SPROUT_ASTAIRE_COMM_ERROR,
                                                            AlarmDef::CRITICAL),
                                                  "Sprout",
                                                  "Astaire");

  remote_astaire_comm_monitor = new CommunicationMonitor(new Alarm(alarm_manager,
                                                                   "sprout",
                                                                   AlarmDef::SPROUT_REMOTE_ASTAIRE_COMM_ERROR,
                                                                   AlarmDef::CRITICAL),
                                                         "Sprout",
                                                         "remote Astaire");

  ralf_comm_monitor = new CommunicationMonitor(new Alarm(alarm_manager,
                                                         "sprout",
                                                         AlarmDef::SPROUT_RALF_COMM_ERROR,
                                                         AlarmDef::MAJOR),
                                               "Sprout",
                                               "Ralf");

  // Start the load monitor
  load_monitor = new LoadMonitor(opt.target_latency_us,   // Initial target latency (us).
                                 opt.max_tokens,          // Maximum token bucket size.
                                 opt.init_token_rate,     // Initial token fill rate (per sec).
                                 opt.min_token_rate,      // Minimum token fill rate (per sec).
                                 token_rate_table,        // Statistics table for token rate.
                                 smoothed_latency_scalar, // Statistics scalar for current latency.
                                 target_latency_scalar,   // Statistics scalar for target latency.
                                 penalties_scalar,        // Statistics scalar for number of penalties.
                                 token_rate_scalar);      // Statistics scalar for current token rate.

  // Start the health checker
  HealthChecker* hc = new HealthChecker();
  hc->start_thread();

  // Create an exception handler. The exception handler should attempt to
  // quiesce the process before killing it.
  exception_handler = new ExceptionHandler(opt.exception_max_ttl,
                                           true,
                                           hc);

  // Create a DNS resolver and a SIP specific resolver.
  dns_resolver = new DnsCachedResolver(opt.dns_servers, opt.dns_timeout);
  sip_resolver = new SIPResolver(dns_resolver, opt.sip_blacklist_duration);

  // Create a new quiescing manager instance and register our completion handler
  // with it.
  quiescing_mgr = new QuiescingManager();
  quiescing_mgr->register_completion_handler(new QuiesceCompleteHandler());

  // Initialize the PJSIP stack and associated subsystems.
  status = init_stack(opt.sas_system_name,
                      opt.sas_server,
                      opt.pcscf_trusted_port,
                      opt.pcscf_untrusted_port,
                      opt.port_scscf,
                      opt.sas_signaling_if,
                      opt.sproutlet_ports,
                      opt.local_host,
                      opt.public_host,
                      opt.home_domain,
                      opt.additional_home_domains,
                      opt.uri_scscf,
                      opt.sprout_hostname,
                      opt.alias_hosts,
                      sip_resolver,
                      opt.record_routing_model,
                      opt.default_session_expires,
                      opt.max_session_expires,
                      opt.sip_tcp_connect_timeout,
                      opt.sip_tcp_send_timeout,
                      quiescing_mgr,
                      opt.billing_cdf,
                      sproutlet_uris);

  if (status != PJ_SUCCESS)
  {
    CL_SPROUT_SIP_INIT_INTERFACE_FAIL.log(PJUtils::pj_status_to_string(status).c_str());
    TRC_ERROR("Error initializing stack %s", PJUtils::pj_status_to_string(status).c_str());
    return 1;
  }

  //If the flag is set, disable UDP-to-TCP uplift.
  if (opt.disable_tcp_switch)
  {
    TRC_STATUS("Disabling UDP-to-TCP uplift");
    pjsip_cfg_t* pjsip_config = pjsip_cfg();
    pjsip_config->endpt.disable_tcp_switch = true;
  }

  // Set up our signal handler for (un)quiesce signals.
  signal(QUIESCE_SIGNAL, quiesce_unquiesce_handler);
  signal(UNQUIESCE_SIGNAL, quiesce_unquiesce_handler);

  // Now that we know the address family, create an HttpResolver too.
  http_resolver = new HttpResolver(dns_resolver,
                                   stack_data.addr_family,
                                   opt.http_blacklist_duration);

  if (opt.ralf_server != "")
  {
    // Create HttpConnection pool for Ralf Rf billing interface.
    ralf_connection = new HttpConnection(opt.ralf_server,
                                         false,
                                         http_resolver,
                                         NULL, // No SNMP table for connected Ralfs
                                         load_monitor,
                                         SASEvent::HttpLogLevel::PROTOCOL,
                                         ralf_comm_monitor);
    ralf_processor = new RalfProcessor(ralf_connection,
                                       exception_handler,
                                       opt.ralf_threads);
  }
  else
  {
    CL_SPROUT_NO_RALF_CONFIGURED.log();
  }

  // Initialise the OPTIONS handling module.
  status = init_options();

  if (opt.hss_server != "")
  {
    // Create a connection to the HSS.
    TRC_STATUS("Creating connection to HSS %s", opt.hss_server.c_str());
    sifc_service = new SIFCService(new Alarm(alarm_manager,
                                             "sprout",
                                             AlarmDef::SPROUT_SIFC_STATUS,
                                             AlarmDef::CRITICAL),
                                   no_shared_ifcs_set_table);
    hss_connection = new HSSConnection(opt.hss_server,
                                       http_resolver,
                                       load_monitor,
                                       homestead_cxn_count,
                                       homestead_latency_table,
                                       homestead_mar_latency_table,
                                       homestead_sar_latency_table,
                                       homestead_uar_latency_table,
                                       homestead_lir_latency_table,
                                       hss_comm_monitor,
                                       opt.uri_scscf,
                                       sifc_service);
  }

  // Create DIFC service
  difc_service = new DIFCService(new Alarm(alarm_manager,
                                           "sprout",
                                           AlarmDef::SPROUT_DIFC_STATUS,
                                           AlarmDef::CRITICAL));

  // Create ENUM service.
  if (!opt.enum_servers.empty())
  {
    TRC_STATUS("Setting up the ENUM server(s)");
    enum_service = new DNSEnumService(opt.enum_servers,
                                      opt.enum_suffix,
                                      new DNSResolverFactory(),
                                      enum_comm_monitor);
  }
  else if (!opt.enum_file.empty())
  {
    TRC_STATUS("Reading from an ENUM file");
    enum_service = new JSONEnumService(opt.enum_file);
  }
  else if (opt.default_tel_uri_translation)
  {
    TRC_STATUS("Setting up ENUM service to do default TEL->SIP URI translation");
    enum_service = new DummyEnumService(opt.home_domain);
  }

  if (opt.pcscf_enabled)
  {
    // Create an ACR factory for the P-CSCF.
    pcscf_acr_factory = (ralf_processor != NULL) ?
                (ACRFactory*)new RalfACRFactory(ralf_processor, ACR::PCSCF) :
                new ACRFactory();

    // Launch stateful proxy as P-CSCF.
    status = init_stateful_proxy(NULL,
                                 NULL,
                                 NULL,
                                 true,
                                 opt.upstream_proxy,
                                 opt.upstream_proxy_port,
                                 opt.upstream_proxy_connections,
                                 opt.upstream_proxy_recycle,
                                 opt.ibcf,
                                 opt.trusted_hosts,
                                 opt.pbxes,
                                 opt.pbx_service_route,
                                 analytics_logger,
                                 NULL,
                                 NULL,
                                 NULL,
                                 pcscf_acr_factory,
                                 NULL,
                                 NULL,
                                 "",
                                 quiescing_mgr,
                                 opt.enabled_icscf,
                                 opt.enabled_scscf,
                                 opt.emerg_reg_accepted);
    if (status != PJ_SUCCESS)
    {
      TRC_ERROR("Failed to enable P-CSCF edge proxy");
      return 1;
    }

    pj_bool_t websockets_enabled = (opt.webrtc_port != 0);
    if (websockets_enabled)
    {
      status = init_websockets((unsigned short)opt.webrtc_port);
      if (status != PJ_SUCCESS)
      {
        TRC_ERROR("Error initializing websockets, %s",
                  PJUtils::pj_status_to_string(status).c_str());

        return 1;
      }
    }
  }

  // Create a connection to Chronos.
  std::string port_str = std::to_string(opt.http_port);

  std::string chronos_service;
  std::string chronos_callback_host = "127.0.0.1:" + port_str;

  if (opt.chronos_hostname == "")
  {
    chronos_service = "127.0.0.1:7253";

    Utils::IPAddressType address_type = Utils::parse_ip_address(opt.http_address);

    if ((address_type == Utils::IPAddressType::IPV6_ADDRESS) ||
        (address_type == Utils::IPAddressType::IPV6_ADDRESS_WITH_PORT) ||
        (address_type == Utils::IPAddressType::IPV6_ADDRESS_BRACKETED))
    {
      chronos_callback_host = "[::1]:" + port_str;
    }
  }
  else
  {
    std::string chronos_callback_uri = opt.sprout_chronos_callback_uri;

    if (chronos_callback_uri == "")
    {
      chronos_callback_uri = opt.sprout_hostname;
    }

    chronos_service = opt.chronos_hostname + ":7253";
    chronos_callback_host = chronos_callback_uri + ":" + port_str;
  }

  TRC_STATUS("Creating connection to Chronos %s using %s as the callback URI",
             chronos_service.c_str(),
             chronos_callback_host.c_str());
  chronos_connection = new ChronosConnection(chronos_service,
                                             chronos_callback_host,
                                             http_resolver,
                                             chronos_comm_monitor);

  scscf_acr_factory = (ralf_processor != NULL) ?
                    (ACRFactory*)new RalfACRFactory(ralf_processor, ACR::SCSCF) :
                    new ACRFactory();

  astaire_resolver = new AstaireResolver(dns_resolver,
                                         stack_data.addr_family,
                                         opt.astaire_blacklist_duration);

  if (registration_store_location != "")
  {
    // Use memcached store.
    TRC_STATUS("Using memcached store");
    local_data_store = (Store*)new TopologyNeutralMemcachedStore(registration_store_location,
                                                                 astaire_resolver,
                                                                 false,
                                                                 astaire_comm_monitor);

    if (!remote_registration_stores_locations.empty())
    {
      // Use remote memcached store too.
      TRC_STATUS("Using remote memcached stores");
       for (std::vector<std::string>::iterator it = remote_registration_stores_locations.begin();
           it != remote_registration_stores_locations.end();
           ++it)
      {
        Store* remote_data_store = (Store*)new TopologyNeutralMemcachedStore(*it,
                                                                             astaire_resolver,
                                                                             true,
                                                                             remote_astaire_comm_monitor);
        remote_data_stores.push_back(remote_data_store);
      }
    }
  }
  else
  {
    // Use local store.
    TRC_STATUS("Using local store");
    local_data_store = (Store*)new LocalStore();
  }

  if (local_data_store == NULL)
  {
    TRC_ERROR("Failed to connect to data store");
    exit(0);
  }

  // Create local and optionally remote registration data stores.
  //
  // It is fine to reuse these variables for creating both stores, as
  // ownership of the objects they point to is transferred to the store when
  // it is constructed.
  SubscriberDataManager::SerializerDeserializer* serializer;
  std::vector<SubscriberDataManager::SerializerDeserializer*> deserializers;

  create_sdm_plugins(serializer,
                     deserializers,
                     opt.memcached_write_format);
  local_sdm = new SubscriberDataManager(local_data_store,
                                        serializer,
                                        deserializers,
                                        chronos_connection,
                                        analytics_logger,
                                        true);


  for (std::vector<Store*>::iterator it = remote_data_stores.begin();
       it != remote_data_stores.end();
       ++it)
  {
    create_sdm_plugins(serializer,
                       deserializers,
                       opt.memcached_write_format);
    SubscriberDataManager* remote_sdm = new SubscriberDataManager(*it,
                                                                  serializer,
                                                                  deserializers,
                                                                  chronos_connection,
                                                                  NULL,
                                                                  false);
    remote_sdms.push_back(remote_sdm);
  }

  // Start the HTTP stack early as plugins might need to register handlers
  // with it.
  HttpStack* http_stack_sig = new HttpStack(opt.http_threads,
                                            exception_handler,
                                            access_logger,
                                            load_monitor);
  try
  {
    http_stack_sig->initialize();
  }
  catch (HttpStack::Exception& e)
  {
    CL_SPROUT_HTTP_INTERFACE_FAIL.log(e._func, e._rc);
    closelog();
    TRC_ERROR("Caught signaling HttpStack::Exception - %s - %d\n", e._func, e._rc);
    return 1;
  }

  HttpStack* http_stack_mgmt = new HttpStack(NUM_HTTP_MGMT_THREADS,
                                             exception_handler,
                                             access_logger,
                                             load_monitor);
  try
  {
    http_stack_mgmt->initialize();
  }
  catch (HttpStack::Exception& e)
  {
    CL_SPROUT_HTTP_INTERFACE_FAIL.log(e._func, e._rc);
    closelog();
    TRC_ERROR("Caught management HttpStack::Exception - %s - %d\n", e._func, e._rc);
    return 1;
  }

  // Create an AV store using the local store and initialise the authentication
  // sproutlet.
  if (impi_store_location != "")
  {
    // Use memcached store.
    TRC_STATUS("Using memcached store");
    local_impi_data_store = (Store*)new TopologyNeutralMemcachedStore(impi_store_location,
                                                                      astaire_resolver,
                                                                      false,
                                                                      astaire_comm_monitor);
    local_impi_store = new ImpiStore(local_impi_data_store, opt.impi_store_mode);

    // Only set up remote IMPI stores if some have been configured, and we need
    // the IMPI store to be GR.
    if (!remote_impi_stores_locations.empty() &&
        (opt.non_register_auth_mode &
           NonRegisterAuthentication::INITIAL_REQ_FROM_REG_DIGEST_ENDPOINT))
    {
      // Use remote memcached store too.
      TRC_STATUS("Using remote memcached stores");
       for (std::vector<std::string>::iterator it = remote_impi_stores_locations.begin();
           it != remote_impi_stores_locations.end();
           ++it)
      {
        Store* remote_data_store = (Store*)new TopologyNeutralMemcachedStore(*it,
                                                                             astaire_resolver,
                                                                             true,
                                                                             remote_astaire_comm_monitor);
        remote_impi_data_stores.push_back(remote_data_store);
        remote_impi_stores.push_back(new ImpiStore(remote_data_store, opt.impi_store_mode));
      }
    }
  }
  else
  {
    // Use local store.
    TRC_STATUS("Using local store");
    local_impi_data_store = (Store*)new LocalStore();
    local_impi_store = new ImpiStore(local_data_store, opt.impi_store_mode);
  }

  // Load the sproutlet plugins.
  PluginLoader* loader = new PluginLoader("/usr/share/clearwater/sprout/plugins",
                                          opt);

  if (!loader->load(sproutlets))
  {
    CL_SPROUT_PLUGIN_FAILURE.log();
    TRC_ERROR("Failed to successfully load plug-ins");
    return 1;
  }

  // Must happen after all SNMP tables have been registered.
  if (opt.pcscf_enabled)
  {
    init_snmp_handler_threads("bono");
  }
  else
  {
    init_snmp_handler_threads("sprout");
  }

  if (!sproutlets.empty())
  {
    // There are Sproutlets loaded, so start the Sproutlet proxy.
    std::unordered_set<std::string> host_aliases;
    host_aliases.insert(opt.local_host);
    host_aliases.insert(opt.public_host);
    host_aliases.insert(opt.home_domain);
    host_aliases.insert(stack_data.home_domains.begin(),
                        stack_data.home_domains.end());
    host_aliases.insert(stack_data.aliases.begin(),
                        stack_data.aliases.end());

    sproutlet_proxy = new SproutletProxy(stack_data.endpt,
                                         PJSIP_MOD_PRIORITY_UA_PROXY_LAYER+3,
                                         opt.sprout_hostname,
                                         host_aliases,
                                         sproutlets,
                                         opt.stateless_proxies);
    if (sproutlet_proxy == NULL)
    {
      TRC_ERROR("Failed to create SproutletProxy");
      return 1;
    }
  }

  init_common_sip_processing(load_monitor,
                             requests_counter,
                             overload_counter,
                             hc);

  init_thread_dispatcher(opt.worker_threads,
                         latency_table,
                         queue_size_table,
                         load_monitor,
                         exception_handler);

  // Create worker threads first as they take work from the PJSIP threads so
  // need to be ready.
  status = start_worker_threads();
  if (status != PJ_SUCCESS)
  {
    TRC_ERROR("Error starting SIP worker threads, %s", PJUtils::pj_status_to_string(status).c_str());
    return 1;
  }

  status = start_pjsip_thread();
  if (status != PJ_SUCCESS)
  {
    CL_SPROUT_SIP_STACK_INIT_FAIL.log(PJUtils::pj_status_to_string(status).c_str());
    TRC_ERROR("Error starting SIP stack, %s", PJUtils::pj_status_to_string(status).c_str());
    return 1;
  }

  AoRTimeoutTask::Config aor_timeout_config(local_sdm,
                                            remote_sdms,
                                            hss_connection);
  AuthTimeoutTask::Config auth_timeout_config(local_impi_store,
                                              hss_connection);
  DeregistrationTask::Config deregistration_config(local_sdm,
                                                   remote_sdms,
                                                   hss_connection,
                                                   sip_resolver,
                                                   local_impi_store,
                                                   remote_impi_stores);
  GetCachedDataTask::Config get_cached_data_config(local_sdm, remote_sdms);
  DeleteImpuTask::Config delete_impu_config(local_sdm, remote_sdms, hss_connection);

  // The AoRTimeoutTask and AuthTimeoutTask both handle
  // chronos requests, so use the ChronosHandler.
  ChronosHandler<AoRTimeoutTask, AoRTimeoutTask::Config> aor_timeout_handler(&aor_timeout_config);
  ChronosHandler<AuthTimeoutTask, AuthTimeoutTask::Config> auth_timeout_handler(&auth_timeout_config);
  HttpStackUtils::SpawningHandler<DeregistrationTask, DeregistrationTask::Config> deregistration_handler(&deregistration_config);
  HttpStackUtils::PingHandler ping_handler;
  HttpStackUtils::SpawningHandler<GetBindingsTask, GetCachedDataTask::Config> get_bindings_handler(&get_cached_data_config);
  HttpStackUtils::SpawningHandler<GetSubscriptionsTask, GetCachedDataTask::Config> get_subscriptions_handler(&get_cached_data_config);
  HttpStackUtils::SpawningHandler<DeleteImpuTask, DeleteImpuTask::Config> delete_impu_handler(&delete_impu_config);

  if (opt.enabled_scscf)
  {
    try
    {
      http_stack_sig->register_handler("^/ping$",
                                       &ping_handler);
      http_stack_sig->register_handler("^/timers$",
                                       &aor_timeout_handler);
      http_stack_sig->register_handler("^/authentication-timeout$",
                                       &auth_timeout_handler);
      http_stack_sig->register_handler("^/registrations?*$",
                                       &deregistration_handler);
      http_stack_sig->bind_tcp_socket(opt.http_address, opt.http_port);
      http_stack_sig->start(&reg_httpthread_with_pjsip);
    }
    catch (HttpStack::Exception& e)
    {
      CL_SPROUT_HTTP_INTERFACE_FAIL.log(e._func, e._rc);
      TRC_ERROR("Caught signaling HttpStack::Exception - %s - %d\n", e._func, e._rc);
      return 1;
    }

    try
    {
      http_stack_mgmt->register_handler("^/ping$",
                                        &ping_handler);
      http_stack_mgmt->register_handler("^/impu/[^/]+/bindings$",
                                        &get_bindings_handler);
      http_stack_mgmt->register_handler("^/impu/[^/]+/subscriptions$",
                                        &get_subscriptions_handler);
      http_stack_mgmt->register_handler("^/impu/[^/]+$",
                                        &delete_impu_handler);
      http_stack_mgmt->bind_unix_socket(SPROUT_HTTP_MGMT_SOCKET_PATH);
      http_stack_mgmt->start(&reg_httpthread_with_pjsip);
    }
    catch (HttpStack::Exception& e)
    {
      CL_SPROUT_HTTP_INTERFACE_FAIL.log(e._func, e._rc);
      TRC_ERROR("Caught management HttpStack::Exception - %s - %d\n", e._func, e._rc);
      return 1;
    }
  }

  // Wait here until the quit semaphore is signaled.
  sem_wait(&term_sem);

  // If we received a TERM while we were quiescing, log that as an error.  We
  // should only receive a TERM when quiescing if something has gone wrong and
  // we have taken longer than 5 minutes to quiesce.
  if (quiescing_mgr->is_quiescing())
  {
    TRC_ERROR("Sprout received a TERM signal when quiescing");
  }

  snmp_terminate("sprout");

  CL_SPROUT_ENDED.log();
  if (opt.enabled_scscf)
  {
    try
    {
      http_stack_sig->stop();
      http_stack_sig->wait_stopped();
    }
    catch (HttpStack::Exception& e)
    {
      CL_SPROUT_HTTP_INTERFACE_STOP_FAIL.log(e._func, e._rc);
      TRC_ERROR("Caught signaling HttpStack::Exception - %s - %d\n", e._func, e._rc);
    }

    try
    {
      http_stack_mgmt->stop();
      http_stack_mgmt->wait_stopped();
    }
    catch (HttpStack::Exception& e)
    {
      CL_SPROUT_HTTP_INTERFACE_STOP_FAIL.log(e._func, e._rc);
      TRC_ERROR("Caught management HttpStack::Exception - %s - %d\n", e._func, e._rc);
    }
  }

  // Terminate the PJSIP thread and the worker threads to exit.  We kill
  // the PJSIP thread first - if we killed the worker threads first the
  // rx_msg_q will stop getting serviced so could fill up blocking
  // the PJSIP thread, causing a deadlock.
  stop_pjsip_thread();
  stop_worker_threads();

  // We must call stop_stack here because this terminates the
  // transaction layer, which can otherwise generate work for other modules
  // after they have unregistered.
  stop_stack();

  unregister_thread_dispatcher();
  unregister_common_processing_module();

  // Destroy the Sproutlet Proxy.
  delete sproutlet_proxy;

  // Unload any dynamically loaded sproutlets and delete the loader.
  loader->unload();
  delete loader;

  if (opt.pcscf_enabled)
  {
    if (websockets_enabled)
    {
      destroy_websockets();
    }
    destroy_stateful_proxy();
    delete pcscf_acr_factory;
  }

  destroy_options();
  destroy_stack();

  delete http_stack_sig; http_stack_sig = NULL;
  delete http_stack_mgmt; http_stack_mgmt = NULL;
  delete chronos_connection;
  delete hss_connection;
  delete difc_service;
  delete sifc_service;
  delete quiescing_mgr;
  delete exception_handler;
  delete load_monitor;
  delete local_sdm;

  for (std::vector<SubscriberDataManager*>::iterator it = remote_sdms.begin();
       it != remote_sdms.end();
       ++it)
  {
    delete *it;
  }
  remote_sdms.clear();

  delete local_data_store;

  for (std::vector<Store*>::iterator it = remote_data_stores.begin();
       it != remote_data_stores.end();
       ++it)
  {
    delete *it;
  }
  remote_data_stores.clear();


  delete local_impi_store;
  delete local_impi_data_store;

  for (ImpiStore* store: remote_impi_stores) { delete store; }
  remote_impi_stores.clear();
  for (Store* store: remote_impi_data_stores) { delete store; }
  remote_impi_data_stores.clear();

  delete ralf_processor;
  delete ralf_connection;
  delete enum_service;
  delete scscf_acr_factory;

  delete sip_resolver;
  delete http_resolver;
  delete astaire_resolver;
  delete dns_resolver;

  delete analytics_logger;

  // Delete Sprout's alarm objects
  delete chronos_comm_monitor;
  delete enum_comm_monitor;
  delete hss_comm_monitor;
  delete astaire_comm_monitor;
  delete remote_astaire_comm_monitor;
  delete ralf_comm_monitor;
  delete alarm_manager;

  delete latency_table;
  delete queue_size_table;
  delete requests_counter;
  delete overload_counter;

  delete homestead_cxn_count;

  delete homestead_latency_table;
  delete homestead_mar_latency_table;
  delete homestead_sar_latency_table;
  delete homestead_uar_latency_table;
  delete homestead_lir_latency_table;
  delete no_shared_ifcs_set_table;

  delete token_rate_table;
  delete smoothed_latency_scalar;
  delete target_latency_scalar;
  delete penalties_scalar;
  delete token_rate_scalar;

  hc->stop_thread();
  delete hc;

  // Unregister the handlers that use semaphores (so we can safely destroy
  // them).
  signal(QUIESCE_SIGNAL, SIG_DFL);
  signal(UNQUIESCE_SIGNAL, SIG_DFL);
  signal(SIGTERM, SIG_DFL);

  sem_destroy(&term_sem);

  return 0;
}<|MERGE_RESOLUTION|>--- conflicted
+++ resolved
@@ -1441,7 +1441,8 @@
 AlarmManager* alarm_manager = NULL;
 AnalyticsLogger* analytics_logger = NULL;
 ChronosConnection* chronos_connection = NULL;
-<<<<<<< HEAD
+SIFCService* sifc_service = NULL;
+DIFCService* difc_service = NULL;
 
 bool parse_multi_site_stores_arg(const std::vector<std::string>& stores_arg,
                                  const std::string& local_site_name,
@@ -1478,11 +1479,6 @@
 
   return true;
 }
-=======
-ImpiStore* impi_store = NULL;
-SIFCService* sifc_service = NULL;
-DIFCService* difc_service = NULL;
->>>>>>> 35abb1b6
 
 /*
  * main()
