/**
 *
 * @file registrarproutlet.cpp
 *
 * Copyright (C) Metaswitch Networks 2017
 * If license terms are provided to you in a COPYING file in the root directory
 * of the source code repository by which you are accessing this code, then
 * the license outlined in that COPYING file applies to your use.
 * Otherwise no rights are granted except for those provided to you by
 * Metaswitch Networks in a separate written agreement.
 */

#include <time.h>

extern "C" {
#include <pjsip.h>
#include <pjlib-util.h>
#include <pjlib.h>
#include <stdint.h>
}

// Common STL includes.
#include <cassert>
#include <vector>
#include <map>
#include <set>
#include <list>
#include <queue>
#include <string>

#include "pjutils.h"
#include "utils.h"
#include "wildcard_utils.h"
#include "sproutsasevent.h"
#include "memcachedstore.h"
#include "hss_sip_mapping.h"
#include "registrarsproutlet.h"
#include "registration_utils.h"
#include "constants.h"
#include "custom_headers.h"
#include "log.h"
#include "notify_utils.h"
#include "uri_classifier.h"
#include "associated_uris.h"

// RegistrarSproutlet constructor.
RegistrarSproutlet::RegistrarSproutlet(const std::string& name,
                                       int port,
                                       const std::string& uri,
                                       const std::string& next_hop_service,
                                       SubscriberDataManager* reg_sdm,
                                       std::vector<SubscriberDataManager*> reg_remote_sdms,
                                       HSSConnection* hss_connection,
                                       ACRFactory* rfacr_factory,
                                       int cfg_max_expires,
                                       bool force_original_register_inclusion,
                                       SNMP::RegistrationStatsTables* reg_stats_tbls,
                                       SNMP::RegistrationStatsTables* third_party_reg_stats_tbls,
                                       FIFCService* fifc_service,
                                       IFCConfiguration ifc_configuration) :
  Sproutlet(name, port, uri),
  _sdm(reg_sdm),
  _remote_sdms(reg_remote_sdms),
  _hss(hss_connection),
  _acr_factory(rfacr_factory),
  _max_expires(cfg_max_expires),
  _force_original_register_inclusion(force_original_register_inclusion),
  _reg_stats_tbls(reg_stats_tbls),
  _third_party_reg_stats_tbls(third_party_reg_stats_tbls),
  _fifc_service(fifc_service),
  _ifc_configuration(ifc_configuration),
  _next_hop_service(next_hop_service)
{
}

//RegistrarSproutlet destructor.
RegistrarSproutlet::~RegistrarSproutlet()
{
}

bool RegistrarSproutlet::init()
{
  bool init_success = true;

  RegistrationUtils::init(_third_party_reg_stats_tbls, _force_original_register_inclusion);

  // Construct a Service-Route header pointing at the S-CSCF ready to be added
  // to REGISTER 200 OK response.
  pjsip_sip_uri* service_route_uri = NULL;

  if (stack_data.scscf_uri != NULL)
  {
    service_route_uri = (pjsip_sip_uri*)pjsip_uri_clone(stack_data.pool, stack_data.scscf_uri);
  }

  if (service_route_uri != NULL)
  {
    service_route_uri->lr_param = 1;

    // Add the orig parameter.  The UE must provide this back on future messages
    // to ensure we perform originating processing.
    pjsip_param *orig_param = PJ_POOL_ALLOC_T(stack_data.pool, pjsip_param);
    pj_strdup(stack_data.pool, &orig_param->name, &STR_ORIG);
    pj_strdup2(stack_data.pool, &orig_param->value, "");
    pj_list_insert_after(&service_route_uri->other_param, orig_param);

    _service_route = pjsip_route_hdr_create(stack_data.pool);
    _service_route->name = STR_SERVICE_ROUTE;
    _service_route->sname = pj_str((char *)"");
    _service_route->name_addr.uri = (pjsip_uri*)service_route_uri;
  }
  else
  {
    // LCOV_EXCL_START - Start up failures not tested in UT
    TRC_ERROR("Unable to set up Service-Route header for the registrar from %.*s",
              stack_data.scscf_uri_str.slen, stack_data.scscf_uri_str.ptr);
    init_success = false;
    // LCOV_EXCL_STOP
  }

  return init_success;
}

SproutletTsx* RegistrarSproutlet::get_tsx(SproutletHelper* helper,
                                          const std::string& alias,
                                          pjsip_msg* req,
                                          pjsip_sip_uri*& next_hop,
                                          pj_pool_t* pool,
                                          SAS::TrailId trail)
{
  URIClass uri_class = URIClassifier::classify_uri(req->line.req.uri);
  if ((req->line.req.method.id == PJSIP_REGISTER_METHOD) &&
      ((uri_class == NODE_LOCAL_SIP_URI) ||
       (uri_class == HOME_DOMAIN_SIP_URI)) &&
      (PJUtils::check_route_headers(req)))
  {
    return (SproutletTsx*)new RegistrarSproutletTsx(this,
                                                    _next_hop_service,
                                                    _fifc_service,
                                                    _ifc_configuration);
  }

  // We're not interested in the message so create a next hop URI.
  pjsip_route_hdr* route = (pjsip_route_hdr*)
                              pjsip_msg_find_hdr(req, PJSIP_H_ROUTE, NULL);

  next_hop = helper->next_hop_uri(_next_hop_service,
                                  route,
                                  pool);
  return NULL;
}

RegistrarSproutletTsx::RegistrarSproutletTsx(RegistrarSproutlet* registrar,
                                             const std::string& next_hop_service,
                                             FIFCService* fifc_service,
                                             IFCConfiguration ifc_configuration) :
  ForwardingSproutletTsx(registrar, next_hop_service),
  _registrar(registrar),
<<<<<<< HEAD
  _scscf_uri(),
  _local_hostname()
=======
  _fifc_service(fifc_service),
  _ifc_configuration(ifc_configuration)
>>>>>>> 36404f3f
{
  TRC_DEBUG("Registrar Transaction (%p) created", this);
}

RegistrarSproutletTsx::~RegistrarSproutletTsx()
{
  TRC_DEBUG("Registrar Transaction (%p) destroyed", this);
}

void RegistrarSproutletTsx::on_rx_initial_request(pjsip_msg *req)
{
  TRC_INFO("Registrar sproutlet received initial request");

  process_register_request(req);
}

void RegistrarSproutletTsx::process_register_request(pjsip_msg *req)
{
  pjsip_status_code st_code = PJSIP_SC_OK;

  // Get the system time in seconds for calculating absolute expiry times.
  int now = time(NULL);
  int expiry = 0;
  bool is_initial_registration;

  // Loop through headers as early as possible so that we know the expiry time
  // and which registration statistics to update.
  // Loop through each contact header. If every registration is an emergency
  // registration and its expiry is 0 then reject with a 501.
  // If there are valid registration updates to make then attempt to write to
  // store, which also stops emergency registrations from being deregistered.
  int num_contacts = 0;
  int num_emergency_bindings = 0;
  int num_emergency_deregisters = 0;
  bool reject_with_400 = false;
  pjsip_contact_hdr* contact_hdr = (pjsip_contact_hdr*)pjsip_msg_find_hdr(req, PJSIP_H_CONTACT, NULL);

  while (contact_hdr != NULL)
  {
    num_contacts++;
    pjsip_expires_hdr* expires = (pjsip_expires_hdr*)pjsip_msg_find_hdr(req, PJSIP_H_EXPIRES, NULL);
    expiry = _registrar->expiry_for_binding(contact_hdr, expires);

    if ((contact_hdr->star) && (expiry != 0))
    {
      // Wildcard contact, which can only be used if the expiry is 0
      TRC_ERROR("Attempted to deregister all bindings, but expiry value wasn't 0");
      reject_with_400 = true;
      break;
    }

    if (PJUtils::is_emergency_registration(contact_hdr))
    {
      num_emergency_bindings++;
      if (expiry == 0)
      {
        num_emergency_deregisters++;
      }
    }

    contact_hdr = (pjsip_contact_hdr*) pjsip_msg_find_hdr(req,
                                                          PJSIP_H_CONTACT,
                                                          contact_hdr->next);
  }

  // Get the URI from the To header and check it is a SIP or SIPS URI.
  pjsip_uri* uri = (pjsip_uri*)pjsip_uri_get_uri(PJSIP_MSG_TO_HDR(req)->uri);

  if ((!PJSIP_URI_SCHEME_IS_SIP(uri)) && (!PJSIP_URI_SCHEME_IS_TEL(uri)))
  {
    // Reject a non-SIP/TEL URI with 404 Not Found (RFC3261 isn't clear
    // whether 404 is the right status code - it says 404 should be used if
    // the AoR isn't valid for the domain in the RequestURI).
    TRC_ERROR("Rejecting register request using invalid URI scheme");

    SAS::Event event(trail(), SASEvent::REGISTER_FAILED_INVALIDURISCHEME, 0);
    SAS::report_event(event);

    pjsip_msg* rsp = create_response(req, PJSIP_SC_NOT_FOUND);
    send_response(rsp);
    free_msg(req);

    // Only update statistics if this is going to change the state of the
    // IRS (i.e. if the number of contact headers is non-zero)
    if (num_contacts > 0)
    {
      if (expiry == 0)
      {
        _registrar->_reg_stats_tbls->de_reg_tbl->increment_attempts();
        _registrar->_reg_stats_tbls->de_reg_tbl->increment_failures();
      }
      else
      // Invalid URI means this cannot be a re-register request, so if not
      // a de-register request, then treat as an initial register request.
      {
        _registrar->_reg_stats_tbls->init_reg_tbl->increment_attempts();
        _registrar->_reg_stats_tbls->init_reg_tbl->increment_failures();
      }
    }
    return;
  }

  // Allocate an ACR for this transaction and pass the request to it.  Node
  // role is always considered originating for REGISTER requests.
  ACR* acr = _registrar->_acr_factory->get_acr(trail(),
                                               ACR::CALLING_PARTY,
                                               ACR::NODE_ROLE_ORIGINATING);
  acr->rx_request(req);

  // Canonicalize the public ID from the URI in the To header.
  std::string public_id = PJUtils::public_id_from_uri(uri);
  TRC_DEBUG("Process REGISTER for public ID %s", public_id.c_str());

  // Get the call identifier and the cseq number from the respective headers.
  std::string cid = PJUtils::pj_str_to_string(&PJSIP_MSG_CID_HDR(req)->id);;

  // Add SAS markers to the trail attached to the message so the trail
  // becomes searchable.
  TRC_DEBUG("Report SAS start marker - trail (%llx)", trail());
  SAS::Marker start_marker(trail(), MARKER_ID_START, 1u);
  SAS::report_marker(start_marker);

  // Query the HSS for the associated URIs.
  AssociatedURIs associated_uris = {};
  std::map<std::string, Ifcs> ifc_map;
  std::string private_id;
  std::string private_id_for_binding;
  bool success = get_private_id(req, private_id);
  if (!success)
  {
    // There are legitimate cases where we don't have a private ID
    // here (for example, on a re-registration where Bono has set the
    // Integrity-Protected header), so this is *not* a failure
    // condition.

    // We want the private ID here so that Homestead can use it to
    // subscribe for updates from the HSS - but on a re-registration,
    // Homestead should already have subscribed for updates during the
    // initial registration, so we can just make a request using our
    // public ID.
    private_id = "";

    // IMS compliant clients will always have the Auth header on all REGISTERs,
    // including reREGISTERS. Non-IMS clients won't, but their private ID
    // will always be the public ID with the sip: removed.
    private_id_for_binding = PJUtils::default_private_id_from_uri(uri);
  }
  else
  {
    private_id_for_binding = private_id;
  }

  SAS::Event event(trail(), SASEvent::REGISTER_START, 0);
  event.add_var_param(public_id);
  event.add_var_param(private_id);
  SAS::report_event(event);

  if (num_contacts == 0)
  {
    SAS::Event event(trail(), SASEvent::REGISTER_NO_CONTACTS, 0);
    event.add_var_param(public_id);
    SAS::report_event(event);
  }

  // Construct the S-CSCF URI for this transaction. Use the configured S-CSCF
  // URI as a starting point.
  pjsip_sip_uri* scscf_uri = (pjsip_sip_uri*)pjsip_uri_clone(get_pool(req), stack_data.scscf_uri);

  // Get the local hostname part of the URI that routed to this Sproutlet. We
  // will use this in the S-CSCF URI.
  //
  // This is so that we preserve the URI of the S-CSCF that we originally tried
  // to route to so that we then send it on the SAR to the HSS.
  const pjsip_route_hdr* original_route = route_hdr();
  pjsip_sip_uri* original_uri;
  if (original_route != NULL)
  {
    original_uri = (pjsip_sip_uri*)original_route->name_addr.uri;
  }
  else
  {
    original_uri = (pjsip_sip_uri*)req->line.req.uri;
  }

  pj_str_t unused_service_name;
  success = get_local_hostname(original_uri, _local_hostname, unused_service_name, get_pool(req));

  // If there are any failures in this step, we will use the configured S-CSCF
  // URI.
  if (success)
  {
    // Replace the local hostname part of the configured S-CSCF URI with the
    // local hostname part of the URI that caused us to be routed here.
    pj_str_t unused_local_hostname, service_name;
    success = get_local_hostname(scscf_uri, unused_local_hostname, service_name, get_pool(req));

    if (success)
    {
      pj_str_t hostname;
      if (pj_strcmp2(&service_name, ""))
      {
        pj_str_t period = pj_str((char*)".");
        pj_strdup(get_pool(req), &hostname, &service_name);
        PJUtils::pj_str_concatenate(&hostname, &period, get_pool(req));
        PJUtils::pj_str_concatenate(&hostname, &_local_hostname, get_pool(req));
      }
      else
      {
        pj_strdup(get_pool(req), &hostname, &_local_hostname);
      }

      scscf_uri->host = hostname;
    }
  }

  _scscf_uri = PJUtils::uri_to_string(PJSIP_URI_IN_ROUTING_HDR, (pjsip_uri*)scscf_uri);

  std::string regstate;
  std::deque<std::string> ccfs;
  std::deque<std::string> ecfs;
  HTTPCode http_code = _registrar->_hss->update_registration_state(public_id,
                                                                   private_id,
                                                                   HSSConnection::REG,
                                                                   regstate,
                                                                   _scscf_uri,
                                                                   ifc_map,
                                                                   associated_uris,
                                                                   ccfs,
                                                                   ecfs,
                                                                   trail());

  st_code = determine_hss_sip_response(http_code, regstate, "REGISTER");

  if (st_code != PJSIP_SC_OK)
  {
    pjsip_msg* rsp = create_response(req, st_code);
    send_response(rsp);
    free_msg(req);

    SAS::Event event(trail(), SASEvent::REGISTER_FAILED_INVALIDPUBPRIV, 0);
    event.add_var_param(public_id);
    event.add_var_param(private_id);
    SAS::report_event(event);

    acr->send();
    delete acr;

    if (num_contacts > 0)
    {
      if (expiry == 0)
      {
        _registrar->_reg_stats_tbls->de_reg_tbl->increment_attempts();
        _registrar->_reg_stats_tbls->de_reg_tbl->increment_failures();
      }
      else
      // Invalid public/private identity means this cannot be a re-register request,
      // so if not a de-register request, then treat as an initial register request.
      {
        _registrar->_reg_stats_tbls->init_reg_tbl->increment_attempts();
        _registrar->_reg_stats_tbls->init_reg_tbl->increment_failures();
      }
    }
    return;
  }

  // Get the default URI to use as a key in the binding store.
  std::string aor;
  success = associated_uris.get_default_impu(aor,
                                             num_emergency_bindings > 0);
  if (!success)
  {
    // Don't have a default IMPU so send an error response. We only hit this
    // if the subscriber is misconfigured at the HSS.
    reject_with_400 = true;
  }

  // Use the unbarred URIs for when we send NOTIFYs.
  std::vector<std::string> unbarred_uris = associated_uris.get_unbarred_uris();
  TRC_DEBUG("REGISTER for public ID %s uses AOR %s", public_id.c_str(), aor.c_str());

  if (reject_with_400)
  {
    SAS::Event event(trail(), SASEvent::REGISTER_FAILED_INVALIDCONTACT, 0);
    event.add_var_param(public_id);
    SAS::report_event(event);

    pjsip_msg* rsp = create_response(req, PJSIP_SC_BAD_REQUEST);
    send_response(rsp);
    free_msg(req);

    acr->send();
    delete acr;

    if (num_contacts > 0)
    {
      _registrar->_reg_stats_tbls->de_reg_tbl->increment_attempts();
      _registrar->_reg_stats_tbls->de_reg_tbl->increment_failures();
    }

    return;
  }

  if ((num_emergency_deregisters > 0) && (num_emergency_deregisters == num_contacts))
  {
    TRC_ERROR("Rejecting register request as attempting to deregister an emergency registration");

    SAS::Event event(trail(), SASEvent::DEREGISTER_FAILED_EMERGENCY, 0);
    event.add_var_param(public_id);
    SAS::report_event(event);

    pjsip_msg* rsp = create_response(req, PJSIP_SC_NOT_IMPLEMENTED);
    send_response(rsp);
    free_msg(req);

    acr->send();
    delete acr;

    if (num_contacts > 0)
    {
      _registrar->_reg_stats_tbls->de_reg_tbl->increment_attempts();
      _registrar->_reg_stats_tbls->de_reg_tbl->increment_failures();
    }

    return;
  }

  // Write to the local store, checking the remote stores if there is no entry locally.
  bool all_bindings_expired;
  SubscriberDataManager::AoRPair* aor_pair =
                                 write_to_store(_registrar->_sdm,
                                                aor,
                                                &associated_uris,
                                                req,
                                                now,
                                                expiry,
                                                is_initial_registration,
                                                NULL,
                                                _registrar->_remote_sdms,
                                                private_id_for_binding,
                                                all_bindings_expired);

  if (all_bindings_expired)
  {
    TRC_DEBUG("All bindings have expired - triggering deregistration at the HSS");
    _registrar->_hss->update_registration_state(aor,
                                                "",
                                                HSSConnection::DEREG_USER,
                                                _scscf_uri,
                                                trail());
  }

  if ((aor_pair != NULL) && (aor_pair->get_current() != NULL))
  {
    // Log the bindings.
    log_bindings(aor, aor_pair->get_current());

    // If we have any remote stores, try to store this in them too.  We don't worry
    // about failures in this case.
    for (std::vector<SubscriberDataManager*>::iterator it = _registrar->_remote_sdms.begin();
         it != _registrar->_remote_sdms.end();
         ++it)
    {
      if ((*it)->has_servers())
      {
        int tmp_expiry = 0;
        bool ignored;
        SubscriberDataManager::AoRPair* remote_aor_pair =
          write_to_store(*it,
                         aor,
                         &associated_uris,
                         req,
                         now,
                         tmp_expiry,
                         ignored,
                         aor_pair,
                         {},
                         private_id_for_binding,
                         ignored);
        delete remote_aor_pair;
      }
    }
  }
  else
  {
    // Failed to connect to the local store.  Reject the register with a 500
    // response.
    // LCOV_EXCL_START - the can't fail to connect to the store we use for UT
    st_code = PJSIP_SC_INTERNAL_SERVER_ERROR;

    SAS::Event event(trail(), SASEvent::REGISTER_FAILED_REGSTORE, 0);
    event.add_var_param(public_id);
    SAS::report_event(event);

    // LCOV_EXCL_STOP
  }

  if (num_contacts > 0)
  {
    if (expiry == 0)
    {
      _registrar->_reg_stats_tbls->de_reg_tbl->increment_attempts();
    }
    else if (is_initial_registration)
    {
      _registrar->_reg_stats_tbls->init_reg_tbl->increment_attempts();
    }
    else
    {
      _registrar->_reg_stats_tbls->re_reg_tbl->increment_attempts();
    }
  }

  // Build and send the reply.
  pjsip_msg* rsp = create_response(req, st_code);

  if (st_code != PJSIP_SC_OK)
  {
    // LCOV_EXCL_START - we only reject REGISTER if something goes wrong, and
    // we aren't covering any of those paths so we can't hit this either
    acr->tx_response(rsp);

    send_response(rsp);
    free_msg(req);

    SAS::Event event(trail(), SASEvent::REGISTER_FAILED, 0);
    event.add_var_param(public_id);
    std::string error_msg = "REGISTER failed with status code: " + std::to_string(st_code);
    event.add_var_param(error_msg);
    SAS::report_event(event);

    acr->send();
    delete acr;
    delete aor_pair;

    if (num_contacts > 0)
    {
      if (is_initial_registration)
      {
        _registrar->_reg_stats_tbls->init_reg_tbl->increment_failures();
      }
      else if (expiry == 0)
      {
        _registrar->_reg_stats_tbls->de_reg_tbl->increment_failures();
      }
      else
      {
        _registrar->_reg_stats_tbls->re_reg_tbl->increment_failures();
      }
    }

    return;
    // LCOV_EXCL_STOP
  }

  // Add supported and require headers for RFC5626.
  pjsip_generic_string_hdr* gen_hdr;
  gen_hdr = pjsip_generic_string_hdr_create(get_pool(rsp),
                                            &STR_SUPPORTED,
                                            &STR_OUTBOUND);
  if (gen_hdr == NULL)
  {
    // LCOV_EXCL_START - can't see how this could ever happen
    TRC_ERROR("Failed to add RFC 5626 headers");

    SAS::Event event(trail(), SASEvent::REGISTER_FAILED_5636, 0);
    event.add_var_param(public_id);
    SAS::report_event(event);

    rsp->line.status.code = PJSIP_SC_INTERNAL_SERVER_ERROR;

    acr->tx_response(rsp);

    send_response(rsp);
    free_msg(req);

    acr->send();
    delete acr;
    delete aor_pair;

    if (num_contacts > 0)
    {
      if (is_initial_registration)
      {
        _registrar->_reg_stats_tbls->init_reg_tbl->increment_failures();
      }
      else if (expiry == 0)
      {
        _registrar->_reg_stats_tbls->de_reg_tbl->increment_failures();
      }
      else
      {
        _registrar->_reg_stats_tbls->re_reg_tbl->increment_failures();
      }
    }

    return;
    // LCOV_EXCL_STOP
  }

  pjsip_msg_add_hdr(rsp, (pjsip_hdr*)gen_hdr);

  // Add contact headers for all active bindings.
  for (SubscriberDataManager::AoR::Bindings::const_iterator i =
          aor_pair->get_current()->bindings().begin();
       i != aor_pair->get_current()->bindings().end();
       ++i)
  {
    SubscriberDataManager::AoR::Binding* binding = i->second;
    if (binding->_expires > now)
    {
      // The binding hasn't expired.  Parse the Contact URI from the store,
      // making sure it is formatted as a name-address.
      pjsip_uri* uri = PJUtils::uri_from_string(binding->_uri, get_pool(rsp), PJ_TRUE);
      if (uri != NULL)
      {
        // Contact URI is well formed, so include this in the response.
        pjsip_contact_hdr* contact = pjsip_contact_hdr_create(get_pool(rsp));
        contact->star = 0;
        contact->uri = uri;
        contact->q1000 = binding->_priority;
        contact->expires = binding->_expires - now;
        pj_list_init(&contact->other_param);
        for (std::map<std::string, std::string>::iterator j = binding->_params.begin();
             j != binding->_params.end();
             ++j)
        {
          pjsip_param *new_param = PJ_POOL_ALLOC_T(get_pool(rsp), pjsip_param);
          pj_strdup2(get_pool(rsp), &new_param->name, j->first.c_str());
          pj_strdup2(get_pool(rsp), &new_param->value, j->second.c_str());
          pj_list_insert_before(&contact->other_param, new_param);
        }

        // Add a GRUU if the UE supports GRUUs and the contact header contains
        // a +sip.instance parameter.
        if (PJUtils::msg_supports_extension(req, "gruu"))
        {
          // The pub-gruu parameter on the Contact header is calculated
          // from the instance-id, to avoid unnecessary storage in
          // memcached.
          std::string gruu = binding->pub_gruu_quoted_string(get_pool(rsp));
          if (!gruu.empty())
          {
            pjsip_param *new_param = PJ_POOL_ALLOC_T(get_pool(rsp), pjsip_param);
            pj_strdup2(get_pool(rsp), &new_param->name, "pub-gruu");
            pj_strdup2(get_pool(rsp), &new_param->value, gruu.c_str());
            pj_list_insert_before(&contact->other_param, new_param);
          }
        }

        pjsip_msg_add_hdr(rsp, (pjsip_hdr*)contact);
      }
      else
      {
        // Contact URI is malformed.  Log an error, but otherwise don't try and
        // fix it.
        // LCOV_EXCL_START hard to hit - needs bad data in the store
        TRC_WARNING("Badly formed contact URI %s for address of record %s",
                    binding->_uri.c_str(), aor.c_str());

        SAS::Event event(trail(), SASEvent::REGISTER_FAILED, 0);
        event.add_var_param(public_id);
        std::string error_msg = "Badly formed contact URI - " + binding->_uri;
        event.add_var_param(error_msg);
        SAS::report_event(event);
        // LCOV_EXCL_STOP
      }
    }
  }

  SAS::Event reg_Accepted(trail(), SASEvent::REGISTER_ACCEPTED, 0);
  SAS::report_event(reg_Accepted);

  if (num_contacts > 0)
  {
    if (expiry == 0)
    {
      _registrar->_reg_stats_tbls->de_reg_tbl->increment_successes();
    }
    else if (is_initial_registration)
    {
      _registrar->_reg_stats_tbls->init_reg_tbl->increment_successes();
    }
    else
    {
      _registrar->_reg_stats_tbls->re_reg_tbl->increment_successes();
    }
  }

  // Deal with path header related fields in the response.
  pjsip_routing_hdr* path_hdr = (pjsip_routing_hdr*)
                              pjsip_msg_find_hdr_by_name(req, &STR_PATH, NULL);
  if ((path_hdr != NULL) &&
      (!aor_pair->get_current()->bindings().empty()))
  {
    // We have bindings with path headers so we must require outbound.
    pjsip_require_hdr* require_hdr = pjsip_require_hdr_create(get_pool(rsp));
    require_hdr->count = 1;
    require_hdr->values[0] = STR_OUTBOUND;
    pjsip_msg_add_hdr(rsp, (pjsip_hdr*)require_hdr);
  }

  // Echo back any Path headers as per RFC 3327, section 5.3.  We take these
  // from the request as they may not exist in the bindings any more if the
  // bindings have expired.
  while (path_hdr)
  {
    pjsip_msg_add_hdr(rsp,
                      (pjsip_hdr*)pjsip_hdr_clone(get_pool(rsp), path_hdr));
    path_hdr = (pjsip_routing_hdr*)
                    pjsip_msg_find_hdr_by_name(req, &STR_PATH, path_hdr->next);
  }

  // Add the Service-Route header. We may modify this so need to do a full clone
  // of the header.  Annoyingly this overwrites the custom name we set during
  // module initialization, so reset it.
  pjsip_routing_hdr* sr_hdr = (pjsip_routing_hdr*)
    pjsip_hdr_clone(get_pool(rsp), _registrar->_service_route);
  sr_hdr->name = STR_SERVICE_ROUTE;
  sr_hdr->sname = pj_str((char*)"");

  // Replace the local hostname part of the Service route URI with the local
  // hostname part of the URI that routed to this sproutlet.
  pjsip_sip_uri* sr_uri = (pjsip_sip_uri*)sr_hdr->name_addr.uri;
  pj_str_t hostname, unused_local_hostname, service_name;
  success = get_local_hostname(sr_uri, unused_local_hostname, service_name, get_pool(rsp));
  if (success && _local_hostname.slen)
  {
    if (pj_strcmp2(&service_name, ""))
    {
      pj_str_t period = pj_str((char*)".");
      pj_strdup(get_pool(rsp), &hostname, &service_name);
      PJUtils::pj_str_concatenate(&hostname, &period, get_pool(rsp));
      PJUtils::pj_str_concatenate(&hostname, &_local_hostname, get_pool(rsp));
    }
    else
    {
      pj_strdup(get_pool(rsp), &hostname, &_local_hostname);
    }

    sr_uri->host = hostname;
  }

  pjsip_msg_insert_first_hdr(rsp, (pjsip_hdr*)sr_hdr);

  // Log any URIs that have been left out of the P-Associated-URI because they
  // are barred.
  std::vector<std::string> barred_uris = associated_uris.get_barred_uris();
  if (!barred_uris.empty())
  {
    std::stringstream ss;
    std::copy(barred_uris.begin(), barred_uris.end(), std::ostream_iterator<std::string>(ss, ","));
    std::string list = ss.str();
    if (!list.empty())
    {
      // Strip the trailing comma.
      list = list.substr(0, list.length() - 1);
    }

    SAS::Event event(trail(), SASEvent::OMIT_BARRED_ID_FROM_P_ASSOC_URI, 0);
    event.add_var_param(list);
    SAS::report_event(event);
  }

  // Add P-Associated-URI headers for all of the associated URIs that are real
  // URIs, ignoring wildcard URIs and logging any URIs that aren't wildcards
  // but are still unparseable as URIs.
  if (!unbarred_uris.empty())
  {
    for (std::vector<std::string>::iterator it = unbarred_uris.begin();
         it != unbarred_uris.end();
         it++)
    {
      if (!WildcardUtils::is_wildcard_uri(*it))
      {
        pjsip_uri* this_uri = PJUtils::uri_from_string(*it, get_pool(rsp));
        if (this_uri != NULL)
        {
          pjsip_routing_hdr* pau =
                           identity_hdr_create(get_pool(rsp), STR_P_ASSOCIATED_URI);
          pau->name_addr.uri = this_uri;
          pjsip_msg_add_hdr(rsp, (pjsip_hdr*)pau);
        }
        else
        {
          TRC_DEBUG("Bad associated URI %s", it->c_str());
          SAS::Event event(trail(), SASEvent::HTTP_HOMESTEAD_BAD_IDENTITY, 0);
          event.add_var_param(*it);
          SAS::report_event(event);
        }
      }
    }
  }
  else
  {
    // There aren't any associated URIs so just add the AoR in the P-Associated
    // URI header. We should only have to do this for emergency registrations.
    if (!WildcardUtils::is_wildcard_uri(aor))
    {
      pjsip_uri* aor_uri = PJUtils::uri_from_string(aor, get_pool(rsp));
      if (aor_uri != NULL)
      {
        pjsip_routing_hdr* pau =
                        identity_hdr_create(get_pool(rsp), STR_P_ASSOCIATED_URI);
        pau->name_addr.uri = aor_uri;
        pjsip_msg_add_hdr(rsp, (pjsip_hdr*)pau);
      }
      else
      {
        TRC_DEBUG("Bad associated URI %s", aor.c_str());
        SAS::Event event(trail(), SASEvent::HTTP_HOMESTEAD_BAD_IDENTITY, 1);
        event.add_var_param(aor);
        SAS::report_event(event);
      }
    }
  }

  // Add a PCFA header.
  PJUtils::add_pcfa_header(rsp, get_pool(rsp), ccfs, ecfs, true);

  // Pass the response to the ACR.
  acr->tx_response(rsp);

  // Clone the response so that we can use it to inform ASes of the 200 OK response we send.
  pjsip_msg* clone_rsp = clone_msg(rsp);
  send_response(rsp);

  // Send the ACR and delete it.
  acr->send();
  delete acr;

  // TODO in sto397: we should do third-party registration once per
  // service profile (i.e. once per iFC, using an arbitrary public
  // ID). hss->get_subscription_data should be enhanced to provide an
  // appropriate data structure (representing the ServiceProfile
  // nodes) and we should loop through that. Don't send any register that
  // contained emergency registrations to the application servers.

  if (num_emergency_bindings == 0)
  {
    // If the public ID is unbarred, we use that for third party registers. If
    // it is barred, we use the default URI.
    std::string as_reg_id = public_id;
    if (associated_uris.is_impu_barred(public_id))
    {
      as_reg_id = aor;
    }

    RegistrationUtils::register_with_application_servers(ifc_map[public_id],
                                                         _registrar->_fifc_service,
                                                         _registrar->_ifc_configuration,
                                                         _registrar->_sdm,
                                                         _registrar->_remote_sdms,
                                                         _registrar->_hss,
                                                         req,
                                                         clone_rsp,
                                                         expiry,
                                                         is_initial_registration,
                                                         as_reg_id,
                                                         trail());
  }

  // Now we can free the messages.
  free_msg(clone_rsp);
  free_msg(req);

  TRC_DEBUG("Report SAS end marker - trail (%llx)", trail());
  SAS::Marker end_marker(trail(), MARKER_ID_END, 1u);
  SAS::report_marker(end_marker);
  delete aor_pair;
}

/// Write to the registration store. If we can't find the AoR pair in the
/// primary SDM, we will either use the backup_aor or we will try and look up
/// the AoR pair in the backup SDMs. Therefore either the backup_aor should be
/// NULL, or backup_sdms should be empty.
SubscriberDataManager::AoRPair* RegistrarSproutletTsx::write_to_store(
                   SubscriberDataManager* primary_sdm,         ///<store to write to
                   std::string aor,                            ///<address of record to write to
                   AssociatedURIs* associated_uris,
                                                               ///<Associated IMPUs in Implicit Registration Set
                   pjsip_msg* req,                             ///<received request to read headers from
                   int now,                                    ///<time now
                   int& expiry,                                ///<[out] longest expiry time
                   bool& out_is_initial_registration,
                   SubscriberDataManager::AoRPair* backup_aor, ///<backup data if no entry in store
                   std::vector<SubscriberDataManager*> backup_sdms,
                                                               ///<backup stores to read from if no entry in store and no backup data
                   std::string private_id,                     ///<private id that the binding was registered with
                   bool& out_all_bindings_expired)
{
  // Get the call identifier and the cseq number from the respective headers.
  std::string cid = PJUtils::pj_str_to_string(&PJSIP_MSG_CID_HDR(req)->id);
  int cseq = ((pjsip_cseq_hdr*)pjsip_msg_find_hdr(req, PJSIP_H_CSEQ, NULL))->cseq;

  // Find the expire headers in the message.
  pjsip_expires_hdr* expires = (pjsip_expires_hdr*)pjsip_msg_find_hdr(req, PJSIP_H_EXPIRES, NULL);

  // The registration service uses optimistic locking to avoid concurrent
  // updates to the same AoR conflicting.  This means we have to loop
  // reading, updating and writing the AoR until the write is successful.
  SubscriberDataManager::AoRPair* aor_pair = NULL;
  bool backup_aor_alloced = false;
  bool is_initial_registration = true;
  bool all_bindings_expired = false;
  Store::Status set_rc;

  do
  {
    // delete NULL is safe, so we can do this on every iteration.
    delete aor_pair;

    // Find the current bindings for the AoR.
    aor_pair = primary_sdm->get_aor_data(aor, trail());
    TRC_DEBUG("Retrieved AoR data %p", aor_pair);

    if ((aor_pair == NULL) ||
        (aor_pair->get_current() == NULL))
    {
      // Failed to get data for the AoR because there is no connection
      // to the store.
      TRC_ERROR("Failed to get AoR binding for %s from store", aor.c_str());
      break;
    }

    // If we don't have any bindings, try the backup AoR and/or stores.
    if (aor_pair->get_current()->bindings().empty())
    {
      bool found_binding = false;

      if ((backup_aor != NULL) &&
          (backup_aor->current_contains_bindings()))
      {
        found_binding = true;
      }
      else
      {
        std::vector<SubscriberDataManager*>::iterator it = backup_sdms.begin();
        SubscriberDataManager::AoRPair* local_backup_aor = NULL;

        while ((it != backup_sdms.end()) && (!found_binding))
        {
          if ((*it)->has_servers())
          {
            local_backup_aor = (*it)->get_aor_data(aor, trail());

            if ((local_backup_aor != NULL) &&
                (local_backup_aor->current_contains_bindings()))
            {
              found_binding = true;
              backup_aor = local_backup_aor;

              // Flag that we have allocated the memory for the backup pair so
              // that we can tidy it up later.
              backup_aor_alloced = true;
            }
          }

          if (!found_binding)
          {
            ++it;

            if (local_backup_aor != NULL)
            {
              delete local_backup_aor;
              local_backup_aor = NULL;
            }
          }
        }
      }

      if (found_binding)
      {
        aor_pair->get_current()->copy_subscriptions_and_bindings(backup_aor->get_current());
      }
    }

    is_initial_registration = is_initial_registration && aor_pair->get_current()->bindings().empty();

    // Now loop through all the contacts.  If there are multiple contacts in
    // the contact header in the SIP message, pjsip parses them to separate
    // contact header structures.
    pjsip_contact_hdr* contact = (pjsip_contact_hdr*)pjsip_msg_find_hdr(req, PJSIP_H_CONTACT, NULL);
    int changed_bindings = 0;

    while (contact != NULL)
    {
      changed_bindings++;
      expiry = _registrar->expiry_for_binding(contact, expires);

      if (contact->star)
      {
        // Wildcard contact, which can only be used to clear all bindings for
        // the AoR (and only if the expiry is 0). It won't clear any emergency
        // bindings
        aor_pair->get_current()->clear(false);
        break;
      }

      pjsip_uri* uri = (contact->uri != NULL) ?
                           (pjsip_uri*)pjsip_uri_get_uri(contact->uri) :
                           NULL;

      if ((uri != NULL) &&
          (PJSIP_URI_SCHEME_IS_SIP(uri)))
      {
        // The binding identifier is based on the +sip.instance parameter if
        // it is present.  If not the contact URI is used instead.
        std::string contact_uri = PJUtils::uri_to_string(PJSIP_URI_IN_CONTACT_HDR, uri);
        std::string binding_id = get_binding_id(contact);

        if (binding_id == "")
        {
          binding_id = contact_uri;
        }

        TRC_DEBUG("Binding identifier for contact = %s", binding_id.c_str());

        // Find the appropriate binding in the bindings list for this AoR.
        SubscriberDataManager::AoR::Binding* binding = aor_pair->get_current()->get_binding(binding_id);

        if ((cid != binding->_cid) ||
            (cseq > binding->_cseq))
        {
          // Either this is a new binding, has come from a restarted device, or
          // is an update to an existing binding.
          binding->_uri = contact_uri;

          // TODO Examine Via header to see if we're the first hop
          // TODO Only if we're not the first hop, check that the top path header has "ob" parameter

          // Get the Path headers, if present.  RFC 3327 allows us the option of
          // rejecting a request with a Path header if there is no corresponding
          // "path" entry in the Supported header but we don't do so on the assumption
          // that the edge proxy knows what it's doing.
          //
          // We store the full path header in the _path_headers field. For
          // backwards compatibility, we also store the URI part of the path
          // header in the _path_uris field.
          binding->_path_headers.clear();
          binding->_path_uris.clear();
          pjsip_routing_hdr* path_hdr = (pjsip_routing_hdr*)
                              pjsip_msg_find_hdr_by_name(req, &STR_PATH, NULL);

          while (path_hdr)
          {
            std::string path = PJUtils::get_header_value((pjsip_hdr*)path_hdr);
            std::string path_uri = PJUtils::uri_to_string(PJSIP_URI_IN_ROUTING_HDR,
                                                          path_hdr->name_addr.uri);
            TRC_DEBUG("Path header %s", path.c_str());

            // Extract all the paths from this header.
            binding->_path_headers.push_back(path);
            binding->_path_uris.push_back(path_uri);

            // Look for the next header.
            path_hdr = (pjsip_routing_hdr*)
                    pjsip_msg_find_hdr_by_name(req, &STR_PATH, path_hdr->next);
          }

          binding->_cid = cid;
          binding->_cseq = cseq;
          binding->_priority = contact->q1000;
          binding->_params.clear();
          pjsip_param* p = contact->other_param.next;

          while ((p != NULL) && (p != &contact->other_param))
          {
            std::string pname = PJUtils::pj_str_to_string(&p->name);
            std::string pvalue = PJUtils::pj_str_to_string(&p->value);
            // Skip parameters that must not be user-specified
            if (pname != "pub-gruu")
            {
              binding->_params[pname] = pvalue;
            }
            p = p->next;
          }

          binding->_private_id = private_id;
          binding->_emergency_registration = PJUtils::is_emergency_registration(contact);

          // If the new expiry is less than the current expiry, and it's an emergency registration,
          // don't update the expiry time
          if ((binding->_expires >= now + expiry) && (binding->_emergency_registration))
          {
            TRC_DEBUG("Don't reduce expiry time for an emergency registration");
          }
          else
          {
            binding->_expires = now + expiry;
          }
        }
      }
      contact = (pjsip_contact_hdr*)pjsip_msg_find_hdr(req, PJSIP_H_CONTACT, contact->next);
    }

    // Set the S-CSCF URI on the AoR.
    SubscriberDataManager::AoR* aor_data = aor_pair->get_current();
    aor_data->_scscf_uri = _scscf_uri;

    if (changed_bindings > 0)
    {
      set_rc = primary_sdm->set_aor_data(aor,
                                         associated_uris,
                                         aor_pair,
                                         trail(),
                                         all_bindings_expired);
    }
    else
    {
      // No bindings changed (because we had no contact headers).  However, we
      // may need to deregister the subscriber (because we will have registered
      // the sub in the calling routine), so set all_bindings_expired based on
      // whether we found any bindings to report.
      set_rc = Store::OK;
      all_bindings_expired = aor_pair->get_current()->bindings().empty();
    }

    if (set_rc != Store::OK)
    {
      delete aor_pair; aor_pair = NULL;
    }
  }
  while (set_rc == Store::DATA_CONTENTION);

  // If we allocated the backup AoR, tidy up.
  if (backup_aor_alloced)
  {
    delete backup_aor; // LCOV_EXCL_LINE
  }

  out_is_initial_registration = is_initial_registration;
  out_all_bindings_expired = all_bindings_expired;

  return aor_pair;
}

/// Get private ID from a received message by checking the Authorization
/// header. If that uses the Digest scheme and contains a non-empty
/// username, it puts that username into id and returns true;
/// otherwise returns false.
bool RegistrarSproutletTsx::get_private_id(pjsip_msg* req, std::string& id)
{
  bool success = false;

  pjsip_authorization_hdr* auth_hdr = (pjsip_authorization_hdr*)
    pjsip_msg_find_hdr(req, PJSIP_H_AUTHORIZATION, NULL);
  if (auth_hdr != NULL)
  {
    if (pj_stricmp2(&auth_hdr->scheme, "digest") == 0)
    {
      id = PJUtils::pj_str_to_string(&auth_hdr->credential.digest.username);
      if (!id.empty())
      {
        success = true;
      }
    }
    else
    {
      // LCOV_EXCL_START
      TRC_WARNING("Unsupported scheme \"%.*s\" in Authorization header when determining private ID - ignoring",
                  auth_hdr->scheme.slen, auth_hdr->scheme.ptr);
      // LCOV_EXCL_STOP
    }
  }
  return success;
}

std::string RegistrarSproutletTsx::get_binding_id(pjsip_contact_hdr *contact)
{
  // Get a suitable binding string from +sip.instance and reg_id parameters
  // if they are supplied.
  std::string id = "";
  pj_str_t *instance = NULL;
  pj_str_t *reg_id = NULL;

  pjsip_param *p = contact->other_param.next;

  while ((p != NULL) && (p != &contact->other_param))
  {
    if (pj_stricmp(&p->name, &STR_SIP_INSTANCE) == 0)
    {
      instance = &p->value;
    }
    else if (pj_stricmp(&p->name, &STR_REG_ID) == 0)
    {
      reg_id = &p->value;
    }
    p = p->next;
  }

  if ((instance != NULL) && (pj_strlen(instance) >= 2))
  {
    // The contact a +sip.instance parameters, so form a suitable binding
    // string.
    id = PJUtils::pj_str_to_string(instance);
    id = id.substr(1, id.size() - 2); // Strip quotes

    if (reg_id != NULL)
    {
      id = id + ":" + PJUtils::pj_str_to_string(reg_id);
    }

    if (PJUtils::is_emergency_registration(contact))
    {
      id = "sos" + id;
    }

  }

  return id;
}

void RegistrarSproutletTsx::log_bindings(const std::string& aor_name,
                                         SubscriberDataManager::AoR* aor_data)
{
  TRC_DEBUG("Bindings for %s, timer ID %s", aor_name.c_str(), aor_data->_timer_id.c_str());
  for (SubscriberDataManager::AoR::Bindings::const_iterator i =
         aor_data->bindings().begin();
       i != aor_data->bindings().end();
       ++i)
  {
    SubscriberDataManager::AoR::Binding* binding = i->second;
    TRC_DEBUG("  %s URI=%s expires=%d q=%d from=%s cseq=%d timer=%s private_id=%s emergency_registration=%s",
              i->first.c_str(),
              binding->_uri.c_str(),
              binding->_expires, binding->_priority,
              binding->_cid.c_str(), binding->_cseq,
              binding->_timer_id.c_str(),
              binding->_private_id.c_str(),
              (binding->_emergency_registration ? "true" : "false"));
  }
}

int RegistrarSproutlet::expiry_for_binding(pjsip_contact_hdr* contact,
                                           pjsip_expires_hdr* expires)
{
  int expiry = (contact->expires != -1) ? contact->expires :
               (expires != NULL) ? expires->ivalue :
               _max_expires;
  if (expiry > _max_expires)
  {
    // Expiry is too long, set it to the maximum.
    expiry = _max_expires;
  }

  return expiry;
}<|MERGE_RESOLUTION|>--- conflicted
+++ resolved
@@ -156,13 +156,10 @@
                                              IFCConfiguration ifc_configuration) :
   ForwardingSproutletTsx(registrar, next_hop_service),
   _registrar(registrar),
-<<<<<<< HEAD
   _scscf_uri(),
-  _local_hostname()
-=======
+  _local_hostname(),
   _fifc_service(fifc_service),
   _ifc_configuration(ifc_configuration)
->>>>>>> 36404f3f
 {
   TRC_DEBUG("Registrar Transaction (%p) created", this);
 }
