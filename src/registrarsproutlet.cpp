--- conflicted
+++ resolved
@@ -445,16 +445,12 @@
 
   // Write to the local store, checking the remote stores if there is no entry locally.
   bool all_bindings_expired;
-<<<<<<< HEAD
   int max_expiry;
 
   // Figure out whether we think this is an intial registration, based on
   // what Homestead thought the previous regstate was.
   bool is_initial_registration = (prev_regstate == RegDataXMLUtils::STATE_NOT_REGISTERED);
   bool no_existing_bindings_found = false;
-=======
-
->>>>>>> 4e40ae34
   AoRPair* aor_pair = write_to_store(_registrar->_sdm,
                                      aor,
                                      &associated_uris,
