/**
 *
 * @file registrarproutlet.cpp
 *
 * Project Clearwater - IMS in the Cloud
 * Copyright (C) 2016  Metaswitch Networks Ltd
 *
 * Parts of this module were derived from GPL licensed PJSIP sample code
 * with the following copyrights.
 *   Copyright (C) 2008-2011 Teluu Inc. (http://www.teluu.com)
 *   Copyright (C) 2003-2008 Benny Prijono <benny@prijono.org>
 *
 * This program is free software: you can redistribute it and/or modify it
 * under the terms of the GNU General Public License as published by the
 * Free Software Foundation, either version 3 of the License, or (at your
 * option) any later version, along with the "Special Exception" for use of
 * the program along with SSL, set forth below. This program is distributed
 * in the hope that it will be useful, but WITHOUT ANY WARRANTY;
 * without even the implied warranty of MERCHANTABILITY or FITNESS FOR
 * A PARTICULAR PURPOSE.  See the GNU General Public License for more
 * details. You should have received a copy of the GNU General Public
 * License along with this program.  If not, see
 * <http://www.gnu.org/licenses/>.
 *
 * The author can be reached by email at clearwater@metaswitch.com or by
 * post at Metaswitch Networks Ltd, 100 Church St, Enfield EN2 6BQ, UK
 *
 * Special Exception
 * Metaswitch Networks Ltd  grants you permission to copy, modify,
 * propagate, and distribute a work formed by combining OpenSSL with The
 * Software, or a work derivative of such a combination, even if such
 * copying, modification, propagation, or distribution would otherwise
 * violate the terms of the GPL. You must comply with the GPL in all
 * respects for all of the code used other than OpenSSL.
 * "OpenSSL" means OpenSSL toolkit software distributed by the OpenSSL
 * Project and licensed under the OpenSSL Licenses, or a work based on such
 * software and licensed under the OpenSSL Licenses.
 * "OpenSSL Licenses" means the OpenSSL License and Original SSLeay License
 * under which the OpenSSL Project distributes the OpenSSL toolkit software,
 * as those licenses appear in the file LICENSE-OPENSSL.
 */

#include <time.h>

extern "C" {
#include <pjsip.h>
#include <pjlib-util.h>
#include <pjlib.h>
#include <stdint.h>
}

// Common STL includes.
#include <cassert>
#include <vector>
#include <map>
#include <set>
#include <list>
#include <queue>
#include <string>

#include "pjutils.h"
#include "utils.h"
#include "wildcard_utils.h"
#include "sproutsasevent.h"
#include "memcachedstore.h"
#include "hss_sip_mapping.h"
#include "registrarsproutlet.h"
#include "registration_utils.h"
#include "constants.h"
#include "custom_headers.h"
#include "log.h"
#include "notify_utils.h"
#include "uri_classifier.h"
#include "associated_uris.h"

// RegistrarSproutlet constructor.
RegistrarSproutlet::RegistrarSproutlet(const std::string& name,
                                       int port,
                                       const std::string& uri,
                                       const std::string& next_hop_service,
                                       SubscriberDataManager* reg_sdm,
                                       std::vector<SubscriberDataManager*> reg_remote_sdms,
                                       HSSConnection* hss_connection,
                                       ACRFactory* rfacr_factory,
                                       int cfg_max_expires,
                                       bool force_original_register_inclusion,
                                       SNMP::RegistrationStatsTables* reg_stats_tbls,
                                       SNMP::RegistrationStatsTables* third_party_reg_stats_tbls):
  Sproutlet(name, port, uri),
  _sdm(reg_sdm),
  _remote_sdms(reg_remote_sdms),
  _hss(hss_connection),
  _acr_factory(rfacr_factory),
  _max_expires(cfg_max_expires),
  _force_original_register_inclusion(force_original_register_inclusion),
  _reg_stats_tbls(reg_stats_tbls),
  _third_party_reg_stats_tbls(third_party_reg_stats_tbls),
  _next_hop_service(next_hop_service)
{
}

//RegistrarSproutlet destructor.
RegistrarSproutlet::~RegistrarSproutlet()
{
}

bool RegistrarSproutlet::init()
{
  bool init_success = true;

  RegistrationUtils::init(_third_party_reg_stats_tbls, _force_original_register_inclusion);

  // Construct a Service-Route header pointing at the S-CSCF ready to be added
  // to REGISTER 200 OK response.
  pjsip_sip_uri* service_route_uri = NULL;

  if (stack_data.scscf_uri != NULL)
  {
    service_route_uri = (pjsip_sip_uri*)pjsip_uri_clone(stack_data.pool, stack_data.scscf_uri);
  }

  if (service_route_uri != NULL)
  {
    service_route_uri->lr_param = 1;

    // Add the orig parameter.  The UE must provide this back on future messages
    // to ensure we perform originating processing.
    pjsip_param *orig_param = PJ_POOL_ALLOC_T(stack_data.pool, pjsip_param);
    pj_strdup(stack_data.pool, &orig_param->name, &STR_ORIG);
    pj_strdup2(stack_data.pool, &orig_param->value, "");
    pj_list_insert_after(&service_route_uri->other_param, orig_param);

    _service_route = pjsip_route_hdr_create(stack_data.pool);
    _service_route->name = STR_SERVICE_ROUTE;
    _service_route->sname = pj_str((char *)"");
    _service_route->name_addr.uri = (pjsip_uri*)service_route_uri;
  }
  else
  {
    // LCOV_EXCL_START - Start up failures not tested in UT
    TRC_ERROR("Unable to set up Service-Route header for the registrar from %.*s",
              stack_data.scscf_uri_str.slen, stack_data.scscf_uri_str.ptr);
    init_success = false;
    // LCOV_EXCL_STOP
  }

  return init_success;
}

SproutletTsx* RegistrarSproutlet::get_tsx(SproutletHelper* helper,
                                          const std::string& alias,
                                          pjsip_msg* req,
                                          pjsip_sip_uri*& next_hop,
                                          pj_pool_t* pool,
                                          SAS::TrailId trail)
{
  URIClass uri_class = URIClassifier::classify_uri(req->line.req.uri);
  if ((req->line.req.method.id == PJSIP_REGISTER_METHOD) &&
      ((uri_class == NODE_LOCAL_SIP_URI) ||
       (uri_class == HOME_DOMAIN_SIP_URI)) &&
      (PJUtils::check_route_headers(req)))
  {
    return (SproutletTsx*)new RegistrarSproutletTsx(this, _next_hop_service);
  }

  // We're not interested in the message so create a next hop URI.
  pjsip_route_hdr* route = (pjsip_route_hdr*)
                              pjsip_msg_find_hdr(req, PJSIP_H_ROUTE, NULL);

  next_hop = helper->next_hop_uri(_next_hop_service,
                                  route,
                                  pool);
  return NULL;
}

RegistrarSproutletTsx::RegistrarSproutletTsx(RegistrarSproutlet* registrar,
                                             const std::string& next_hop_service) :
  ForwardingSproutletTsx(registrar, next_hop_service),
  _registrar(registrar)
{
  TRC_DEBUG("Registrar Transaction (%p) created", this);
}

RegistrarSproutletTsx::~RegistrarSproutletTsx()
{
  TRC_DEBUG("Registrar Transaction (%p) destroyed", this);
}

void RegistrarSproutletTsx::on_rx_initial_request(pjsip_msg *req)
{
  TRC_INFO("Registrar sproutlet received initial request");

  process_register_request(req);
}

void RegistrarSproutletTsx::process_register_request(pjsip_msg *req)
{
  pjsip_status_code st_code = PJSIP_SC_OK;

  // Get the system time in seconds for calculating absolute expiry times.
  int now = time(NULL);
  int expiry = 0;
  bool is_initial_registration;

  // Loop through headers as early as possible so that we know the expiry time
  // and which registration statistics to update.
  // Loop through each contact header. If every registration is an emergency
  // registration and its expiry is 0 then reject with a 501.
  // If there are valid registration updates to make then attempt to write to
  // store, which also stops emergency registrations from being deregistered.
  int num_contacts = 0;
  int num_emergency_bindings = 0;
  int num_emergency_deregisters = 0;
  bool reject_with_400 = false;
  pjsip_contact_hdr* contact_hdr = (pjsip_contact_hdr*)pjsip_msg_find_hdr(req, PJSIP_H_CONTACT, NULL);

  while (contact_hdr != NULL)
  {
    num_contacts++;
    pjsip_expires_hdr* expires = (pjsip_expires_hdr*)pjsip_msg_find_hdr(req, PJSIP_H_EXPIRES, NULL);
    expiry = _registrar->expiry_for_binding(contact_hdr, expires);

    if ((contact_hdr->star) && (expiry != 0))
    {
      // Wildcard contact, which can only be used if the expiry is 0
      TRC_ERROR("Attempted to deregister all bindings, but expiry value wasn't 0");
      reject_with_400 = true;
      break;
    }

    if (PJUtils::is_emergency_registration(contact_hdr))
    {
      num_emergency_bindings++;
      if (expiry == 0)
      {
        num_emergency_deregisters++;
      }
    }

    contact_hdr = (pjsip_contact_hdr*) pjsip_msg_find_hdr(req,
                                                          PJSIP_H_CONTACT,
                                                          contact_hdr->next);
  }

  // Get the URI from the To header and check it is a SIP or SIPS URI.
  pjsip_uri* uri = (pjsip_uri*)pjsip_uri_get_uri(PJSIP_MSG_TO_HDR(req)->uri);

  if ((!PJSIP_URI_SCHEME_IS_SIP(uri)) && (!PJSIP_URI_SCHEME_IS_TEL(uri)))
  {
    // Reject a non-SIP/TEL URI with 404 Not Found (RFC3261 isn't clear
    // whether 404 is the right status code - it says 404 should be used if
    // the AoR isn't valid for the domain in the RequestURI).
    TRC_ERROR("Rejecting register request using invalid URI scheme");

    SAS::Event event(trail(), SASEvent::REGISTER_FAILED_INVALIDURISCHEME, 0);
    SAS::report_event(event);

    pjsip_msg* rsp = create_response(req, PJSIP_SC_NOT_FOUND);
    send_response(rsp);
    free_msg(req);

    // Only update statistics if this is going to change the state of the
    // IRS (i.e. if the number of contact headers is non-zero)
    if (num_contacts > 0)
    {
      if (expiry == 0)
      {
        _registrar->_reg_stats_tbls->de_reg_tbl->increment_attempts();
        _registrar->_reg_stats_tbls->de_reg_tbl->increment_failures();
      }
      else
      // Invalid URI means this cannot be a re-register request, so if not
      // a de-register request, then treat as an initial register request.
      {
        _registrar->_reg_stats_tbls->init_reg_tbl->increment_attempts();
        _registrar->_reg_stats_tbls->init_reg_tbl->increment_failures();
      }
    }
    return;
  }

  // Allocate an ACR for this transaction and pass the request to it.  Node
  // role is always considered originating for REGISTER requests.
  ACR* acr = _registrar->_acr_factory->get_acr(trail(),
                                               ACR::CALLING_PARTY,
                                               ACR::NODE_ROLE_ORIGINATING);
  acr->rx_request(req);

  // Canonicalize the public ID from the URI in the To header.
  std::string public_id = PJUtils::public_id_from_uri(uri);
  TRC_DEBUG("Process REGISTER for public ID %s", public_id.c_str());

  // Get the call identifier and the cseq number from the respective headers.
  std::string cid = PJUtils::pj_str_to_string(&PJSIP_MSG_CID_HDR(req)->id);;

  // Add SAS markers to the trail attached to the message so the trail
  // becomes searchable.
  TRC_DEBUG("Report SAS start marker - trail (%llx)", trail());
  SAS::Marker start_marker(trail(), MARKER_ID_START, 1u);
  SAS::report_marker(start_marker);

  // Query the HSS for the associated URIs.
  AssociatedURIs associated_uris = {};
  std::map<std::string, Ifcs> ifc_map;
  std::string private_id;
  std::string private_id_for_binding;
  bool success = get_private_id(req, private_id);
  if (!success)
  {
    // There are legitimate cases where we don't have a private ID
    // here (for example, on a re-registration where Bono has set the
    // Integrity-Protected header), so this is *not* a failure
    // condition.

    // We want the private ID here so that Homestead can use it to
    // subscribe for updates from the HSS - but on a re-registration,
    // Homestead should already have subscribed for updates during the
    // initial registration, so we can just make a request using our
    // public ID.
    private_id = "";

    // IMS compliant clients will always have the Auth header on all REGISTERs,
    // including reREGISTERS. Non-IMS clients won't, but their private ID
    // will always be the public ID with the sip: removed.
    private_id_for_binding = PJUtils::default_private_id_from_uri(uri);
  }
  else
  {
    private_id_for_binding = private_id;
  }

  SAS::Event event(trail(), SASEvent::REGISTER_START, 0);
  event.add_var_param(public_id);
  event.add_var_param(private_id);
  SAS::report_event(event);

  if (num_contacts == 0)
  {
    SAS::Event event(trail(), SASEvent::REGISTER_NO_CONTACTS, 0);
    event.add_var_param(public_id);
    SAS::report_event(event);
  }

  std::string regstate;
  std::deque<std::string> ccfs;
  std::deque<std::string> ecfs;
  HTTPCode http_code = _registrar->_hss->update_registration_state(public_id,
                                                                   private_id,
                                                                   HSSConnection::REG,
                                                                   regstate,
                                                                   ifc_map,
                                                                   associated_uris,
                                                                   ccfs,
                                                                   ecfs,
                                                                   trail());

  st_code = determine_hss_sip_response(http_code, regstate, "REGISTER");

  if (st_code != PJSIP_SC_OK)
  {
    pjsip_msg* rsp = create_response(req, st_code);
    send_response(rsp);
    free_msg(req);

    SAS::Event event(trail(), SASEvent::REGISTER_FAILED_INVALIDPUBPRIV, 0);
    event.add_var_param(public_id);
    event.add_var_param(private_id);
    SAS::report_event(event);

    acr->send();
    delete acr;

    if (num_contacts > 0)
    {
      if (expiry == 0)
      {
        _registrar->_reg_stats_tbls->de_reg_tbl->increment_attempts();
        _registrar->_reg_stats_tbls->de_reg_tbl->increment_failures();
      }
      else
      // Invalid public/private identity means this cannot be a re-register request,
      // so if not a de-register request, then treat as an initial register request.
      {
        _registrar->_reg_stats_tbls->init_reg_tbl->increment_attempts();
        _registrar->_reg_stats_tbls->init_reg_tbl->increment_failures();
      }
    }
    return;
  }

  // Get the default URI to use as a key in the binding store.
  std::string aor;
  success = associated_uris.get_default_impu(aor,
                                             num_emergency_bindings > 0);
  if (!success)
  {
    // Don't have a default IMPU so send an error response. We only hit this
    // if the subscriber is misconfigured at the HSS, so send a generic server
    // error.
    st_code = PJSIP_SC_INTERNAL_SERVER_ERROR;
  }

  // Use the unbarred URIs for when we send NOTIFYs.
  std::vector<std::string> unbarred_uris = associated_uris.get_unbarred_uris();
  TRC_DEBUG("REGISTER for public ID %s uses AOR %s", public_id.c_str(), aor.c_str());

  if (reject_with_400)
  {
    SAS::Event event(trail(), SASEvent::REGISTER_FAILED_INVALIDCONTACT, 0);
    event.add_var_param(public_id);
    SAS::report_event(event);

    pjsip_msg* rsp = create_response(req, PJSIP_SC_BAD_REQUEST);
    send_response(rsp);
    free_msg(req);

    acr->send();
    delete acr;

    if (num_contacts > 0)
    {
      _registrar->_reg_stats_tbls->de_reg_tbl->increment_attempts();
      _registrar->_reg_stats_tbls->de_reg_tbl->increment_failures();
    }

    return;
  }

  if ((num_emergency_deregisters > 0) && (num_emergency_deregisters == num_contacts))
  {
    TRC_ERROR("Rejecting register request as attempting to deregister an emergency registration");

    SAS::Event event(trail(), SASEvent::DEREGISTER_FAILED_EMERGENCY, 0);
    event.add_var_param(public_id);
    SAS::report_event(event);

    pjsip_msg* rsp = create_response(req, PJSIP_SC_NOT_IMPLEMENTED);
    send_response(rsp);
    free_msg(req);

    acr->send();
    delete acr;

    if (num_contacts > 0)
    {
      _registrar->_reg_stats_tbls->de_reg_tbl->increment_attempts();
      _registrar->_reg_stats_tbls->de_reg_tbl->increment_failures();
    }

    return;
  }

  // Write to the local store, checking the remote stores if there is no entry locally.
  bool all_bindings_expired;
  SubscriberDataManager::AoRPair* aor_pair =
                                 write_to_store(_registrar->_sdm,
                                                aor,
                                                unbarred_uris,
                                                req,
                                                now,
                                                expiry,
                                                is_initial_registration,
                                                NULL,
                                                _registrar->_remote_sdms,
                                                private_id_for_binding,
                                                all_bindings_expired);
  if (all_bindings_expired)
  {
    TRC_DEBUG("All bindings have expired - triggering deregistration at the HSS");
    _registrar->_hss->update_registration_state(aor,
                                                "",
                                                HSSConnection::DEREG_USER,
                                                trail());
  }

  if ((aor_pair != NULL) && (aor_pair->get_current() != NULL))
  {
    // Log the bindings.
    log_bindings(aor, aor_pair->get_current());

    // If we have any remote stores, try to store this in them too.  We don't worry
    // about failures in this case.
    for (std::vector<SubscriberDataManager*>::iterator it = _registrar->_remote_sdms.begin();
         it != _registrar->_remote_sdms.end();
         ++it)
    {
      if ((*it)->has_servers())
      {
        int tmp_expiry = 0;
        bool ignored;
        SubscriberDataManager::AoRPair* remote_aor_pair =
          write_to_store(*it,
                         aor,
                         unbarred_uris,
                         req,
                         now,
                         tmp_expiry,
                         ignored,
                         aor_pair,
                         {},
                         private_id_for_binding,
                         ignored);
        delete remote_aor_pair;
      }
    }
  }
  else
  {
    // Failed to connect to the local store.  Reject the register with a 500
    // response.
    // LCOV_EXCL_START - the can't fail to connect to the store we use for UT
    st_code = PJSIP_SC_INTERNAL_SERVER_ERROR;

    SAS::Event event(trail(), SASEvent::REGISTER_FAILED_REGSTORE, 0);
    event.add_var_param(public_id);
    SAS::report_event(event);

    // LCOV_EXCL_STOP
  }

  if (num_contacts > 0)
  {
    if (expiry == 0)
    {
      _registrar->_reg_stats_tbls->de_reg_tbl->increment_attempts();
    }
    else if (is_initial_registration)
    {
      _registrar->_reg_stats_tbls->init_reg_tbl->increment_attempts();
    }
    else
    {
      _registrar->_reg_stats_tbls->re_reg_tbl->increment_attempts();
    }
  }

  // Build and send the reply.
  pjsip_msg* rsp = create_response(req, st_code);

  if (st_code != PJSIP_SC_OK)
  {
    // LCOV_EXCL_START - we only reject REGISTER if something goes wrong, and
    // we aren't covering any of those paths so we can't hit this either
    acr->tx_response(rsp);

    send_response(rsp);
    free_msg(req);

    SAS::Event event(trail(), SASEvent::REGISTER_FAILED, 0);
    event.add_var_param(public_id);
    std::string error_msg = "REGISTER failed with status code: " + std::to_string(st_code);
    event.add_var_param(error_msg);
    SAS::report_event(event);

    acr->send();
    delete acr;
    delete aor_pair;

    if (num_contacts > 0)
    {
      if (is_initial_registration)
      {
        _registrar->_reg_stats_tbls->init_reg_tbl->increment_failures();
      }
      else if (expiry == 0)
      {
        _registrar->_reg_stats_tbls->de_reg_tbl->increment_failures();
      }
      else
      {
        _registrar->_reg_stats_tbls->re_reg_tbl->increment_failures();
      }
    }

    return;
    // LCOV_EXCL_STOP
  }

  // Add supported and require headers for RFC5626.
  pjsip_generic_string_hdr* gen_hdr;
  gen_hdr = pjsip_generic_string_hdr_create(get_pool(rsp),
                                            &STR_SUPPORTED,
                                            &STR_OUTBOUND);
  if (gen_hdr == NULL)
  {
    // LCOV_EXCL_START - can't see how this could ever happen
    TRC_ERROR("Failed to add RFC 5626 headers");

    SAS::Event event(trail(), SASEvent::REGISTER_FAILED_5636, 0);
    event.add_var_param(public_id);
    SAS::report_event(event);

    rsp->line.status.code = PJSIP_SC_INTERNAL_SERVER_ERROR;

    acr->tx_response(rsp);

    send_response(rsp);
    free_msg(req);

    acr->send();
    delete acr;
    delete aor_pair;

    if (num_contacts > 0)
    {
      if (is_initial_registration)
      {
        _registrar->_reg_stats_tbls->init_reg_tbl->increment_failures();
      }
      else if (expiry == 0)
      {
        _registrar->_reg_stats_tbls->de_reg_tbl->increment_failures();
      }
      else
      {
        _registrar->_reg_stats_tbls->re_reg_tbl->increment_failures();
      }
    }

    return;
    // LCOV_EXCL_STOP
  }

  pjsip_msg_add_hdr(rsp, (pjsip_hdr*)gen_hdr);

  // Add contact headers for all active bindings.
  for (SubscriberDataManager::AoR::Bindings::const_iterator i =
          aor_pair->get_current()->bindings().begin();
       i != aor_pair->get_current()->bindings().end();
       ++i)
  {
    SubscriberDataManager::AoR::Binding* binding = i->second;
    if (binding->_expires > now)
    {
      // The binding hasn't expired.  Parse the Contact URI from the store,
      // making sure it is formatted as a name-address.
      pjsip_uri* uri = PJUtils::uri_from_string(binding->_uri, get_pool(rsp), PJ_TRUE);
      if (uri != NULL)
      {
        // Contact URI is well formed, so include this in the response.
        pjsip_contact_hdr* contact = pjsip_contact_hdr_create(get_pool(rsp));
        contact->star = 0;
        contact->uri = uri;
        contact->q1000 = binding->_priority;
        contact->expires = binding->_expires - now;
        pj_list_init(&contact->other_param);
        for (std::map<std::string, std::string>::iterator j = binding->_params.begin();
             j != binding->_params.end();
             ++j)
        {
          pjsip_param *new_param = PJ_POOL_ALLOC_T(get_pool(rsp), pjsip_param);
          pj_strdup2(get_pool(rsp), &new_param->name, j->first.c_str());
          pj_strdup2(get_pool(rsp), &new_param->value, j->second.c_str());
          pj_list_insert_before(&contact->other_param, new_param);
        }

        // Add a GRUU if the UE supports GRUUs and the contact header contains
        // a +sip.instance parameter.
        if (PJUtils::msg_supports_extension(req, "gruu"))
        {
          // The pub-gruu parameter on the Contact header is calculated
          // from the instance-id, to avoid unnecessary storage in
          // memcached.
          std::string gruu = binding->pub_gruu_quoted_string(get_pool(rsp));
          if (!gruu.empty())
          {
            pjsip_param *new_param = PJ_POOL_ALLOC_T(get_pool(rsp), pjsip_param);
            pj_strdup2(get_pool(rsp), &new_param->name, "pub-gruu");
            pj_strdup2(get_pool(rsp), &new_param->value, gruu.c_str());
            pj_list_insert_before(&contact->other_param, new_param);
          }
        }

        pjsip_msg_add_hdr(rsp, (pjsip_hdr*)contact);
      }
      else
      {
        // Contact URI is malformed.  Log an error, but otherwise don't try and
        // fix it.
        // LCOV_EXCL_START hard to hit - needs bad data in the store
        TRC_WARNING("Badly formed contact URI %s for address of record %s",
                    binding->_uri.c_str(), aor.c_str());

        SAS::Event event(trail(), SASEvent::REGISTER_FAILED, 0);
        event.add_var_param(public_id);
        std::string error_msg = "Badly formed contact URI - " + binding->_uri;
        event.add_var_param(error_msg);
        SAS::report_event(event);
        // LCOV_EXCL_STOP
      }
    }
  }

  SAS::Event reg_Accepted(trail(), SASEvent::REGISTER_ACCEPTED, 0);
  SAS::report_event(reg_Accepted);

  if (num_contacts > 0)
  {
    if (expiry == 0)
    {
      _registrar->_reg_stats_tbls->de_reg_tbl->increment_successes();
    }
    else if (is_initial_registration)
    {
      _registrar->_reg_stats_tbls->init_reg_tbl->increment_successes();
    }
    else
    {
      _registrar->_reg_stats_tbls->re_reg_tbl->increment_successes();
    }
  }

  // Deal with path header related fields in the response.
  pjsip_routing_hdr* path_hdr = (pjsip_routing_hdr*)
                              pjsip_msg_find_hdr_by_name(req, &STR_PATH, NULL);
  if ((path_hdr != NULL) &&
      (!aor_pair->get_current()->bindings().empty()))
  {
    // We have bindings with path headers so we must require outbound.
    pjsip_require_hdr* require_hdr = pjsip_require_hdr_create(get_pool(rsp));
    require_hdr->count = 1;
    require_hdr->values[0] = STR_OUTBOUND;
    pjsip_msg_add_hdr(rsp, (pjsip_hdr*)require_hdr);
  }

  // Echo back any Path headers as per RFC 3327, section 5.3.  We take these
  // from the request as they may not exist in the bindings any more if the
  // bindings have expired.
  while (path_hdr)
  {
    pjsip_msg_add_hdr(rsp,
                      (pjsip_hdr*)pjsip_hdr_clone(get_pool(rsp), path_hdr));
    path_hdr = (pjsip_routing_hdr*)
                    pjsip_msg_find_hdr_by_name(req, &STR_PATH, path_hdr->next);
  }

  // Add the Service-Route header.  It isn't safe to do this with the
  // pre-built header from the global pool because the chaining data
  // structures in the header may get overwritten, but it is safe to do a
  // shallow clone.
  pjsip_hdr* clone = (pjsip_hdr*)
                          pjsip_hdr_shallow_clone(get_pool(rsp), _registrar->_service_route);
  pjsip_msg_insert_first_hdr(rsp, clone);

<<<<<<< HEAD
  // Add P-Associated-URI headers for all of the associated URIs. Don't include
  // any URIs that are wildcard identities.
  if (!unbarred_uris.empty())
=======
  // Add P-Associated-URI headers for all of the associated URIs that are real
  // URIs, ignoring wildcard URIs and logging any URIs that aren't wildcards
  // but are still unparseable as URIs.
  for (std::vector<std::string>::iterator it = uris.begin();
       it != uris.end();
       it++)
>>>>>>> 751d446e
  {
    for (std::vector<std::string>::iterator it = unbarred_uris.begin();
         it != unbarred_uris.end();
         it++)
    {
      if (!WildcardUtils::is_wildcard_uri(*it))
      {
        pjsip_routing_hdr* pau =
                         identity_hdr_create(get_pool(rsp), STR_P_ASSOCIATED_URI);
        pau->name_addr.uri = PJUtils::uri_from_string(*it, get_pool(rsp));
        pjsip_msg_add_hdr(rsp, (pjsip_hdr*)pau);
      }
    }
  }
  else
  {
    // There aren't any associated URIs so just add the AoR in the P-Associated
    // URI header. We should only have to do this for emergency registrations.
    if (!WildcardUtils::is_wildcard_uri(aor))
    {
<<<<<<< HEAD
      pjsip_routing_hdr* pau =
                       identity_hdr_create(get_pool(rsp), STR_P_ASSOCIATED_URI);
      pau->name_addr.uri = PJUtils::uri_from_string(aor, get_pool(rsp));
      pjsip_msg_add_hdr(rsp, (pjsip_hdr*)pau);
=======
      pjsip_uri* this_uri = PJUtils::uri_from_string(*it, get_pool(rsp));
      if (this_uri != NULL)
      {
        pjsip_routing_hdr* pau =
                        identity_hdr_create(get_pool(rsp), STR_P_ASSOCIATED_URI);
        pau->name_addr.uri = this_uri;
        pjsip_msg_add_hdr(rsp, (pjsip_hdr*)pau);
      }
      else
      {
        TRC_DEBUG("Bad associated URI %s", it->c_str());
        SAS::Event event(trail(), SASEvent::HTTP_HOMESTEAD_BAD_IDENTITY, 0);
        event.add_var_param(*it);
        SAS::report_event(event);
      }
>>>>>>> 751d446e
    }
  }

  // Add a PCFA header.
  PJUtils::add_pcfa_header(rsp, get_pool(rsp), ccfs, ecfs, true);

  // Pass the response to the ACR.
  acr->tx_response(rsp);

  // Clone the response so that we can use it to inform ASes of the 200 OK response we send.
  pjsip_msg* clone_rsp = clone_msg(rsp);
  send_response(rsp);

  // Send the ACR and delete it.
  acr->send();
  delete acr;

  // TODO in sto397: we should do third-party registration once per
  // service profile (i.e. once per iFC, using an arbitrary public
  // ID). hss->get_subscription_data should be enhanced to provide an
  // appropriate data structure (representing the ServiceProfile
  // nodes) and we should loop through that. Don't send any register that
  // contained emergency registrations to the application servers.

  if (num_emergency_bindings == 0)
  {
    // If the public ID is unbarred, we use that for third party registers. If
    // it is barred, we use the default URI.
    std::string as_reg_id = public_id;
    if (associated_uris.is_impu_barred(public_id))
    {
      as_reg_id = aor;
    }

    RegistrationUtils::register_with_application_servers(ifc_map[public_id],
                                                         _registrar->_sdm,
                                                         _registrar->_remote_sdms,
                                                         _registrar->_hss,
                                                         req,
                                                         clone_rsp,
                                                         expiry,
                                                         is_initial_registration,
                                                         as_reg_id,
                                                         trail());
  }

  // Now we can free the messages.
  free_msg(clone_rsp);
  free_msg(req);

  TRC_DEBUG("Report SAS end marker - trail (%llx)", trail());
  SAS::Marker end_marker(trail(), MARKER_ID_END, 1u);
  SAS::report_marker(end_marker);
  delete aor_pair;
}

/// Write to the registration store. If we can't find the AoR pair in the
/// primary SDM, we will either use the backup_aor or we will try and look up
/// the AoR pair in the backup SDMs. Therefore either the backup_aor should be
/// NULL, or backup_sdms should be empty.
SubscriberDataManager::AoRPair* RegistrarSproutletTsx::write_to_store(
                   SubscriberDataManager* primary_sdm,         ///<store to write to
                   std::string aor,                            ///<address of record to write to
                   std::vector<std::string> unbarred_irs_impus,
                                                               ///<Unbarred IMPUs in Implicit Registration Set
                   pjsip_msg* req,                             ///<received request to read headers from
                   int now,                                    ///<time now
                   int& expiry,                                ///<[out] longest expiry time
                   bool& out_is_initial_registration,
                   SubscriberDataManager::AoRPair* backup_aor, ///<backup data if no entry in store
                   std::vector<SubscriberDataManager*> backup_sdms,
                                                               ///<backup stores to read from if no entry in store and no backup data
                   std::string private_id,                     ///<private id that the binding was registered with
                   bool& out_all_bindings_expired)
{
  // Get the call identifier and the cseq number from the respective headers.
  std::string cid = PJUtils::pj_str_to_string(&PJSIP_MSG_CID_HDR(req)->id);
  int cseq = ((pjsip_cseq_hdr*)pjsip_msg_find_hdr(req, PJSIP_H_CSEQ, NULL))->cseq;

  // Find the expire headers in the message.
  pjsip_expires_hdr* expires = (pjsip_expires_hdr*)pjsip_msg_find_hdr(req, PJSIP_H_EXPIRES, NULL);

  // The registration service uses optimistic locking to avoid concurrent
  // updates to the same AoR conflicting.  This means we have to loop
  // reading, updating and writing the AoR until the write is successful.
  SubscriberDataManager::AoRPair* aor_pair = NULL;
  bool backup_aor_alloced = false;
  bool is_initial_registration = true;
  bool all_bindings_expired = false;
  Store::Status set_rc;

  do
  {
    // delete NULL is safe, so we can do this on every iteration.
    delete aor_pair;

    // Find the current bindings for the AoR.
    aor_pair = primary_sdm->get_aor_data(aor, trail());
    TRC_DEBUG("Retrieved AoR data %p", aor_pair);

    if ((aor_pair == NULL) ||
        (aor_pair->get_current() == NULL))
    {
      // Failed to get data for the AoR because there is no connection
      // to the store.
      TRC_ERROR("Failed to get AoR binding for %s from store", aor.c_str());
      break;
    }

    // If we don't have any bindings, try the backup AoR and/or stores.
    if (aor_pair->get_current()->bindings().empty())
    {
      bool found_binding = false;

      if ((backup_aor != NULL) &&
          (backup_aor->current_contains_bindings()))
      {
        found_binding = true;
      }
      else
      {
        std::vector<SubscriberDataManager*>::iterator it = backup_sdms.begin();
        SubscriberDataManager::AoRPair* local_backup_aor = NULL;

        while ((it != backup_sdms.end()) && (!found_binding))
        {
          if ((*it)->has_servers())
          {
            local_backup_aor = (*it)->get_aor_data(aor, trail());

            if ((local_backup_aor != NULL) &&
                (local_backup_aor->current_contains_bindings()))
            {
              found_binding = true;
              backup_aor = local_backup_aor;

              // Flag that we have allocated the memory for the backup pair so
              // that we can tidy it up later.
              backup_aor_alloced = true;
            }
          }

          if (!found_binding)
          {
            ++it;

            if (local_backup_aor != NULL)
            {
              delete local_backup_aor;
              local_backup_aor = NULL;
            }
          }
        }
      }

      if (found_binding)
      {
        aor_pair->get_current()->copy_subscriptions_and_bindings(backup_aor->get_current());
      }
    }

    is_initial_registration = is_initial_registration && aor_pair->get_current()->bindings().empty();

    // Now loop through all the contacts.  If there are multiple contacts in
    // the contact header in the SIP message, pjsip parses them to separate
    // contact header structures.
    pjsip_contact_hdr* contact = (pjsip_contact_hdr*)pjsip_msg_find_hdr(req, PJSIP_H_CONTACT, NULL);
    int changed_bindings = 0;

    while (contact != NULL)
    {
      changed_bindings++;
      expiry = _registrar->expiry_for_binding(contact, expires);

      if (contact->star)
      {
        // Wildcard contact, which can only be used to clear all bindings for
        // the AoR (and only if the expiry is 0). It won't clear any emergency
        // bindings
        aor_pair->get_current()->clear(false);
        break;
      }

      pjsip_uri* uri = (contact->uri != NULL) ?
                           (pjsip_uri*)pjsip_uri_get_uri(contact->uri) :
                           NULL;

      if ((uri != NULL) &&
          (PJSIP_URI_SCHEME_IS_SIP(uri)))
      {
        // The binding identifier is based on the +sip.instance parameter if
        // it is present.  If not the contact URI is used instead.
        std::string contact_uri = PJUtils::uri_to_string(PJSIP_URI_IN_CONTACT_HDR, uri);
        std::string binding_id = get_binding_id(contact);

        if (binding_id == "")
        {
          binding_id = contact_uri;
        }

        TRC_DEBUG("Binding identifier for contact = %s", binding_id.c_str());

        // Find the appropriate binding in the bindings list for this AoR.
        SubscriberDataManager::AoR::Binding* binding = aor_pair->get_current()->get_binding(binding_id);

        if ((cid != binding->_cid) ||
            (cseq > binding->_cseq))
        {
          // Either this is a new binding, has come from a restarted device, or
          // is an update to an existing binding.
          binding->_uri = contact_uri;

          // TODO Examine Via header to see if we're the first hop
          // TODO Only if we're not the first hop, check that the top path header has "ob" parameter

          // Get the Path headers, if present.  RFC 3327 allows us the option of
          // rejecting a request with a Path header if there is no corresponding
          // "path" entry in the Supported header but we don't do so on the assumption
          // that the edge proxy knows what it's doing.
          //
          // We store the full path header in the _path_headers field. For
          // backwards compatibility, we also store the URI part of the path
          // header in the _path_uris field.
          binding->_path_headers.clear();
          binding->_path_uris.clear();
          pjsip_routing_hdr* path_hdr = (pjsip_routing_hdr*)
                              pjsip_msg_find_hdr_by_name(req, &STR_PATH, NULL);

          while (path_hdr)
          {
            std::string path = PJUtils::get_header_value((pjsip_hdr*)path_hdr);
            std::string path_uri = PJUtils::uri_to_string(PJSIP_URI_IN_ROUTING_HDR,
                                                          path_hdr->name_addr.uri);
            TRC_DEBUG("Path header %s", path.c_str());

            // Extract all the paths from this header.
            binding->_path_headers.push_back(path);
            binding->_path_uris.push_back(path_uri);

            // Look for the next header.
            path_hdr = (pjsip_routing_hdr*)
                    pjsip_msg_find_hdr_by_name(req, &STR_PATH, path_hdr->next);
          }

          binding->_cid = cid;
          binding->_cseq = cseq;
          binding->_priority = contact->q1000;
          binding->_params.clear();
          pjsip_param* p = contact->other_param.next;

          while ((p != NULL) && (p != &contact->other_param))
          {
            std::string pname = PJUtils::pj_str_to_string(&p->name);
            std::string pvalue = PJUtils::pj_str_to_string(&p->value);
            // Skip parameters that must not be user-specified
            if (pname != "pub-gruu")
            {
              binding->_params[pname] = pvalue;
            }
            p = p->next;
          }

          binding->_private_id = private_id;
          binding->_emergency_registration = PJUtils::is_emergency_registration(contact);

          // If the new expiry is less than the current expiry, and it's an emergency registration,
          // don't update the expiry time
          if ((binding->_expires >= now + expiry) && (binding->_emergency_registration))
          {
            TRC_DEBUG("Don't reduce expiry time for an emergency registration");
          }
          else
          {
            binding->_expires = now + expiry;
          }
        }
      }
      contact = (pjsip_contact_hdr*)pjsip_msg_find_hdr(req, PJSIP_H_CONTACT, contact->next);
    }

    if (changed_bindings > 0)
    {
      set_rc = primary_sdm->set_aor_data(aor,
                                         unbarred_irs_impus,
                                         aor_pair,
                                         trail(),
                                         all_bindings_expired);
    }
    else
    {
      // No bindings changed (because we had no contact headers).  However, we
      // may need to deregister the subscriber (because we will have registered
      // the sub in the calling routine), so set all_bindings_expired based on
      // whether we found any bindings to report.
      set_rc = Store::OK;
      all_bindings_expired = aor_pair->get_current()->bindings().empty();
    }

    if (set_rc != Store::OK)
    {
      delete aor_pair; aor_pair = NULL;
    }
  }
  while (set_rc == Store::DATA_CONTENTION);

  // If we allocated the backup AoR, tidy up.
  if (backup_aor_alloced)
  {
    delete backup_aor; // LCOV_EXCL_LINE
  }

  out_is_initial_registration = is_initial_registration;
  out_all_bindings_expired = all_bindings_expired;

  return aor_pair;
}

/// Get private ID from a received message by checking the Authorization
/// header. If that uses the Digest scheme and contains a non-empty
/// username, it puts that username into id and returns true;
/// otherwise returns false.
bool RegistrarSproutletTsx::get_private_id(pjsip_msg* req, std::string& id)
{
  bool success = false;

  pjsip_authorization_hdr* auth_hdr = (pjsip_authorization_hdr*)
    pjsip_msg_find_hdr(req, PJSIP_H_AUTHORIZATION, NULL);
  if (auth_hdr != NULL)
  {
    if (pj_stricmp2(&auth_hdr->scheme, "digest") == 0)
    {
      id = PJUtils::pj_str_to_string(&auth_hdr->credential.digest.username);
      if (!id.empty())
      {
        success = true;
      }
    }
    else
    {
      // LCOV_EXCL_START
      TRC_WARNING("Unsupported scheme \"%.*s\" in Authorization header when determining private ID - ignoring",
                  auth_hdr->scheme.slen, auth_hdr->scheme.ptr);
      // LCOV_EXCL_STOP
    }
  }
  return success;
}

std::string RegistrarSproutletTsx::get_binding_id(pjsip_contact_hdr *contact)
{
  // Get a suitable binding string from +sip.instance and reg_id parameters
  // if they are supplied.
  std::string id = "";
  pj_str_t *instance = NULL;
  pj_str_t *reg_id = NULL;

  pjsip_param *p = contact->other_param.next;

  while ((p != NULL) && (p != &contact->other_param))
  {
    if (pj_stricmp(&p->name, &STR_SIP_INSTANCE) == 0)
    {
      instance = &p->value;
    }
    else if (pj_stricmp(&p->name, &STR_REG_ID) == 0)
    {
      reg_id = &p->value;
    }
    p = p->next;
  }

  if ((instance != NULL) && (pj_strlen(instance) >= 2))
  {
    // The contact a +sip.instance parameters, so form a suitable binding
    // string.
    id = PJUtils::pj_str_to_string(instance);
    id = id.substr(1, id.size() - 2); // Strip quotes

    if (reg_id != NULL)
    {
      id = id + ":" + PJUtils::pj_str_to_string(reg_id);
    }

    if (PJUtils::is_emergency_registration(contact))
    {
      id = "sos" + id;
    }

  }

  return id;
}

void RegistrarSproutletTsx::log_bindings(const std::string& aor_name,
                                         SubscriberDataManager::AoR* aor_data)
{
  TRC_DEBUG("Bindings for %s, timer ID %s", aor_name.c_str(), aor_data->_timer_id.c_str());
  for (SubscriberDataManager::AoR::Bindings::const_iterator i =
         aor_data->bindings().begin();
       i != aor_data->bindings().end();
       ++i)
  {
    SubscriberDataManager::AoR::Binding* binding = i->second;
    TRC_DEBUG("  %s URI=%s expires=%d q=%d from=%s cseq=%d timer=%s private_id=%s emergency_registration=%s",
              i->first.c_str(),
              binding->_uri.c_str(),
              binding->_expires, binding->_priority,
              binding->_cid.c_str(), binding->_cseq,
              binding->_timer_id.c_str(),
              binding->_private_id.c_str(),
              (binding->_emergency_registration ? "true" : "false"));
  }
}

int RegistrarSproutlet::expiry_for_binding(pjsip_contact_hdr* contact,
                                           pjsip_expires_hdr* expires)
{
  int expiry = (contact->expires != -1) ? contact->expires :
               (expires != NULL) ? expires->ivalue :
               _max_expires;
  if (expiry > _max_expires)
  {
    // Expiry is too long, set it to the maximum.
    expiry = _max_expires;
  }

  return expiry;
}<|MERGE_RESOLUTION|>--- conflicted
+++ resolved
@@ -742,18 +742,10 @@
                           pjsip_hdr_shallow_clone(get_pool(rsp), _registrar->_service_route);
   pjsip_msg_insert_first_hdr(rsp, clone);
 
-<<<<<<< HEAD
-  // Add P-Associated-URI headers for all of the associated URIs. Don't include
-  // any URIs that are wildcard identities.
-  if (!unbarred_uris.empty())
-=======
   // Add P-Associated-URI headers for all of the associated URIs that are real
   // URIs, ignoring wildcard URIs and logging any URIs that aren't wildcards
   // but are still unparseable as URIs.
-  for (std::vector<std::string>::iterator it = uris.begin();
-       it != uris.end();
-       it++)
->>>>>>> 751d446e
+  if (!unbarred_uris.empty())
   {
     for (std::vector<std::string>::iterator it = unbarred_uris.begin();
          it != unbarred_uris.end();
@@ -761,10 +753,21 @@
     {
       if (!WildcardUtils::is_wildcard_uri(*it))
       {
-        pjsip_routing_hdr* pau =
-                         identity_hdr_create(get_pool(rsp), STR_P_ASSOCIATED_URI);
-        pau->name_addr.uri = PJUtils::uri_from_string(*it, get_pool(rsp));
-        pjsip_msg_add_hdr(rsp, (pjsip_hdr*)pau);
+        pjsip_uri* this_uri = PJUtils::uri_from_string(*it, get_pool(rsp));
+        if (this_uri != NULL)
+        {
+          pjsip_routing_hdr* pau =
+                           identity_hdr_create(get_pool(rsp), STR_P_ASSOCIATED_URI);
+          pau->name_addr.uri = this_uri;
+          pjsip_msg_add_hdr(rsp, (pjsip_hdr*)pau);
+        }
+        else
+        {
+          TRC_DEBUG("Bad associated URI %s", it->c_str());
+          SAS::Event event(trail(), SASEvent::HTTP_HOMESTEAD_BAD_IDENTITY, 0);
+          event.add_var_param(*it);
+          SAS::report_event(event);
+        }
       }
     }
   }
@@ -774,28 +777,21 @@
     // URI header. We should only have to do this for emergency registrations.
     if (!WildcardUtils::is_wildcard_uri(aor))
     {
-<<<<<<< HEAD
-      pjsip_routing_hdr* pau =
-                       identity_hdr_create(get_pool(rsp), STR_P_ASSOCIATED_URI);
-      pau->name_addr.uri = PJUtils::uri_from_string(aor, get_pool(rsp));
-      pjsip_msg_add_hdr(rsp, (pjsip_hdr*)pau);
-=======
-      pjsip_uri* this_uri = PJUtils::uri_from_string(*it, get_pool(rsp));
+      pjsip_uri* aor_uri = PJUtils::uri_from_string(aor, get_pool(rsp));
       if (this_uri != NULL)
       {
         pjsip_routing_hdr* pau =
                         identity_hdr_create(get_pool(rsp), STR_P_ASSOCIATED_URI);
-        pau->name_addr.uri = this_uri;
+        pau->name_addr.uri = aor_uri;
         pjsip_msg_add_hdr(rsp, (pjsip_hdr*)pau);
       }
       else
       {
-        TRC_DEBUG("Bad associated URI %s", it->c_str());
-        SAS::Event event(trail(), SASEvent::HTTP_HOMESTEAD_BAD_IDENTITY, 0);
-        event.add_var_param(*it);
+        TRC_DEBUG("Bad associated URI %s", aor->c_str());
+        SAS::Event event(trail(), SASEvent::HTTP_HOMESTEAD_BAD_IDENTITY, 1);
+        event.add_var_param(aor);
         SAS::report_event(event);
       }
->>>>>>> 751d446e
     }
   }
 
