/**
 * @file handlers.cpp
 *
 * Copyright (C) Metaswitch Networks 2017
 * If license terms are provided to you in a COPYING file in the root directory
 * of the source code repository by which you are accessing this code, then
 * the license outlined in that COPYING file applies to your use.
 * Otherwise no rights are granted except for those provided to you by
 * Metaswitch Networks in a separate written agreement.
 */

#include "rapidjson/document.h"
#include "rapidjson/error/en.h"
#include "json_parse_utils.h"

extern "C" {
#include <pjsip.h>
#include <pjlib-util.h>
#include <pjlib.h>
}

#include "handlers.h"
#include "log.h"
#include "subscriber_data_manager.h"
#include "ifchandler.h"
#include "registration_utils.h"
#include "stack.h"
#include "pjutils.h"
#include "sproutsasevent.h"
#include "uri_classifier.h"

// If we can't find the AoR pair in the current SDM, we will either use the
// backup_aor_pair or we will try and look up the AoR pair in the remote SDMs.
// Therefore either the backup_aor_pair should be NULL, or remote_sdms should be empty.
static bool sdm_access_common(AoRPair** aor_pair,
                              std::string aor_id,
                              SubscriberDataManager* current_sdm,
                              std::vector<SubscriberDataManager*> remote_sdms,
                              AoRPair* backup_aor_pair,
                              SAS::TrailId trail)
{
  // Find the current bindings for the AoR.
  delete *aor_pair;
  *aor_pair = current_sdm->get_aor_data(aor_id, trail);
  TRC_DEBUG("Retrieved AoR data %p", *aor_pair);

  if ((*aor_pair == NULL) ||
      ((*aor_pair)->get_current() == NULL))
  {
    // Failed to get data for the AoR because there is no connection
    // to the store.
    TRC_ERROR("Failed to get AoR binding for %s from store", aor_id.c_str());
    return false;
  }

  // If we don't have any bindings, try the backup AoR and/or stores.
  if ((*aor_pair)->get_current()->bindings().empty())
  {
    bool found_binding = false;
    bool backup_aor_pair_alloced = false;

    if ((backup_aor_pair != NULL) &&
        (backup_aor_pair->current_contains_bindings()))
    {
      found_binding = true;
    }
    else
    {
      std::vector<SubscriberDataManager*>::iterator it = remote_sdms.begin();
      AoRPair* local_backup_aor_pair = NULL;

      while ((it != remote_sdms.end()) && (!found_binding))
      {
        if ((*it)->has_servers())
        {
          local_backup_aor_pair = (*it)->get_aor_data(aor_id, trail);

          if ((local_backup_aor_pair != NULL) &&
              (local_backup_aor_pair->current_contains_bindings()))
          {
            found_binding = true;
            backup_aor_pair = local_backup_aor_pair;

            // Flag that we have allocated the memory for the backup pair so
            // that we can tidy it up later.
            backup_aor_pair_alloced = true;
          }
        }

        if (!found_binding)
        {
          ++it;

          if (local_backup_aor_pair != NULL)
          {
            delete local_backup_aor_pair;
            local_backup_aor_pair = NULL;
          }
        }
      }
    }

    if (found_binding)
    {
      (*aor_pair)->get_current()->copy_subscriptions_and_bindings(backup_aor_pair->get_current());
    }

    if (backup_aor_pair_alloced)
    {
      delete backup_aor_pair;
      backup_aor_pair = NULL;
    }
  }

  return true;
}

static bool get_reg_data(HSSConnection* hss,
                         std::string aor_id,
                         AssociatedURIs& associated_uris,
                         std::map<std::string, Ifcs>& ifc_map,
                         SAS::TrailId trail)
{
  std::string state;
  std::vector<std::string> unbarred_irs_impus;
  HTTPCode http_code = hss->get_registration_data(aor_id,
                                                  state,
                                                  ifc_map,
                                                  associated_uris,
                                                  trail);

  unbarred_irs_impus = associated_uris.get_unbarred_uris();

  if ((http_code != HTTP_OK) || unbarred_irs_impus.empty())
  {
    // We were unable to determine the set of IMPUs for this AoR. Push the AoR
    // we have into the Associated URIs list so that we have at least one IMPU
    // we can issue NOTIFYs for. We should only do this if that IMPU is not barred.
    TRC_WARNING("Unable to get Implicit Registration Set for %s: %d", aor_id.c_str(), http_code);
    if (!associated_uris.is_impu_barred(aor_id))
    {
      associated_uris.clear_uris();
      associated_uris.add_uri(aor_id, false);
    }
  }

  return (http_code == HTTP_OK);
}

static void report_sip_all_register_marker(SAS::TrailId trail, std::string uri_str)
{
  // Parse the SIP URI and get the username from it.
  pj_pool_t* tmp_pool = pj_pool_create(&stack_data.cp.factory, "handlers", 1024, 512, NULL);
  pjsip_uri* uri = PJUtils::uri_from_string(uri_str, tmp_pool);

  if (uri != NULL)
  {
    pj_str_t user = PJUtils::user_from_uri(uri);

    // Create and report the marker.
    SAS::Marker sip_all_register(trail, MARKER_ID_SIP_ALL_REGISTER, 1u);
    sip_all_register.add_var_param(PJUtils::strip_uri_scheme(uri_str));
    // Add the DN parameter. If the user part is not numeric just log it in
    // its entirety.
    sip_all_register.add_var_param(URIClassifier::is_user_numeric(user) ?
                                   PJUtils::remove_visual_separators(user) :
                                   PJUtils::pj_str_to_string(&user));
    SAS::report_marker(sip_all_register);
  }
  else
  {
    TRC_WARNING("Could not raise SAS REGISTER marker for unparseable URI '%s'", uri_str.c_str());
  }

  // Remember to release the temporary pool.
  pj_pool_release(tmp_pool);
}

void DeregistrationTask::run()
{
  // HTTP method must be a DELETE
  if (_req.method() != htp_method_DELETE)
  {
    TRC_WARNING("HTTP method isn't delete");
    send_http_reply(HTTP_BADMETHOD);
    delete this;
    return;
  }

  // Mandatory query parameter 'send-notifications' that must be true or false
  _notify = _req.param("send-notifications");

  if (_notify != "true" && _notify != "false")
  {
    TRC_WARNING("Mandatory send-notifications param is missing or invalid, send 400");
    send_http_reply(HTTP_BAD_REQUEST);
    delete this;
    return;
  }

  // Parse the JSON body
  HTTPCode rc = parse_request(_req.get_rx_body());

  if (rc != HTTP_OK)
  {
    TRC_WARNING("Request body is invalid, send %d", rc);
    send_http_reply(rc);
    delete this;
    return;
  }

  rc = handle_request();

  send_http_reply(rc);
  delete this;
}

void AoRTimeoutTask::process_aor_timeout(std::string aor_id)
{
  bool all_bindings_expired = false;
  TRC_DEBUG("Handling timer pop for AoR id: %s", aor_id.c_str());

  // Determine the set of IMPUs in the Implicit Registration Set
  AssociatedURIs associated_uris = {};
  std::map<std::string, Ifcs> ifc_map;
  get_reg_data(_cfg->_hss, aor_id, associated_uris, ifc_map, trail());

<<<<<<< HEAD
  AoRPair* aor_pair = set_aor_data(_cfg->_sdm,
                                   _aor_id,
                                   &associated_uris,
                                   NULL,
                                   _cfg->_remote_sdms,
                                   all_bindings_expired);
=======
  SubscriberDataManager::AoRPair* aor_pair = set_aor_data(_cfg->_sdm,
                                                          aor_id,
                                                          &associated_uris,
                                                          NULL,
                                                          _cfg->_remote_sdms,
                                                          all_bindings_expired);
>>>>>>> f22ea094

  if (aor_pair != NULL)
  {
    // If we have any remote stores, try to store this in them too.  We don't worry
    // about failures in this case.
    // LCOV_EXCL_START
    for (std::vector<SubscriberDataManager*>::const_iterator sdm = _cfg->_remote_sdms.begin();
         sdm != _cfg->_remote_sdms.end();
         ++sdm)
    {
      if ((*sdm)->has_servers())
      {
        bool ignored;
<<<<<<< HEAD
        AoRPair* remote_aor_pair = set_aor_data(*sdm,
                                                _aor_id,
                                                &associated_uris,
                                                aor_pair,
                                                {},
                                                ignored);
=======
        SubscriberDataManager::AoRPair* remote_aor_pair =
                                                        set_aor_data(*sdm,
                                                                     aor_id,
                                                                     &associated_uris,
                                                                     aor_pair,
                                                                     {},
                                                                     ignored);
>>>>>>> f22ea094
        delete remote_aor_pair;
      }
    }
    // LCOV_EXCL_STOP

    if (all_bindings_expired)
    {
      TRC_DEBUG("All bindings have expired based on an AoR Timeout - triggering deregistration at the HSS");
      SAS::Event event(trail(), SASEvent::REGISTRATION_EXPIRED, 0);
      event.add_var_param(aor_id);
      SAS::report_event(event);

      // Get the S-CSCF URI off the AoR to put on the SAR.
      AoR* aor = aor_pair->get_current();

      _cfg->_hss->update_registration_state(aor_id, "", HSSConnection::DEREG_TIMEOUT, aor->_scscf_uri, trail());
    }
    else
    {
      SAS::Event event(trail(), SASEvent::SOME_BINDINGS_EXPIRED, 0);
      event.add_var_param(aor_id);
      SAS::report_event(event);
    }
  }
  else
  {
    // We couldn't update the SubscriberDataManager but there is nothing else we can do to
    // recover from this.
    TRC_INFO("Could not update SubscriberDataManager on registration timeout for AoR: %s",
             aor_id.c_str());
  }

  delete aor_pair;
  report_sip_all_register_marker(trail(), aor_id);
}

AoRPair* AoRTimeoutTask::set_aor_data(
                          SubscriberDataManager* current_sdm,
                          std::string aor_id,
                          AssociatedURIs* associated_uris,
                          AoRPair* previous_aor_pair,
                          std::vector<SubscriberDataManager*> remote_sdms,
                          bool& all_bindings_expired)
{
  AoRPair* aor_pair = NULL;
  Store::Status set_rc;

  do
  {
    if (!sdm_access_common(&aor_pair,
                           aor_id,
                           current_sdm,
                           remote_sdms,
                           previous_aor_pair,
                           trail()))
    {
      break;
    }

    set_rc = current_sdm->set_aor_data(aor_id,
                                       associated_uris,
                                       aor_pair,
                                       trail(),
                                       all_bindings_expired);
    if (set_rc != Store::OK)
    {
      delete aor_pair; aor_pair = NULL;
    }
  }
  while (set_rc == Store::DATA_CONTENTION);

  return aor_pair;
}


// Retrieve the aors and any private IDs from the request body
HTTPCode DeregistrationTask::parse_request(std::string body)
{
  rapidjson::Document doc;
  doc.Parse<0>(body.c_str());

  if (doc.HasParseError())
  {
    TRC_INFO("Failed to parse data as JSON: %s\nError: %s",
             body.c_str(),
             rapidjson::GetParseError_En(doc.GetParseError()));
    return HTTP_BAD_REQUEST;
  }

  try
  {
    JSON_ASSERT_CONTAINS(doc, "registrations");
    JSON_ASSERT_ARRAY(doc["registrations"]);
    const rapidjson::Value& reg_arr = doc["registrations"];

    for (rapidjson::Value::ConstValueIterator reg_it = reg_arr.Begin();
         reg_it != reg_arr.End();
         ++reg_it)
    {
      try
      {
        std::string primary_impu;
        std::string impi = "";
        JSON_GET_STRING_MEMBER(*reg_it, "primary-impu", primary_impu);

        if (((*reg_it).HasMember("impi")) &&
            ((*reg_it)["impi"].IsString()))
        {
          impi = (*reg_it)["impi"].GetString();
        }

        _bindings.insert(std::make_pair(primary_impu, impi));
      }
      catch (JsonFormatError err)
      {
        TRC_WARNING("Invalid JSON - registration doesn't contain primary-impu");
        return HTTP_BAD_REQUEST;
      }
    }
  }
  catch (JsonFormatError err)
  {
    TRC_INFO("Registrations not available in JSON");
    return HTTP_BAD_REQUEST;
  }

  TRC_DEBUG("HTTP request successfully parsed");
  return HTTP_OK;
}

HTTPCode DeregistrationTask::handle_request()
{
  std::set<std::string> impis_to_delete;

  for (std::map<std::string, std::string>::iterator it=_bindings.begin();
       it!=_bindings.end();
       ++it)
  {
    AoRPair* aor_pair = deregister_bindings(_cfg->_sdm,
                                            _cfg->_hss,
                                            _cfg->_fifc_service,
                                            _cfg->_ifc_configuration,
                                            it->first,
                                            it->second,
                                            NULL,
                                            _cfg->_remote_sdms,
                                            impis_to_delete);

    // LCOV_EXCL_START
    if ((aor_pair != NULL) &&
        (aor_pair->get_current() != NULL))
    {
      // If we have any remote stores, try to store this in them too.  We don't worry
      // about failures in this case.
      for (std::vector<SubscriberDataManager*>::const_iterator sdm = _cfg->_remote_sdms.begin();
           sdm != _cfg->_remote_sdms.end();
           ++sdm)
      {
        if ((*sdm)->has_servers())
        {
          AoRPair* remote_aor_pair = deregister_bindings(*sdm,
                                                         _cfg->_hss,
                                                         _cfg->_fifc_service,
                                                         _cfg->_ifc_configuration,
                                                         it->first,
                                                         it->second,
                                                         aor_pair,
                                                         {},
                                                         impis_to_delete);
          delete remote_aor_pair;
        }
      }
    }
    // LCOV_EXCL_STOP
    else
    {
      // Can't connect to memcached, return 500. If this isn't the first AoR being edited
      // then this will lead to an inconsistency between the HSS and Sprout, as
      // Sprout will have changed some of the AoRs, but HSS will believe they all failed.
      // Sprout accepts changes to AoRs that don't exist though.
      TRC_WARNING("Unable to connect to memcached for AoR %s", it->first.c_str());

      delete aor_pair;
      return HTTP_SERVER_ERROR;
    }

    delete aor_pair;
  }

  // Delete IMPIs from the store.
  for(std::set<std::string>::iterator impi = impis_to_delete.begin();
      impi != impis_to_delete.end();
      ++impi)
  {
    TRC_DEBUG("Delete %s from the IMPI store(s)", impi->c_str());

    delete_impi_from_store(_cfg->_local_impi_store, *impi);
    for (ImpiStore* store: _cfg->_remote_impi_stores)
    {
      delete_impi_from_store(store, *impi);
    }
  }

  return HTTP_OK;
}

void DeregistrationTask::delete_impi_from_store(ImpiStore* store,
                                                const std::string& impi)
{
  Store::Status store_rc = Store::OK;
  ImpiStore::Impi* impi_obj = NULL;

  do
  {
    // Free any IMPI we had from the last loop iteration.
    delete impi_obj; impi_obj = NULL;

    impi_obj = store->get_impi(impi, _trail);

    if (impi_obj != NULL)
    {
      store_rc = store->delete_impi(impi_obj, _trail);
    }
  }
  while ((impi_obj != NULL) && (store_rc == Store::DATA_CONTENTION));

  delete impi_obj; impi_obj = NULL;
}


AoRPair* DeregistrationTask::deregister_bindings(
                             SubscriberDataManager* current_sdm,
                             HSSConnection* hss,
                             FIFCService* fifc_service,
                             IFCConfiguration ifc_configuration,
                             std::string aor_id,
                             std::string private_id,
                             AoRPair* previous_aor_pair,
                             std::vector<SubscriberDataManager*> remote_sdms,
                             std::set<std::string>& impis_to_delete)
{
  AoRPair* aor_pair = NULL;
  bool all_bindings_expired = false;
  bool got_ifcs;
  Store::Status set_rc;
  std::vector<std::string> impis_to_dereg;

  // Get registration data
  AssociatedURIs associated_uris;
  std::map<std::string, Ifcs> ifc_map;
  got_ifcs = get_reg_data(_cfg->_hss, aor_id, associated_uris, ifc_map, trail());

  do
  {
    if (!sdm_access_common(&aor_pair,
                           aor_id,
                           current_sdm,
                           remote_sdms,
                           previous_aor_pair,
                           trail()))
    {
      break;
    }

    std::vector<std::string> binding_ids;

    for (AoR::Bindings::const_iterator i =
           aor_pair->get_current()->bindings().begin();
         i != aor_pair->get_current()->bindings().end();
         ++i)
    {
      // Get a list of the bindings to iterate over
      binding_ids.push_back(i->first);
    }

    for (std::vector<std::string>::const_iterator i = binding_ids.begin();
         i != binding_ids.end();
         ++i)
    {
      std::string b_id = *i;
      AoR::Binding* b = aor_pair->get_current()->get_binding(b_id);

      if (private_id.empty() || private_id == b->_private_id)
      {
        if (!b->_private_id.empty())
        {
          // Record the IMPIs that we need to delete as a result of deleting
          // this binding.
          impis_to_delete.insert(b->_private_id);
        }
        aor_pair->get_current()->remove_binding(b_id);
      }
    }

    set_rc = current_sdm->set_aor_data(aor_id,
                                       &associated_uris,
                                       aor_pair,
                                       trail(),
                                       all_bindings_expired);
    if (set_rc != Store::OK)
    {
      delete aor_pair; aor_pair = NULL;
    }
  }
  while (set_rc == Store::DATA_CONTENTION);

  if (private_id == "")
  {
    // Deregister with any application servers
    TRC_INFO("ID %s", aor_id.c_str());

    if (got_ifcs)
    {
      RegistrationUtils::deregister_with_application_servers(ifc_map[aor_id],
                                                             fifc_service,
                                                             ifc_configuration,
                                                             current_sdm,
                                                             remote_sdms,
                                                             hss,
                                                             aor_id,
                                                             trail());
    }
  }

  return aor_pair;
}

HTTPCode AuthTimeoutTask::timeout_auth_challenge(std::string impu,
                                                 std::string impi,
                                                 std::string nonce)
{
  // Locate the challenge that this timer refers to, to check if the user
  // authenticated against it. If it didn't, we will need to send an
  // AUTHENTICATION_TIMEOUT SAR.
  //
  // Note that we don't bother checking any of the remote IMPI stores if we
  // don't find a record in the local store. This suggests that the IMPI record
  // didn't get replicated to this site but the timer did, which is
  // quite a weird situation to be in. If we do hit it, we'll return a 500
  // response to the timer service which will eventually cause it to retry in a different
  // site, which will hopefully have the data.

  report_sip_all_register_marker(trail(), impu);

  bool success = false;
  ImpiStore::Impi* impi_obj = _cfg->_local_impi_store->get_impi(impi, trail());
  ImpiStore::AuthChallenge* auth_challenge = NULL;
  if (impi_obj != NULL)
  {
    auth_challenge = impi_obj->get_auth_challenge(nonce);
  }
  if (auth_challenge != NULL)
  {
    // Use the original REGISTER's branch parameter for SAS
    // correlation
    correlate_trail_to_challenge(auth_challenge, trail());

    // If authentication completed, we'll have incremented the nonce count.
    // If not, authentication has timed out.
    if (auth_challenge->nonce_count == ImpiStore::AuthChallenge::INITIAL_NONCE_COUNT)
    {
      TRC_DEBUG("AV for %s:%s has timed out", impi.c_str(), nonce.c_str());

      // The AUTHENTICATION_TIMEOUT SAR is idempotent, so there's no
      // problem if the timer pops twice (e.g. if we have high
      // latency and these operations take more than 2 seconds).

      // If either of these operations fail, we return a 500 Internal
      // Server Error - this will trigger the timer service to try a different
      // Sprout, which may have better connectivity to Homestead or Memcached.
      HTTPCode hss_query = _cfg->_hss->update_registration_state(impu, impi, HSSConnection::AUTH_TIMEOUT, auth_challenge->scscf_uri, trail());

      if (hss_query == HTTP_OK)
      {
        success = true;
      }
    }
    else
    {
      SAS::Event event(trail(), SASEvent::AUTHENTICATION_TIMER_POP_IGNORED, 0);
      SAS::report_event(event);

      TRC_DEBUG("Tombstone record indicates Authentication Vector has been used successfully - ignoring timer pop");
      success = true;
    }
  }
  else
  {
    TRC_WARNING("Could not find AV for %s:%s when checking authentication timeout", impi.c_str(), nonce.c_str()); // LCOV_EXCL_LINE
  }
  delete impi_obj;

  return success ? HTTP_OK : HTTP_SERVER_ERROR;
}

//
// APIS for retrieving cached data.
//

void GetCachedDataTask::run()
{
  // This interface is read only so reject any non-GETs.
  if (_req.method() != htp_method_GET)
  {
    send_http_reply(HTTP_BADMETHOD);
    delete this;
    return;
  }

  // Extract the IMPU that has been requested. The URL is of the form
  //
  //   /impu/<public ID>/<element>
  //
  // When <element> is either "bindings" or "subscriptions"
  const std::string prefix = "/impu/";
  std::string full_path = _req.full_path();
  size_t end_of_impu = full_path.find('/', prefix.length());
  std::string impu = full_path.substr(prefix.length(), end_of_impu - prefix.length());
  TRC_DEBUG("Extracted impu %s", impu.c_str());

  // Lookup the IMPU in the store.
  AoRPair* aor_pair = nullptr;
  if (!sdm_access_common(&aor_pair,
                         impu,
                         _cfg->_sdm,
                         _cfg->_remote_sdms,
                         nullptr,
                         trail()))
  {
    send_http_reply(HTTP_SERVER_ERROR);
    delete this;
    return;
  }

  // If there are no bindings we can't have any data data for the requested
  // subscriber (including subscriptions) so return a 404.
  if (aor_pair->get_current()->bindings().empty())
  {
    send_http_reply(HTTP_NOT_FOUND);
    delete aor_pair; aor_pair = NULL;
    delete this;
    return;
  }

  // Now we've got everything we need. Serialize the data that has been
  // requested and return a 200 OK.
  std::string content = serialize_data(aor_pair->get_current());
  _req.add_content(content);
  send_http_reply(HTTP_OK);

  delete aor_pair; aor_pair = NULL;
  delete this;
  return;
}

std::string GetBindingsTask::serialize_data(AoR* aor)
{
  rapidjson::StringBuffer sb;
  rapidjson::Writer<rapidjson::StringBuffer> writer(sb);

  writer.StartObject();
  {
    writer.String(JSON_BINDINGS);
    writer.StartObject();
    {
      for (AoR::Bindings::const_iterator it = aor->bindings().begin();
           it != aor->bindings().end();
           ++it)
      {
        writer.String(it->first.c_str());
        it->second->to_json(writer);
      }
    }
    writer.EndObject();
  }
  writer.EndObject();

  return sb.GetString();
}

std::string GetSubscriptionsTask::serialize_data(AoR* aor)
{
  rapidjson::StringBuffer sb;
  rapidjson::Writer<rapidjson::StringBuffer> writer(sb);

  writer.StartObject();
  {
    writer.String(JSON_SUBSCRIPTIONS);
    writer.StartObject();
    {
      for (AoR::Subscriptions::const_iterator it = aor->subscriptions().begin();
           it != aor->subscriptions().end();
           ++it)
      {
        writer.String(it->first.c_str());
        it->second->to_json(writer);
      }
    }
    writer.EndObject();
  }
  writer.EndObject();

  return sb.GetString();
}

void DeleteImpuTask::run()
{
  TRC_DEBUG("Request to delete an IMPU");

  // This interface only supports DELETEs
  if (_req.method() != htp_method_DELETE)
  {
    send_http_reply(HTTP_BADMETHOD);
    delete this;
    return;
  }

  // Extract the IMPU that has been requested. The URL is of the form
  //
  //   /impu/<public ID>
  const std::string prefix = "/impu/";
  std::string impu = _req.full_path().substr(prefix.length());
  TRC_DEBUG("Extracted impu %s", impu.c_str());

  HTTPCode hss_sc;
  int sc;

  // Expire all the bindings. This will handle deregistering with the HSS and
  // sending NOTIFYs and 3rd party REGISTERs.
  bool all_bindings_expired =
    RegistrationUtils::remove_bindings(_cfg->_sdm,
                                       _cfg->_remote_sdms,
                                       _cfg->_hss,
                                       _cfg->_fifc_service,
                                       _cfg->_ifc_configuration,
                                       impu,
                                       "*",
                                       HSSConnection::DEREG_ADMIN,
                                       trail(),
                                       &hss_sc);

  // Work out what status code to return.
  if (all_bindings_expired)
  {
    // All bindings expired successfully, so the status code is determined by
    // the response from homestead.
    if ((hss_sc >= 200) && (hss_sc < 300))
    {
      // 2xx -> 200.
      sc = HTTP_OK;
    }
    else if (hss_sc == HTTP_NOT_FOUND)
    {
      // 404 -> 404.
      sc = HTTP_NOT_FOUND;
    }
    else if ((hss_sc >= 400) && (hss_sc < 500))
    {
      // Any other 4xx -> 400
      sc = HTTP_BAD_REQUEST;
    }
    else
    {
      // Everything else is mapped to 502 Bad Gateway. This covers 5xx responses
      // (which indicate homestead went wrong) or 3xx responses (which homestead
      // should not return).
      sc = HTTP_BAD_GATEWAY;
    }

    TRC_DEBUG("All bindings expired. Homestead returned %d (-> %d)", hss_sc, sc);
  }
  else
  {
    TRC_DEBUG("Failed to expire bindings");
    sc = HTTP_SERVER_ERROR;
  }
  send_http_reply(sc);

  delete this;
  return;
}<|MERGE_RESOLUTION|>--- conflicted
+++ resolved
@@ -225,21 +225,12 @@
   std::map<std::string, Ifcs> ifc_map;
   get_reg_data(_cfg->_hss, aor_id, associated_uris, ifc_map, trail());
 
-<<<<<<< HEAD
   AoRPair* aor_pair = set_aor_data(_cfg->_sdm,
-                                   _aor_id,
+                                   aor_id,
                                    &associated_uris,
                                    NULL,
                                    _cfg->_remote_sdms,
                                    all_bindings_expired);
-=======
-  SubscriberDataManager::AoRPair* aor_pair = set_aor_data(_cfg->_sdm,
-                                                          aor_id,
-                                                          &associated_uris,
-                                                          NULL,
-                                                          _cfg->_remote_sdms,
-                                                          all_bindings_expired);
->>>>>>> f22ea094
 
   if (aor_pair != NULL)
   {
@@ -253,22 +244,12 @@
       if ((*sdm)->has_servers())
       {
         bool ignored;
-<<<<<<< HEAD
         AoRPair* remote_aor_pair = set_aor_data(*sdm,
-                                                _aor_id,
+                                                aor_id,
                                                 &associated_uris,
                                                 aor_pair,
                                                 {},
                                                 ignored);
-=======
-        SubscriberDataManager::AoRPair* remote_aor_pair =
-                                                        set_aor_data(*sdm,
-                                                                     aor_id,
-                                                                     &associated_uris,
-                                                                     aor_pair,
-                                                                     {},
-                                                                     ignored);
->>>>>>> f22ea094
         delete remote_aor_pair;
       }
     }
