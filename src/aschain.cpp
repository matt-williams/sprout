/**
 * @file aschain.cpp The AS chain data type.
 *
 * Copyright (C) Metaswitch Networks 2017
 * If license terms are provided to you in a COPYING file in the root directory
 * of the source code repository by which you are accessing this code, then
 * the license outlined in that COPYING file applies to your use.
 * Otherwise no rights are granted except for those provided to you by
 * Metaswitch Networks in a separate written agreement.
 */

#include <boost/lexical_cast.hpp>

#include "log.h"
#include "pjutils.h"

#include "constants.h"
#include "aschain.h"
#include "ifchandler.h"
#include "sproutsasevent.h"

/// Create an AsChain.
//
// Ownership of `ifcs` passes to this object.
//
// See `AsChainLink::create_as_chain` for rules re releasing the
// created references.
AsChain::AsChain(AsChainTable* as_chain_table,
                 const SessionCase& session_case,
                 const std::string& served_user,
                 bool is_registered,
                 SAS::TrailId trail,
                 Ifcs& ifcs,
                 ACR* acr,
                 FIFCService* fifc_service,
                 IFCConfiguration ifc_configuration) :
  _as_chain_table(as_chain_table),
  _refs(1),  // for the initial chain link being returned
  _as_info(ifcs.size() + 1),
  _odi_tokens(),
  _responsive(ifcs.size() + 1),
  _session_case(session_case),
  _served_user(served_user),
  _is_registered(is_registered),
  _trail(trail),
  _ifcs(ifcs),
  _acr(acr),
  _fallback_ifcs({}),
  _ifc_configuration(ifc_configuration),
  _using_standard_ifcs(true),
  _root(NULL)
{
  TRC_DEBUG("Creating AsChain %p with %d IFCs and adding to map", this, ifcs.size());
  _as_chain_table->register_(this, _odi_tokens);
  TRC_DEBUG("Attached ACR (%p) to chain", _acr);

  // We need to initialize `_responsive` as bools are PODs which are not
  // initialized.
  for(std::vector<bool>::iterator it = _responsive.begin();
      it != _responsive.end();
      ++it)
  {
    *it = false;
  }

  if ((fifc_service) && (_ifc_configuration._apply_fallback_ifcs))
  {
    _root = new rapidxml::xml_document<>;
    _fallback_ifcs = fifc_service->get_fallback_ifcs(_root);
  }
}


AsChain::~AsChain()
{
  TRC_DEBUG("Destroying AsChain %p", this);

  if (_acr != NULL)
  {
    // Apply application server information to the ACR.
    for (size_t ii = 0; ii < _as_info.size() - 1; ++ii)
    {
      if (!_as_info[ii].as_uri.empty())
      {
        _acr->as_info(_as_info[ii].as_uri,
                      (_as_info[ii+1].request_uri != _as_info[ii].request_uri) ?
                            _as_info[ii+1].request_uri : "",
                      _as_info[ii].status_code,
                      _as_info[ii].timeout);
      }
    }

    // Send the ACR for this chain and destroy the ACR.
    TRC_DEBUG("Sending ACR (%p) from AS chain", _acr);
    _acr->send();
    delete _acr;
  }

  _as_chain_table->unregister(_odi_tokens);

  delete _root; _root = NULL;
}


std::string AsChain::to_string(size_t index) const
{
  return ("AsChain-" + _session_case.to_string() +
          "[" + boost::lexical_cast<std::string>((void*)this) + "]:" +
          boost::lexical_cast<std::string>(index + 1) + "/" + boost::lexical_cast<std::string>(size()));
}


/// @returns the session case
const SessionCase& AsChain::session_case() const
{
  return _session_case;
}


/// @returns the number of elements in this chain
size_t AsChain::size() const
{
  return _using_standard_ifcs ? _ifcs.size() : _fallback_ifcs.size();
}


/// @returns a pointer to the ACR attached to the AS chain if Rf is enabled.
ACR* AsChain::acr() const
{
  // LCOV_EXCL_START
  return _acr;
  // LCOV_EXCL_STOP
}


SAS::TrailId AsChain::trail() const
{
  return _trail;
}

/// Create a new AsChain and return a link pointing at the start of
// it. Caller MUST eventually call release() when it is finished with the
// AsChainLink.
//
// Ownership of `ifcs` passes to this object.
AsChainLink AsChainLink::create_as_chain(AsChainTable* as_chain_table,
                                         const SessionCase& session_case,
                                         const std::string& served_user,
                                         bool is_registered,
                                         SAS::TrailId trail,
                                         Ifcs& ifcs,
                                         ACR* acr,
                                         FIFCService* fifc_service,
                                         IFCConfiguration ifc_configuration)
{
  AsChain* as_chain = new AsChain(as_chain_table,
                                  session_case,
                                  served_user,
                                  is_registered,
                                  trail,
                                  ifcs,
                                  acr,
                                  fifc_service,
                                  ifc_configuration);
  return AsChainLink(as_chain, 0u);
}

/// Apply first AS (if any) to initial request.
//
// See 3GPP TS 23.218, especially s5.2 and s6, for an overview of how
// this works, and 3GPP TS 24.229 s5.4.3.2 and s5.4.3.3 for
// step-by-step details.
//
// @Returns whether processing should stop, continue, or skip to the end.
pjsip_status_code AsChainLink::on_initial_request(pjsip_msg* msg,
                                                  std::string& server_name,
                                                  SAS::TrailId msg_trail)
{
  pjsip_status_code rc = PJSIP_SC_OK;
  server_name = "";

  if (_as_chain->trail() != msg_trail)
  {
    // Associate the two trails in SAS so B2BUA calls are displayed properly
    TRC_DEBUG("Asssociating original SAS trail %ld with new message SAS trail %ld",
              _as_chain->trail(), msg_trail);
    SAS::associate_trails(_as_chain->trail(), msg_trail);
  }

  // Check if this is our first passthrough this function.
  bool first_pass_through_ifcs = (_index == 0) &&
                                 (_as_chain->_using_standard_ifcs);

  // Attempt to get the next application server. This uses either the standard
  // IFCs or the fallback IFCs depending on what's happened when we went through
  // this function previously.
  bool got_dummy_as = false;
  get_next_application_server(msg,
                              server_name,
                              got_dummy_as,
                              msg_trail);

<<<<<<< HEAD
  // Check if we should apply any default IFCs. We do this if:
  //   - We haven't found any matching IFC (true if server_name is empty and
  //     we didn't find a dummy AS)
  //   - It's our first time through this function and we've run through
  //     every available standard IFC to check for a match
  //   - The config option to apply default IFCs is set.
  if (((!got_dummy_as) && (server_name == "")) &&
=======
  // Check if we should apply any fallback IFCs. We do this if:
  //   - We haven't found any matching IFC (true if server_name is empty, and
  //     got_dummy_as is false.
  //   - It's our first time through this function and we've run through
  //     every available standard IFC to check for a match
  //   - The config option to apply fallback IFCs is set.
  if ((!(got_dummy_as) || (server_name != "")) &&
>>>>>>> b559bc5e
      ((first_pass_through_ifcs) && (complete())) &&
      (_as_chain->_ifc_configuration._apply_fallback_ifcs))
  {
    TRC_DEBUG("No IFCs apply to this message; looking up fallback IFCs");
    SAS::Event event(msg_trail, SASEvent::STARTING_FALLBACK_IFCS_LOOKUP, 0);
    SAS::report_event(event);

    // Reset the AsChain IFCs given we've moving onto the fallback IFCs
    _as_chain->_using_standard_ifcs = false;
    _index = 0;
    get_next_application_server(msg,
                                server_name,
                                got_dummy_as,
                                msg_trail);

    if (server_name != "")
    {
      TRC_DEBUG("We've found a matching fallback IFC - applying it");
      SAS::Event event(msg_trail, SASEvent::FIRST_FALLBACK_IFC, 0);
      SAS::report_event(event);
    }
  }

  // Check if we should have applied fallback IFCs, but didn't find any. We
  // SAS log this, and increment a statistic.
  // We're in this case if:
<<<<<<< HEAD
  //   - We haven't found any matching IFC (true if server_name is empty and
  //     we didn't find a dummy AS)
  //   - We're using default IFCs
  if (((!got_dummy_as) && (server_name == "")) &&
=======
  //   - We haven't found any matching IFC (true if server_name is empty, and
  //     got_dummy_as is false.
  //   - We're using fallback IFCs
  if ((!(got_dummy_as) || (server_name != "")) &&
>>>>>>> b559bc5e
      ((!_as_chain->_using_standard_ifcs) &&
       (_as_chain->_ifc_configuration._apply_fallback_ifcs)))
  {
    if (_as_chain->_ifc_configuration._no_matching_fallback_ifcs_tbl)
    {
      _as_chain->_ifc_configuration._no_matching_fallback_ifcs_tbl->increment();
    }

    TRC_DEBUG("Unable to apply fallback IFCs as no matching IFCs available");
    SAS::Event event(msg_trail, SASEvent::NO_FALLBACK_IFCS, 0);
    SAS::report_event(event);
  }

  // Now check if we found any IFCs at all. We didn't find any if:
  //   - We haven't found any matching IFC (true if server_name is empty and
  //     we didn't find a dummy AS)
  //   - It's our first time through this function and we've run through
  //     every available IFC to check for a match
  if (((!got_dummy_as) && (server_name == "")) &&
      ((first_pass_through_ifcs) && (complete())))
  {
    if (_as_chain->_ifc_configuration._no_matching_ifcs_tbl)
    {
      _as_chain->_ifc_configuration._no_matching_ifcs_tbl->increment();
    }

    // Reject the request if the config option to do so is set.
    if (_as_chain->_ifc_configuration._reject_if_no_matching_ifcs)
    {
      rc = PJSIP_SC_BAD_REQUEST;
    }
  }

  return rc;
}

void AsChainLink::get_next_application_server(pjsip_msg* msg,
                                              std::string& server_name,
                                              bool& got_dummy_as,
                                              SAS::TrailId msg_trail)
{
  std::vector<Ifc> ifcs = _as_chain->_using_standard_ifcs ?
                          _as_chain->_ifcs.ifcs_list() :
                          _as_chain->_fallback_ifcs;
  got_dummy_as = false;

  while (!complete())
  {
    const Ifc& ifc = ifcs[_index];
    if (ifc.filter_matches(_as_chain->session_case(),
                           _as_chain->_is_registered,
                           false,
                           msg,
                           trail()))
    {
      TRC_DEBUG("Matched iFC %s", to_string().c_str());
      AsInvocation application_server = ifc.as_invocation();

      if (_as_chain->_ifc_configuration._dummy_as != application_server.server_name)
      {
        server_name = application_server.server_name;

        // Store the RequestURI and application server name in the AsInformation
        // structure for this link.
        _as_chain->_as_info[_index].request_uri =
              PJUtils::uri_to_string(PJSIP_URI_IN_REQ_URI, msg->line.req.uri);
        _as_chain->_as_info[_index].as_uri = server_name;

        // Store the default handling as we may need it later.
        _default_handling = application_server.default_handling;

        break;
      }
      else
      {
        TRC_DEBUG("Ignoring this IFC as it matches a dummy AS (%s)",
                  application_server.server_name.c_str());
        SAS::Event event(msg_trail, SASEvent::IFC_MATCHED_DUMMY_AS, 0);
        event.add_var_param(_as_chain->_ifc_configuration._dummy_as);
        SAS::report_event(event);
        got_dummy_as = true;
      }
    }
    ++_index;
  }
}

void AsChainLink::on_response(int status_code)
{
  if (status_code == PJSIP_SC_TRYING)
  {
    // Intentionally do nothing on a 100 trying.
  }
  else if (status_code < PJSIP_SC_OK)
  {
    // A 1xx response (which does *not* include 100 - see TS 24.229 section 3.2)
    // means that the AS should be treated as responsive.
    _as_chain->_responsive[_index] = true;
  }
  else
  {
    // Final response. Store the status code returned by the AS.
    _as_chain->_as_info[_index].status_code = status_code;
  }
}


AsChainTable::AsChainTable()
{
  pthread_mutex_init(&_lock, NULL);
}


AsChainTable::~AsChainTable()
{
  pthread_mutex_destroy(&_lock);
}


/// Create the tokens for the given AsChain, and register them to
/// point at the next step in each case.
void AsChainTable::register_(AsChain* as_chain, std::vector<std::string>& tokens)
{
  size_t len = as_chain->size() + 1;
  pthread_mutex_lock(&_lock);

  for (size_t i = 0; i < len; i++)
  {
    std::string token;
    Utils::create_random_token(TOKEN_LENGTH, token);
    tokens.push_back(token);
    _odi_token_map[token] = AsChainLink(as_chain, i);
  }

  pthread_mutex_unlock(&_lock);
}


void AsChainTable::unregister(std::vector<std::string>& tokens)
{
  pthread_mutex_lock(&_lock);

  for (std::vector<std::string>::iterator it = tokens.begin();
       it != tokens.end();
       ++it)
  {
    _odi_token_map.erase(*it);
  }

  pthread_mutex_unlock(&_lock);
}


/// Retrieve an existing AsChainLink based on ODI token.
//
// If the returned link is_set(), caller MUST call release() when it
// is finished with the link.
AsChainLink AsChainTable::lookup(const std::string& token)
{
  pthread_mutex_lock(&_lock);
  std::map<std::string, AsChainLink>::const_iterator it =
                                                    _odi_token_map.find(token);
  if (it == _odi_token_map.end())
  {
    pthread_mutex_unlock(&_lock);
    return AsChainLink(NULL, 0);
  }
  else
  {
    // Found the AsChainLink.  Add a reference to the AsChain.
    const AsChainLink& as_chain_link = it->second;
    if (as_chain_link._as_chain->inc_ref())
    {
      // Flag that the AS corresponding to the previous link in the chain has
      // effectively responded.
      as_chain_link._as_chain->_responsive[as_chain_link._index - 1] = true;
      pthread_mutex_unlock(&_lock);
      return as_chain_link;
    } else {
      // Failed to increment the count - AS chain must be in the process of
      // being destroyed.  Pretend we didn't find it.
      // LCOV_EXCL_START - Can't hit this window condition in UT.
      pthread_mutex_unlock(&_lock);
      return AsChainLink(NULL, 0);
      // LCOV_EXCL_STOP
    }
  }
}<|MERGE_RESOLUTION|>--- conflicted
+++ resolved
@@ -200,23 +200,13 @@
                               got_dummy_as,
                               msg_trail);
 
-<<<<<<< HEAD
-  // Check if we should apply any default IFCs. We do this if:
+  // Check if we should apply any fallback IFCs. We do this if:
   //   - We haven't found any matching IFC (true if server_name is empty and
   //     we didn't find a dummy AS)
   //   - It's our first time through this function and we've run through
   //     every available standard IFC to check for a match
-  //   - The config option to apply default IFCs is set.
+  //   - The config option to apply fallback IFCs is set.
   if (((!got_dummy_as) && (server_name == "")) &&
-=======
-  // Check if we should apply any fallback IFCs. We do this if:
-  //   - We haven't found any matching IFC (true if server_name is empty, and
-  //     got_dummy_as is false.
-  //   - It's our first time through this function and we've run through
-  //     every available standard IFC to check for a match
-  //   - The config option to apply fallback IFCs is set.
-  if ((!(got_dummy_as) || (server_name != "")) &&
->>>>>>> b559bc5e
       ((first_pass_through_ifcs) && (complete())) &&
       (_as_chain->_ifc_configuration._apply_fallback_ifcs))
   {
@@ -243,17 +233,10 @@
   // Check if we should have applied fallback IFCs, but didn't find any. We
   // SAS log this, and increment a statistic.
   // We're in this case if:
-<<<<<<< HEAD
   //   - We haven't found any matching IFC (true if server_name is empty and
   //     we didn't find a dummy AS)
-  //   - We're using default IFCs
+  //   - We're using fallback IFCs
   if (((!got_dummy_as) && (server_name == "")) &&
-=======
-  //   - We haven't found any matching IFC (true if server_name is empty, and
-  //     got_dummy_as is false.
-  //   - We're using fallback IFCs
-  if ((!(got_dummy_as) || (server_name != "")) &&
->>>>>>> b559bc5e
       ((!_as_chain->_using_standard_ifcs) &&
        (_as_chain->_ifc_configuration._apply_fallback_ifcs)))
   {
