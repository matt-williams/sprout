/**
 * @file sproutletproxy.cpp  Sproutlet controlling proxy class implementation
 *
 * Copyright (C) Metaswitch Networks 2017
 * If license terms are provided to you in a COPYING file in the root directory
 * of the source code repository by which you are accessing this code, then
 * the license outlined in that COPYING file applies to your use.
 * Otherwise no rights are granted except for those provided to you by
 * Metaswitch Networks in a separate written agreement.
 */

extern "C" {
#include <pjsip.h>
#include <pjlib-util.h>
#include <pjlib.h>
#include <stdint.h>
#include <pjsip-simple/evsub.h>
}

#include <sstream>

#include "log.h"
#include "pjutils.h"
#include "sproutsasevent.h"
#include "sproutletproxy.h"
#include "snmp_sip_request_types.h"
#include "thread_dispatcher.h"

const pj_str_t SproutletProxy::STR_SERVICE = {"service", 7};

const ForkState NULL_FORK_STATE = {PJSIP_TSX_STATE_NULL, NONE};

<<<<<<< HEAD
enum SPROUTLET_SELECTION_TYPES
{
  SERVICE_NAME=0,
  DOMAIN_PART,
  USER_PART,
};

SproutletProxy::SproutletTimerCallback::SproutletTimerCallback(pj_timer_entry* timer) :
_timer_entry(timer)
{
}

void SproutletProxy::SproutletTimerCallback::run()
{
  ((SproutletTimerCallbackData*)_timer_entry->user_data)->uas_tsx->process_timer_pop(_timer_entry);
}

=======
>>>>>>> f91b0e29
/// Constructor.
SproutletProxy::SproutletProxy(pjsip_endpoint* endpt,
                               int priority,
                               const std::string& root_uri,
                               const std::unordered_set<std::string>& host_aliases,
                               const std::list<Sproutlet*>& sproutlets,
                               const std::set<std::string>& stateless_proxies,
                               int max_sproutlet_depth) :
  BasicProxy(endpt,
             "mod-sproutlet-controller",
             priority,
             false,
             stateless_proxies),
  _root_uri(NULL),
  _host_aliases(host_aliases),
  _sproutlets(sproutlets),
  _max_sproutlet_depth(max_sproutlet_depth)
{
  /// Store the URI of this SproutletProxy - this is used for Record-Routing.
  TRC_DEBUG("Root Record-Route URI = %s", root_uri.c_str());
  _root_uri = (pjsip_sip_uri*)PJUtils::uri_from_string("sip:" + root_uri + ";transport=tcp",
                                                       stack_data.pool,
                                                       false);

  for (std::list<Sproutlet*>::iterator it = _sproutlets.begin();
       it != _sproutlets.end();
       ++it)
  {
    pjsip_sip_uri* root_uri = (pjsip_sip_uri*)PJUtils::uri_from_string(
                                                       (*it)->uri_as_str(),
                                                       stack_data.pool,
                                                       false);
    if (root_uri != nullptr)
    {
      _root_uris.insert(std::make_pair((*it)->service_name(), root_uri));
    }

    register_sproutlet(*it);
  }
}


/// Destructor.
SproutletProxy::~SproutletProxy()
{
}


/// Utility method to create a UASTsx object for incoming requests.
BasicProxy::UASTsx* SproutletProxy::create_uas_tsx()
{
  return (BasicProxy::UASTsx*)new SproutletProxy::UASTsx(this);
}

// Registers sproutlet and returns whether this was successful or not.
bool SproutletProxy::register_sproutlet(Sproutlet* sproutlet)
{
  bool ok = true;
  std::string service_name = sproutlet->service_name();

  // Add the service name and any aliases into a map of
  // service names to sproutlets.
  std::map<std::string, Sproutlet*>::const_iterator i;
  i = _services.find(service_name);
  if (i != _services.end())
  {
    std::string sproutlet_name = i->second->service_name();
    TRC_ERROR("Can't assign service name \"%s\" to sproutlet \"%s\" because it is taken by sproutlet \"%s\"",
              service_name.c_str(),
              service_name.c_str(),
              sproutlet_name.c_str());
    ok = false;
  }
  else
  {
    _services.insert(std::make_pair(sproutlet->service_name(), sproutlet));
  }

  std::list<std::string> aliases = sproutlet->aliases();
  for (std::list<std::string>::const_iterator j = aliases.begin();
       j != aliases.end();
       ++j)
  {
    std::map<std::string, Sproutlet*>::const_iterator k;
    k = _services.find(*j);
    if (k != _services.end())
    {
      std::string alias = *j;
      std::string sproutlet_name = k->second->service_name();
      TRC_ERROR("Can't assign alias \"%s\" to sproutlet \"%s\" because it is taken by sproutlet \"%s\"",
                alias.c_str(),
                service_name.c_str(),
                sproutlet_name.c_str());
      ok = false;
    }
    else
    {
      _services.insert(std::make_pair(*j, sproutlet));
    }
  }

  // If the sproutlet owns a port, add that to the map of ports to
  // sproutlets.
  int port = sproutlet->port();
  if (port != 0)
  {
    std::map<int, Sproutlet*>::const_iterator i;
    i = _ports.find(port);
    if (i != _ports.end())
    {
      std::string sproutlet_name = i->second->service_name();
      TRC_ERROR("Can't assign port %d to sproutlet \"%s\" because it is taken by sproutlet \"%s\"",
                port,
                service_name.c_str(),
                sproutlet_name.c_str());
      ok = false;
    }
    else
    {
      _ports.insert(std::make_pair(port, sproutlet));
    }
  }

  return ok;
}


/// Utility method to find the appropriate Sproutlet to handle a request.
Sproutlet* SproutletProxy::target_sproutlet(pjsip_msg* req,
                                            int port,
                                            std::string& alias,
                                            SAS::TrailId trail)
{
  TRC_DEBUG("Find target Sproutlet for request");

  Sproutlet* sproutlet = NULL;
  std::string id;

  // Find and parse the top Route header.
  pjsip_route_hdr* route = (pjsip_route_hdr*)
                                  pjsip_msg_find_hdr(req, PJSIP_H_ROUTE, NULL);


  pjsip_sip_uri* uri = NULL;
  if (route == NULL)
  {
    if (PJSIP_URI_SCHEME_IS_SIP(req->line.req.uri))
    {
      uri = (pjsip_sip_uri*)req->line.req.uri;
    }
  }
  else
  {
    if (PJSIP_URI_SCHEME_IS_SIP(route->name_addr.uri))
    {
      uri = (pjsip_sip_uri*)route->name_addr.uri;
    }
  }

  if (uri != NULL)
  {
    std::string uri_str = PJUtils::uri_to_string(PJSIP_URI_IN_ROUTING_HDR,
                                                 (pjsip_uri*)uri);
    SAS::Event event(trail, SASEvent::STARTING_SPROUTLET_SELECTION_URI, 0);
    event.add_var_param(uri_str);
    SAS::report_event(event);

    TRC_DEBUG("Found next routable URI: %s", uri_str.c_str());

    std::string local_hostname_unused;
    SPROUTLET_SELECTION_TYPES selection_type = NONE_SELECTED;
    sproutlet = match_sproutlet_from_uri((pjsip_uri*)uri,
                                         alias,
                                         local_hostname_unused,
                                         selection_type);

    if (selection_type != NONE_SELECTED)
    {
      SAS::Event event(trail, SASEvent::SPROUTLET_SELECTION_URI, 0);
      event.add_static_param(selection_type);
      event.add_var_param(sproutlet->service_name());
      event.add_var_param(alias);
      event.add_var_param(uri_str);
      SAS::report_event(event);
    }

    if ((port == 0) &&
        (PJSIP_URI_SCHEME_IS_SIP(uri)) &&
        (is_host_local(&((pjsip_sip_uri*)uri)->host)))
    {
      // No port was specified by the caller, and the URI is local, so use the URI port instead.
      port = uri->port;
    }
  }
  else
  {
    TRC_DEBUG("Can't match a sproutlet based on the URI");
  }

  if ((sproutlet == NULL) &&
      (port != 0))
  {
    // No service identifier in the Route URI, so check if a sproutlet has
    // registered for the port. We can only do this if there is either no route
    // header or the URI in the Route header corresponds to our hostname.
    TRC_DEBUG("No Sproutlet found using service name or host");

    if ((route == NULL) ||
        ((PJSIP_URI_SCHEME_IS_SIP(route->name_addr.uri)) &&
         (is_host_local(&((pjsip_sip_uri*)route->name_addr.uri)->host))))
    {
      TRC_DEBUG("Find default service for port %d", port);
      SAS::Event event(trail, SASEvent::STARTING_SPROUTLET_SELECTION_PORT, 0);
      event.add_static_param(port);
      SAS::report_event(event);

      std::map<int, Sproutlet*>::const_iterator it = _ports.find(port);
      if (it != _ports.end())
      {
        sproutlet = it->second;
        alias = sproutlet->service_name();
        std::string uri_str = PJUtils::uri_to_string(PJSIP_URI_IN_ROUTING_HDR, (pjsip_uri*)uri);
        SAS::Event event(trail, SASEvent::SPROUTLET_SELECTION_PORT, 0);
        event.add_var_param(alias);
        event.add_static_param(port);
        event.add_var_param(uri_str);
        SAS::report_event(event);
      }
    }
  }

  if (sproutlet == NULL)
  {
    SAS::Event event(trail, SASEvent::NO_SPROUTLET_SELECTED, 0);
    SAS::report_event(event);
  }

  return sproutlet;
}


Sproutlet* SproutletProxy::match_sproutlet_from_uri(const pjsip_uri* uri,
                                                    std::string& alias,
                                                    std::string& local_hostname,
                                                    SPROUTLET_SELECTION_TYPES& selection_type) const
{
  Sproutlet* sproutlet = NULL;

  if (!PJSIP_URI_SCHEME_IS_SIP(uri))
  {
    // LCOV_EXCL_START
    TRC_DEBUG("Sproutlets cannot match non-SIP URIs");
    return nullptr;
    // LCOV_EXCL_STOP
  }

  // Now we know we have a SIP URI, cast to one.
  pjsip_sip_uri* sip_uri = (pjsip_sip_uri*)uri;

  std::string service_name;
  std::map<std::string, Sproutlet*>::const_iterator it;

  // First check if there is a services parameter, and if it matches a
  // sproutlet.
  pjsip_param* services_param = pjsip_param_find(&sip_uri->other_param,
                                                 &STR_SERVICE);
  if (services_param != NULL)
  {
    TRC_DEBUG("Found services param - %.*s",
              services_param->value.slen,
              services_param->value.ptr);

    if (is_host_local(&sip_uri->host))
    {
      // Check if this service matches a sproutlet.
      service_name = PJUtils::pj_str_to_string(&services_param->value);
      it = _services.find(service_name);
      if (it != _services.end())
      {
        sproutlet = it->second;
        alias = service_name;
        local_hostname = PJUtils::pj_str_to_string(&sip_uri->host);
        selection_type = SERVICE_NAME;
      }
    }
  }

  // If we haven't found a sproutlet yet, check if the first part of the
  // hostname matches a sproutlet. For example, "scscf.sprout.example.com"
  // should match the "scscf" sproutlet. Split the first label off the host
  // and check if the rest is still a local hostname. This works for IP
  // addresses since IPv4 addresses cannot have only 3 octets and IPv6
  // addresses contain no periods.
  if (sproutlet == NULL)
  {
    pj_str_t hostname = sip_uri->host;
    char* sep = pj_strchr(&hostname, '.');

    if (sep != NULL)
    {
      // Extract the possible service name
      service_name = std::string(hostname.ptr, sep - hostname.ptr);

      // Remove the service name part and the period from the hostname.
      hostname.slen -= (sep - hostname.ptr + 1);
      hostname.ptr = sep + 1;

      TRC_DEBUG("Possible service name %s will be used if %.*s is a local hostname",
                service_name.c_str(),
                hostname.slen,
                hostname.ptr);

      if (is_host_local(&hostname))
      {
        // Check if the part of the hostname before the first '.' matches
        // a sproutlet.
        it = _services.find(service_name);
        if (it != _services.end())
        {
          sproutlet = it->second;
          alias = service_name;
          local_hostname = PJUtils::pj_str_to_string(&hostname);
          selection_type = DOMAIN_PART;
        }
      }
    }
  }

  // If we haven't found a sproutlet yet, check if the user part of the URI
  // matches a sproutlet.
  if ((sproutlet == NULL) &&
      (sip_uri->user.slen != 0))
  {
    TRC_DEBUG("Found user part - %.*s", sip_uri->user.slen, sip_uri->user.ptr);

    if (is_host_local(&sip_uri->host))
    {
      // Check if the user part matches a sproutlet.
      service_name = PJUtils::pj_str_to_string(&sip_uri->user);
      it = _services.find(service_name);
      if (it != _services.end())
      {
        sproutlet = it->second;
        alias = service_name;
        local_hostname = PJUtils::pj_str_to_string(&sip_uri->host);
        selection_type = USER_PART;
      }
    }
  }

  return sproutlet;
}


pjsip_sip_uri* SproutletProxy::next_hop_uri(const std::string& service,
                                            const pjsip_sip_uri* base_uri,
                                            pj_pool_t* pool) const
{
  pjsip_sip_uri* next_hop = create_internal_sproutlet_uri(pool,
                                                          service,
                                                          base_uri);
  return next_hop;
}


pjsip_sip_uri* SproutletProxy::create_sproutlet_uri(pj_pool_t* pool,
                                                    Sproutlet* sproutlet) const
{
  TRC_DEBUG("Creating URI for %s", sproutlet->service_name().c_str());
  pjsip_sip_uri* uri = nullptr;

  std::map<std::string, pjsip_sip_uri*>::const_iterator it =
    _root_uris.find(sproutlet->service_name());

  if (it != _root_uris.end())
  {
    TRC_DEBUG("Found root URI");
    uri = (pjsip_sip_uri*)pjsip_uri_clone(pool, it->second);
    uri->lr_param = 1;

    TRC_DEBUG("Constructed URI %s",
              PJUtils::uri_to_string(PJSIP_URI_IN_ROUTING_HDR, (pjsip_uri*)uri).c_str());
  }
  else
  {
    // LCOV_EXCL_START
    TRC_WARNING("No root URI found - unable to construct URI");
    // LCOV_EXCL_STOP
  }

  return uri;
}

pjsip_sip_uri* SproutletProxy::create_internal_sproutlet_uri(pj_pool_t* pool,
                                                             const std::string& name,
                                                             const pjsip_sip_uri* existing_uri) const
{
  TRC_DEBUG("Creating URI for service %s", name.c_str());

  const pjsip_sip_uri* base_uri = ((existing_uri != nullptr) ? existing_uri : _root_uri);
  pjsip_sip_uri* uri = (pjsip_sip_uri*)pjsip_uri_clone(pool, base_uri);

  // Replace the hostname part of the base URI with the local hostname part of
  // the URI that routed to us. If this doesn't work, then fall back to using
  // the root URI.
  std::string local_hostname = get_local_hostname(uri);
  pj_strdup2(pool, &uri->host, local_hostname.c_str());

  uri->port = 0;
  uri->lr_param = 1;

  pjsip_param* p = pjsip_param_find(&uri->other_param, &STR_SERVICE);

  if (p == nullptr)
  {
    p = PJ_POOL_ALLOC_T(pool, pjsip_param);
    pj_strdup(pool, &p->name, &STR_SERVICE);
    pj_list_insert_before(&uri->other_param, p);
  }

  pj_strdup2(pool, &p->value, name.c_str());

  TRC_DEBUG("Constructed URI %s",
              PJUtils::uri_to_string(PJSIP_URI_IN_ROUTING_HDR, (pjsip_uri*)uri).c_str());

  return uri;
}

bool SproutletProxy::is_uri_local(const pjsip_uri* uri)
{
  if (PJSIP_URI_SCHEME_IS_SIP(uri))
  {
    pj_str_t hostname = ((pjsip_sip_uri*)uri)->host;
    if (is_host_local(&hostname))
    {
      return true;
    }

    // Maybe this is service.<domain> for a local domain.  Check now.
    char* sep = pj_strchr(&hostname, '.');
    if (sep != NULL)
    {
      hostname.slen -= sep - hostname.ptr + 1;
      hostname.ptr = sep + 1;

      return is_host_local(&hostname);
    }
  }
  //LCOV_EXCL_START
  return false;
  //LCOV_EXCL_STOP
}

pjsip_sip_uri* SproutletProxy::get_routing_uri(const pjsip_msg* req) const
{
  const pjsip_route_hdr* route = (pjsip_route_hdr*)
                                    pjsip_msg_find_hdr(req, PJSIP_H_ROUTE, NULL);;
  pjsip_sip_uri* routing_uri;
  if (route != NULL)
  {
    routing_uri = (pjsip_sip_uri*)route->name_addr.uri;
  }
  else
  {
    routing_uri = (pjsip_sip_uri*)req->line.req.uri; // LCOV_EXCL_LINE
  }

  return routing_uri;
}

std::string SproutletProxy::get_local_hostname(const pjsip_sip_uri* uri) const
{
  std::string unused_alias, local_hostname;
  SPROUTLET_SELECTION_TYPES unused_selection_type = NONE_SELECTED;
  (void*)match_sproutlet_from_uri((pjsip_uri*)uri,
                                  unused_alias,
                                  local_hostname,
                                  unused_selection_type);

  if (local_hostname.empty())
  {
    // We assume that the URI passed to this function will route back to a
    // Sproutlet, so if we have not found a Sproutlet, default the local
    // hostname to the hostname part of the URI's host.
    local_hostname = PJUtils::pj_str_to_string(&uri->host);
  }

  return local_hostname;
}

bool SproutletProxy::is_host_local(const pj_str_t* host) const
{
  bool rc = false;

  if (!pj_stricmp(host, &_root_uri->host))
  {
    rc = true;
  }

  for (std::unordered_set<std::string>::const_iterator it = _host_aliases.begin();
       (rc != true) && (it != _host_aliases.end());
       ++it)
  {
    if (!pj_stricmp2(host, it->c_str()))
    {
      rc = true;
    }
  }

  return rc;
}

bool SproutletProxy::is_uri_reflexive(const pjsip_uri* uri,
                                      Sproutlet* sproutlet,
                                      SAS::TrailId trail)
{
  std::string alias_unused;
  std::string local_hostname_unused;
  SPROUTLET_SELECTION_TYPES selection_type_unused = NONE_SELECTED;
  Sproutlet* matched_sproutlet = match_sproutlet_from_uri(uri,
                                                          alias_unused,
                                                          local_hostname_unused,
                                                          selection_type_unused);

  return (sproutlet == matched_sproutlet);
}

bool SproutletProxy::schedule_timer(pj_timer_entry* tentry, int duration)
{
  pj_time_val tval;
  tval.sec = duration / 1000;
  tval.msec = duration % 1000;

  pj_status_t rc = pjsip_endpt_schedule_timer(_endpt, tentry, &tval);

  TRC_DEBUG("Started Sproutlet timer, id = %ld, duration = %d.%.3d",
            (TimerID)tentry, tval.sec, tval.msec);
  return (rc == 0);
}


bool SproutletProxy::cancel_timer(pj_timer_entry* tentry)
{
  pj_timer_heap_t* timer_heap = pjsip_endpt_get_timer_heap(_endpt);
  if (pj_timer_heap_cancel(timer_heap, tentry) > 0)
  {
    TRC_DEBUG("Cancelled Sproutlet timer, id = %ld", (TimerID)tentry);
    return true;
  }
  else
  {
    TRC_DEBUG("Unable to cancel Sproutlet timer, id = %ld "
              "(already popped or cancelled?)", (TimerID)tentry);
    return false;
  }
}


bool SproutletProxy::timer_running(pj_timer_entry* tentry)
{
  return pj_timer_entry_running(tentry);
}


SproutletProxy::UASTsx::UASTsx(SproutletProxy* proxy) :
  BasicProxy::UASTsx(proxy),
  _root(NULL),
  _dmap_sproutlet(),
  _dmap_uac(),
  _umap(),
  _pending_req_q(),
  _sproutlet_proxy(proxy),
  _timers(),
  _pending_timers()
{
  TRC_VERBOSE("Sproutlet Proxy transaction (%p) created", this);
}


SproutletProxy::UASTsx::~UASTsx()
{
  for (std::set<pj_timer_entry*>::const_iterator timer = _timers.begin();
       timer != _timers.end();
       ++timer)
  {
    SproutletTimerCallbackData* tdata = (SproutletTimerCallbackData*)(*timer)->user_data;
    delete tdata;
    delete *timer;
  }
  _timers.clear();

  if (_trail != 0)
  {
    // Flush the trail so it appears promptly in SAS. Note that we also log an
    // end marker when the transaction moves into completed state, which also
    // flushes the trail (see on_tsx_complete). We need to log a flush marker
    // here as well, because ACKs to successful responses are handled
    // statelessly without a PJSIP transaction, which means that on_tsx_complete
    // is never called.
    //
    // For non-ACK transactions, there isn't any harm in logging an extra flush
    // marker after the end marker.
    SAS::Marker flush(_trail, MARKED_ID_FLUSH);
    SAS::report_marker(flush);
  }

  TRC_VERBOSE("Sproutlet Proxy transaction (%p) destroyed", this);
}


/// Initialise the UAS transaction object.
pj_status_t SproutletProxy::UASTsx::init(pjsip_rx_data* rdata)
{
  // Do the BasicProxy initialization first.
  pj_status_t status = BasicProxy::UASTsx::init(rdata);

  if (status == PJ_SUCCESS)
  {
    // Locate the target Sproutlet for the request, and create the helper and
    // the Sproutlet transaction.
    std::string alias;
    Sproutlet* sproutlet = NULL;
    pjsip_route_hdr* route = (pjsip_route_hdr*)
                pjsip_msg_find_hdr(rdata->msg_info.msg, PJSIP_H_ROUTE, NULL);
    SproutletTsx* sproutlet_tsx = get_sproutlet_tsx(_req,
                                                    rdata->tp_info.transport->local_name.port,
                                                    alias);

    if (sproutlet_tsx == NULL)
    {
      // Failed to find a target Sproutlet for this request, so we need to
      // decide what to do.
      if (route == NULL)
      {
        // There is no top Route header in the request, so forwarding it will
        // result in a loop.  There is no option other than to reject the
        // request.
        TRC_INFO("Reject request");
        status = PJ_ENOTSUP;
      }
    }
    else
    {
      // We have a SproutletTsx, so get the sproutlet that relates to it.
      sproutlet = sproutlet_tsx->_sproutlet;
    }

    if (status == PJ_SUCCESS)
    {
      _root = new SproutletWrapper(_sproutlet_proxy,
                                   this,
                                   sproutlet,
                                   sproutlet_tsx,
                                   alias,
                                   _req,
                                   _original_transport,
                                   "EXTERNAL",
                                   _sproutlet_proxy->_max_sproutlet_depth,
                                   trail());
    }
  }

  return status;
}


/// Handle the incoming half of a transaction request.
void SproutletProxy::UASTsx::process_tsx_request(pjsip_rx_data* rdata)
{
  // Pass the request to the Sproutlet at the root of the tree.
  pjsip_tx_data_add_ref(_req);
  _root->rx_request(_req);

  // Schedule any requests generated by the Sproutlet.
  schedule_requests();
}


/// Handle a received CANCEL request.
void SproutletProxy::UASTsx::process_cancel_request(pjsip_rx_data* rdata)
{
  // We may receive a CANCEL after sending a final response, so check that
  // the root Sproutlet is still connected.
  if (_root != NULL)
  {
    // We might have modified the original request that was received, so we
    // should create the CANCEL from that.
    pjsip_tx_data* cancel = PJUtils::create_cancel(stack_data.endpt,
                                                   _req,
                                                   0);
    _root->rx_cancel(cancel);

    // Schedule any requests generated by the Sproutlet.
    schedule_requests();
  }
}


/// Handles a response to an associated UACTsx.
void SproutletProxy::UASTsx::on_new_client_response(UACTsx* uac_tsx,
                                                    pjsip_tx_data *rsp)
{
  enter_context();

  if (rsp->msg->line.status.code >= PJSIP_SC_OK)
  {
    // This is a final response, so dissociate the UAC transaction.
    dissociate(uac_tsx);
  }

  UMap::iterator i = _umap.find((void*)uac_tsx);

  if (i != _umap.end())
  {
    // Pass the response to the upstream Sproutlet on the appropriate fork.
    SproutletWrapper* upstream_sproutlet = i->second.first;
    int upstream_fork = i->second.second;

    if (rsp->msg->line.status.code >= PJSIP_SC_OK)
    {
      // Final response, so break the linkage between the UAC transaction and
      // the Sproutlets.
      _dmap_uac.erase(i->second);
      _umap.erase(i);
    }

    upstream_sproutlet->rx_response(rsp, upstream_fork);

    // Schedule any requests generated by the Sproutlet.
    schedule_requests();
  }
  else
  {
    //LCOV_EXCL_START
    TRC_DEBUG("Discard response %s (%s)", pjsip_tx_data_get_info(rsp), rsp->obj_name);
    pjsip_tx_data_dec_ref(rsp);
    //LCOV_EXCL_STOP
  }

  exit_context();
}


/// Handles a response to an associated UACTsx.
void SproutletProxy::UASTsx::on_client_not_responding(UACTsx* uac_tsx,
                                                      ForkErrorState fork_error)
{
  enter_context();

  // This is equivalent to a final response, so dissociate the UAC transaction.
  dissociate(uac_tsx);

  UMap::iterator i = _umap.find((void*)uac_tsx);

  if (i != _umap.end())
  {
    // Pass the error to the upstream Sproutlet on the appropriate fork.
    SproutletWrapper* upstream_sproutlet = i->second.first;
    int upstream_fork = i->second.second;

    // Final response, so break the linkage between the UAC transaction and
    // the Sproutlets.
    _dmap_uac.erase(i->second);
    _umap.erase(i);

    TRC_VERBOSE("Notifying upstream sproutlet %s of client failure: %s",
                 upstream_sproutlet->service_name().c_str(),
                 fork_error_to_str(fork_error));

    upstream_sproutlet->rx_fork_error(fork_error, upstream_fork);

    // Schedule any requests generated by the Sproutlet.
    schedule_requests();
  }

  exit_context();
}


/// Notification that the underlying PJSIP UAS transaction has changed state.
///
/// After calling this, the caller must not assume that the UASTsx still
/// exists - if the PJSIP transaction is being destroyed, this method will
/// destroy the UASTsx.
void SproutletProxy::UASTsx::on_tsx_state(pjsip_event* event)
{
  enter_context();

  if (_tsx->state == PJSIP_TSX_STATE_TERMINATED)
  {
    // UAS transaction has completed, so do any transaction completion
    // activities.
    on_tsx_complete();
  }

  if ((_root != NULL) &&
      (_tsx->state == PJSIP_TSX_STATE_TERMINATED) &&
      ((event->body.tsx_state.type == PJSIP_EVENT_TIMER) ||
       (event->body.tsx_state.type == PJSIP_EVENT_TRANSPORT_ERROR)))
  {
    // Notify the root Sproutlet of the error.
    TRC_DEBUG("Pass error to Sproutlet %p", _root);
    _root->rx_error(PJSIP_SC_REQUEST_TIMEOUT);

    // Schedule any requests generated by the Sproutlet.
    schedule_requests();

    // The root Sproutlet may suicide at any time now, so don't send anything
    // else to it.
    _root = NULL;
  }

  if (_tsx->state == PJSIP_TSX_STATE_DESTROYED)
  {
    TRC_DEBUG("%s - UAS tsx destroyed", _tsx->obj_name);
    unbind_from_pjsip_tsx();

    // Check to see if we can destroy the UASTsx.
    check_destroy();
  }

  exit_context();
}

void SproutletProxy::UASTsx::tx_request(SproutletWrapper* upstream,
                                        int fork_id,
                                        SproutletProxy::SendRequest req)
{
  // Add the request to the back of the pending request queue.
  PendingRequest pr;
  pr.req = req.tx_data;
  pr.upstream = std::make_pair(upstream, fork_id);
  pr.allowed_host_state = req.allowed_host_state;
  pr.sproutlet_depth = upstream->get_depth() - 1;
  pr.upstream_network_func = upstream->get_network_function();
  _pending_req_q.push(pr);
}


void SproutletProxy::UASTsx::schedule_requests()
{
  while (!_pending_req_q.empty())
  {
    PendingRequest req = _pending_req_q.front();
    _pending_req_q.pop();

    // Reject the request if the Max-Forwards value has dropped to zero.
    pjsip_max_fwd_hdr* mf_hdr = (pjsip_max_fwd_hdr*)
                  pjsip_msg_find_hdr(req.req->msg, PJSIP_H_MAX_FORWARDS, NULL);
    bool loop_detected = false;

    if ((mf_hdr != NULL) && (mf_hdr->ivalue <= 0))
    {
      // Max-Forwards has decayed to zero - we've detected a loop.
      TRC_DEBUG("Max-Forwards too low");
      loop_detected = true;
    }
    else if (req.sproutlet_depth <= 0)
    {
      // Maximum recursion depth for Sproutlets reached - it's a loop.
      TRC_ERROR("Exceeded maximum Sproutlet tree depth");
      loop_detected = true;
    }

    if (loop_detected)
    {
      // We've detected a loop, so either reject the request or discard it if
      // it's an ACK.
      if (req.req->msg->line.req.method.id != PJSIP_ACK_METHOD)
      {
        TRC_INFO("Loop detected - rejecting request with 483 status code");
        pjsip_tx_data* rsp;
        pj_status_t status = PJUtils::create_response(stack_data.endpt,
                                                      req.req,
                                                      PJSIP_SC_TOO_MANY_HOPS,
                                                      NULL,
                                                      &rsp);
        if (status == PJ_SUCCESS)
        {
          // Pass the response back to the Sproutlet.
          req.upstream.first->rx_response(rsp, req.upstream.second);
        }
      }
      else
      {
        TRC_INFO("Loop detected - discarding ACK request");
      }
    }
    else
    {
      std::string alias;
      SproutletTsx* sproutlet_tsx = get_sproutlet_tsx(req.req, 0, alias);

      if (sproutlet_tsx != NULL)
      {
        // Found a local Sproutlet and SproutletTsx to handle the request, so
        // create a SproutletWrapper. Since the Tsx is non-NULL, there is
        // guaranteed to be a sproutlet to handle the request.
        SproutletWrapper* downstream = new SproutletWrapper(_sproutlet_proxy,
                                                            this,
                                                            sproutlet_tsx->_sproutlet,
                                                            sproutlet_tsx,
                                                            alias,
                                                            req.req,
                                                            _original_transport,
                                                            req.upstream_network_func,
                                                            req.sproutlet_depth,
                                                            trail());

        // Set up the mappings.
        if (req.req->msg->line.req.method.id != PJSIP_ACK_METHOD)
        {
          _dmap_sproutlet[req.upstream] = downstream;
          _umap[(void*)downstream] = req.upstream;
        }

        if (downstream->is_network_func_boundary() &&
            (req.req->msg->line.req.method.id == PJSIP_INVITE_METHOD))
        {
          // Send an immediate 100 Trying response to the upstream
          // Sproutlet.
          pjsip_tx_data* trying;
          pj_status_t status = PJUtils::create_response(stack_data.endpt,
                                                        req.req,
                                                        PJSIP_SC_TRYING,
                                                        NULL,
                                                        &trying);
          if (status == PJ_SUCCESS)
          {
            req.upstream.first->rx_response(trying, req.upstream.second);
          }
        }

        // Pass the request to the downstream sproutlet.
        downstream->rx_request(req.req);
      }
      else
      {
        // No local Sproutlet, proxy the request.
        TRC_DEBUG("No local sproutlet matches request");
        size_t index;

        pj_status_t status = allocate_uac(req.req, index, req.allowed_host_state);

        if (status == PJ_SUCCESS)
        {
          // Successfully set up UAC transaction, so set up the mappings and
          // send the request.
          if (req.req->msg->line.req.method.id != PJSIP_ACK_METHOD)
          {
            _dmap_uac[req.upstream] = _uac_tsx[index];
            _umap[(void*)_uac_tsx[index]] = req.upstream;
          }

          // Send the request.
          _uac_tsx[index]->send_request();
        }
        else
        {
          // @TODO
        }
      }
    }
  }

  // Check to see if we can destroy the UASTsx.
  check_destroy();
}

bool SproutletProxy::UASTsx::schedule_timer(SproutletWrapper* tsx,
                                            void* context,
                                            TimerID& id,
                                            int duration)
{
  SproutletTimerCallbackData* tdata = new SproutletTimerCallbackData;
  tdata->uas_tsx = this;
  tdata->sproutlet_wrapper = tsx;
  tdata->context = context;

  pj_timer_entry* tentry = new pj_timer_entry();
  pj_timer_entry_init(tentry, 0, tdata, &SproutletProxy::UASTsx::on_timer_pop);

  _timers.insert(tentry);

  id = (TimerID)tentry;

  bool scheduled = _sproutlet_proxy->schedule_timer(tentry, duration);
  if (scheduled)
  {
    _pending_timers.insert(tentry);
  }
  return scheduled;
}

bool SproutletProxy::UASTsx::cancel_timer(TimerID id)
{
  pj_timer_entry* tentry = (pj_timer_entry*)id;
  bool cancelled = _sproutlet_proxy->cancel_timer(tentry);
  if (cancelled)
  {
    _pending_timers.erase(tentry);
  }
  return cancelled;
}


bool SproutletProxy::UASTsx::timer_running(TimerID id)
{
  pj_timer_entry* tentry = (pj_timer_entry*)id;
  return _sproutlet_proxy->timer_running(tentry);
}


void SproutletProxy::UASTsx::on_timer_pop(pj_timer_heap_t* th,
                                          pj_timer_entry* tentry)
{
  TRC_DEBUG("Sproutlet timer popped, id = %ld", (TimerID)tentry);

  SproutletTimerCallback* callback = new SproutletTimerCallback(tentry);
#ifndef UNIT_TEST
  if (is_pjsip_transport_thread())
  {
    // Timer pops happen on the main pjsip transport thread, but we want to
    // handle them on a worker thread
    add_callback_to_queue(callback);
  }
  else
#endif
  {
    // The UTs have a different threading model, so we run the callback directly
    callback->run();
    delete callback; callback = NULL;
  }
}


void SproutletProxy::UASTsx::process_timer_pop(pj_timer_entry* tentry)
{
  enter_context();

  _pending_timers.erase(tentry);
  SproutletTimerCallbackData* tdata = (SproutletTimerCallbackData*)tentry->user_data;
  tdata->sproutlet_wrapper->on_timer_pop((TimerID)tentry, tdata->context);
  schedule_requests();

  exit_context();
}


void SproutletProxy::UASTsx::tx_response(SproutletWrapper* downstream,
                                         pjsip_tx_data* rsp)
{
  if (downstream == _root)
  {
    // This is the root sproutlet in the tree, so send the response on the
    // UAS transaction.
    if (_tsx != NULL)
    {
      int st_code = rsp->msg->line.status.code;
      set_trail(rsp, trail());
      on_tx_response(rsp);
      pjsip_tsx_send_msg(_tsx, rsp);

      if (st_code >= PJSIP_SC_OK)
      {
        // Final response, so disconnect root Sproutlet.
        _root = NULL;
      }

      if ((_tsx->method.id == PJSIP_INVITE_METHOD) &&
          (PJSIP_IS_STATUS_IN_CLASS(st_code, 200)))
      {
        // Terminate the UAS transaction (this needs to be done
        // manually for INVITE 2xx response, otherwise the
        // transaction layer will wait for an ACK).  This will also
        // cause all other pending UAC transactions to be cancelled.
        TRC_DEBUG("%s - Terminate UAS INVITE transaction", _tsx->obj_name);
        pjsip_tsx_terminate(_tsx, st_code);
      }
    }
  }
  else
  {
    // Find the upstream Sproutlet/fork for this sproutlet.
    UMap::iterator i = _umap.find((void*)downstream);
    if (i != _umap.end())
    {
      // Found the upstream Sproutlet/fork, so pass the request.
      SproutletWrapper* upstream = i->second.first;
      int fork_id = i->second.second;

      if (rsp->msg->line.status.code >= PJSIP_SC_OK)
      {
        // Final response, so break the linkage between the Sproutlets.
        _dmap_sproutlet.erase(i->second);
        _umap.erase(i);
      }
      upstream->rx_response(rsp, fork_id);
    }
    else
    {
      // Failed to find the upstream Sproutlet, so discard the response.
      //LCOV_EXCL_START
      TRC_DEBUG("Discard response %s (%s)", pjsip_tx_data_get_info(rsp), rsp->obj_name);
      pjsip_tx_data_dec_ref(rsp);
      //LCOV_EXCL_STOP
    }
  }

  // Check to see if the UASTsx can be destroyed.
  check_destroy();
}


void SproutletProxy::UASTsx::tx_cancel(SproutletWrapper* upstream,
                                       int fork_id,
                                       pjsip_tx_data* cancel)
{
  TRC_DEBUG("Process CANCEL from %s on fork %d",
            upstream->service_name().c_str(), fork_id);
  DMap<SproutletWrapper*>::iterator i =
                       _dmap_sproutlet.find(std::make_pair(upstream, fork_id));

  if (i != _dmap_sproutlet.end())
  {
    // Pass the CANCEL request to the downstream Sproutlet.
    SproutletWrapper* downstream = i->second;
    TRC_DEBUG("Route CANCEL to %s", downstream->service_name().c_str());
    downstream->rx_cancel(cancel);
  }
  else
  {
    DMap<UACTsx*>::iterator j = _dmap_uac.find(std::make_pair(upstream, fork_id));
    if (j != _dmap_uac.end())
    {
      // CANCEL the downstream UAC transaction.
      TRC_DEBUG("Route CANCEL to downstream UAC transaction");
      UACTsx* uac_tsx = j->second;
      uac_tsx->cancel_pending_tsx(0);
    }

    // Free the CANCEL request.
    TRC_DEBUG("Free CANCEL request (%s)", cancel->obj_name);
    pjsip_tx_data_dec_ref(cancel);
  }
}


/// Checks to see if the UASTsx can be destroyed.  It is only safe to destroy
/// the UASTsx when all the Sproutlet's have completed their processing, which
/// only occurs when all the linkages are broken.
void SproutletProxy::UASTsx::check_destroy()
{
  if ((_dmap_uac.empty()) &&
      (_dmap_sproutlet.empty()) &&
      (_umap.empty()) &&
      (_pending_req_q.empty()) &&
      (_pending_timers.empty()) &&
      (_tsx == NULL))
  {
    // UAS transaction has been destroyed and all Sproutlets are complete.
    TRC_DEBUG("Safe for UASTsx to suicide");
    _pending_destroy = true;
  }
}

SproutletTsx* SproutletProxy::UASTsx::get_sproutlet_tsx(pjsip_tx_data* req,
                                                        int port,
                                                        std::string& alias)
{
  SproutletTsx* sproutlet_tsx = NULL;

  // Do an initial lookup for the target sproutlet.
  Sproutlet* sproutlet = _sproutlet_proxy->target_sproutlet(req->msg,
                                                            port,
                                                            alias,
                                                            trail());

  // Keep cycling though sproutlets until we either find a sproutlet that
  // wants to handle the request or run out of sproutlets.
  while (sproutlet != NULL)
  {
    // Found a local Sproutlet, so offer the sproutlet a chance to handle
    // the request.
    pjsip_sip_uri* next_hop = NULL;
    sproutlet_tsx = sproutlet->get_tsx(_sproutlet_proxy,
                                       alias,
                                       req->msg,
                                       next_hop,
                                       req->pool,
                                       trail());

    if (sproutlet_tsx != NULL)
    {
      // We've found a sproutlet that wants to handle the request so break
      // out of the loop.
      break;
    }

    // Remove the top route header if there is one and it refers to us.
    pjsip_route_hdr* route = (pjsip_route_hdr*)pjsip_msg_find_hdr(req->msg,
                                                                  PJSIP_H_ROUTE,
                                                                  NULL);
    if ((route != NULL) &&
        (_sproutlet_proxy->is_uri_local(route->name_addr.uri)))
    {
      TRC_DEBUG("Remove top Route header %s", PJUtils::hdr_to_string(route).c_str());
      pj_list_erase(route);
    }

    // Add on the next hop URI if there is one.
    if (next_hop != NULL)
    {
      PJUtils::add_top_route_header(req->msg, next_hop, req->pool);
    }

    // Attempt to find the next Sproutlet.
    sproutlet = _sproutlet_proxy->target_sproutlet(req->msg,
                                                   0,
                                                   alias,
                                                   trail());
  }

  return sproutlet_tsx;
}


//
// UASTsx::SproutletWrapper methods.
//

SproutletWrapper::SproutletWrapper(SproutletProxy* proxy,
                                   SproutletProxy::UASTsx* proxy_tsx,
                                   Sproutlet* sproutlet,
                                   SproutletTsx* sproutlet_tsx,
                                   const std::string& sproutlet_alias,
                                   pjsip_tx_data* req,
                                   pjsip_transport* original_transport,
                                   const std::string& upstream_network_func,
                                   int depth,
                                   SAS::TrailId trail_id) :
  _proxy(proxy),
  _proxy_tsx(proxy_tsx),
  _sproutlet(sproutlet),
  _sproutlet_tsx(sproutlet_tsx),
  _service_name(""),
  _id(""),
  _req(req),
  _req_type(),
  _original_transport(original_transport),
  _this_network_func(""),
  _upstream_network_func(upstream_network_func),
  _depth(depth),
  _packets(),
  _send_requests(),
  _send_responses(),
  _pending_sends(0),
  _pending_responses(0),
  _best_rsp(NULL),
  _complete(false),
  _process_actions_entered(0),
  _forks(),
  _pending_timers(),
  _trail_id(trail_id)
{
  if (_original_transport != NULL)
  {
    pjsip_transport_add_ref(_original_transport);
  }

  _req_type = SNMP::string_to_request_type(_req->msg->line.req.method.name.ptr,
                                           _req->msg->line.req.method.name.slen);
  if (sproutlet != NULL)
  {
    // Set the service name from the sproutlet
    _service_name = sproutlet->service_name();
  }
  else
  {
    // No Sproutlet specified, so we'll use a default "no-op" Sproutlet.
    _service_name = "noop";
  }

  if (_sproutlet_tsx == NULL)
  {
    // We haven't been supplied a tsx, so create a default SproutletTsx to
    // handle the request.
    _sproutlet_tsx = new SproutletTsx(NULL);
    _this_network_func = _service_name;
  }
  else
  {
    _this_network_func = _sproutlet_tsx->get_network_function();
  }

  // Initialize the Tsx
  _sproutlet_tsx->set_helper(this);

  if ((_sproutlet != NULL) &&
      (_sproutlet->_incoming_sip_transactions_tbl != NULL))
  {
    // Update SNMP SIP transactions statistics for the Sproutlet.
    _sproutlet->_incoming_sip_transactions_tbl->increment_attempts(_req_type);
    if (_req_type == SNMP::SIPRequestTypes::ACK)
    {
      _sproutlet->_incoming_sip_transactions_tbl->increment_successes(_req_type);
    }
  }

  // Construct a unique identifier for this Sproutlet.
  std::ostringstream id;
  id << _service_name << "-" << (const void*)_sproutlet_tsx;
  _id = id.str();
  TRC_VERBOSE("Created Sproutlet %s for %s",
              _id.c_str(), pjsip_tx_data_get_info(req));
}

SproutletWrapper::~SproutletWrapper()
{
  // Destroy the SproutletTsx.
  TRC_DEBUG("Destroying SproutletWrapper %p", this);
  if (_sproutlet_tsx != NULL)
  {
    delete _sproutlet_tsx;
  }

  if (_req != NULL)
  {
    TRC_DEBUG("Free original request %s (%s)",
              pjsip_tx_data_get_info(_req), _req->obj_name);
    pjsip_tx_data_dec_ref(_req);
  }

  if (!_packets.empty())
  {
    TRC_WARNING("Sproutlet %s leaked %d messages - reclaiming", _id.c_str(), _packets.size());
    for (Packets::iterator it = _packets.begin(); it != _packets.end(); ++it)
    {
      TRC_WARNING("  Leaked message - %s", pjsip_tx_data_get_info(it->second));
      pjsip_tx_data_dec_ref(it->second);
    }
  }

  if (_original_transport != NULL)
  {
    pjsip_transport_dec_ref(_original_transport);
  }
}

const std::string& SproutletWrapper::service_name() const
{
  return _service_name;
}

//
// UASTsx::SproutletWrapper overloads.
//

/// Returns a mutable clone of the original request suitable for forwarding
/// or as the basis for constructing a response.
pjsip_msg* SproutletWrapper::original_request()
{
  pjsip_tx_data* clone = PJUtils::clone_msg(stack_data.endpt, _req);

  if (clone == NULL)
  {
    //LCOV_EXCL_START
    TRC_ERROR("Failed to clone original request for Sproutlet %s", _service_name.c_str());
    return NULL;
    //LCOV_EXCL_STOP
  }

  // Remove the top Route header from the request if it refers to this node or
  // this Sproutlet.  The Sproutlet can inspect the route_hdr API if required
  // using the route_hdr() API, but cannot manipulate it.
  pjsip_route_hdr* hr = (pjsip_route_hdr*)
                           pjsip_msg_find_hdr(clone->msg, PJSIP_H_ROUTE, NULL);
  if ((hr != NULL) &&
      (is_uri_local(hr->name_addr.uri)))
  {
    TRC_DEBUG("Remove top Route header %s", PJUtils::hdr_to_string(hr).c_str());
    pj_list_erase(hr);
  }

  register_tdata(clone);

  return clone->msg;
}

// Sets the transport on this request to be the same as on the original.
void SproutletWrapper::copy_original_transport(pjsip_msg* req)
{
  // Get the original transport.
  if (_original_transport == NULL)
  {
    // LCOV_EXCL_START - defensive code not hit in UT
    TRC_WARNING("Sproutlet tried to copy transport from unknown original");
    return;
    // LCOV_EXCL_STOP
  }

  // Get this request's tdata from the map of clones.
  Packets::iterator it = _packets.find(req);
  if (it == _packets.end())
  {
    // LCOV_EXCL_START - defensive code not hit in UT
    TRC_WARNING("Sproutlet tried to copy transport on an unknown request");
    return;
    // LCOV_EXCL_STOP
  }
  pjsip_tx_data* tdata = it->second;

  // Set the transport.
  pjsip_tpselector tpsel;
  pj_bzero(&tpsel, sizeof(tpsel));
  tpsel.type = PJSIP_TPSELECTOR_TRANSPORT;
  tpsel.u.transport = _original_transport;
  pjsip_tx_data_set_transport(tdata, &tpsel);
}

/// Returns a brief message summary.
const char* SproutletWrapper::msg_info(pjsip_msg* msg)
{
  Packets::const_iterator it = _packets.find(msg);
  if (it != _packets.end())
  {
    return pjsip_tx_data_get_info(it->second);
  }
  return "";
}

/// Returns the top Route header from the original request.
const pjsip_route_hdr* SproutletWrapper::route_hdr() const
{
  if (_req != NULL)
  {
    pjsip_route_hdr* hr = (pjsip_route_hdr*)
                            pjsip_msg_find_hdr(_req->msg, PJSIP_H_ROUTE, NULL);
    if ((hr != NULL) &&
        (is_uri_local(hr->name_addr.uri)))
    {
      return hr;
    }
  }

  return NULL;
}

pjsip_msg* SproutletWrapper::create_request()
{
  // Create a new tdata
  pj_status_t status;
  pjsip_tx_data* new_tdata;

  status = pjsip_endpt_create_tdata(stack_data.endpt, &new_tdata);

  if (status != PJ_SUCCESS)
  {
    //LCOV_EXCL_START
    TRC_ERROR("Failed to create new request");
    return NULL;
    //LCOV_EXCL_STOP
  }

  pjsip_tx_data_add_ref(new_tdata);

  // Create a message inside the tdata
  new_tdata->msg = pjsip_msg_create(new_tdata->pool, PJSIP_REQUEST_MSG);

  // Add any additional request headers from the endpoint
  const pjsip_hdr* endpt_hdr = pjsip_endpt_get_request_headers(stack_data.endpt)->next;
  while (endpt_hdr != pjsip_endpt_get_request_headers(stack_data.endpt))
  {
    pjsip_hdr* hdr = (pjsip_hdr*)pjsip_hdr_shallow_clone(new_tdata->pool, endpt_hdr);
    pjsip_msg_add_hdr(new_tdata->msg, hdr);
    endpt_hdr = endpt_hdr->next;
  }

  set_trail(new_tdata, trail());
  register_tdata(new_tdata);

  return new_tdata->msg;
}

pjsip_msg* SproutletWrapper::clone_request(pjsip_msg* req)
{
  return clone_msg(req);
}

pjsip_msg* SproutletWrapper::clone_msg(pjsip_msg* msg)
{
  // Get the old tdata from the map of clones
  Packets::iterator it = _packets.find(msg);
  if (it == _packets.end())
  {
    TRC_WARNING("Sproutlet attempted to clone an unrecognised message");
    return NULL;
  }

  // Clone the tdata and put it back into the map
  pjsip_tx_data* new_tdata = PJUtils::clone_msg(stack_data.endpt, it->second);

  if (new_tdata == NULL)
  {
    //LCOV_EXCL_START
    TRC_ERROR("Failed to clone message for Sproutlet %s", _service_name.c_str());
    return NULL;
    //LCOV_EXCL_STOP
  }

  register_tdata(new_tdata);

  return new_tdata->msg;
}

pjsip_msg* SproutletWrapper::create_response(pjsip_msg* req,
                                             pjsip_status_code status_code,
                                             const std::string& status_text)
{
  // Get the request's tdata from the map of clones
  Packets::iterator it = _packets.find(req);
  if (it == _packets.end())
  {
    TRC_WARNING("Sproutlet attempted to create a response from an unrecognised request");
    return NULL;
  }

  // Create a response from the tdata and add it to the map.
  pjsip_tx_data* new_tdata;

  pj_str_t status_text_str;
  pj_cstr(&status_text_str, status_text.c_str());
  pj_status_t status = PJUtils::create_response(stack_data.endpt,
                                                it->second,
                                                status_code,
                                                (status_text_str.slen > 0) ? &status_text_str : NULL,
                                                &new_tdata);

  if (status == PJ_SUCCESS)
  {
    register_tdata(new_tdata);
    return new_tdata->msg;
  }

  //LCOV_EXCL_START
  return NULL;
  //LCOV_EXCL_STOP
}

int SproutletWrapper::send_request(pjsip_msg*& req, int allowed_host_state)
{
  TRC_DEBUG("Sproutlet send_request %p", req);

  // Get the tdata from the map of clones
  Packets::iterator it = _packets.find(req);
  if (it == _packets.end())
  {
    TRC_ERROR("Sproutlet attempted to forward an unrecognised request");
    return -1;
  }

  // Check that this actually is a request
  if (req->type != PJSIP_REQUEST_MSG)
  {
    TRC_ERROR("Sproutlet attempted to forward a response as a request");
    return -1;
  }

  if ((_sproutlet != NULL) &&
      (_sproutlet->_outgoing_sip_transactions_tbl != NULL))
  {
    // Update SNMP SIP transactions statistics for the Sproutlet.
    _sproutlet->_outgoing_sip_transactions_tbl->increment_attempts(_req_type);
    if (_req_type == SNMP::SIPRequestTypes::ACK)
    {
      _sproutlet->_outgoing_sip_transactions_tbl->increment_successes(_req_type);
    }
  }

  // We've found the tdata, move it to _send_requests under a new unique ID.
  int fork_id = _forks.size();
  _forks.resize(fork_id + 1);
  _forks[fork_id].state.tsx_state = PJSIP_TSX_STATE_NULL;
  _forks[fork_id].state.error_state = NONE;
  _forks[fork_id].pending_cancel = false;

  _send_requests[fork_id] = {
    .tx_data = it->second,
    .allowed_host_state = allowed_host_state
  };

  TRC_VERBOSE("%s sending %s on fork %d",
              _id.c_str(), pjsip_tx_data_get_info(it->second), fork_id);

  // Move the clone out of the clones list.
  _packets.erase(req);

  // Finish up
  req = NULL;
  return fork_id;
}

void SproutletWrapper::send_response(pjsip_msg*& rsp)
{
  // Get the tdata from the map of clones
  Packets::iterator it = _packets.find(rsp);
  if (it == _packets.end())
  {
    TRC_ERROR("Sproutlet attempted to send an unrecognised response");
    return;
  }

  // Check that this actually is a response
  if (rsp->type != PJSIP_RESPONSE_MSG)
  {
    TRC_ERROR("Sproutlet attempted to forward a request as a response");
    return;
  }

  TRC_VERBOSE("%s sending %s", _id.c_str(), pjsip_tx_data_get_info(it->second));

  // We've found the tdata, move it to _send_responses.
  _send_responses.push_back(it->second);

  // Move the clone out of the clones list.
  _packets.erase(rsp);

  // Finish up
  rsp = NULL;
}

void SproutletWrapper::cancel_fork(int fork_id, int reason)
{
  TRC_DEBUG("Request to cancel fork %d, reason = %d", fork_id, reason);
  if ((_forks.size() > (size_t)fork_id) &&
      (_forks[fork_id].state.tsx_state != PJSIP_TSX_STATE_TERMINATED))
  {
    if (_forks[fork_id].req->msg->line.req.method.id == PJSIP_INVITE_METHOD)
    {
      // The fork is still pending a final response to an INVITE request, so
      // we can CANCEL it.
      TRC_VERBOSE("%s cancelling fork %d, reason = %d",
                  _id.c_str(), fork_id, reason);
      _forks[fork_id].pending_cancel = true;
      _forks[fork_id].cancel_reason = reason;
    }
  }
}

void SproutletWrapper::cancel_pending_forks(int reason)
{
  for (size_t ii = 0; ii < _forks.size(); ++ii)
  {
    if ((_forks[ii].state.tsx_state != PJSIP_TSX_STATE_NULL) &&
        (_forks[ii].state.tsx_state != PJSIP_TSX_STATE_TERMINATED))
    {
      if (_forks[ii].req->msg->line.req.method.id == PJSIP_INVITE_METHOD)
      {
        // The fork is still pending a final response to an INVITE request, so
        // we can CANCEL it.
        TRC_VERBOSE("%s cancelling fork %d, reason = %d", _id.c_str(), ii, reason);
        _forks[ii].pending_cancel = true;
        _forks[ii].cancel_reason = reason;
      }
    }
  }
}

const ForkState& SproutletWrapper::fork_state(int fork_id)
{
  if (fork_id < (int)_forks.size())
  {
    // Fork exists, so read out state.
    return _forks[fork_id].state;
  }
  else
  {
    // Fork doesn't exist, so return defaults.
    return NULL_FORK_STATE;
  }
}

void SproutletWrapper::free_msg(pjsip_msg*& msg)
{
  // Get the tdata from the map of clones
  Packets::iterator it = _packets.find(msg);
  if (it == _packets.end())
  {
    TRC_ERROR("Sproutlet attempted to free an unrecognised message");
    return;
  }

  pjsip_tx_data* tdata = it->second;

  deregister_tdata(tdata);

  TRC_DEBUG("Free message %s", tdata->obj_name);
  pjsip_tx_data_dec_ref(tdata);

  // Finish up
  msg = NULL;
}

pj_pool_t* SproutletWrapper::get_pool(const pjsip_msg* msg)
{
  // Get the tdata from the map of clones
  Packets::iterator it = _packets.find(msg);
  if (it == _packets.end())
  {
    TRC_ERROR("Sproutlet attempted to get the pool for an unrecognised message");
    return NULL;
  }

  return it->second->pool;
}

bool SproutletWrapper::schedule_timer(void* context, TimerID& id, int duration)
{
  bool scheduled = _proxy_tsx->schedule_timer(this, context, id, duration);
  if (scheduled)
  {
    _pending_timers.insert(id);
  }
  return scheduled;
}

void SproutletWrapper::cancel_timer(TimerID id)
{
  if (_proxy_tsx->cancel_timer(id))
  {
    _pending_timers.erase(id);
  }
}

bool SproutletWrapper::timer_running(TimerID id)
{
  return _proxy_tsx->timer_running(id);
}

SAS::TrailId SproutletWrapper::trail() const
{
  return _trail_id;
}

bool SproutletWrapper::is_uri_reflexive(const pjsip_uri* uri) const
{
  return _proxy->is_uri_reflexive(uri, _sproutlet, trail());
}

bool SproutletWrapper::is_uri_local(const pjsip_uri* uri) const
{
  return _proxy->is_uri_local(uri);
}

pjsip_sip_uri* SproutletWrapper::get_reflexive_uri(pj_pool_t* pool) const
{
  return _proxy->create_sproutlet_uri(pool, _sproutlet);
}

pjsip_sip_uri* SproutletWrapper::next_hop_uri(const std::string& service,
                                              const pjsip_sip_uri* base_uri,
                                              pj_pool_t* pool) const
{
  return _proxy->next_hop_uri(service, base_uri, pool);
}

pjsip_sip_uri* SproutletWrapper::get_routing_uri(const pjsip_msg* req) const
{
  const pjsip_route_hdr* route = route_hdr();
  pjsip_sip_uri* routing_uri;
  if (route != NULL)
  {
    routing_uri = (pjsip_sip_uri*)route->name_addr.uri;
  }
  else
  {
    routing_uri = (pjsip_sip_uri*)req->line.req.uri;
  }

  return routing_uri;
}

std::string SproutletWrapper::get_local_hostname(const pjsip_sip_uri* uri) const
{
  return _proxy->get_local_hostname(uri);
}

void SproutletWrapper::rx_request(pjsip_tx_data* req)
{
  // SAS log the start of processing by this sproutlet
  SAS::Event event(trail(), SASEvent::BEGIN_SPROUTLET_REQ, 0);
  event.add_var_param(_service_name);
  SAS::report_event(event);

  // Log the request at VERBOSE level before we send it out to aid in
  // tracking its path through the sproutlets.
  if (Log::enabled(Log::VERBOSE_LEVEL))
  {
    log_inter_sproutlet(req, true);
  }

  // Keep an immutable reference to the request.
  _req = req;

  if (is_network_func_boundary())
  {
    // Decrement Max-Forwards when transitioning between Network Functions.
    pjsip_max_fwd_hdr* mf_hdr = (pjsip_max_fwd_hdr*)
                      pjsip_msg_find_hdr(req->msg, PJSIP_H_MAX_FORWARDS, NULL);
    if (mf_hdr != NULL)
    {
      --mf_hdr->ivalue;
    }
  }

  // Clone the request to get a mutable copy to pass to the Sproutlet.
  pjsip_msg* clone = original_request();
  if (clone == NULL)
  {
    // @TODO
  }

  if (PJSIP_MSG_TO_HDR(clone)->tag.slen == 0)
  {
    TRC_VERBOSE("%s pass initial request %s to Sproutlet",
                _id.c_str(), msg_info(clone));
    _sproutlet_tsx->on_rx_initial_request(clone);
  }
  else
  {
    TRC_VERBOSE("%s pass in dialog request %s to Sproutlet",
                _id.c_str(), msg_info(clone));
    _sproutlet_tsx->on_rx_in_dialog_request(clone);
  }

  // We consider an ACK transaction to be complete immediately after the
  // sproutlet's actions have been processed, as we won't receive any response,
  // so won't get another opportunity to tidy up the transaction state.
  // We do this regardless of whether the sproutlet forwarded the ACK (some
  // sproutlets are unable to in certain situations).
  bool complete_after_actions = (req->msg->line.req.method.id == PJSIP_ACK_METHOD);
  process_actions(complete_after_actions);
}

void SproutletWrapper::rx_response(pjsip_tx_data* rsp, int fork_id)
{
  // SAS log the start of processing by this sproutlet
  SAS::Event event(trail(), SASEvent::BEGIN_SPROUTLET_RSP, 0);
  event.add_var_param(_service_name);
  event.add_static_param(fork_id);
  SAS::report_event(event);

  // Log the response at VERBOSE level before we send it out to aid in
  // tracking its path through the sproutlets.
  if (Log::enabled(Log::VERBOSE_LEVEL))
  {
    log_inter_sproutlet(rsp, false);
  }

  register_tdata(rsp);
  if ((PJSIP_IS_STATUS_IN_CLASS(rsp->msg->line.status.code, 100)) &&
      (_forks[fork_id].state.tsx_state == PJSIP_TSX_STATE_CALLING))
  {
    // Provisional response on fork still in calling state, so move to
    // proceeding state.
    _forks[fork_id].state.tsx_state = PJSIP_TSX_STATE_PROCEEDING;
    TRC_VERBOSE("%s received provisional response %s on fork %d, state = %s",
                _id.c_str(), pjsip_tx_data_get_info(rsp),
                fork_id, pjsip_tsx_state_str(_forks[fork_id].state.tsx_state));
  }
  else if (rsp->msg->line.status.code >= PJSIP_SC_OK)
  {
    // Final response, so mark the fork as completed and decrement the number
    // of pending responses.
    _forks[fork_id].state.tsx_state = PJSIP_TSX_STATE_TERMINATED;
    pjsip_tx_data_dec_ref(_forks[fork_id].req);
    _forks[fork_id].req = NULL;
    TRC_VERBOSE("%s received final response %s on fork %d, state = %s",
                _id.c_str(), pjsip_tx_data_get_info(rsp),
                fork_id, pjsip_tsx_state_str(_forks[fork_id].state.tsx_state));
    --_pending_responses;

    if ((_sproutlet != NULL) &&
      (_sproutlet->_outgoing_sip_transactions_tbl != NULL))
    {
      // Update SNMP SIP transactions statistics for the Sproutlet.
      if (rsp->msg->line.status.code >= 200 && rsp->msg->line.status.code < 300)
      {
        _sproutlet->_outgoing_sip_transactions_tbl->increment_successes(_req_type);
      }
      else
      {
        _sproutlet->_outgoing_sip_transactions_tbl->increment_failures(_req_type);
      }
    }
  }
  _sproutlet_tsx->on_rx_response(rsp->msg, fork_id);

  process_actions(false);
}

void SproutletWrapper::rx_cancel(pjsip_tx_data* cancel)
{
  TRC_VERBOSE("%s received CANCEL request", _id.c_str());
  _sproutlet_tsx->on_rx_cancel(PJSIP_SC_REQUEST_TERMINATED,
                           cancel->msg);
  pjsip_tx_data_dec_ref(cancel);
  cancel_pending_forks();
  process_actions(false);
}

void SproutletWrapper::rx_error(int status_code)
{
  TRC_VERBOSE("%s received error %d", _id.c_str(), status_code);
  _sproutlet_tsx->on_rx_cancel(status_code, NULL);
  cancel_pending_forks();

  // Consider the transaction to be complete as no final response should be
  // sent upstream.
  _complete = true;
  process_actions(false);
}

void SproutletWrapper::rx_fork_error(ForkErrorState fork_error, int fork_id)
{
  TRC_VERBOSE("%s received error %s on fork %d, state = %s",
              _id.c_str(), fork_error_to_str(fork_error),
              fork_id, pjsip_tsx_state_str(_forks[fork_id].state.tsx_state));

  if (_forks[fork_id].state.tsx_state != PJSIP_TSX_STATE_TERMINATED)
  {
    // This fork has not already been terminated, so record the error in the
    // fork state.
    _forks[fork_id].state.error_state = fork_error;

    // Create a response for the error.
    int status_code = (fork_error == ForkErrorState::TIMEOUT) ?
                             PJSIP_SC_REQUEST_TIMEOUT :
                             PJSIP_SC_SERVICE_UNAVAILABLE;
    pjsip_tx_data* rsp;
    pj_status_t status = PJUtils::create_response(stack_data.endpt,
                                                  _forks[fork_id].req,
                                                  status_code,
                                                  NULL,
                                                  &rsp);

    // This counts as a final response, so mark the fork as terminated and
    // decrement the number of pending responses.
    _forks[fork_id].state.tsx_state = PJSIP_TSX_STATE_TERMINATED;
    pjsip_tx_data_dec_ref(_forks[fork_id].req);
    _forks[fork_id].req = NULL;
    --_pending_responses;

    if (status == PJ_SUCCESS)
    {
      if ((_sproutlet != NULL) &&
          (_sproutlet->_outgoing_sip_transactions_tbl != NULL))
      {
        // Update SNMP SIP transaction failure statistic for the Sproutlet.
        _sproutlet->_outgoing_sip_transactions_tbl->increment_failures(_req_type);
      }

      // Pass the response to the application.
      register_tdata(rsp);
      _sproutlet_tsx->on_rx_response(rsp->msg, fork_id);
      process_actions(false);
    }
  }
}

void SproutletWrapper::on_timer_pop(TimerID id, void* context)
{
  TRC_DEBUG("Timer has popped");
  _pending_timers.erase(id);
  _sproutlet_tsx->on_timer_expiry(context);
  process_actions(false);
}

void SproutletWrapper::register_tdata(pjsip_tx_data* tdata)
{
  TRC_DEBUG("Adding message %p => txdata %p mapping",
            tdata->msg, tdata);
  _packets[tdata->msg] = tdata;
}

void SproutletWrapper::deregister_tdata(pjsip_tx_data* tdata)
{
  TRC_DEBUG("Removing message %p => txdata %p mapping",
            tdata->msg, tdata);
  _packets.erase(tdata->msg);
}

/// Process actions required by a Sproutlet
void SproutletWrapper::process_actions(bool complete_after_actions)
{
  TRC_DEBUG("Processing actions from sproutlet - %d responses, %d requests, %d timers",
            _send_responses.size(), _send_requests.size(), _pending_timers.size());

  // We've entered process_actions again.  We track this counter because
  // process_actions can be re-entered, and we must never delete the
  // SproutletWrapper if so.
  _process_actions_entered++;

  // First increment the pending sends count by the number of requests waiting
  // to be sent.  This must happen first to avoid the response aggregation
  // code incorrectly triggering on the count of error responses.
  _pending_sends += _send_requests.size();

  // Now handle any responses generated or forwarded by the Sproutlet.
  while (!_send_responses.empty())
  {
    pjsip_tx_data* tdata = _send_responses.front();
    _send_responses.pop_front();
    aggregate_response(tdata);
  }

  if ((!_complete) &&
      (_best_rsp != NULL) &&
      (_pending_sends + _pending_responses == 0))
  {
    // There are no pending responses and no new forked requests waiting to
    // be sent, and the Sproutlet has sent at least one final response, so
    // send this best response upstream.
    TRC_DEBUG("All UAC responded");
    tx_response(_best_rsp);
  }

  // The Sproutlet transaction hasn't completed, so handle any requests
  // forwarded/generated by the Sproutlet.
  while (!_send_requests.empty())
  {
    std::map<int, SproutletProxy::SendRequest>::iterator i = _send_requests.begin();
    int fork_id = i->first;
    SproutletProxy::SendRequest req = i->second;
    _send_requests.erase(i);

    TRC_DEBUG("Processing request %p, fork = %d", req.tx_data, fork_id);

    tx_request(req, fork_id);
  }

  for (size_t ii = 0; ii < _forks.size(); ++ii)
  {
    if (_forks[ii].pending_cancel)
    {
      TRC_VERBOSE("%s fork %d pending CANCEL, state = %s",
                  _id.c_str(), ii, pjsip_tsx_state_str(_forks[ii].state.tsx_state));

      if (_forks[ii].state.tsx_state == PJSIP_TSX_STATE_PROCEEDING)
      {
        // Fork has been marked as pending cancel and we have received a
        // provisional response, so can send the CANCEL.
        TRC_DEBUG("Send CANCEL for fork %d", ii);
        tx_cancel(ii);
      }
    }
  }

  if (complete_after_actions)
  {
    _complete = true;
  }

  // We've now finished (almost) the process_actions method, so we're free to
  // delete this SproutletWrapper once more (if it's appropriate to do so).
  _process_actions_entered--;

  if ((_complete) &&
      (_pending_responses == 0) &&
      (_pending_timers.empty()) &&
      (_process_actions_entered == 0))
  {
    // Sproutlet has sent a final response, has no downstream forks waiting
    // a response, and has no pending timers, so should destroy itself.
    TRC_VERBOSE("%s suiciding", _id.c_str());
    delete this;
  }
}

void SproutletWrapper::aggregate_response(pjsip_tx_data* rsp)
{
  int status_code = rsp->msg->line.status.code;
  TRC_DEBUG("Aggregating response with status code %d", status_code);

  if (_complete)
  {
    // We've already sent a final response upstream (a 200 OK) so discard
    // this response.
    TRC_DEBUG("Discard stale response %s (%s)",
              pjsip_tx_data_get_info(rsp), rsp->obj_name);
    deregister_tdata(rsp);
    pjsip_tx_data_dec_ref(rsp);
    return;
  }

  if (status_code == 100)
  {
    if (is_network_func_boundary())
    {
      // We will already have sent a locally generated 100 Trying response, so
      // don't forward this one.
      TRC_DEBUG("Discard 100/INVITE response (%s)", rsp->obj_name);
      deregister_tdata(rsp);
      pjsip_tx_data_dec_ref(rsp);
    }
    else
    {
      // This Sproutlet does not automatically send 100 Trying responses.  Pass
      // this one through now.
      TRC_DEBUG("Forward 100 Trying response");
      tx_response(rsp);
    }
  }
  else if ((status_code > 100) &&
           (status_code < 199))
  {
    // Forward all provisional responses to INVITEs.
    TRC_DEBUG("Forward 1xx response");
    tx_response(rsp);
  }
  else if (PJSIP_IS_STATUS_IN_CLASS(status_code, 200))
  {
    // 2xx response.
    TRC_DEBUG("Forward 2xx response");

    // Send this response immediately as a final response.
    if (_best_rsp != NULL)
    {
      TRC_DEBUG("Discard previous best response %s (%s)",
                pjsip_tx_data_get_info(_best_rsp), _best_rsp->obj_name);
      deregister_tdata(_best_rsp);
      pjsip_tx_data_dec_ref(_best_rsp);
    }
    _best_rsp = rsp;

    tx_response(_best_rsp);
  }
  else
  {
    // Final, non-OK response.  Is this the "best" response received so far?
    TRC_DEBUG("3xx/4xx/5xx/6xx response");
    if ((_best_rsp == NULL) ||
        (compare_sip_sc(status_code, _best_rsp->msg->line.status.code) > 0))
    {
      TRC_DEBUG("Best 3xx/4xx/5xx/6xx response so far");

      if (_best_rsp != NULL)
      {
        TRC_DEBUG("Discard previous best response %s (%s)",
                  pjsip_tx_data_get_info(_best_rsp), _best_rsp->obj_name);
        deregister_tdata(_best_rsp);
        pjsip_tx_data_dec_ref(_best_rsp);
      }

      _best_rsp = rsp;
    }
    else
    {
      TRC_DEBUG("Discard response %s (%s) - we already have a better one",
                pjsip_tx_data_get_info(rsp), rsp->obj_name);
      deregister_tdata(rsp);
      pjsip_tx_data_dec_ref(rsp);
    }
  }
}

void SproutletWrapper::tx_request(SproutletProxy::SendRequest req,
                                  int fork_id)
{
  TRC_DEBUG("%s transmitting request on fork %d", _id.c_str(), fork_id);
  --_pending_sends;
  pjsip_tx_data* tdata = req.tx_data;

  if (tdata->msg->line.req.method.id != PJSIP_ACK_METHOD)
  {
    // Set the state of this fork to CALLING (strictly speaking this should
    // be TRYING for non-INVITE transaction, but we only need to track this
    // state for determining when we can legally send CANCEL requests so using
    // CALLING in all cases is fine).
    _forks[fork_id].state.tsx_state = PJSIP_TSX_STATE_CALLING;
    ++_pending_responses;

    // Store a reference to the request.
    TRC_DEBUG("%s store reference to non-ACK request %s on fork %d",
              _id.c_str(), pjsip_tx_data_get_info(tdata), fork_id);
    pjsip_tx_data_add_ref(tdata);
    _forks[fork_id].req = tdata;
  }
  else
  {
    // ACK request, so no response expected.
    _forks[fork_id].state.tsx_state = PJSIP_TSX_STATE_TERMINATED;
  }

  // Notify the sproutlet that the request is being sent downstream.
  _sproutlet_tsx->on_tx_request(tdata->msg, fork_id);

  // Forward the request downstream.
  deregister_tdata(tdata);
  _proxy_tsx->tx_request(this, fork_id, req);
}

void SproutletWrapper::tx_response(pjsip_tx_data* rsp)
{
  // Notify the sproutlet that the response is being sent upstream.
  _sproutlet_tsx->on_tx_response(rsp->msg);

  if (rsp->msg->line.status.code >= PJSIP_SC_OK)
  {
    _complete = true;
    cancel_pending_forks();
    if ((_sproutlet != NULL) &&
        (_sproutlet->_incoming_sip_transactions_tbl != NULL))
    {
      // Update SNMP SIP transactions statistics for the Sproutlet.
      if ((_best_rsp != NULL) &&
               (_best_rsp->msg->line.status.code >= 200 && _best_rsp->msg->line.status.code < 300))
      {
        _sproutlet->_incoming_sip_transactions_tbl->increment_successes(_req_type);
      }
      else
      {
        _sproutlet->_incoming_sip_transactions_tbl->increment_failures(_req_type);
      }
    }
  }

  // Forward the response upstream.
  deregister_tdata(rsp);
  _proxy_tsx->tx_response(this, rsp);
}

void SproutletWrapper::tx_cancel(int fork_id)
{
  // Build a CANCEL request from the original request sent on this fork.
  // See issue 1232.
  pjsip_tx_data* cancel = PJUtils::create_cancel(stack_data.endpt,
                                                 _forks[fork_id].req,
                                                 _forks[fork_id].cancel_reason);
  _proxy_tsx->tx_cancel(this, fork_id, cancel);
  _forks[fork_id].pending_cancel = false;
}

/// Compare two status codes from the perspective of which is the best to
/// return to the originator of a forked transaction.  This will only ever
/// be called for 3xx/4xx/5xx/6xx response codes.
///
/// @returns +1 if sc1 is better than sc2
///          0 if sc1 and sc2 are identical (or equally as good)
///          -1 if sc2 is better than sc1
///
int SproutletWrapper::compare_sip_sc(int sc1, int sc2)
{
  // Order is: (best) 487, 300, 301, ..., 698, 699, 408 (worst).
  TRC_DEBUG("Compare new status code %d with stored status code %d", sc1, sc2);
  if (sc1 == sc2)
  {
    // Status codes are equal.
    return 0;
  }
  else if (sc1 == PJSIP_SC_REQUEST_TIMEOUT)
  {
    // A timeout response is never better than anything else.
    return -1;
  }
  else if (sc2 == PJSIP_SC_REQUEST_TIMEOUT)
  {
    // A non-timeout response is always better than a timeout.
    return 1;
  }
  else if (sc2 == PJSIP_SC_REQUEST_TERMINATED)
  {
    // Request terminated is always better than anything else because
    // this should only happen if transaction is CANCELLED by originator
    // and this will be the expected response.
    return -1;
  }
  else if (sc1 == PJSIP_SC_REQUEST_TERMINATED)
  {
    return 1;
  }
  // Default behaviour is to favour the lowest number.
  else if (sc1 < sc2)
  {
    return 1;
  }
  else
  {
    return -1;
  }
}

void SproutletWrapper::log_inter_sproutlet(pjsip_tx_data* tdata,
                                           bool downstream)
{
  char buf[PJSIP_MAX_PKT_LEN];
  pj_ssize_t size;

  // Serialise the message in a separate buffer using the function
  // exposed by PJSIP.  In principle we could use tdata's own
  // serialisation buffer structure for this, but then we'd need to
  // explicitly invalidate it afterwards to avoid accidentally sending
  // the wrong data over SIP at some future point.  Safer to use a local
  // buffer.
  size = pjsip_msg_print(tdata->msg, buf, sizeof(buf));

  // Defensively set size to zero if pjsip_msg_print failed
  size = std::max(0L, size);

  TRC_VERBOSE("Routing %s (%d bytes) to %s sproutlet %s:\n"
              "--start msg--\n\n"
              "%.*s\n"
              "--end msg--",
              pjsip_tx_data_get_info(tdata),
              size,
              (downstream) ? "downstream" : "upstream",
              _service_name.c_str(),
              (int)size,
              buf);
}

bool SproutletWrapper::is_network_func_boundary() const
{
  bool network_func_boundary = (_this_network_func != _upstream_network_func);

  TRC_DEBUG("Network function boundary: %s ('%s'->'%s')",
            network_func_boundary ? "yes" : "no",
            _upstream_network_func.c_str(),
            _this_network_func.c_str());

  return network_func_boundary;
}<|MERGE_RESOLUTION|>--- conflicted
+++ resolved
@@ -30,14 +30,6 @@
 
 const ForkState NULL_FORK_STATE = {PJSIP_TSX_STATE_NULL, NONE};
 
-<<<<<<< HEAD
-enum SPROUTLET_SELECTION_TYPES
-{
-  SERVICE_NAME=0,
-  DOMAIN_PART,
-  USER_PART,
-};
-
 SproutletProxy::SproutletTimerCallback::SproutletTimerCallback(pj_timer_entry* timer) :
 _timer_entry(timer)
 {
@@ -48,8 +40,6 @@
   ((SproutletTimerCallbackData*)_timer_entry->user_data)->uas_tsx->process_timer_pop(_timer_entry);
 }
 
-=======
->>>>>>> f91b0e29
 /// Constructor.
 SproutletProxy::SproutletProxy(pjsip_endpoint* endpt,
                                int priority,
