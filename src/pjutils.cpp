--- conflicted
+++ resolved
@@ -2202,19 +2202,7 @@
   pj_strdup2(pool, &parameter->value, param_value);
 }
 
-<<<<<<< HEAD
-static const boost::regex CHARS_TO_STRIP = boost::regex("[.)(-]");
-
-// Strip any visual separators from the number.
-std::string PJUtils::remove_visual_separators(const std::string& number)
-{
-  return boost::regex_replace(number, CHARS_TO_STRIP, std::string(""));
-};
-
-// Strip any visual separators from the number.
-=======
 // Strip any visual separators from the number
->>>>>>> 91a38f81
 std::string PJUtils::remove_visual_separators(const pj_str_t& number)
 {
   std::string s = pj_str_to_string(&number);
