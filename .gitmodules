--- conflicted
+++ resolved
@@ -6,11 +6,7 @@
 	url = git@github.com:bagder/c-ares.git
 [submodule "modules/curl"]
 	path = modules/curl
-<<<<<<< HEAD
 	url = git@github.com:matt-williams/curl.git
-=======
-	url = git@github.com:Metaswitch/curl.git
->>>>>>> 6cf78992
 [submodule "modules/gmock"]
 	path = modules/gmock
 	url = git@github.com:Metaswitch/gmock-upstream.git
