--- conflicted
+++ resolved
@@ -361,11 +361,7 @@
                                             // single binding (flow failed).
     }
 
-<<<<<<< HEAD
-    bool ok = store->set_aor_data(aor, aor_data, false);
-=======
-    bool ok = store->set_aor_data(aor, aor_data, false, trail, all_bindings_expired);
->>>>>>> 9a105f36
+    bool ok = store->set_aor_data(aor, aor_data, false, all_bindings_expired);
     delete aor_data;
     if (ok)
     {
