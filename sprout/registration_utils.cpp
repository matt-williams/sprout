/**
 * @file registration_utils.cpp Registration and deregistration functions
 *
 * Project Clearwater - IMS in the Cloud
 * Copyright (C) 2013  Metaswitch Networks Ltd
 *
 * This program is free software: you can redistribute it and/or modify it
 * under the terms of the GNU General Public License as published by the
 * Free Software Foundation, either version 3 of the License, or (at your
 * option) any later version, along with the "Special Exception" for use of
 * the program along with SSL, set forth below. This program is distributed
 * in the hope that it will be useful, but WITHOUT ANY WARRANTY;
 * without even the implied warranty of MERCHANTABILITY or FITNESS FOR
 * A PARTICULAR PURPOSE.  See the GNU General Public License for more
 * details. You should have received a copy of the GNU General Public
 * License along with this program.  If not, see
 * <http://www.gnu.org/licenses/>.
 *
 * The author can be reached by email at clearwater@metaswitch.com or by
 * post at Metaswitch Networks Ltd, 100 Church St, Enfield EN2 6BQ, UK
 *
 * Special Exception
 * Metaswitch Networks Ltd  grants you permission to copy, modify,
 * propagate, and distribute a work formed by combining OpenSSL with The
 * Software, or a work derivative of such a combination, even if such
 * copying, modification, propagation, or distribution would otherwise
 * violate the terms of the GPL. You must comply with the GPL in all
 * respects for all of the code used other than OpenSSL.
 * "OpenSSL" means OpenSSL toolkit software distributed by the OpenSSL
 * Project and licensed under the OpenSSL Licenses, or a work based on such
 * software and licensed under the OpenSSL Licenses.
 * "OpenSSL Licenses" means the OpenSSL License and Original SSLeay License
 * under which the OpenSSL Project distributes the OpenSSL toolkit software,
 * as those licenses appear in the file LICENSE-OPENSSL.
 */

extern "C" {
#include <pjsip.h>
#include <pjlib-util.h>
#include <pjlib.h>
#include <stdint.h>
}


#include <string>
#include <cassert>
#include "regstore.h"
#include "constants.h"
#include "ifchandler.h"
#include "pjutils.h"
#include "stack.h"
#include "registrar.h"
#include "registration_utils.h"
#include "log.h"
#include <boost/lexical_cast.hpp>

#define MAX_SIP_MSG_SIZE 65535

/// Temporary data structure maintained while transmitting a third-party
/// REGISTER to an application server.
struct ThirdPartyRegData
{
  std::string public_id;
  bool default_handling;
  SAS::TrailId trail;
};

void send_register_to_as(pjsip_rx_data* received_register,
                         pjsip_tx_data* ok_response,
                         AsInvocation& as,
                         int expires,
                         const std::string&,
                         SAS::TrailId);

void RegistrationUtils::deregister_with_application_servers(Ifcs& ifcs,
                                                            RegStore* store,
                                                            const std::string& served_user,
                                                            SAS::TrailId trail)
{
  RegistrationUtils::register_with_application_servers(ifcs,
                                                       store,
                                                       NULL,
                                                       NULL,
                                                       0,
                                                       false,
                                                       served_user,
                                                       trail);
}

void RegistrationUtils::register_with_application_servers(Ifcs& ifcs,
                                                          RegStore* store,
                                                          pjsip_rx_data *received_register,
                                                          pjsip_tx_data *ok_response, // Can only be NULL if received_register is
                                                          int expires,
                                                          bool is_initial_registration,
                                                          const std::string& served_user,
                                                          SAS::TrailId trail)
{
  // Function preconditions
  if (received_register == NULL) {
    // We should have both messages or neither
    assert(ok_response == NULL);
  } else {
    // We should have both messages or neither
    assert(ok_response != NULL);
  }

  std::vector<AsInvocation> as_list;
  // Choice of SessionCase::Originating is not arbitrary - we don't expect iFCs to specify SessionCase
  // constraints for REGISTER messages, but we only get the served user from the From address in an
  // Originating message, otherwise we use the Request-URI. We need to use the From for REGISTERs.
  // See 3GPP TS 23.218 s5.2.1 note 2: "REGISTER is considered part of the UE-originating".

  if (received_register == NULL) {
    pj_status_t status;
    pjsip_method method;
    pjsip_method_set(&method, PJSIP_REGISTER_METHOD);
    pjsip_tx_data *tdata;

    std::string sprout_uri_string = "<sip:"+std::string(pj_strbuf(&stack_data.sprout_cluster_domain),
                                                        pj_strlen(&stack_data.sprout_cluster_domain))+">";
    const pj_str_t sprout_uri = pj_str(const_cast<char *>(sprout_uri_string.c_str()));

    std::string served_user_uri_string = "<"+served_user+">";
    const pj_str_t served_user_uri = pj_str(const_cast<char *>(served_user_uri_string.c_str()));

    LOG_INFO("Generating a fake REGISTER to send to IfcHandler using AOR %s", served_user.c_str());

    SAS::Event event(trail, SASEvent::REGISTER_AS_START, 0);
    event.add_var_param(served_user);
    SAS::report_event(event);

    status = pjsip_endpt_create_request(stack_data.endpt,
                               &method,       // Method
                               &sprout_uri,     // Target
                               &served_user_uri,      // From
                               &served_user_uri,      // To
                               &served_user_uri,      // Contact
                               NULL,          // Auto-generate Call-ID
                               1,             // CSeq
                               NULL,          // No body
                               &tdata);       // OUT

    assert(status == PJ_SUCCESS);

    // As per TS 24.229, section 5.4.1.7, note 1, we don't fill in any P-Associated-URI details.
    ifcs.interpret(SessionCase::Originating, true, is_initial_registration, tdata->msg, as_list);

    status = pjsip_tx_data_dec_ref(tdata);
    assert(status == PJSIP_EBUFDESTROYED);
  } else {
    ifcs.interpret(SessionCase::Originating, true, is_initial_registration, received_register->msg_info.msg, as_list);
  }
  LOG_INFO("Found %d Application Servers", as_list.size());

  // Loop through the as_list
  for(std::vector<AsInvocation>::iterator as_iter = as_list.begin(); as_iter != as_list.end(); as_iter++) {
    send_register_to_as(received_register, ok_response, *as_iter, expires, served_user, trail);
  }
}

static void send_register_cb(void* token, pjsip_event *event)
{
  ThirdPartyRegData* tsxdata = (ThirdPartyRegData*)token;
  pjsip_transaction* tsx = event->body.tsx_state.tsx;

  if ((tsxdata->default_handling == DEFAULT_HANDLING_SESSION_TERMINATED) &&
      ((tsx->status_code == 408) ||
       (PJSIP_IS_STATUS_IN_CLASS(tsx->status_code, 500))))
  {
<<<<<<< HEAD
    LOG_INFO("Third-party REGISTER transaction failed with code %d", tsx->status_code);
=======
    std::string error_msg = "Third-party REGISTER transaction failed with code " + std::to_string(tsx->status_code);
    LOG_INFO(error_msg.c_str());

    SAS::Event event(tsxdata->trail, SASEvent::REGISTER_AS_FAILED, 0);
    event.add_var_param(error_msg);
    SAS::report_event(event);

>>>>>>> 25d0fe19
    third_party_register_failed(tsxdata->public_id, tsxdata->trail);
  }
  delete tsxdata;
}

void send_register_to_as(pjsip_rx_data *received_register,
                         pjsip_tx_data *ok_response,
                         AsInvocation& as,
                         int expires,
                         const std::string& served_user,
                         SAS::TrailId trail)
{
  pj_status_t status;
  pjsip_tx_data *tdata;
  pjsip_method method;
  pjsip_method_set(&method, PJSIP_REGISTER_METHOD);

  pj_str_t user_uri;
  pj_cstr(&user_uri, served_user.c_str());
  std::string scscf_uri_string = "<sip:" + PJUtils::pj_str_to_string(&stack_data.sprout_cluster_domain) + ":" + boost::lexical_cast<std::string>(stack_data.scscf_port) + ">";
  pj_str_t scscf_uri;
  pj_cstr(&scscf_uri, scscf_uri_string.c_str());
  pj_str_t as_uri;
  pj_cstr(&as_uri, as.server_name.c_str());

  status = pjsip_endpt_create_request(stack_data.endpt,
                                      &method,      // Method
                                      &as_uri,      // Target
                                      &scscf_uri,   // From
                                      &user_uri,    // To
                                      &scscf_uri,   // Contact
                                      NULL,         // Auto-generate Call-ID
                                      1,            // CSeq
                                      NULL,         // No body
                                      &tdata);      // OUT

  assert(status == PJ_SUCCESS);

  // Expires header based on 200 OK response
  //
  pjsip_expires_hdr_create(tdata->pool, expires);
  pjsip_expires_hdr* expires_hdr = pjsip_expires_hdr_create(tdata->pool, expires);
  pjsip_msg_add_hdr(tdata->msg, (pjsip_hdr*)expires_hdr);

  // TODO: modify orig-ioi of P-Charging-Vector and remove term-ioi
  // TODO: Set P-Charging-Function-Addresses header based on HSS values

  if (received_register && ok_response) {
    // Copy P-Access-Network-Info and P-Visited-Network-Id from original message
    PJUtils::clone_header(&STR_P_A_N_I, received_register->msg_info.msg, tdata->msg, tdata->pool);
    PJUtils::clone_header(&STR_P_V_N_I, received_register->msg_info.msg, tdata->msg, tdata->pool);

    // Generate a message body based on Filter Criteria values
    char buf[MAX_SIP_MSG_SIZE];
    pj_str_t sip_type = pj_str("message");
    pj_str_t sip_subtype = pj_str("sip");
    pj_str_t xml_type = pj_str("application");
    pj_str_t xml_subtype = pj_str("3gpp-ims+xml");

    // Build up this multipart body incrementally, based on the ServiceInfo, IncludeRegisterRequest and IncludeRegisterResponse fields
    pjsip_msg_body *final_body = pjsip_multipart_create(tdata->pool, NULL, NULL);

    // If we only have one part, we don't want a multipart MIME body - store the reference to each one here to use instead
    pjsip_msg_body *possible_final_body = NULL;
    int multipart_parts = 0;

    if (!as.service_info.empty()) {
      pjsip_multipart_part *xml_part = pjsip_multipart_create_part(tdata->pool);
      std::string xml_str = "<ims-3gpp><service-info>"+as.service_info+"</service-info></ims-3gpp>";
      pj_str_t xml_pj_str;
      pj_cstr(&xml_pj_str, xml_str.c_str());
      xml_part->body = pjsip_msg_body_create(tdata->pool, &xml_type, &xml_subtype, &xml_pj_str),
      possible_final_body = xml_part->body;
      multipart_parts++;
      pjsip_multipart_add_part(tdata->pool,
                               final_body,
                               xml_part);
    }

    if (as.include_register_request) {
      pjsip_multipart_part *request_part = pjsip_multipart_create_part(tdata->pool);
      pjsip_msg_print(received_register->msg_info.msg, buf, sizeof(buf));
      pj_str_t request_str = pj_str(buf);
      request_part->body = pjsip_msg_body_create(tdata->pool, &sip_type, &sip_subtype, &request_str),
      possible_final_body = request_part->body;
      multipart_parts++;
      pjsip_multipart_add_part(tdata->pool,
                               final_body,
                               request_part);
    };

    if (as.include_register_response) {
      pjsip_multipart_part *response_part = pjsip_multipart_create_part(tdata->pool);
      pjsip_msg_print(ok_response->msg, buf, sizeof(buf));
      pj_str_t response_str = pj_str(buf);
      response_part->body = pjsip_msg_body_create(tdata->pool, &sip_type, &sip_subtype, &response_str),
      possible_final_body = response_part->body;
      multipart_parts++;
      pjsip_multipart_add_part(tdata->pool,
                               final_body,
                               response_part);
    };

    if (multipart_parts == 0) {
      final_body = NULL;
    } else if (multipart_parts == 1) {
      final_body = possible_final_body;
    } else {
      // Just use the multipart MIME body you've built up
    };

    tdata->msg->body = final_body;

  }

  // Set the SAS trail on the request.
  set_trail(tdata, trail);

  // Allocate a temporary structure to record the default handling for this
  // REGISTER, and send it statefully.
  ThirdPartyRegData* tsxdata = new ThirdPartyRegData;
  tsxdata->default_handling = as.default_handling;
  tsxdata->trail = trail;
  tsxdata->public_id = served_user;
  pj_status_t resolv_status = PJUtils::send_request(tdata, 0, tsxdata, &send_register_cb);
  if (resolv_status != PJ_SUCCESS)
  {
    delete tsxdata;                         // LCOV_EXCL_LINE
  }
}

void notify_application_servers() {
  LOG_DEBUG("In dummy notify_application_servers function");
  // TODO: implement as part of reg events package
}

static void expire_bindings(RegStore *store, const std::string& aor, const std::string& binding_id, SAS::TrailId trail)
{
  //We need the retry loop to handle the store's compare-and-swap.
  for (;;)  // LCOV_EXCL_LINE No UT for retry loop.
  {
    RegStore::AoR* aor_data = store->get_aor_data(aor, trail);
    if (aor_data == NULL)
    {
      break;  // LCOV_EXCL_LINE No UT for lookup failure.
    }

    if (binding_id == "*") {
      // We only use this when doing some network-initiated deregistrations;
      // when the user deregisters all bindings another code path clears them
      LOG_INFO("Clearing all bindings!");
      aor_data->clear();
    } else {
      aor_data->remove_binding(binding_id); // LCOV_EXCL_LINE No UT for network
                                            // initiated deregistration of a
                                            // single binding (flow failed).
    }

    bool ok = store->set_aor_data(aor, aor_data, false, trail);
    delete aor_data;
    if (ok)
    {
      break;
    }
  }
};

void RegistrationUtils::network_initiated_deregistration(RegStore *store,
                                                         Ifcs& ifcs,
                                                         const std::string& served_user,
                                                         const std::string& binding_id,
                                                         SAS::TrailId trail)
{
  expire_bindings(store, served_user, binding_id, trail);

  // Note that 3GPP TS 24.229 V12.0.0 (2013-03) 5.4.1.7 doesn't specify that any binding information
  // should be passed on the REGISTER message, so we don't need the binding ID.
  RegistrationUtils::deregister_with_application_servers(ifcs, store, served_user, trail);
  notify_application_servers();
};<|MERGE_RESOLUTION|>--- conflicted
+++ resolved
@@ -168,9 +168,6 @@
       ((tsx->status_code == 408) ||
        (PJSIP_IS_STATUS_IN_CLASS(tsx->status_code, 500))))
   {
-<<<<<<< HEAD
-    LOG_INFO("Third-party REGISTER transaction failed with code %d", tsx->status_code);
-=======
     std::string error_msg = "Third-party REGISTER transaction failed with code " + std::to_string(tsx->status_code);
     LOG_INFO(error_msg.c_str());
 
@@ -178,7 +175,6 @@
     event.add_var_param(error_msg);
     SAS::report_event(event);
 
->>>>>>> 25d0fe19
     third_party_register_failed(tsxdata->public_id, tsxdata->trail);
   }
   delete tsxdata;
