/**
 * @file sproutletproxy.cpp  Sproutlet controlling proxy class implementation
 *
 * Project Clearwater - IMS in the Cloud
 * Copyright (C) 2014  Metaswitch Networks Ltd
 *
 * Parts of this module were derived from GPL licensed PJSIP sample code
 * with the following copyrights.
 *   Copyright (C) 2008-2011 Teluu Inc. (http://www.teluu.com)
 *   Copyright (C) 2003-2008 Benny Prijono <benny@prijono.org>
 *
 * This program is free software: you can redistribute it and/or modify it
 * under the terms of the GNU General Public License as published by the
 * Free Software Foundation, either version 3 of the License, or (at your
 * option) any later version, along with the "Special Exception" for use of
 * the program along with SSL, set forth below. This program is distributed
 * in the hope that it will be useful, but WITHOUT ANY WARRANTY;
 * without even the implied warranty of MERCHANTABILITY or FITNESS FOR
 * A PARTICULAR PURPOSE.  See the GNU General Public License for more
 * details. You should have received a copy of the GNU General Public
 * License along with this program.  If not, see
 * <http://www.gnu.org/licenses/>.
 *
 * The author can be reached by email at clearwater@metaswitch.com or by
 * post at Metaswitch Networks Ltd, 100 Church St, Enfield EN2 6BQ, UK
 *
 * Special Exception
 * Metaswitch Networks Ltd  grants you permission to copy, modify,
 * propagate, and distribute a work formed by combining OpenSSL with The
 * Software, or a work derivative of such a combination, even if such
 * copying, modification, propagation, or distribution would otherwise
 * violate the terms of the GPL. You must comply with the GPL in all
 * respects for all of the code used other than OpenSSL.
 * "OpenSSL" means OpenSSL toolkit software distributed by the OpenSSL
 * Project and licensed under the OpenSSL Licenses, or a work based on such
 * software and licensed under the OpenSSL Licenses.
 * "OpenSSL Licenses" means the OpenSSL License and Original SSLeay License
 * under which the OpenSSL Project distributes the OpenSSL toolkit software,
 * as those licenses appear in the file LICENSE-OPENSSL.
 */

extern "C" {
#include <pjsip.h>
#include <pjlib-util.h>
#include <pjlib.h>
#include <stdint.h>
}

#include <sstream>

#include "log.h"
#include "pjutils.h"
#include "sproutsasevent.h"
#include "sproutletproxy.h"


const pj_str_t SproutletProxy::STR_SERVICE = {"service", 7};

const ForkState NULL_FORK_STATE = {PJSIP_TSX_STATE_NULL, NONE};

/// Constructor.
SproutletProxy::SproutletProxy(pjsip_endpoint* endpt,
                               int priority,
<<<<<<< HEAD
                               const std::string& uri,
                               const std::list<Sproutlet*>& sproutlets) :
  BasicProxy(endpt, "mod-sproutlet-controller", priority, false),
  _uri(NULL),
  _service_name_map(),
  _service_host_map(),
  _port_map()
{
  /// Store the URI of this SproutletProxy - this is used for Record-Routing.
  LOG_DEBUG("Supplied Record-Route URI = %s", uri.c_str());
  _uri = (pjsip_sip_uri*)PJUtils::uri_from_string(uri, stack_data.pool, false);

  /// Build maps from service name, service hostname and port number to
  /// Sproutlet object.
  for (std::list<Sproutlet*>::const_iterator i = sproutlets.begin();
       i != sproutlets.end();
       ++i)
  {
    std::string service_name = (*i)->service_name();
    std::string service_host = (*i)->service_host();
    if (service_host.empty())
    {
      service_host = service_name + "." +
                                  std::string(_uri->host.ptr, _uri->host.slen);
    }

    LOG_DEBUG("Add service name map %s", service_name.c_str());
    _service_name_map[service_name] = *i;

    LOG_DEBUG("Add service host map %s", service_host.c_str());
    _service_host_map[service_host] = *i;

    if ((*i)->port() != 0)
    {
      _port_map[(*i)->port()] = *i;
    }
  }
=======
                               const std::string& root_uri,
                               const std::unordered_set<std::string>& host_aliases,
                               const std::list<Sproutlet*>& sproutlets) :
  BasicProxy(endpt, "mod-sproutlet-controller", priority, false),
  _root_uri(NULL),
  _host_aliases(host_aliases),
  _sproutlets(sproutlets)
{
  /// Store the URI of this SproutletProxy - this is used for Record-Routing.
  LOG_DEBUG("Root Record-Route URI = %s", root_uri.c_str());
  _root_uri = (pjsip_sip_uri*)PJUtils::uri_from_string(root_uri, stack_data.pool, false);
>>>>>>> 5c8c3c68
}


/// Destructor.
SproutletProxy::~SproutletProxy()
{
}


void SproutletProxy::on_timer_pop(pj_timer_heap_t* th,
                                  pj_timer_entry* tentry)
{
  SproutletTimerCallbackData* tdata = (SproutletTimerCallbackData*)tentry->user_data;
  LOG_DEBUG("Sproutlet timer popped, id = %ld", (TimerID)tdata);
  tdata->proxy->on_timer_pop(tdata->uas_tsx,
                             tdata->sproutlet_wrapper,
                             tdata->context);
  delete tentry;
  delete tdata;
}


/// Utility method to create a UASTsx object for incoming requests.
BasicProxy::UASTsx* SproutletProxy::create_uas_tsx()
{
  return (BasicProxy::UASTsx*)new SproutletProxy::UASTsx(this);
}


/// Utility method to find the appropriate Sproutlet to handle a request.
<<<<<<< HEAD
Sproutlet* SproutletProxy::target_sproutlet(pjsip_msg* req, int port)
=======
Sproutlet* SproutletProxy::target_sproutlet(pjsip_msg* req,
                                            int port,
                                            std::string& alias)
>>>>>>> 5c8c3c68
{
  LOG_DEBUG("Find target Sproutlet for request");

  Sproutlet* sproutlet = NULL;
  std::string id;

  // Find and parse the top Route header.
  pjsip_route_hdr* route = (pjsip_route_hdr*)
                                  pjsip_msg_find_hdr(req, PJSIP_H_ROUTE, NULL);

<<<<<<< HEAD
  if ((route != NULL) &&
      (PJSIP_URI_SCHEME_IS_SIP(route->name_addr.uri)))
=======

  // TODO: Once the registrar and subscription managers are Sproutlets, this should
  // consider the ReqURI if there's no top Route header.
  if ((route != NULL) &&
      PJSIP_URI_SCHEME_IS_SIP(route->name_addr.uri))
>>>>>>> 5c8c3c68
  {
    LOG_DEBUG("Found top Route header: %s ", PJUtils::hdr_to_string(route).c_str());
    pjsip_sip_uri* uri = (pjsip_sip_uri*)route->name_addr.uri;

<<<<<<< HEAD
    if (PJSIP_MSG_TO_HDR(req)->tag.slen == 0)
    {
      // For initial requests, the service can be encoded in the URI host name
      // or the URI user name.
      LOG_DEBUG("Initial request");
      sproutlet = service_from_host(uri);

      if (sproutlet == NULL)
      {
        sproutlet = service_from_user(uri);
      }
    }
    else
    {
      // For in-dialog requests, the services (and dialog identifiers) are
      // encoded in a URI parameter.
      LOG_DEBUG("In-dialog request");
      sproutlet = service_from_params(uri);
    }
=======
    for (std::list<Sproutlet*>::iterator it = _sproutlets.begin();
         it != _sproutlets.end();
         ++it)
    {
      if (does_uri_match_sproutlet((pjsip_uri*)uri, *it, alias))
      {
        sproutlet = *it;
        break;
      }
    }
>>>>>>> 5c8c3c68

    if (port == 0)
    {
      // No port was specified, so use the URI port instead.
      port = uri->port;
    }
  }

  if ((sproutlet == NULL) &&
      (port != 0))
  {
    // No service identifier in the Route URI, so check for a default service
    // for the port.  We can only do this if there is either no route header
    // or the URI in the Route header corresponds to our hostname.
    LOG_DEBUG("No Sproutlet found using service name or host");
    if ((route == NULL) ||
<<<<<<< HEAD
        (is_uri_local(route->name_addr.uri)))
    {
      LOG_DEBUG("Find default service for port %d", port);
      std::map<int, Sproutlet*>::iterator i = _port_map.find(port);
      if (i != _port_map.end())
      {
        sproutlet = i->second;
=======
        (PJSIP_URI_SCHEME_IS_SIP(route->name_addr.uri) &&
         (is_host_local(&((pjsip_sip_uri*)route->name_addr.uri)->host))))
    {
      LOG_DEBUG("Find default service for port %d", port);
      for (std::list<Sproutlet*>::iterator it = _sproutlets.begin();
           it != _sproutlets.end();
           ++it)
      {
        if ((*it)->port() == port)
        {
          sproutlet = *it;
          alias = (*it)->service_name();
          break;
        }
>>>>>>> 5c8c3c68
      }
    }
  }

  return sproutlet;
}

<<<<<<< HEAD
/// Finds the Sproutlet corresponding to the service encoded in the host
/// portion of the URI.
Sproutlet* SproutletProxy::service_from_host(pjsip_sip_uri* uri)
{
  Sproutlet* sproutlet = NULL;
  LOG_DEBUG("Look for Sproutlet host mapping for %.*s", uri->host.slen, uri->host.ptr);

  std::string service_host = std::string(uri->host.ptr, uri->host.slen);

  std::map<std::string, Sproutlet*>::iterator i = _service_host_map.find(service_host);

  if (i != _service_host_map.end())
  {
    sproutlet = i->second;
  }

  return sproutlet;
}

/// Finds the Sproutlet corresponding to the first service encoded in the user
/// portion of the URI.  If multiple services are specified they are separated
/// by the & character.
Sproutlet* SproutletProxy::service_from_user(pjsip_sip_uri* uri)
{
  Sproutlet* sproutlet = NULL;

  if ((is_uri_local(uri)) && (uri->user.slen > 0))
  {
    // The URI domain is the same as the local URI domain, so look for
    // service names in the user portion of the URI.
    LOG_DEBUG("Look for Sproutlet service mapping for user %.*s",
              uri->user.slen, uri->user.ptr);

    // Scan for a separator.
    char* sep = pj_strchr(&uri->user, '&');
    std::string service;
    if (sep != NULL)
    {
      // Found a separator, so service name is the string up to the
      // separator.
      //LCOV_EXCL_START - not currently supported
      service = std::string(uri->user.ptr, (sep - uri->user.ptr));
      //LCOV_EXCL_STOP
    }
    else
    {
      // No separator, so service name is the full user name.
      service = std::string(uri->user.ptr, uri->user.slen);
    }
    std::map<std::string, Sproutlet*>::iterator i =
                                             _service_name_map.find(service);

    if (i != _service_name_map.end())
    {
      LOG_DEBUG("Found service name %s", service.c_str());
      sproutlet = i->second;
    }
  }

  return sproutlet;
}

/// Finds the Sproutlet corresponding to the first service encoded in the
/// URI parameters.  The list of services (and accompanying dialog identifiers)
/// is encoded in a single parameter, separated by & characters.
Sproutlet* SproutletProxy::service_from_params(pjsip_sip_uri* uri)
{
  Sproutlet* sproutlet = NULL;

  // Find the services parameter in the URI.
  LOG_DEBUG("Look for Sproutlet service parameter");
  pjsip_param* p = pjsip_param_find(&uri->other_param, &STR_SERVICE);

  if (p != NULL)
  {
    // Get the first service in the list.
    LOG_DEBUG("Found services - %.*s", p->value.slen, p->value.ptr);
    pj_str_t service_str = p->value;
=======

bool SproutletProxy::does_uri_match_sproutlet(const pjsip_uri* uri,
                                              Sproutlet* sproutlet,
                                              std::string& alias)
{
  if (!PJSIP_URI_SCHEME_IS_SIP(uri))
  {
    LOG_DEBUG("Sproutlet's cannot match non-SIP URIs");
    return false;
  }

  // Now we know we have a SIP URI, cast to one.
  pjsip_sip_uri* sip_uri = (pjsip_sip_uri*)uri;
  bool match = false;

  // Extract the service name, this can appear in one of three places:
  //
  //  - Username
  //  - `services` parameter
  //  - First domain label
  //
  // In each case, the domain name (minus the prefix in the third case) also
  // has to be one of the registered local domains.
  std::string service_name;
  std::list<std::string> possible_service_names;
  std::string domain;

  // Check services parameter.
  pjsip_param* services_param = pjsip_param_find(&sip_uri->other_param,
                                                 &STR_SERVICE);
  if (services_param != NULL)
  {
    // Check the services param
    LOG_DEBUG("Found services param - %.*s",
              services_param->value.slen,
              services_param->value.ptr);
    pj_str_t service_str = services_param->value;
>>>>>>> 5c8c3c68

    // Scan for a separator between services.
    char* sep = pj_strchr(&service_str, '&');
    if (sep != NULL)
    {
      // Found a separator, so service is the string up to the
      // separator.
<<<<<<< HEAD
      //LCOV_EXCL_START - not currently supported
      service_str.slen = sep - service_str.ptr;
      //LCOV_EXCL_STOP
    }

    // Now scan for the separator between the service name and the dialog
    // identifier.
    sep = pj_strchr(&service_str, '/');

    if (sep != NULL)
    {
      service_str.slen = sep - service_str.ptr;
    }

    std::string service = std::string(service_str.ptr, service_str.slen);
    LOG_DEBUG("Found service name %s", service.c_str());
    std::map<std::string, Sproutlet*>::iterator i =
                                             _service_name_map.find(service);
    if (i != _service_name_map.end())
    {
      sproutlet = i->second;
    }
  }

  return sproutlet;
}

#if 0
/// Adds a Record-Route header for this node if one has not already been
/// added, and encoded the specified service and dialog identifier in the
/// header.
void SproutletProxy::add_record_route(pjsip_tx_data* tdata,
                                      const std::string& service_name,
                                      const std::string& dialog_id)
{
  LOG_DEBUG("Add Record-Route %s:%s", service_name.c_str(), dialog_id.c_str());

  pjsip_rr_hdr* hrr = (pjsip_rr_hdr*)
                    pjsip_msg_find_hdr(tdata->msg, PJSIP_H_RECORD_ROUTE, NULL);

  if ((hrr == NULL) ||
      (!is_uri_local(hrr->name_addr.uri)))
  {
    // Construct and add the Record-Route header.
    LOG_DEBUG("Add new Record-Route header");
    pjsip_sip_uri* rr_uri = (pjsip_sip_uri*)pjsip_uri_clone(tdata->pool, _uri);
    rr_uri->lr_param = 1;
    hrr = pjsip_rr_hdr_create(tdata->pool);
    hrr->name_addr.uri = (pjsip_uri*)rr_uri;
    pjsip_msg_insert_first_hdr(tdata->msg, (pjsip_hdr*)hrr);
  }

  pjsip_sip_uri* uri = (pjsip_sip_uri*)hrr->name_addr.uri;
  pjsip_param* p = pjsip_param_find(&uri->other_param, &STR_SERVICE);
  std::string services;

  if (p == NULL)
  {
    // No services parameter has been added, so add one now.
    LOG_DEBUG("Add services parameter");
    p = PJ_POOL_ALLOC_T(tdata->pool, pjsip_param);
    pj_strdup(tdata->pool, &p->name, &STR_SERVICE);
    pj_list_insert_before(&uri->other_param, p);
  }
  else
  {
    // Existing services parameter, so extract existing parameter.
    services = std::string(p->value.ptr, p->value.slen);
    LOG_DEBUG("Existing services parameter = %s", services.c_str());
  }

  // Add the service name and dialog identifier to the parameter.
  if (!services.empty())
  {
    services += '&';
  }
  services += service_name + '/' + dialog_id;
  pj_strdup2(tdata->pool, &p->value, services.c_str());
  LOG_DEBUG("%s", PJUtils::hdr_to_string(hrr).c_str());
}
#else
/// Adds a Record-Route header for this node encoding the specified service
/// and dialog identifier in the header.
void SproutletProxy::add_record_route(pjsip_tx_data* tdata,
                                      const std::string& service_name,
                                      const std::string& dialog_id)
{
  LOG_DEBUG("Add Record-Route %s:%s", service_name.c_str(), dialog_id.c_str());

  // Construct and add the Record-Route header.
  LOG_DEBUG("Add new Record-Route header");
  pjsip_sip_uri* uri = (pjsip_sip_uri*)pjsip_uri_clone(tdata->pool, _uri);
  uri->lr_param = 1;
  pjsip_route_hdr* hrr = pjsip_rr_hdr_create(tdata->pool);
  hrr->name_addr.uri = (pjsip_uri*)uri;
  pjsip_msg_insert_first_hdr(tdata->msg, (pjsip_hdr*)hrr);

  LOG_DEBUG("Add services parameter");
  pjsip_param* p = PJ_POOL_ALLOC_T(tdata->pool, pjsip_param);
  pj_strdup(tdata->pool, &p->name, &STR_SERVICE);
  pj_list_insert_before(&uri->other_param, p);
  std::string services = service_name + '/' + dialog_id;
  pj_strdup2(tdata->pool, &p->value, services.c_str());
  LOG_DEBUG("%s", PJUtils::hdr_to_string(hrr).c_str());
}
#endif


bool SproutletProxy::is_uri_local(pjsip_uri* uri)
{
  if (PJSIP_URI_SCHEME_IS_SIP(uri))
  {
    return is_uri_local((pjsip_sip_uri*)uri);
  }
  //LCOV_EXCL_START
  return false;
  //LCOV_EXCL_STOP
}


bool SproutletProxy::is_uri_local(pjsip_sip_uri* uri)
{
  pjsip_sip_uri* sip_uri = (pjsip_sip_uri*)uri;
  return is_host_local(&sip_uri->host);
}


bool SproutletProxy::is_host_local(pj_str_t* host)
{
  if (!pj_stricmp(host, &_uri->host))
  {
    return true;
  }
  return false;
=======
      service_str.slen = sep - service_str.ptr;
    }

    service_name = PJUtils::pj_str_to_string(&service_str);

    if (is_host_local(&sip_uri->host))
    {
      possible_service_names.push_back(service_name);
    }
  }
  else
  {
    if (sip_uri->user.slen != 0)
    {
      // Use the username
      LOG_DEBUG("Found user - %.*s", sip_uri->user.slen, sip_uri->user.ptr);
      service_name = PJUtils::pj_str_to_string(&sip_uri->user);
      if (is_host_local(&sip_uri->host))
      {
        possible_service_names.push_back(service_name);
      }
    }

    // Now spilt the first label off the host and check if the rest is still a
    // local hostname.  This works for IP addresses since IPv4 addresses cannot
    // have only 3 octets and IPv6 addresses contain no periods.
    pj_str_t hostname = sip_uri->host;
    char* sep = pj_strchr(&hostname, '.');
    if (sep != NULL)
    {
      // Extract the possible service name
      service_name = std::string(hostname.ptr, sep - hostname.ptr);

      // Remove the service name part and the period from the hostname.
      hostname.slen -= (sep - hostname.ptr + 1);
      hostname.ptr = sep + 1;

      if (is_host_local(&hostname))
      {
        possible_service_names.push_back(service_name);
      }
    }
  }

  // Check if any of the possible service names from the URI match any of the
  // aliases for the sproutlet.
  for (std::list<std::string>::iterator it = possible_service_names.begin();
       (it != possible_service_names.end()) && (match != true);
       ++it)
  {
    if (*it == sproutlet->service_name())
    {
      alias = *it;
      match = true;
    }
    else
    {
      std::list<std::string> aliases = sproutlet->aliases();
      for (std::list<std::string>::const_iterator jt = aliases.begin();
           jt != aliases.end();
           ++jt)
      {
        if (*it == *jt)
        {
          alias = *it;
          match = true;
          break;
        }
      }
    }
  }

  return match;
}


pjsip_sip_uri* SproutletProxy::create_sproutlet_uri(pj_pool_t* pool,
                                                    Sproutlet* sproutlet) const
{
  LOG_DEBUG("Creating URI for %s", sproutlet->service_name().c_str());
  pjsip_sip_uri* uri = (pjsip_sip_uri*)pjsip_uri_clone(pool, _root_uri);
  uri->lr_param = 1;

  LOG_DEBUG("Add services parameter");
  pjsip_param* p = PJ_POOL_ALLOC_T(pool, pjsip_param);
  pj_strdup(pool, &p->name, &STR_SERVICE);
  pj_list_insert_before(&uri->other_param, p);
  std::string services = sproutlet->service_name();
  pj_strdup2(pool, &p->value, services.c_str());

  LOG_DEBUG(PJUtils::uri_to_string(PJSIP_URI_IN_ROUTING_HDR,
                                   (pjsip_uri*)uri).c_str());

  return uri;
}


bool SproutletProxy::is_uri_local(const pjsip_uri* uri)
{
  if (PJSIP_URI_SCHEME_IS_SIP(uri))
  {
    pj_str_t hostname = ((pjsip_sip_uri*)uri)->host;
    if (is_host_local(&hostname))
    {
      return true;
    }

    // Maybe this is service.<domain> for a local domain.  Check now.
    char* sep = pj_strchr(&hostname, '.');
    hostname.slen -= sep - hostname.ptr + 1;
    hostname.ptr = sep + 1;

    return is_host_local(&hostname);
  }

  return false;
}


bool SproutletProxy::is_host_local(const pj_str_t* host)
{
  bool rc = false;

  if (!pj_stricmp(host, &_root_uri->host))
  {
    rc = true;
  }

  for (std::unordered_set<std::string>::iterator it = _host_aliases.begin();
       (rc != true) && (it != _host_aliases.end());
       ++it)
  {
    if (!pj_stricmp2(host, it->c_str()))
    {
      rc = true;
    }
  }

  return rc;
>>>>>>> 5c8c3c68
}

bool SproutletProxy::schedule_timer(SproutletProxy::UASTsx* uas_tsx,
                                    SproutletWrapper* sproutlet_wrapper,
                                    void* context,
                                    TimerID& id,
                                    int duration)
{
  pj_timer_entry* tentry = new pj_timer_entry();
  memset(tentry, 0, sizeof(*tentry));

  SproutletTimerCallbackData* tdata = new SproutletTimerCallbackData;
  tdata->uas_tsx = uas_tsx;
  tdata->sproutlet_wrapper = sproutlet_wrapper;
  tdata->context = context;
  tentry->user_data = tdata;

  tentry->cb = SproutletProxy::on_timer_pop;

  id = (TimerID)tentry;

  pj_time_val tval;
<<<<<<< HEAD
  tval.sec = duration / 1000;
  tval.msec = duration % 1000;

  pj_status_t rc = pjsip_endpt_schedule_timer(_endpt, tentry, &tval);

  LOG_DEBUG("Started Sproutlet timer, id = %ld, duration = %d.%.3d",
            id, tval.sec, tval.msec);
=======
  tval.sec = duration;
  tval.msec = 0;

  pj_status_t rc = pjsip_endpt_schedule_timer(_endpt, tentry, &tval);

  LOG_DEBUG("Started Sproutlet timer, id = %ld", id);
>>>>>>> 5c8c3c68
  return (rc == 0);
}


void SproutletProxy::cancel_timer(TimerID id)
{
  pj_timer_entry* tentry = (pj_timer_entry*)id;
  pjsip_endpt_cancel_timer(_endpt, tentry);
  SproutletTimerCallbackData* tdata = (SproutletTimerCallbackData*)tentry->user_data;
  delete tdata;
  delete tentry;
  LOG_DEBUG("Cancelled Sproutlet timer, id = %ld", id);
}


bool SproutletProxy::timer_running(TimerID id)
{
  pj_timer_entry* tentry = (pj_timer_entry*)id;
  return pj_timer_entry_running(tentry);
}


void SproutletProxy::on_timer_pop(SproutletProxy::UASTsx* uas_tsx,
                                  SproutletWrapper* sproutlet_wrapper,
                                  void* context)
{
  uas_tsx->process_timer_pop(sproutlet_wrapper,
                             context);
}

SproutletProxy::UASTsx::UASTsx(SproutletProxy* proxy) :
  BasicProxy::UASTsx(proxy),
  _root(NULL),
  _dmap_sproutlet(),
  _dmap_uac(),
  _umap(),
  _pending_req_q(),
  _sproutlet_proxy(proxy)
{
  LOG_VERBOSE("Sproutlet Proxy transaction (%p) created", this);
}


SproutletProxy::UASTsx::~UASTsx()
{
  LOG_VERBOSE("Sproutlet Proxy transaction (%p) destroyed", this);
}


/// Initialise the UAS transaction object.
pj_status_t SproutletProxy::UASTsx::init(pjsip_rx_data* rdata)
{
  // Do the BasicProxy initialization first.
  pj_status_t status = BasicProxy::UASTsx::init(rdata);

  if (status == PJ_SUCCESS)
  {
    // Locate the target Sproutlet for the request, and create the helper and
    // the Sproutlet transaction.
<<<<<<< HEAD
    Sproutlet* sproutlet =
                   target_sproutlet(_req->msg,
                                    rdata->tp_info.transport->local_name.port);
    _root = new SproutletWrapper(_sproutlet_proxy,
                                 this,
                                 sproutlet,
=======
    std::string alias;
    Sproutlet* sproutlet =
                   target_sproutlet(_req->msg,
                                    rdata->tp_info.transport->local_name.port,
                                    alias);
    _root = new SproutletWrapper(_sproutlet_proxy,
                                 this,
                                 sproutlet,
                                 alias,
>>>>>>> 5c8c3c68
                                 _req,
                                 trail());
  }

  return status;
}


/// Handle the incoming half of a transaction request.
void SproutletProxy::UASTsx::process_tsx_request(pjsip_rx_data* rdata)
{
  // Pass the request to the Sproutlet at the root of the tree.
  pjsip_tx_data_add_ref(_req);
  _root->rx_request(_req);

  // Schedule any requests generated by the Sproutlet.
  schedule_requests();

  if (_tsx == NULL)
  {
    // ACK request, so no response to wait for.
    LOG_DEBUG("ACK transaction is complete");
<<<<<<< HEAD
    _root = NULL;
=======
>>>>>>> 5c8c3c68
    on_tsx_complete();
    _pending_destroy = true;
  }
}


/// Handle a received CANCEL request.
void SproutletProxy::UASTsx::process_cancel_request(pjsip_rx_data* rdata)
{
  // We may receive a CANCEL after sending a final response, so check that
  // the root Sproutlet is still connected.
  if (_root != NULL)
  {
    // Pass the CANCEL to the Sproutlet at the root of the tree.
    pjsip_tx_data* tdata = PJUtils::clone_msg(stack_data.endpt, rdata);
    _root->rx_cancel(tdata);

    // Schedule any requests generated by the Sproutlet.
    schedule_requests();
  }
}


/// Handle a timer expiring.
void SproutletProxy::UASTsx::process_timer_pop(SproutletWrapper* sproutlet_wrapper,
                                               void* context)
{
  enter_context();
  sproutlet_wrapper->on_timer_pop(context);
  schedule_requests();
  exit_context();
}


/// Handles a response to an associated UACTsx.
void SproutletProxy::UASTsx::on_new_client_response(UACTsx* uac_tsx,
                                                    pjsip_tx_data *rsp)
{
  enter_context();

  if (rsp->msg->line.status.code >= PJSIP_SC_OK)
  {
    // This is a final response, so dissociate the UAC transaction.
    dissociate(uac_tsx);
  }

  UMap::iterator i = _umap.find((void*)uac_tsx);

  if (i != _umap.end())
  {
    // Pass the response to the upstream Sproutlet on the appropriate fork.
    SproutletWrapper* upstream_sproutlet = i->second.first;
    int upstream_fork = i->second.second;

    if (rsp->msg->line.status.code >= PJSIP_SC_OK)
    {
      // Final response, so break the linkage between the UAC transaction and
      // the Sproutlets.
      _dmap_uac.erase(i->second);
      _umap.erase(i);

      // Check to see if we can destroy the UASTsx.
      check_destroy();
    }
    upstream_sproutlet->rx_response(rsp, upstream_fork);

    // Schedule any requests generated by the Sproutlet.
    schedule_requests();
  }
  else
  {
<<<<<<< HEAD
    //LCOV_EXCL_START
    LOG_DEBUG("Discard response %s (%s)", pjsip_tx_data_get_info(rsp), rsp->obj_name);
    pjsip_tx_data_dec_ref(rsp);
    //LCOV_EXCL_STOP
=======
    LOG_DEBUG("Discard response %s (%s)", pjsip_tx_data_get_info(rsp), rsp->obj_name);
    pjsip_tx_data_dec_ref(rsp);
>>>>>>> 5c8c3c68
  }

  exit_context();
}


/// Handles a response to an associated UACTsx.
void SproutletProxy::UASTsx::on_client_not_responding(UACTsx* uac_tsx,
                                                      pjsip_event_id_e event)
{
  enter_context();

  // This is equivalent to a final response, so dissociate the UAC transaction.
  dissociate(uac_tsx);

  UMap::iterator i = _umap.find((void*)uac_tsx);

  if (i != _umap.end())
  {
    // Pass the error to the upstream Sproutlet on the appropriate fork.
    SproutletWrapper* upstream_sproutlet = i->second.first;
    int upstream_fork = i->second.second;

    // Final response, so break the linkage between the UAC transaction and
    // the Sproutlets.
    _dmap_uac.erase(i->second);
    _umap.erase(i);

    // Check to see if we can destroy the UASTsx.
    check_destroy();

    upstream_sproutlet->rx_fork_error(event, upstream_fork);

    // Schedule any requests generated by the Sproutlet.
    schedule_requests();
  }

  exit_context();
}


/// Notification that the underlying PJSIP UAS transaction has changed state.
///
/// After calling this, the caller must not assume that the UASTsx still
/// exists - if the PJSIP transaction is being destroyed, this method will
/// destroy the UASTsx.
void SproutletProxy::UASTsx::on_tsx_state(pjsip_event* event)
{
  enter_context();

  if (_tsx->state == PJSIP_TSX_STATE_TERMINATED)
  {
    // UAS transaction has completed, so do any transaction completion
    // activities.
    on_tsx_complete();
  }

  if ((_root != NULL) &&
      (_tsx->state == PJSIP_TSX_STATE_TERMINATED) &&
      ((event->body.tsx_state.type == PJSIP_EVENT_TIMER) ||
       (event->body.tsx_state.type == PJSIP_EVENT_TRANSPORT_ERROR)))
  {
    // Notify the root Sproutlet of the error.
<<<<<<< HEAD
    LOG_DEBUG("Pass error to Sproutlet %p", _root);
=======
>>>>>>> 5c8c3c68
    _root->rx_error(PJSIP_SC_REQUEST_TIMEOUT);

    // Schedule any requests generated by the Sproutlet.
    schedule_requests();
<<<<<<< HEAD

    // The root Sproutlet may suicide at any time now, so don't send anything
    // else to it.
    _root = NULL;
=======
>>>>>>> 5c8c3c68
  }

  if (_tsx->state == PJSIP_TSX_STATE_DESTROYED)
  {
    LOG_DEBUG("%s - UAS tsx destroyed", _tsx->obj_name);
    _proxy->unbind_transaction(_tsx);
    _tsx = NULL;

    // Check to see if we can destroy the UASTsx.
    check_destroy();
  }

  exit_context();
}


<<<<<<< HEAD
Sproutlet* SproutletProxy::UASTsx::target_sproutlet(pjsip_msg* msg, int port)
{
  return _sproutlet_proxy->target_sproutlet(msg, port);
}


void SproutletProxy::UASTsx::add_record_route(pjsip_tx_data* tdata,
                                              const std::string& service_name,
                                              const std::string& dialog_id)
{
  _sproutlet_proxy->add_record_route(tdata, service_name, dialog_id);
=======
Sproutlet* SproutletProxy::UASTsx::target_sproutlet(pjsip_msg* msg,
                                                    int port,
                                                    std::string& alias)
{
  return _sproutlet_proxy->target_sproutlet(msg, port, alias);
>>>>>>> 5c8c3c68
}


void SproutletProxy::UASTsx::tx_request(SproutletWrapper* upstream,
                                        int fork_id,
                                        pjsip_tx_data* req)
{
  // Add the request to the back of the pending request queue.
  PendingRequest pr;
  pr.req = req;
  pr.upstream = std::make_pair(upstream, fork_id);
  _pending_req_q.push(pr);
}


void SproutletProxy::UASTsx::schedule_requests()
{
  while (!_pending_req_q.empty())
  {
    PendingRequest req = _pending_req_q.front();
    _pending_req_q.pop();

<<<<<<< HEAD
    Sproutlet* sproutlet = target_sproutlet(req.req->msg, 0);
=======
    std::string alias;
    Sproutlet* sproutlet = target_sproutlet(req.req->msg, 0, alias);
>>>>>>> 5c8c3c68

    if (sproutlet != NULL)
    {
      // Found a local Sproutlet to handle the request, so create a
      // SproutletWrapper.
      SproutletWrapper* downstream = new SproutletWrapper(_sproutlet_proxy,
                                                          this,
                                                          sproutlet,
<<<<<<< HEAD
=======
                                                          alias,
>>>>>>> 5c8c3c68
                                                          req.req,
                                                          trail());

      // Set up the mappings.
      _dmap_sproutlet[req.upstream] = downstream;
      _umap[(void*)downstream] = req.upstream;

      if (req.req->msg->line.req.method.id == PJSIP_INVITE_METHOD)
      {
        // Send an immediate 100 Trying response to the upstream
        // Sproutlet.
        pjsip_tx_data* trying;
        pj_status_t status = PJUtils::create_response(stack_data.endpt,
                                                      req.req,
                                                      PJSIP_SC_TRYING,
                                                      NULL,
                                                      &trying);
        if (status == PJ_SUCCESS)
        {
          req.upstream.first->rx_response(trying, req.upstream.second);
        }
      }

      // Pass the request to the downstream sproutlet.
      downstream->rx_request(req.req);
    }
    else
    {
      // No local Sproutlet, so route the request externally.
      size_t index;
      PJUtils::add_top_via(req.req);
      pj_status_t status = allocate_uac(req.req, index);

      if (status == PJ_SUCCESS)
      {
        // Successfully set up UAC transaction, so set up the mappings and
        // send the request.
        _dmap_uac[req.upstream] = _uac_tsx[index];
        _umap[(void*)_uac_tsx[index]] = req.upstream;

        // Send the request.
        _uac_tsx[index]->send_request();
      }
      else
      {
        // @TODO
      }
    }
  }
}


bool SproutletProxy::UASTsx::schedule_timer(SproutletWrapper* tsx,
                                            void* context,
                                            TimerID& id,
                                            int duration)
{
  return _sproutlet_proxy->schedule_timer(this,
                                          tsx,
                                          context,
                                          id,
                                          duration);
}

void SproutletProxy::UASTsx::cancel_timer(TimerID id)
{
  _sproutlet_proxy->cancel_timer(id);
}


bool SproutletProxy::UASTsx::timer_running(TimerID id)
{
  return _sproutlet_proxy->timer_running(id);
}


void SproutletProxy::UASTsx::tx_response(SproutletWrapper* downstream,
                                         pjsip_tx_data* rsp)
{
  if (downstream == _root)
  {
    // This is the root sproutlet in the tree, so send the response on the
    // UAS transaction.
    if (_tsx != NULL)
    {
      int st_code = rsp->msg->line.status.code;
      set_trail(rsp, trail());
      on_tx_response(rsp);
      pjsip_tsx_send_msg(_tsx, rsp);

      if (st_code >= PJSIP_SC_OK)
      {
        // Final response, so disconnect root Sproutlet.
        _root = NULL;
      }

      if ((_tsx->method.id == PJSIP_INVITE_METHOD) &&
          (PJSIP_IS_STATUS_IN_CLASS(st_code, 200)))
      {
        // Terminate the UAS transaction (this needs to be done
        // manually for INVITE 2xx response, otherwise the
        // transaction layer will wait for an ACK).  This will also
        // cause all other pending UAC transactions to be cancelled.
        LOG_DEBUG("%s - Terminate UAS INVITE transaction", _tsx->obj_name);
        pjsip_tsx_terminate(_tsx, st_code);
      }
    }
  }
  else
  {
    // Find the upstream Sproutlet/fork for this sproutlet.
    UMap::iterator i = _umap.find((void*)downstream);
    if (i != _umap.end())
    {
      // Found the upstream Sproutlet/fork, so pass the request.
      SproutletWrapper* upstream = i->second.first;
      int fork_id = i->second.second;

      if (rsp->msg->line.status.code >= PJSIP_SC_OK)
      {
        // Final response, so break the linkage between the Sproutlets.
        _dmap_sproutlet.erase(i->second);
        _umap.erase(i);

        // Check to see if the UASTsx can be destroyed.
        check_destroy();
      }
      upstream->rx_response(rsp, fork_id);
    }
    else
    {
      // Failed to find the upstream Sproutlet, so discard the response.
<<<<<<< HEAD
      //LCOV_EXCL_START
      LOG_DEBUG("Discard response %s (%s)", pjsip_tx_data_get_info(rsp), rsp->obj_name);
      pjsip_tx_data_dec_ref(rsp);
      //LCOV_EXCL_STOP
=======
      LOG_DEBUG("Discard response %s (%s)", pjsip_tx_data_get_info(rsp), rsp->obj_name);
      pjsip_tx_data_dec_ref(rsp);
>>>>>>> 5c8c3c68
    }
  }
}


void SproutletProxy::UASTsx::tx_cancel(SproutletWrapper* upstream,
                                       int fork_id,
                                       pjsip_tx_data* cancel)
{
  LOG_DEBUG("Process CANCEL from %s on fork %d",
            upstream->service_name().c_str(), fork_id);
  DMap<SproutletWrapper*>::iterator i =
                       _dmap_sproutlet.find(std::make_pair(upstream, fork_id));

  if (i != _dmap_sproutlet.end())
  {
    // Pass the CANCEL request to the downstream Sproutlet.
    SproutletWrapper* downstream = i->second;
    LOG_DEBUG("Route CANCEL to %s", downstream->service_name().c_str());
    downstream->rx_cancel(cancel);
  }
  else
  {
    DMap<UACTsx*>::iterator j = _dmap_uac.find(std::make_pair(upstream, fork_id));
    if (j != _dmap_uac.end())
    {
      // CANCEL the downstream UAC transaction.
      LOG_DEBUG("Route CANCEL to downstream UAC transaction");
      UACTsx* uac_tsx = j->second;
      uac_tsx->cancel_pending_tsx(0);
    }

    // Free the CANCEL request.
    LOG_DEBUG("Free CANCEL request (%s)", cancel->obj_name);
    pjsip_tx_data_dec_ref(cancel);
  }
}


<<<<<<< HEAD
=======
void SproutletProxy::UASTsx::tx_terminate(SproutletWrapper* upstream,
                                          int fork_id)
{
  LOG_DEBUG("Process termination from %s on fork %d",
            upstream->service_name().c_str(), fork_id);
  DMap<SproutletWrapper*>::iterator i =
                       _dmap_sproutlet.find(std::make_pair(upstream, fork_id));

  if (i != _dmap_sproutlet.end())
  {
    // Break the upstream and downstream linkage between the Sproutlets.
    _dmap_sproutlet.erase(i);
    _umap.erase(i->second);

    // Check to see if we can destroy the UASTsx.
    check_destroy();
  }
  else
  {
    DMap<UACTsx*>::iterator j = _dmap_uac.find(std::make_pair(upstream, fork_id));
    if (j != _dmap_uac.end())
    {
      // Terminate the UAC transaction.
      UACTsx* uac_tsx = j->second;
      uac_tsx->cancel_pending_tsx(PJSIP_SC_REQUEST_TIMEOUT);
    }
  }
}


>>>>>>> 5c8c3c68
/// Checks to see if the UASTsx can be destroyed.  It is only safe to destroy
/// the UASTsx when all the Sproutlet's have completed their processing, which
/// only occurs when all the linkages are broken.
void SproutletProxy::UASTsx::check_destroy()
{
  if ((_dmap_uac.empty()) &&
      (_dmap_sproutlet.empty()) &&
      (_umap.empty()) &&
      (_tsx == NULL))
  {
    // UAS transaction has been destroyed and all Sproutlets are complete.
    _pending_destroy = true;
  }
}


//
// UASTsx::SproutletWrapper methods.
//

SproutletWrapper::SproutletWrapper(SproutletProxy* proxy,
                                   SproutletProxy::UASTsx* proxy_tsx,
                                   Sproutlet* sproutlet,
<<<<<<< HEAD
=======
                                   const std::string& sproutlet_alias,
>>>>>>> 5c8c3c68
                                   pjsip_tx_data* req,
                                   SAS::TrailId trail_id) :
  _proxy(proxy),
  _proxy_tsx(proxy_tsx),
<<<<<<< HEAD
  _sproutlet(NULL),
  _service_name(""),
  _service_host(""),
=======
  _sproutlet(sproutlet),
  _sproutlet_tsx(NULL),
  _service_name(""),
>>>>>>> 5c8c3c68
  _id(""),
  _packets(),
  _send_requests(),
  _send_responses(),
<<<<<<< HEAD
  _in_dialog(false),
  _dialog_id(""),
  _record_routed(false),
=======
>>>>>>> 5c8c3c68
  _pending_sends(0),
  _pending_responses(0),
  _best_rsp(NULL),
  _complete(false),
  _forks(),
  _trail_id(trail_id)
{
  if (sproutlet != NULL)
  {
    // Offer the Sproutlet the chance to handle this transaction.
<<<<<<< HEAD
    _sproutlet = sproutlet->get_tsx(this, req->msg);
    _service_name = sproutlet->service_name();
    _service_host = sproutlet->service_host();
=======
    _sproutlet_tsx = sproutlet->get_tsx(this, sproutlet_alias, req->msg);
    _service_name = sproutlet->service_name();
>>>>>>> 5c8c3c68
  }
  else
  {
    // No Sproutlet specified, so we'll use a default "no-op" Sproutlet.
    _service_name = "noop";
  }

<<<<<<< HEAD
  if (_sproutlet == NULL)
  {
    // The Sproutlet doesn't want to handle this request, so create a default
    // SproutletTsx to handle it.
    _sproutlet = new SproutletTsx(this);
=======
  if (_sproutlet_tsx == NULL)
  {
    // The Sproutlet doesn't want to handle this request, so create a default
    // SproutletTsx to handle it.
    _sproutlet_tsx = new SproutletTsx(this);
>>>>>>> 5c8c3c68
  }

  // Construct a unique identifier for this Sproutlet.
  std::ostringstream id;
<<<<<<< HEAD
  id << _service_name << "-" << (const void*)_sproutlet;
  _id = id.str();
  LOG_VERBOSE("Created Sproutlet %s for %s",
              _id.c_str(), pjsip_tx_data_get_info(req));

  _in_dialog = (PJSIP_MSG_TO_HDR(req->msg)->tag.slen > 0);

  if (_in_dialog)
  {
    // In-dialog request, so pull dialog identifier from top Route header.
    LOG_DEBUG("In-dialog request");
    pjsip_route_hdr* hr = (pjsip_route_hdr*)
                             pjsip_msg_find_hdr(req->msg, PJSIP_H_ROUTE, NULL);
    if ((hr != NULL) &&
        (PJSIP_URI_SCHEME_IS_SIP(hr->name_addr.uri)))
    {
      pjsip_sip_uri* uri = (pjsip_sip_uri*)hr->name_addr.uri;
      pjsip_param* p =
             pjsip_param_find(&uri->other_param, &SproutletProxy::STR_SERVICE);
      if (p != NULL)
      {
        // Found the service parameter, so extract the dialog identifier from
        // the first service.
        pj_str_t service_str = p->value;

        // Remove all subsequent services.
        char* sep = pj_strchr(&service_str, '&');
        service_str.slen = (sep != NULL) ?
                                    (sep - service_str.ptr) : service_str.slen;

        // Find the dialog identifier if it is encoded.
        sep = pj_strchr(&service_str, '/');
        if (sep != NULL)
        {
          _dialog_id = std::string(sep + 1,
                                   service_str.slen - (sep + 1 - service_str.ptr));
        }
      }
    }
    LOG_DEBUG("Dialog identifier = %s", _dialog_id.c_str());
  }
=======
  id << _service_name << "-" << (const void*)_sproutlet_tsx;
  _id = id.str();
  LOG_VERBOSE("Created Sproutlet %s for %s",
              _id.c_str(), pjsip_tx_data_get_info(req));
>>>>>>> 5c8c3c68
}

SproutletWrapper::~SproutletWrapper()
{
  // Destroy the SproutletTsx.
  LOG_DEBUG("Destroying SproutletWrapper %p", this);
<<<<<<< HEAD
  if (_sproutlet != NULL)
  {
    delete _sproutlet;
=======
  if (_sproutlet_tsx != NULL)
  {
    delete _sproutlet_tsx;
>>>>>>> 5c8c3c68
  }

  if (_req != NULL)
  {
    LOG_DEBUG("Free original request %s (%s)",
              pjsip_tx_data_get_info(_req), _req->obj_name);
    pjsip_tx_data_dec_ref(_req);
  }

  if (!_packets.empty())
  {
    LOG_WARNING("Sproutlet %s leaked %d messages - reclaiming", _id.c_str(), _packets.size());
    for (Packets::iterator it = _packets.begin(); it != _packets.end(); ++it)
    {
      LOG_WARNING("  Leaked message - %s", pjsip_tx_data_get_info(it->second));
      pjsip_tx_data_dec_ref(it->second);
    }
  }
}

const std::string& SproutletWrapper::service_name() const
{
  return _service_name;
}

//
// UASTsx::SproutletWrapper overloads.
//

<<<<<<< HEAD
void SproutletWrapper::add_to_dialog(const std::string& dialog_id)
{
  if (_record_routed)
  {
    LOG_WARNING("A sproutlet has attempted to add itself to the dialog multiple times, only the last dialog_id will be used");
  }

  _record_routed = true;
  _dialog_id = dialog_id;
}

const std::string& SproutletWrapper::dialog_id() const
{
  return _dialog_id;
}

=======
>>>>>>> 5c8c3c68
/// Returns a mutable clone of the original request suitable for forwarding
/// or as the basis for constructing a response.
pjsip_msg* SproutletWrapper::original_request()
{
  pjsip_tx_data* clone = PJUtils::clone_msg(stack_data.endpt, _req);

  if (clone == NULL)
  {
<<<<<<< HEAD
    //LCOV_EXCL_START
    LOG_ERROR("Failed to clone original request for Sproutlet %s", _service_name.c_str());
    return NULL;
    //LCOV_EXCL_STOP
=======
    LOG_ERROR("Failed to clone original request for Sproutlet %s", _service_name.c_str());
    return NULL;
>>>>>>> 5c8c3c68
  }

  // Remove the top Route header from the request if it refers to this node or
  // this Sproutlet.  The Sproutlet can inspect the route_hdr API if required
  // using the route_hdr() API, but cannot manipulate it.
  pjsip_route_hdr* hr = (pjsip_route_hdr*)
                           pjsip_msg_find_hdr(clone->msg, PJSIP_H_ROUTE, NULL);
  if ((hr != NULL) &&
      (is_uri_local(hr->name_addr.uri)))
  {
    LOG_DEBUG("Remove top Route header %s", PJUtils::hdr_to_string(hr).c_str());
    pj_list_erase(hr);
  }

  register_tdata(clone);

  return clone->msg;
}

/// Returns a brief message summary.
const char* SproutletWrapper::msg_info(pjsip_msg* msg)
{
  Packets::const_iterator it = _packets.find(msg);
  if (it != _packets.end())
  {
    return pjsip_tx_data_get_info(it->second);
  }
  return "";
}

/// Returns the top Route header from the original request.
const pjsip_route_hdr* SproutletWrapper::route_hdr() const
{
  if (_req != NULL)
  {
    pjsip_route_hdr* hr = (pjsip_route_hdr*)
                            pjsip_msg_find_hdr(_req->msg, PJSIP_H_ROUTE, NULL);
    if ((hr != NULL) &&
        (is_uri_local(hr->name_addr.uri)))
    {
      return hr;
    }
  }

  return NULL;
}

pjsip_msg* SproutletWrapper::clone_request(pjsip_msg* req)
{
  // Get the old tdata from the map of clones
  Packets::iterator it = _packets.find(req);
  if (it == _packets.end())
  {
    LOG_WARNING("Sproutlet attempted to clone an unrecognised request");
    return NULL;
  }

  // Clone the tdata and put it back into the map
  pjsip_tx_data* new_tdata = PJUtils::clone_msg(stack_data.endpt, it->second);

  if (new_tdata == NULL)
  {
<<<<<<< HEAD
    //LCOV_EXCL_START
    LOG_ERROR("Failed to clone request for Sproutlet %s", _service_name.c_str());
    return NULL;
    //LCOV_EXCL_STOP
=======
    LOG_ERROR("Failed to clone request for Sproutlet %s", _service_name.c_str());
    return NULL;
>>>>>>> 5c8c3c68
  }

  register_tdata(new_tdata);

  return new_tdata->msg;
}

pjsip_msg* SproutletWrapper::create_response(pjsip_msg* req,
                                             pjsip_status_code status_code,
                                             const std::string& status_text)
{
  // Get the request's tdata from the map of clones
  Packets::iterator it = _packets.find(req);
  if (it == _packets.end())
  {
    LOG_WARNING("Sproutlet attempted to create a response from an unrecognised request");
    return NULL;
  }

  // Create a response from the tdata and add it to the map.
  pjsip_tx_data* new_tdata;

  pj_str_t status_text_str;
  pj_cstr(&status_text_str, status_text.c_str());
  pj_status_t status = PJUtils::create_response(stack_data.endpt,
                                                it->second,
                                                status_code,
                                                (status_text_str.slen > 0) ? &status_text_str : NULL,
                                                &new_tdata);

  if (status == PJ_SUCCESS)
  {
    register_tdata(new_tdata);
    return new_tdata->msg;
  }

<<<<<<< HEAD
  //LCOV_EXCL_START
  return NULL;
  //LCOV_EXCL_STOP
=======
  return NULL;
>>>>>>> 5c8c3c68
}

int SproutletWrapper::send_request(pjsip_msg*& req)
{
  LOG_DEBUG("Sproutlet send_request %p", req);

<<<<<<< HEAD
  // Get the tdata from the map of clones
  Packets::iterator it = _packets.find(req);
  if (it == _packets.end())
  {
    LOG_ERROR("Sproutlet attempted to forward an unrecognised request");
    return -1;
  }

  // Check that this actually is a request
  if (req->type != PJSIP_REQUEST_MSG)
  {
    LOG_ERROR("Sproutlet attempted to forward a response as a request");
=======
  // Check that this actually is a request
  if (req->type != PJSIP_REQUEST_MSG)
  {
    LOG_ERROR("Sproutlet attempted to forward a response as a request");
    return -1;
  }

  // Get the tdata from the map of clones
  Packets::iterator it = _packets.find(req);
  if (it == _packets.end())
  {
    LOG_ERROR("Sproutlet attempted to forward an unrecognised request");
>>>>>>> 5c8c3c68
    return -1;
  }

  // We've found the tdata, move it to _send_requests under a new unique ID.
  int fork_id = _forks.size();
  _forks.resize(fork_id + 1);
  _forks[fork_id].state.tsx_state = PJSIP_TSX_STATE_NULL;
  _forks[fork_id].state.error_state = NONE;
  _forks[fork_id].pending_cancel = false;
  _send_requests[fork_id] = it->second;
  LOG_VERBOSE("%s sending %s on fork %d",
              _id.c_str(), pjsip_tx_data_get_info(it->second), fork_id);

  // Move the clone out of the clones list.
  _packets.erase(req);

  // Finish up
  req = NULL;
  return fork_id;
}

void SproutletWrapper::send_response(pjsip_msg*& rsp)
{
<<<<<<< HEAD
  // Get the tdata from the map of clones
  Packets::iterator it = _packets.find(rsp);
  if (it == _packets.end())
  {
    LOG_ERROR("Sproutlet attempted to send an unrecognised response");
    return;
  }

  // Check that this actually is a response
  if (rsp->type != PJSIP_RESPONSE_MSG)
  {
    LOG_ERROR("Sproutlet attempted to forward a request as a response");
=======
  // Check that this actually is a response
  if (rsp->type != PJSIP_RESPONSE_MSG)
  {
    LOG_ERROR("Sproutlet attempted to forward a request as a response");
    return;
  }

  // Get the tdata from the map of clones
  Packets::iterator it = _packets.find(rsp);
  if (it == _packets.end())
  {
    LOG_ERROR("Sproutlet attempted to clone an unrecognised request");
>>>>>>> 5c8c3c68
    return;
  }

  LOG_VERBOSE("%s sending %s", _id.c_str(), pjsip_tx_data_get_info(it->second));

  // We've found the tdata, move it to _send_responses.
  _send_responses.push_back(it->second);

  // Move the clone out of the clones list.
  _packets.erase(rsp);

  // Finish up
  rsp = NULL;
}

void SproutletWrapper::cancel_fork(int fork_id, int reason)
{
<<<<<<< HEAD
  LOG_DEBUG("Request to cancel fork %d, reason = %d", fork_id, reason);
=======
>>>>>>> 5c8c3c68
  if ((_forks.size() > (size_t)fork_id) &&
      (_forks[fork_id].state.tsx_state != PJSIP_TSX_STATE_TERMINATED))
  {
    if (_forks[fork_id].req->msg->line.req.method.id == PJSIP_INVITE_METHOD)
    {
      // The fork is still pending a final response to an INVITE request, so
      // we can CANCEL it.
      LOG_VERBOSE("%s cancelling fork %d, reason = %d",
                  _id.c_str(), fork_id, reason);
      _forks[fork_id].pending_cancel = true;
      _forks[fork_id].cancel_reason = reason;
    }
<<<<<<< HEAD
=======
    else
    {
      // The fork is still pending a final response to a non-INVITE request,
      // so we can terminate it immediately.
      LOG_VERBOSE("%s terminating fork %d immediately", _id.c_str(), fork_id);
      --_pending_responses;
      _forks[fork_id].state.tsx_state = PJSIP_TSX_STATE_TERMINATED;
      pjsip_tx_data_dec_ref(_forks[fork_id].req);
      _forks[fork_id].req = NULL;
      _proxy_tsx->tx_terminate(this, fork_id);
    }
>>>>>>> 5c8c3c68
  }
}

void SproutletWrapper::cancel_pending_forks(int reason)
{
  for (size_t ii = 0; ii < _forks.size(); ++ii)
  {
    if (_forks[ii].state.tsx_state != PJSIP_TSX_STATE_TERMINATED)
    {
      if (_forks[ii].req->msg->line.req.method.id == PJSIP_INVITE_METHOD)
      {
        // The fork is still pending a final response to an INVITE request, so
        // we can CANCEL it.
        LOG_VERBOSE("%s cancelling fork %d, reason = %d", _id.c_str(), ii, reason);
        _forks[ii].pending_cancel = true;
        _forks[ii].cancel_reason = reason;
      }
<<<<<<< HEAD
=======
      else
      {
        // The fork is still pending a final response to a non-INVITE request,
        // so we can terminate it immediately.
        LOG_VERBOSE("%s terminating fork %d immediately", _id.c_str(), ii);
        --_pending_responses;
        _forks[ii].state.tsx_state = PJSIP_TSX_STATE_TERMINATED;
        pjsip_tx_data_dec_ref(_forks[ii].req);
        _forks[ii].req = NULL;
        _proxy_tsx->tx_terminate(this, ii);
      }
>>>>>>> 5c8c3c68
    }
  }
}

const ForkState& SproutletWrapper::fork_state(int fork_id)
{
  if (fork_id < (int)_forks.size())
  {
    // Fork exists, so read out state.
    return _forks[fork_id].state;
  }
  else
  {
    // Fork doesn't exist, so return defaults.
    return NULL_FORK_STATE;
  }
}

void SproutletWrapper::free_msg(pjsip_msg*& msg)
{
  // Get the tdata from the map of clones
  Packets::iterator it = _packets.find(msg);
  if (it == _packets.end())
  {
    LOG_ERROR("Sproutlet attempted to free an unrecognised message");
    return;
  }

  pjsip_tx_data* tdata = it->second;

  deregister_tdata(tdata);

  LOG_DEBUG("Free message %s", tdata->obj_name);
  pjsip_tx_data_dec_ref(tdata);

  // Finish up
  msg = NULL;
}

pj_pool_t* SproutletWrapper::get_pool(const pjsip_msg* msg)
{
  // Get the tdata from the map of clones
  Packets::iterator it = _packets.find(msg);
  if (it == _packets.end())
  {
    LOG_ERROR("Sproutlet attempted to get the pool for an unrecognised message");
    return NULL;
  }

  return it->second->pool;
}

bool SproutletWrapper::schedule_timer(void* context, TimerID& id, int duration)
{
  return _proxy_tsx->schedule_timer(this, context, id, duration);
}

void SproutletWrapper::cancel_timer(TimerID id)
{
  _proxy_tsx->cancel_timer(id);
}

bool SproutletWrapper::timer_running(TimerID id)
{
  return _proxy_tsx->timer_running(id);
}

SAS::TrailId SproutletWrapper::trail() const
{
  return _trail_id;
}

<<<<<<< HEAD
=======
bool SproutletWrapper::is_uri_reflexive(const pjsip_uri* uri) const
{
  std::string alias;
  return _proxy->does_uri_match_sproutlet(uri, _sproutlet, alias);
}

bool SproutletWrapper::is_uri_local(const pjsip_uri* uri) const
{
  return _proxy->is_uri_local(uri);
}

pjsip_sip_uri* SproutletWrapper::get_reflexive_uri(pj_pool_t* pool) const
{
  return _proxy->create_sproutlet_uri(pool, _sproutlet);
}

>>>>>>> 5c8c3c68
void SproutletWrapper::rx_request(pjsip_tx_data* req)
{
  // Keep an immutable reference to the request.
  _req = req;

  // Clone the request to get a mutable copy to pass to the Sproutlet.
  pjsip_msg* clone = original_request();
  if (clone == NULL)
  {
    // @TODO
  }

  if (PJSIP_MSG_TO_HDR(clone)->tag.slen == 0)
  {
    LOG_VERBOSE("%s pass initial request %s to Sproutlet",
                _id.c_str(), msg_info(clone));
<<<<<<< HEAD
    _sproutlet->on_rx_initial_request(clone);
=======
    _sproutlet_tsx->on_rx_initial_request(clone);
>>>>>>> 5c8c3c68
  }
  else
  {
    LOG_VERBOSE("%s pass in dialog request %s to Sproutlet",
                _id.c_str(), msg_info(clone));
<<<<<<< HEAD
    _sproutlet->on_rx_in_dialog_request(clone);
=======
    _sproutlet_tsx->on_rx_in_dialog_request(clone);
>>>>>>> 5c8c3c68
  }
  process_actions();
}

void SproutletWrapper::rx_response(pjsip_tx_data* rsp, int fork_id)
{
  register_tdata(rsp);
  if ((PJSIP_IS_STATUS_IN_CLASS(rsp->msg->line.status.code, 100)) &&
      (_forks[fork_id].state.tsx_state == PJSIP_TSX_STATE_CALLING))
  {
    // Provisional response on fork still in calling state, so move to
    // proceeding state.
    _forks[fork_id].state.tsx_state = PJSIP_TSX_STATE_PROCEEDING;
    LOG_VERBOSE("%s received provisional response %s on fork %d, state = %s",
                _id.c_str(), pjsip_tx_data_get_info(rsp),
                fork_id, pjsip_tsx_state_str(_forks[fork_id].state.tsx_state));
  }
  else if (rsp->msg->line.status.code >= PJSIP_SC_OK)
  {
    // Final response, so mark the fork as completed and decrement the number
    // of pending responses.
    _forks[fork_id].state.tsx_state = PJSIP_TSX_STATE_TERMINATED;
    pjsip_tx_data_dec_ref(_forks[fork_id].req);
    _forks[fork_id].req = NULL;
    LOG_VERBOSE("%s received final response %s on fork %d, state = %s",
                _id.c_str(), pjsip_tx_data_get_info(rsp),
                fork_id, pjsip_tsx_state_str(_forks[fork_id].state.tsx_state));
    --_pending_responses;
  }
<<<<<<< HEAD
  _sproutlet->on_rx_response(rsp->msg, fork_id);
=======
  _sproutlet_tsx->on_rx_response(rsp->msg, fork_id);
>>>>>>> 5c8c3c68
  process_actions();
}

void SproutletWrapper::rx_cancel(pjsip_tx_data* cancel)
{
  LOG_VERBOSE("%s received CANCEL request", _id.c_str());
<<<<<<< HEAD
  _sproutlet->on_rx_cancel(PJSIP_SC_REQUEST_TERMINATED,
=======
  _sproutlet_tsx->on_rx_cancel(PJSIP_SC_REQUEST_TERMINATED,
>>>>>>> 5c8c3c68
                           cancel->msg);
  pjsip_tx_data_dec_ref(cancel);
  cancel_pending_forks();
  process_actions();
}

void SproutletWrapper::rx_error(int status_code)
{
  LOG_VERBOSE("%s received error %d", _id.c_str(), status_code);
<<<<<<< HEAD
  _sproutlet->on_rx_cancel(status_code, NULL);
  cancel_pending_forks();

  // Consider the transaction to be complete as no final response should be
  // sent upstream.
  _complete = true;
=======
  _sproutlet_tsx->on_rx_cancel(status_code, NULL);
  cancel_pending_forks();
>>>>>>> 5c8c3c68
  process_actions();
}

void SproutletWrapper::rx_fork_error(pjsip_event_id_e event, int fork_id)
{
  LOG_VERBOSE("%s received error %s on fork %d, state = %s",
              _id.c_str(), pjsip_event_str(event),
              fork_id, pjsip_tsx_state_str(_forks[fork_id].state.tsx_state));

  if (_forks[fork_id].state.tsx_state != PJSIP_TSX_STATE_TERMINATED)
  {
    // This fork has not already been terminated, so record the error in the
    // fork state.
    if (event == PJSIP_EVENT_TIMER)
    {
      _forks[fork_id].state.error_state = TIMEOUT;
    }
    else if (event == PJSIP_EVENT_TRANSPORT_ERROR)
    {
      _forks[fork_id].state.error_state = TRANSPORT_ERROR;
    }

    // Create a response for the error.
    int status_code = (event == PJSIP_EVENT_TIMER) ?
                             PJSIP_SC_REQUEST_TIMEOUT :
                             PJSIP_SC_SERVICE_UNAVAILABLE;
    pjsip_tx_data* rsp;
    pj_status_t status = PJUtils::create_response(stack_data.endpt,
                                                  _forks[fork_id].req,
                                                  status_code,
                                                  NULL,
                                                  &rsp);

    // This counts as a final response, so mark the fork as terminated and
    // decrement the number of pending responses.
    _forks[fork_id].state.tsx_state = PJSIP_TSX_STATE_TERMINATED;
    pjsip_tx_data_dec_ref(_forks[fork_id].req);
    _forks[fork_id].req = NULL;
    --_pending_responses;

<<<<<<< HEAD
=======

>>>>>>> 5c8c3c68
    if (status == PJ_SUCCESS)
    {
      // Pass the response to the application.
      register_tdata(rsp);
<<<<<<< HEAD
      _sproutlet->on_rx_response(rsp->msg, fork_id);
=======
      _sproutlet_tsx->on_rx_response(rsp->msg, fork_id);
>>>>>>> 5c8c3c68
      process_actions();
    }
  }
}

void SproutletWrapper::on_timer_pop(void* context)
{
  LOG_DEBUG("Timer has popped");
<<<<<<< HEAD
  _sproutlet->on_timer_expiry(context);
=======
  _sproutlet_tsx->on_timer_expiry(context);
>>>>>>> 5c8c3c68
  process_actions();
}

void SproutletWrapper::register_tdata(pjsip_tx_data* tdata)
{
  LOG_DEBUG("Adding message %p => txdata %p mapping",
            tdata->msg, tdata);
  _packets[tdata->msg] = tdata;
}

void SproutletWrapper::deregister_tdata(pjsip_tx_data* tdata)
{
  LOG_DEBUG("Removing message %p => txdata %p mapping",
            tdata->msg, tdata);
  _packets.erase(tdata->msg);
}

/// Process actions required by a Sproutlet
void SproutletWrapper::process_actions()
{
  LOG_DEBUG("Processing actions from sproutlet - %d responses, %d requests",
            _send_responses.size(), _send_requests.size());

  // First increment the pending sends count by the number of requests waiting
  // to be sent.  This must happen first to avoid the response aggregation
  // code incorrectly triggering on the count of error responses.
  _pending_sends += _send_requests.size();

  // Now handle any responses generated or forwarded by the Sproutlet.
  while (!_send_responses.empty())
  {
    pjsip_tx_data* tdata = _send_responses.front();
    _send_responses.pop_front();
    aggregate_response(tdata);
  }

  if ((!_complete) &&
      (_best_rsp != NULL) &&
      (_pending_sends + _pending_responses == 0))
  {
    // There are no pending responses and no new forked requests waiting to
    // be sent, and the Sproutlet has sent at least one final response, so
    // send this best response upstream.
    LOG_DEBUG("All UAC responded");
    tx_response(_best_rsp);
  }

  if (!_complete)
  {
    // The Sproutlet transaction hasn't completed, so handle any requests
    // forwarded/generated by the Sproutlet.
    while (!_send_requests.empty())
    {
      std::unordered_map<int, pjsip_tx_data*>::iterator i = _send_requests.begin();
      int fork_id = i->first;
      pjsip_tx_data* tdata = i->second;
      _send_requests.erase(i);

      LOG_DEBUG("Processing request %p, fork = %d", tdata, fork_id);

<<<<<<< HEAD
      if (_record_routed)
      {
        // The Sproutlet has requested that we Record-Route on this dialog, so
        // add a Record-Route header.
        _proxy_tsx->add_record_route(tdata, _service_name, _dialog_id);
      }

=======
>>>>>>> 5c8c3c68
      tx_request(tdata, fork_id);
    }
  }

  for (size_t ii = 0; ii < _forks.size(); ++ii)
  {
    if (_forks[ii].pending_cancel)
    {
      LOG_VERBOSE("%s fork %d pending CANCEL, state = %s",
                  _id.c_str(), ii, pjsip_tsx_state_str(_forks[ii].state.tsx_state));

      if (_forks[ii].state.tsx_state == PJSIP_TSX_STATE_PROCEEDING)
      {
        // Fork has been marked as pending cancel and we have received a
        // provisional response, so can send the CANCEL.
        LOG_DEBUG("Send CANCEL for fork %d", ii);
        tx_cancel(ii);
      }
    }
  }

  if ((_complete) &&
      (_pending_responses == 0))
  {
    // Sproutlet has sent a final response and has no downstream forks
    // waiting a response, so should destroy itself.
    LOG_VERBOSE("%s suiciding", _id.c_str());
    delete this;
  }
}

void SproutletWrapper::aggregate_response(pjsip_tx_data* rsp)
{
  int status_code = rsp->msg->line.status.code;
  LOG_DEBUG("Aggregating response with status code %d", status_code);

  if (_complete)
  {
    // We've already sent a final response upstream (a 200 OK) so discard
    // this response.
    LOG_DEBUG("Discard stale response %s (%s)",
              pjsip_tx_data_get_info(rsp), rsp->obj_name);
    deregister_tdata(rsp);
    pjsip_tx_data_dec_ref(rsp);
    return;
  }

  if (status_code == 100)
  {
    // We will already have sent a locally generated 100 Trying response, so
    // don't forward this one.
    LOG_DEBUG("Discard 100/INVITE response (%s)", rsp->obj_name);
    deregister_tdata(rsp);
    pjsip_tx_data_dec_ref(rsp);
    return;
  }

  if ((status_code > 100) &&
      (status_code < 199))
  {
    // Forward all provisional responses to INVITEs.
    LOG_DEBUG("Forward 1xx response");
    tx_response(rsp);
  }
  else if (PJSIP_IS_STATUS_IN_CLASS(status_code, 200))
  {
    // 2xx response.
    LOG_DEBUG("Forward 2xx response");

    // Send this response immediately as a final response.
    if (_best_rsp != NULL)
    {
      LOG_DEBUG("Discard previous best response %s (%s)",
                pjsip_tx_data_get_info(_best_rsp), _best_rsp->obj_name);
      deregister_tdata(_best_rsp);
      pjsip_tx_data_dec_ref(_best_rsp);
    }
    _best_rsp = rsp;

    tx_response(_best_rsp);
  }
  else
  {
    // Final, non-OK response.  Is this the "best" response received so far?
    LOG_DEBUG("3xx/4xx/5xx/6xx response");
    if ((_best_rsp == NULL) ||
        (compare_sip_sc(status_code, _best_rsp->msg->line.status.code) > 0))
    {
      LOG_DEBUG("Best 3xx/4xx/5xx/6xx response so far");

      if (_best_rsp != NULL)
      {
        LOG_DEBUG("Discard previous best response %s (%s)",
                  pjsip_tx_data_get_info(_best_rsp), _best_rsp->obj_name);
        deregister_tdata(_best_rsp);
        pjsip_tx_data_dec_ref(_best_rsp);
      }

      _best_rsp = rsp;
    }
    else
    {
      LOG_DEBUG("Discard response %s (%s) - we already have a better one",
                pjsip_tx_data_get_info(rsp), rsp->obj_name);
      deregister_tdata(rsp);
      pjsip_tx_data_dec_ref(rsp);
    }
  }
}

void SproutletWrapper::tx_request(pjsip_tx_data* req, int fork_id)
{
  LOG_DEBUG("%s transmitting request on fork %d", _id.c_str(), fork_id);
  --_pending_sends;

  if (req->msg->line.req.method.id != PJSIP_ACK_METHOD)
  {
    // Set the state of this fork to CALLING (strictly speaking this should
    // be TRYING for non-INVITE transaction, but we only need to track this
    // state for determining when we can legally send CANCEL requests so using
    // CALLING in all cases is fine).
    _forks[fork_id].state.tsx_state = PJSIP_TSX_STATE_CALLING;
    ++_pending_responses;

    // Store a reference to the request.
    LOG_DEBUG("%s store reference to non-ACK request %s on fork %d",
              _id.c_str(), pjsip_tx_data_get_info(req), fork_id);
    pjsip_tx_data_add_ref(req);
    _forks[fork_id].req = req;
  }
  else
  {
    // ACK request, so no response expected.
    _forks[fork_id].state.tsx_state = PJSIP_TSX_STATE_TERMINATED;

    // We can consider the processing of this Sproutlet to be complete now.
    _complete = true;
  }

  // Notify the sproutlet that the request is being sent downstream.
<<<<<<< HEAD
  _sproutlet->on_tx_request(req->msg, fork_id);
=======
  _sproutlet_tsx->on_tx_request(req->msg, fork_id);
>>>>>>> 5c8c3c68

  // Forward the request downstream.
  deregister_tdata(req);
  _proxy_tsx->tx_request(this, fork_id, req);
}

void SproutletWrapper::tx_response(pjsip_tx_data* rsp)
{
  // Notify the sproutlet that the response is being sent upstream.
<<<<<<< HEAD
  _sproutlet->on_tx_response(rsp->msg);
=======
  _sproutlet_tsx->on_tx_response(rsp->msg);
>>>>>>> 5c8c3c68

  if (rsp->msg->line.status.code >= PJSIP_SC_OK)
  {
    _complete = true;
    cancel_pending_forks();
  }

  // Forward the response upstream.
  deregister_tdata(rsp);
  _proxy_tsx->tx_response(this, rsp);
}

void SproutletWrapper::tx_cancel(int fork_id)
{
  // Build a CANCEL request from the original request sent on this fork.
  pjsip_tx_data* cancel = PJUtils::create_cancel(stack_data.endpt,
                                                 _forks[fork_id].req,
                                                 _forks[fork_id].cancel_reason);
  _proxy_tsx->tx_cancel(this, fork_id, cancel);
  _forks[fork_id].pending_cancel = false;
}

/// Compare two status codes from the perspective of which is the best to
/// return to the originator of a forked transaction.  This will only ever
/// be called for 3xx/4xx/5xx/6xx response codes.
///
/// @returns +1 if sc1 is better than sc2
///          0 if sc1 and sc2 are identical (or equally as good)
///          -1 if sc2 is better than sc1
///
int SproutletWrapper::compare_sip_sc(int sc1, int sc2)
{
  // Order is: (best) 487, 300, 301, ..., 698, 699, 408 (worst).
  LOG_DEBUG("Compare new status code %d with stored status code %d", sc1, sc2);
  if (sc1 == sc2)
  {
    // Status codes are equal.
    return 0;
  }
  else if (sc1 == PJSIP_SC_REQUEST_TIMEOUT)
  {
    // A timeout response is never better than anything else.
    return -1;
  }
  else if (sc2 == PJSIP_SC_REQUEST_TIMEOUT)
  {
    // A non-timeout response is always better than a timeout.
    return 1;
  }
  else if (sc2 == PJSIP_SC_REQUEST_TERMINATED)
  {
    // Request terminated is always better than anything else because
    // this should only happen if transaction is CANCELLED by originator
    // and this will be the expected response.
    return -1;
  }
  else if (sc1 == PJSIP_SC_REQUEST_TERMINATED)
  {
    return 1;
  }
  // Default behaviour is to favour the lowest number.
  else if (sc1 < sc2)
  {
    return 1;
  }
  else
  {
    return -1;
  }
<<<<<<< HEAD
}

/// Checks whether the specified URI is "owned" by this system.  The URI is
/// considered local if the domain is either equal to the base URI domain, or
/// the service name prepended to the base URI domain.
bool SproutletWrapper::is_uri_local(pjsip_uri* uri) const
{
  if (_proxy->is_uri_local(uri))
  {
    return true;
  }
  else if (PJSIP_URI_SCHEME_IS_SIP(uri))
  {
    pjsip_sip_uri* sip_uri = (pjsip_sip_uri*)uri;
    pj_str_t host = sip_uri->host;

    if (!_service_host.empty())
    {
      if (!pj_stricmp2(&host, _service_host.c_str()))
      {
        return true;
      }
    }
    else
    {
      char* sep = pj_strchr(&host, '.');
      if (sep != NULL)
      {
        host.slen = sep - host.ptr;
        if (!pj_stricmp2(&host, _service_name.c_str()))
        {
          // The first part of the domain is the service name, so check that
          // the rest of the URI is local.
          host.ptr = sep + 1;
          host.slen = sip_uri->host.slen - (sep + 1 - sip_uri->host.ptr);
          if (_proxy->is_host_local(&host))
          {
            return true;
          }
        }
      }
    }
  }

  return _proxy->is_uri_local(uri);
}

=======
}
>>>>>>> 5c8c3c68
<|MERGE_RESOLUTION|>--- conflicted
+++ resolved
@@ -61,45 +61,6 @@
 /// Constructor.
 SproutletProxy::SproutletProxy(pjsip_endpoint* endpt,
                                int priority,
-<<<<<<< HEAD
-                               const std::string& uri,
-                               const std::list<Sproutlet*>& sproutlets) :
-  BasicProxy(endpt, "mod-sproutlet-controller", priority, false),
-  _uri(NULL),
-  _service_name_map(),
-  _service_host_map(),
-  _port_map()
-{
-  /// Store the URI of this SproutletProxy - this is used for Record-Routing.
-  LOG_DEBUG("Supplied Record-Route URI = %s", uri.c_str());
-  _uri = (pjsip_sip_uri*)PJUtils::uri_from_string(uri, stack_data.pool, false);
-
-  /// Build maps from service name, service hostname and port number to
-  /// Sproutlet object.
-  for (std::list<Sproutlet*>::const_iterator i = sproutlets.begin();
-       i != sproutlets.end();
-       ++i)
-  {
-    std::string service_name = (*i)->service_name();
-    std::string service_host = (*i)->service_host();
-    if (service_host.empty())
-    {
-      service_host = service_name + "." +
-                                  std::string(_uri->host.ptr, _uri->host.slen);
-    }
-
-    LOG_DEBUG("Add service name map %s", service_name.c_str());
-    _service_name_map[service_name] = *i;
-
-    LOG_DEBUG("Add service host map %s", service_host.c_str());
-    _service_host_map[service_host] = *i;
-
-    if ((*i)->port() != 0)
-    {
-      _port_map[(*i)->port()] = *i;
-    }
-  }
-=======
                                const std::string& root_uri,
                                const std::unordered_set<std::string>& host_aliases,
                                const std::list<Sproutlet*>& sproutlets) :
@@ -111,7 +72,6 @@
   /// Store the URI of this SproutletProxy - this is used for Record-Routing.
   LOG_DEBUG("Root Record-Route URI = %s", root_uri.c_str());
   _root_uri = (pjsip_sip_uri*)PJUtils::uri_from_string(root_uri, stack_data.pool, false);
->>>>>>> 5c8c3c68
 }
 
 
@@ -142,13 +102,9 @@
 
 
 /// Utility method to find the appropriate Sproutlet to handle a request.
-<<<<<<< HEAD
-Sproutlet* SproutletProxy::target_sproutlet(pjsip_msg* req, int port)
-=======
 Sproutlet* SproutletProxy::target_sproutlet(pjsip_msg* req,
                                             int port,
                                             std::string& alias)
->>>>>>> 5c8c3c68
 {
   LOG_DEBUG("Find target Sproutlet for request");
 
@@ -159,41 +115,15 @@
   pjsip_route_hdr* route = (pjsip_route_hdr*)
                                   pjsip_msg_find_hdr(req, PJSIP_H_ROUTE, NULL);
 
-<<<<<<< HEAD
-  if ((route != NULL) &&
-      (PJSIP_URI_SCHEME_IS_SIP(route->name_addr.uri)))
-=======
 
   // TODO: Once the registrar and subscription managers are Sproutlets, this should
   // consider the ReqURI if there's no top Route header.
   if ((route != NULL) &&
       PJSIP_URI_SCHEME_IS_SIP(route->name_addr.uri))
->>>>>>> 5c8c3c68
   {
     LOG_DEBUG("Found top Route header: %s ", PJUtils::hdr_to_string(route).c_str());
     pjsip_sip_uri* uri = (pjsip_sip_uri*)route->name_addr.uri;
 
-<<<<<<< HEAD
-    if (PJSIP_MSG_TO_HDR(req)->tag.slen == 0)
-    {
-      // For initial requests, the service can be encoded in the URI host name
-      // or the URI user name.
-      LOG_DEBUG("Initial request");
-      sproutlet = service_from_host(uri);
-
-      if (sproutlet == NULL)
-      {
-        sproutlet = service_from_user(uri);
-      }
-    }
-    else
-    {
-      // For in-dialog requests, the services (and dialog identifiers) are
-      // encoded in a URI parameter.
-      LOG_DEBUG("In-dialog request");
-      sproutlet = service_from_params(uri);
-    }
-=======
     for (std::list<Sproutlet*>::iterator it = _sproutlets.begin();
          it != _sproutlets.end();
          ++it)
@@ -204,7 +134,6 @@
         break;
       }
     }
->>>>>>> 5c8c3c68
 
     if (port == 0)
     {
@@ -221,15 +150,6 @@
     // or the URI in the Route header corresponds to our hostname.
     LOG_DEBUG("No Sproutlet found using service name or host");
     if ((route == NULL) ||
-<<<<<<< HEAD
-        (is_uri_local(route->name_addr.uri)))
-    {
-      LOG_DEBUG("Find default service for port %d", port);
-      std::map<int, Sproutlet*>::iterator i = _port_map.find(port);
-      if (i != _port_map.end())
-      {
-        sproutlet = i->second;
-=======
         (PJSIP_URI_SCHEME_IS_SIP(route->name_addr.uri) &&
          (is_host_local(&((pjsip_sip_uri*)route->name_addr.uri)->host))))
     {
@@ -244,7 +164,6 @@
           alias = (*it)->service_name();
           break;
         }
->>>>>>> 5c8c3c68
       }
     }
   }
@@ -252,86 +171,6 @@
   return sproutlet;
 }
 
-<<<<<<< HEAD
-/// Finds the Sproutlet corresponding to the service encoded in the host
-/// portion of the URI.
-Sproutlet* SproutletProxy::service_from_host(pjsip_sip_uri* uri)
-{
-  Sproutlet* sproutlet = NULL;
-  LOG_DEBUG("Look for Sproutlet host mapping for %.*s", uri->host.slen, uri->host.ptr);
-
-  std::string service_host = std::string(uri->host.ptr, uri->host.slen);
-
-  std::map<std::string, Sproutlet*>::iterator i = _service_host_map.find(service_host);
-
-  if (i != _service_host_map.end())
-  {
-    sproutlet = i->second;
-  }
-
-  return sproutlet;
-}
-
-/// Finds the Sproutlet corresponding to the first service encoded in the user
-/// portion of the URI.  If multiple services are specified they are separated
-/// by the & character.
-Sproutlet* SproutletProxy::service_from_user(pjsip_sip_uri* uri)
-{
-  Sproutlet* sproutlet = NULL;
-
-  if ((is_uri_local(uri)) && (uri->user.slen > 0))
-  {
-    // The URI domain is the same as the local URI domain, so look for
-    // service names in the user portion of the URI.
-    LOG_DEBUG("Look for Sproutlet service mapping for user %.*s",
-              uri->user.slen, uri->user.ptr);
-
-    // Scan for a separator.
-    char* sep = pj_strchr(&uri->user, '&');
-    std::string service;
-    if (sep != NULL)
-    {
-      // Found a separator, so service name is the string up to the
-      // separator.
-      //LCOV_EXCL_START - not currently supported
-      service = std::string(uri->user.ptr, (sep - uri->user.ptr));
-      //LCOV_EXCL_STOP
-    }
-    else
-    {
-      // No separator, so service name is the full user name.
-      service = std::string(uri->user.ptr, uri->user.slen);
-    }
-    std::map<std::string, Sproutlet*>::iterator i =
-                                             _service_name_map.find(service);
-
-    if (i != _service_name_map.end())
-    {
-      LOG_DEBUG("Found service name %s", service.c_str());
-      sproutlet = i->second;
-    }
-  }
-
-  return sproutlet;
-}
-
-/// Finds the Sproutlet corresponding to the first service encoded in the
-/// URI parameters.  The list of services (and accompanying dialog identifiers)
-/// is encoded in a single parameter, separated by & characters.
-Sproutlet* SproutletProxy::service_from_params(pjsip_sip_uri* uri)
-{
-  Sproutlet* sproutlet = NULL;
-
-  // Find the services parameter in the URI.
-  LOG_DEBUG("Look for Sproutlet service parameter");
-  pjsip_param* p = pjsip_param_find(&uri->other_param, &STR_SERVICE);
-
-  if (p != NULL)
-  {
-    // Get the first service in the list.
-    LOG_DEBUG("Found services - %.*s", p->value.slen, p->value.ptr);
-    pj_str_t service_str = p->value;
-=======
 
 bool SproutletProxy::does_uri_match_sproutlet(const pjsip_uri* uri,
                                               Sproutlet* sproutlet,
@@ -369,7 +208,6 @@
               services_param->value.slen,
               services_param->value.ptr);
     pj_str_t service_str = services_param->value;
->>>>>>> 5c8c3c68
 
     // Scan for a separator between services.
     char* sep = pj_strchr(&service_str, '&');
@@ -377,143 +215,9 @@
     {
       // Found a separator, so service is the string up to the
       // separator.
-<<<<<<< HEAD
       //LCOV_EXCL_START - not currently supported
       service_str.slen = sep - service_str.ptr;
       //LCOV_EXCL_STOP
-    }
-
-    // Now scan for the separator between the service name and the dialog
-    // identifier.
-    sep = pj_strchr(&service_str, '/');
-
-    if (sep != NULL)
-    {
-      service_str.slen = sep - service_str.ptr;
-    }
-
-    std::string service = std::string(service_str.ptr, service_str.slen);
-    LOG_DEBUG("Found service name %s", service.c_str());
-    std::map<std::string, Sproutlet*>::iterator i =
-                                             _service_name_map.find(service);
-    if (i != _service_name_map.end())
-    {
-      sproutlet = i->second;
-    }
-  }
-
-  return sproutlet;
-}
-
-#if 0
-/// Adds a Record-Route header for this node if one has not already been
-/// added, and encoded the specified service and dialog identifier in the
-/// header.
-void SproutletProxy::add_record_route(pjsip_tx_data* tdata,
-                                      const std::string& service_name,
-                                      const std::string& dialog_id)
-{
-  LOG_DEBUG("Add Record-Route %s:%s", service_name.c_str(), dialog_id.c_str());
-
-  pjsip_rr_hdr* hrr = (pjsip_rr_hdr*)
-                    pjsip_msg_find_hdr(tdata->msg, PJSIP_H_RECORD_ROUTE, NULL);
-
-  if ((hrr == NULL) ||
-      (!is_uri_local(hrr->name_addr.uri)))
-  {
-    // Construct and add the Record-Route header.
-    LOG_DEBUG("Add new Record-Route header");
-    pjsip_sip_uri* rr_uri = (pjsip_sip_uri*)pjsip_uri_clone(tdata->pool, _uri);
-    rr_uri->lr_param = 1;
-    hrr = pjsip_rr_hdr_create(tdata->pool);
-    hrr->name_addr.uri = (pjsip_uri*)rr_uri;
-    pjsip_msg_insert_first_hdr(tdata->msg, (pjsip_hdr*)hrr);
-  }
-
-  pjsip_sip_uri* uri = (pjsip_sip_uri*)hrr->name_addr.uri;
-  pjsip_param* p = pjsip_param_find(&uri->other_param, &STR_SERVICE);
-  std::string services;
-
-  if (p == NULL)
-  {
-    // No services parameter has been added, so add one now.
-    LOG_DEBUG("Add services parameter");
-    p = PJ_POOL_ALLOC_T(tdata->pool, pjsip_param);
-    pj_strdup(tdata->pool, &p->name, &STR_SERVICE);
-    pj_list_insert_before(&uri->other_param, p);
-  }
-  else
-  {
-    // Existing services parameter, so extract existing parameter.
-    services = std::string(p->value.ptr, p->value.slen);
-    LOG_DEBUG("Existing services parameter = %s", services.c_str());
-  }
-
-  // Add the service name and dialog identifier to the parameter.
-  if (!services.empty())
-  {
-    services += '&';
-  }
-  services += service_name + '/' + dialog_id;
-  pj_strdup2(tdata->pool, &p->value, services.c_str());
-  LOG_DEBUG("%s", PJUtils::hdr_to_string(hrr).c_str());
-}
-#else
-/// Adds a Record-Route header for this node encoding the specified service
-/// and dialog identifier in the header.
-void SproutletProxy::add_record_route(pjsip_tx_data* tdata,
-                                      const std::string& service_name,
-                                      const std::string& dialog_id)
-{
-  LOG_DEBUG("Add Record-Route %s:%s", service_name.c_str(), dialog_id.c_str());
-
-  // Construct and add the Record-Route header.
-  LOG_DEBUG("Add new Record-Route header");
-  pjsip_sip_uri* uri = (pjsip_sip_uri*)pjsip_uri_clone(tdata->pool, _uri);
-  uri->lr_param = 1;
-  pjsip_route_hdr* hrr = pjsip_rr_hdr_create(tdata->pool);
-  hrr->name_addr.uri = (pjsip_uri*)uri;
-  pjsip_msg_insert_first_hdr(tdata->msg, (pjsip_hdr*)hrr);
-
-  LOG_DEBUG("Add services parameter");
-  pjsip_param* p = PJ_POOL_ALLOC_T(tdata->pool, pjsip_param);
-  pj_strdup(tdata->pool, &p->name, &STR_SERVICE);
-  pj_list_insert_before(&uri->other_param, p);
-  std::string services = service_name + '/' + dialog_id;
-  pj_strdup2(tdata->pool, &p->value, services.c_str());
-  LOG_DEBUG("%s", PJUtils::hdr_to_string(hrr).c_str());
-}
-#endif
-
-
-bool SproutletProxy::is_uri_local(pjsip_uri* uri)
-{
-  if (PJSIP_URI_SCHEME_IS_SIP(uri))
-  {
-    return is_uri_local((pjsip_sip_uri*)uri);
-  }
-  //LCOV_EXCL_START
-  return false;
-  //LCOV_EXCL_STOP
-}
-
-
-bool SproutletProxy::is_uri_local(pjsip_sip_uri* uri)
-{
-  pjsip_sip_uri* sip_uri = (pjsip_sip_uri*)uri;
-  return is_host_local(&sip_uri->host);
-}
-
-
-bool SproutletProxy::is_host_local(pj_str_t* host)
-{
-  if (!pj_stricmp(host, &_uri->host))
-  {
-    return true;
-  }
-  return false;
-=======
-      service_str.slen = sep - service_str.ptr;
     }
 
     service_name = PJUtils::pj_str_to_string(&service_str);
@@ -627,8 +331,9 @@
 
     return is_host_local(&hostname);
   }
-
+  //LCOV_EXCL_START
   return false;
+  //LCOV_EXCL_STOP
 }
 
 
@@ -652,7 +357,6 @@
   }
 
   return rc;
->>>>>>> 5c8c3c68
 }
 
 bool SproutletProxy::schedule_timer(SproutletProxy::UASTsx* uas_tsx,
@@ -675,7 +379,6 @@
   id = (TimerID)tentry;
 
   pj_time_val tval;
-<<<<<<< HEAD
   tval.sec = duration / 1000;
   tval.msec = duration % 1000;
 
@@ -683,14 +386,6 @@
 
   LOG_DEBUG("Started Sproutlet timer, id = %ld, duration = %d.%.3d",
             id, tval.sec, tval.msec);
-=======
-  tval.sec = duration;
-  tval.msec = 0;
-
-  pj_status_t rc = pjsip_endpt_schedule_timer(_endpt, tentry, &tval);
-
-  LOG_DEBUG("Started Sproutlet timer, id = %ld", id);
->>>>>>> 5c8c3c68
   return (rc == 0);
 }
 
@@ -750,14 +445,6 @@
   {
     // Locate the target Sproutlet for the request, and create the helper and
     // the Sproutlet transaction.
-<<<<<<< HEAD
-    Sproutlet* sproutlet =
-                   target_sproutlet(_req->msg,
-                                    rdata->tp_info.transport->local_name.port);
-    _root = new SproutletWrapper(_sproutlet_proxy,
-                                 this,
-                                 sproutlet,
-=======
     std::string alias;
     Sproutlet* sproutlet =
                    target_sproutlet(_req->msg,
@@ -767,7 +454,6 @@
                                  this,
                                  sproutlet,
                                  alias,
->>>>>>> 5c8c3c68
                                  _req,
                                  trail());
   }
@@ -790,10 +476,7 @@
   {
     // ACK request, so no response to wait for.
     LOG_DEBUG("ACK transaction is complete");
-<<<<<<< HEAD
     _root = NULL;
-=======
->>>>>>> 5c8c3c68
     on_tsx_complete();
     _pending_destroy = true;
   }
@@ -865,15 +548,10 @@
   }
   else
   {
-<<<<<<< HEAD
     //LCOV_EXCL_START
     LOG_DEBUG("Discard response %s (%s)", pjsip_tx_data_get_info(rsp), rsp->obj_name);
     pjsip_tx_data_dec_ref(rsp);
     //LCOV_EXCL_STOP
-=======
-    LOG_DEBUG("Discard response %s (%s)", pjsip_tx_data_get_info(rsp), rsp->obj_name);
-    pjsip_tx_data_dec_ref(rsp);
->>>>>>> 5c8c3c68
   }
 
   exit_context();
@@ -937,21 +615,15 @@
        (event->body.tsx_state.type == PJSIP_EVENT_TRANSPORT_ERROR)))
   {
     // Notify the root Sproutlet of the error.
-<<<<<<< HEAD
     LOG_DEBUG("Pass error to Sproutlet %p", _root);
-=======
->>>>>>> 5c8c3c68
     _root->rx_error(PJSIP_SC_REQUEST_TIMEOUT);
 
     // Schedule any requests generated by the Sproutlet.
     schedule_requests();
-<<<<<<< HEAD
 
     // The root Sproutlet may suicide at any time now, so don't send anything
     // else to it.
     _root = NULL;
-=======
->>>>>>> 5c8c3c68
   }
 
   if (_tsx->state == PJSIP_TSX_STATE_DESTROYED)
@@ -968,25 +640,11 @@
 }
 
 
-<<<<<<< HEAD
-Sproutlet* SproutletProxy::UASTsx::target_sproutlet(pjsip_msg* msg, int port)
-{
-  return _sproutlet_proxy->target_sproutlet(msg, port);
-}
-
-
-void SproutletProxy::UASTsx::add_record_route(pjsip_tx_data* tdata,
-                                              const std::string& service_name,
-                                              const std::string& dialog_id)
-{
-  _sproutlet_proxy->add_record_route(tdata, service_name, dialog_id);
-=======
 Sproutlet* SproutletProxy::UASTsx::target_sproutlet(pjsip_msg* msg,
                                                     int port,
                                                     std::string& alias)
 {
   return _sproutlet_proxy->target_sproutlet(msg, port, alias);
->>>>>>> 5c8c3c68
 }
 
 
@@ -1009,12 +667,8 @@
     PendingRequest req = _pending_req_q.front();
     _pending_req_q.pop();
 
-<<<<<<< HEAD
-    Sproutlet* sproutlet = target_sproutlet(req.req->msg, 0);
-=======
     std::string alias;
     Sproutlet* sproutlet = target_sproutlet(req.req->msg, 0, alias);
->>>>>>> 5c8c3c68
 
     if (sproutlet != NULL)
     {
@@ -1023,10 +677,7 @@
       SproutletWrapper* downstream = new SproutletWrapper(_sproutlet_proxy,
                                                           this,
                                                           sproutlet,
-<<<<<<< HEAD
-=======
                                                           alias,
->>>>>>> 5c8c3c68
                                                           req.req,
                                                           trail());
 
@@ -1159,15 +810,10 @@
     else
     {
       // Failed to find the upstream Sproutlet, so discard the response.
-<<<<<<< HEAD
       //LCOV_EXCL_START
       LOG_DEBUG("Discard response %s (%s)", pjsip_tx_data_get_info(rsp), rsp->obj_name);
       pjsip_tx_data_dec_ref(rsp);
       //LCOV_EXCL_STOP
-=======
-      LOG_DEBUG("Discard response %s (%s)", pjsip_tx_data_get_info(rsp), rsp->obj_name);
-      pjsip_tx_data_dec_ref(rsp);
->>>>>>> 5c8c3c68
     }
   }
 }
@@ -1207,39 +853,6 @@
 }
 
 
-<<<<<<< HEAD
-=======
-void SproutletProxy::UASTsx::tx_terminate(SproutletWrapper* upstream,
-                                          int fork_id)
-{
-  LOG_DEBUG("Process termination from %s on fork %d",
-            upstream->service_name().c_str(), fork_id);
-  DMap<SproutletWrapper*>::iterator i =
-                       _dmap_sproutlet.find(std::make_pair(upstream, fork_id));
-
-  if (i != _dmap_sproutlet.end())
-  {
-    // Break the upstream and downstream linkage between the Sproutlets.
-    _dmap_sproutlet.erase(i);
-    _umap.erase(i->second);
-
-    // Check to see if we can destroy the UASTsx.
-    check_destroy();
-  }
-  else
-  {
-    DMap<UACTsx*>::iterator j = _dmap_uac.find(std::make_pair(upstream, fork_id));
-    if (j != _dmap_uac.end())
-    {
-      // Terminate the UAC transaction.
-      UACTsx* uac_tsx = j->second;
-      uac_tsx->cancel_pending_tsx(PJSIP_SC_REQUEST_TIMEOUT);
-    }
-  }
-}
-
-
->>>>>>> 5c8c3c68
 /// Checks to see if the UASTsx can be destroyed.  It is only safe to destroy
 /// the UASTsx when all the Sproutlet's have completed their processing, which
 /// only occurs when all the linkages are broken.
@@ -1263,33 +876,18 @@
 SproutletWrapper::SproutletWrapper(SproutletProxy* proxy,
                                    SproutletProxy::UASTsx* proxy_tsx,
                                    Sproutlet* sproutlet,
-<<<<<<< HEAD
-=======
                                    const std::string& sproutlet_alias,
->>>>>>> 5c8c3c68
                                    pjsip_tx_data* req,
                                    SAS::TrailId trail_id) :
   _proxy(proxy),
   _proxy_tsx(proxy_tsx),
-<<<<<<< HEAD
-  _sproutlet(NULL),
-  _service_name(""),
-  _service_host(""),
-=======
   _sproutlet(sproutlet),
   _sproutlet_tsx(NULL),
   _service_name(""),
->>>>>>> 5c8c3c68
   _id(""),
   _packets(),
   _send_requests(),
   _send_responses(),
-<<<<<<< HEAD
-  _in_dialog(false),
-  _dialog_id(""),
-  _record_routed(false),
-=======
->>>>>>> 5c8c3c68
   _pending_sends(0),
   _pending_responses(0),
   _best_rsp(NULL),
@@ -1300,14 +898,8 @@
   if (sproutlet != NULL)
   {
     // Offer the Sproutlet the chance to handle this transaction.
-<<<<<<< HEAD
-    _sproutlet = sproutlet->get_tsx(this, req->msg);
-    _service_name = sproutlet->service_name();
-    _service_host = sproutlet->service_host();
-=======
     _sproutlet_tsx = sproutlet->get_tsx(this, sproutlet_alias, req->msg);
     _service_name = sproutlet->service_name();
->>>>>>> 5c8c3c68
   }
   else
   {
@@ -1315,86 +907,28 @@
     _service_name = "noop";
   }
 
-<<<<<<< HEAD
-  if (_sproutlet == NULL)
-  {
-    // The Sproutlet doesn't want to handle this request, so create a default
-    // SproutletTsx to handle it.
-    _sproutlet = new SproutletTsx(this);
-=======
   if (_sproutlet_tsx == NULL)
   {
     // The Sproutlet doesn't want to handle this request, so create a default
     // SproutletTsx to handle it.
     _sproutlet_tsx = new SproutletTsx(this);
->>>>>>> 5c8c3c68
   }
 
   // Construct a unique identifier for this Sproutlet.
   std::ostringstream id;
-<<<<<<< HEAD
-  id << _service_name << "-" << (const void*)_sproutlet;
-  _id = id.str();
-  LOG_VERBOSE("Created Sproutlet %s for %s",
-              _id.c_str(), pjsip_tx_data_get_info(req));
-
-  _in_dialog = (PJSIP_MSG_TO_HDR(req->msg)->tag.slen > 0);
-
-  if (_in_dialog)
-  {
-    // In-dialog request, so pull dialog identifier from top Route header.
-    LOG_DEBUG("In-dialog request");
-    pjsip_route_hdr* hr = (pjsip_route_hdr*)
-                             pjsip_msg_find_hdr(req->msg, PJSIP_H_ROUTE, NULL);
-    if ((hr != NULL) &&
-        (PJSIP_URI_SCHEME_IS_SIP(hr->name_addr.uri)))
-    {
-      pjsip_sip_uri* uri = (pjsip_sip_uri*)hr->name_addr.uri;
-      pjsip_param* p =
-             pjsip_param_find(&uri->other_param, &SproutletProxy::STR_SERVICE);
-      if (p != NULL)
-      {
-        // Found the service parameter, so extract the dialog identifier from
-        // the first service.
-        pj_str_t service_str = p->value;
-
-        // Remove all subsequent services.
-        char* sep = pj_strchr(&service_str, '&');
-        service_str.slen = (sep != NULL) ?
-                                    (sep - service_str.ptr) : service_str.slen;
-
-        // Find the dialog identifier if it is encoded.
-        sep = pj_strchr(&service_str, '/');
-        if (sep != NULL)
-        {
-          _dialog_id = std::string(sep + 1,
-                                   service_str.slen - (sep + 1 - service_str.ptr));
-        }
-      }
-    }
-    LOG_DEBUG("Dialog identifier = %s", _dialog_id.c_str());
-  }
-=======
   id << _service_name << "-" << (const void*)_sproutlet_tsx;
   _id = id.str();
   LOG_VERBOSE("Created Sproutlet %s for %s",
               _id.c_str(), pjsip_tx_data_get_info(req));
->>>>>>> 5c8c3c68
 }
 
 SproutletWrapper::~SproutletWrapper()
 {
   // Destroy the SproutletTsx.
   LOG_DEBUG("Destroying SproutletWrapper %p", this);
-<<<<<<< HEAD
-  if (_sproutlet != NULL)
-  {
-    delete _sproutlet;
-=======
   if (_sproutlet_tsx != NULL)
   {
     delete _sproutlet_tsx;
->>>>>>> 5c8c3c68
   }
 
   if (_req != NULL)
@@ -1424,25 +958,6 @@
 // UASTsx::SproutletWrapper overloads.
 //
 
-<<<<<<< HEAD
-void SproutletWrapper::add_to_dialog(const std::string& dialog_id)
-{
-  if (_record_routed)
-  {
-    LOG_WARNING("A sproutlet has attempted to add itself to the dialog multiple times, only the last dialog_id will be used");
-  }
-
-  _record_routed = true;
-  _dialog_id = dialog_id;
-}
-
-const std::string& SproutletWrapper::dialog_id() const
-{
-  return _dialog_id;
-}
-
-=======
->>>>>>> 5c8c3c68
 /// Returns a mutable clone of the original request suitable for forwarding
 /// or as the basis for constructing a response.
 pjsip_msg* SproutletWrapper::original_request()
@@ -1451,15 +966,10 @@
 
   if (clone == NULL)
   {
-<<<<<<< HEAD
     //LCOV_EXCL_START
     LOG_ERROR("Failed to clone original request for Sproutlet %s", _service_name.c_str());
     return NULL;
     //LCOV_EXCL_STOP
-=======
-    LOG_ERROR("Failed to clone original request for Sproutlet %s", _service_name.c_str());
-    return NULL;
->>>>>>> 5c8c3c68
   }
 
   // Remove the top Route header from the request if it refers to this node or
@@ -1522,15 +1032,10 @@
 
   if (new_tdata == NULL)
   {
-<<<<<<< HEAD
     //LCOV_EXCL_START
     LOG_ERROR("Failed to clone request for Sproutlet %s", _service_name.c_str());
     return NULL;
     //LCOV_EXCL_STOP
-=======
-    LOG_ERROR("Failed to clone request for Sproutlet %s", _service_name.c_str());
-    return NULL;
->>>>>>> 5c8c3c68
   }
 
   register_tdata(new_tdata);
@@ -1567,20 +1072,15 @@
     return new_tdata->msg;
   }
 
-<<<<<<< HEAD
   //LCOV_EXCL_START
   return NULL;
   //LCOV_EXCL_STOP
-=======
-  return NULL;
->>>>>>> 5c8c3c68
 }
 
 int SproutletWrapper::send_request(pjsip_msg*& req)
 {
   LOG_DEBUG("Sproutlet send_request %p", req);
 
-<<<<<<< HEAD
   // Get the tdata from the map of clones
   Packets::iterator it = _packets.find(req);
   if (it == _packets.end())
@@ -1593,20 +1093,6 @@
   if (req->type != PJSIP_REQUEST_MSG)
   {
     LOG_ERROR("Sproutlet attempted to forward a response as a request");
-=======
-  // Check that this actually is a request
-  if (req->type != PJSIP_REQUEST_MSG)
-  {
-    LOG_ERROR("Sproutlet attempted to forward a response as a request");
-    return -1;
-  }
-
-  // Get the tdata from the map of clones
-  Packets::iterator it = _packets.find(req);
-  if (it == _packets.end())
-  {
-    LOG_ERROR("Sproutlet attempted to forward an unrecognised request");
->>>>>>> 5c8c3c68
     return -1;
   }
 
@@ -1630,7 +1116,6 @@
 
 void SproutletWrapper::send_response(pjsip_msg*& rsp)
 {
-<<<<<<< HEAD
   // Get the tdata from the map of clones
   Packets::iterator it = _packets.find(rsp);
   if (it == _packets.end())
@@ -1643,20 +1128,6 @@
   if (rsp->type != PJSIP_RESPONSE_MSG)
   {
     LOG_ERROR("Sproutlet attempted to forward a request as a response");
-=======
-  // Check that this actually is a response
-  if (rsp->type != PJSIP_RESPONSE_MSG)
-  {
-    LOG_ERROR("Sproutlet attempted to forward a request as a response");
-    return;
-  }
-
-  // Get the tdata from the map of clones
-  Packets::iterator it = _packets.find(rsp);
-  if (it == _packets.end())
-  {
-    LOG_ERROR("Sproutlet attempted to clone an unrecognised request");
->>>>>>> 5c8c3c68
     return;
   }
 
@@ -1674,10 +1145,7 @@
 
 void SproutletWrapper::cancel_fork(int fork_id, int reason)
 {
-<<<<<<< HEAD
   LOG_DEBUG("Request to cancel fork %d, reason = %d", fork_id, reason);
-=======
->>>>>>> 5c8c3c68
   if ((_forks.size() > (size_t)fork_id) &&
       (_forks[fork_id].state.tsx_state != PJSIP_TSX_STATE_TERMINATED))
   {
@@ -1690,20 +1158,6 @@
       _forks[fork_id].pending_cancel = true;
       _forks[fork_id].cancel_reason = reason;
     }
-<<<<<<< HEAD
-=======
-    else
-    {
-      // The fork is still pending a final response to a non-INVITE request,
-      // so we can terminate it immediately.
-      LOG_VERBOSE("%s terminating fork %d immediately", _id.c_str(), fork_id);
-      --_pending_responses;
-      _forks[fork_id].state.tsx_state = PJSIP_TSX_STATE_TERMINATED;
-      pjsip_tx_data_dec_ref(_forks[fork_id].req);
-      _forks[fork_id].req = NULL;
-      _proxy_tsx->tx_terminate(this, fork_id);
-    }
->>>>>>> 5c8c3c68
   }
 }
 
@@ -1721,20 +1175,6 @@
         _forks[ii].pending_cancel = true;
         _forks[ii].cancel_reason = reason;
       }
-<<<<<<< HEAD
-=======
-      else
-      {
-        // The fork is still pending a final response to a non-INVITE request,
-        // so we can terminate it immediately.
-        LOG_VERBOSE("%s terminating fork %d immediately", _id.c_str(), ii);
-        --_pending_responses;
-        _forks[ii].state.tsx_state = PJSIP_TSX_STATE_TERMINATED;
-        pjsip_tx_data_dec_ref(_forks[ii].req);
-        _forks[ii].req = NULL;
-        _proxy_tsx->tx_terminate(this, ii);
-      }
->>>>>>> 5c8c3c68
     }
   }
 }
@@ -1807,8 +1247,6 @@
   return _trail_id;
 }
 
-<<<<<<< HEAD
-=======
 bool SproutletWrapper::is_uri_reflexive(const pjsip_uri* uri) const
 {
   std::string alias;
@@ -1825,7 +1263,6 @@
   return _proxy->create_sproutlet_uri(pool, _sproutlet);
 }
 
->>>>>>> 5c8c3c68
 void SproutletWrapper::rx_request(pjsip_tx_data* req)
 {
   // Keep an immutable reference to the request.
@@ -1842,21 +1279,13 @@
   {
     LOG_VERBOSE("%s pass initial request %s to Sproutlet",
                 _id.c_str(), msg_info(clone));
-<<<<<<< HEAD
-    _sproutlet->on_rx_initial_request(clone);
-=======
     _sproutlet_tsx->on_rx_initial_request(clone);
->>>>>>> 5c8c3c68
   }
   else
   {
     LOG_VERBOSE("%s pass in dialog request %s to Sproutlet",
                 _id.c_str(), msg_info(clone));
-<<<<<<< HEAD
-    _sproutlet->on_rx_in_dialog_request(clone);
-=======
     _sproutlet_tsx->on_rx_in_dialog_request(clone);
->>>>>>> 5c8c3c68
   }
   process_actions();
 }
@@ -1886,22 +1315,14 @@
                 fork_id, pjsip_tsx_state_str(_forks[fork_id].state.tsx_state));
     --_pending_responses;
   }
-<<<<<<< HEAD
-  _sproutlet->on_rx_response(rsp->msg, fork_id);
-=======
   _sproutlet_tsx->on_rx_response(rsp->msg, fork_id);
->>>>>>> 5c8c3c68
   process_actions();
 }
 
 void SproutletWrapper::rx_cancel(pjsip_tx_data* cancel)
 {
   LOG_VERBOSE("%s received CANCEL request", _id.c_str());
-<<<<<<< HEAD
-  _sproutlet->on_rx_cancel(PJSIP_SC_REQUEST_TERMINATED,
-=======
   _sproutlet_tsx->on_rx_cancel(PJSIP_SC_REQUEST_TERMINATED,
->>>>>>> 5c8c3c68
                            cancel->msg);
   pjsip_tx_data_dec_ref(cancel);
   cancel_pending_forks();
@@ -1911,17 +1332,12 @@
 void SproutletWrapper::rx_error(int status_code)
 {
   LOG_VERBOSE("%s received error %d", _id.c_str(), status_code);
-<<<<<<< HEAD
-  _sproutlet->on_rx_cancel(status_code, NULL);
+  _sproutlet_tsx->on_rx_cancel(status_code, NULL);
   cancel_pending_forks();
 
   // Consider the transaction to be complete as no final response should be
   // sent upstream.
   _complete = true;
-=======
-  _sproutlet_tsx->on_rx_cancel(status_code, NULL);
-  cancel_pending_forks();
->>>>>>> 5c8c3c68
   process_actions();
 }
 
@@ -1962,19 +1378,11 @@
     _forks[fork_id].req = NULL;
     --_pending_responses;
 
-<<<<<<< HEAD
-=======
-
->>>>>>> 5c8c3c68
     if (status == PJ_SUCCESS)
     {
       // Pass the response to the application.
       register_tdata(rsp);
-<<<<<<< HEAD
-      _sproutlet->on_rx_response(rsp->msg, fork_id);
-=======
       _sproutlet_tsx->on_rx_response(rsp->msg, fork_id);
->>>>>>> 5c8c3c68
       process_actions();
     }
   }
@@ -1983,11 +1391,7 @@
 void SproutletWrapper::on_timer_pop(void* context)
 {
   LOG_DEBUG("Timer has popped");
-<<<<<<< HEAD
-  _sproutlet->on_timer_expiry(context);
-=======
   _sproutlet_tsx->on_timer_expiry(context);
->>>>>>> 5c8c3c68
   process_actions();
 }
 
@@ -2048,16 +1452,6 @@
 
       LOG_DEBUG("Processing request %p, fork = %d", tdata, fork_id);
 
-<<<<<<< HEAD
-      if (_record_routed)
-      {
-        // The Sproutlet has requested that we Record-Route on this dialog, so
-        // add a Record-Route header.
-        _proxy_tsx->add_record_route(tdata, _service_name, _dialog_id);
-      }
-
-=======
->>>>>>> 5c8c3c68
       tx_request(tdata, fork_id);
     }
   }
@@ -2198,11 +1592,7 @@
   }
 
   // Notify the sproutlet that the request is being sent downstream.
-<<<<<<< HEAD
-  _sproutlet->on_tx_request(req->msg, fork_id);
-=======
   _sproutlet_tsx->on_tx_request(req->msg, fork_id);
->>>>>>> 5c8c3c68
 
   // Forward the request downstream.
   deregister_tdata(req);
@@ -2212,11 +1602,7 @@
 void SproutletWrapper::tx_response(pjsip_tx_data* rsp)
 {
   // Notify the sproutlet that the response is being sent upstream.
-<<<<<<< HEAD
-  _sproutlet->on_tx_response(rsp->msg);
-=======
   _sproutlet_tsx->on_tx_response(rsp->msg);
->>>>>>> 5c8c3c68
 
   if (rsp->msg->line.status.code >= PJSIP_SC_OK)
   {
@@ -2286,54 +1672,4 @@
   {
     return -1;
   }
-<<<<<<< HEAD
-}
-
-/// Checks whether the specified URI is "owned" by this system.  The URI is
-/// considered local if the domain is either equal to the base URI domain, or
-/// the service name prepended to the base URI domain.
-bool SproutletWrapper::is_uri_local(pjsip_uri* uri) const
-{
-  if (_proxy->is_uri_local(uri))
-  {
-    return true;
-  }
-  else if (PJSIP_URI_SCHEME_IS_SIP(uri))
-  {
-    pjsip_sip_uri* sip_uri = (pjsip_sip_uri*)uri;
-    pj_str_t host = sip_uri->host;
-
-    if (!_service_host.empty())
-    {
-      if (!pj_stricmp2(&host, _service_host.c_str()))
-      {
-        return true;
-      }
-    }
-    else
-    {
-      char* sep = pj_strchr(&host, '.');
-      if (sep != NULL)
-      {
-        host.slen = sep - host.ptr;
-        if (!pj_stricmp2(&host, _service_name.c_str()))
-        {
-          // The first part of the domain is the service name, so check that
-          // the rest of the URI is local.
-          host.ptr = sep + 1;
-          host.slen = sip_uri->host.slen - (sep + 1 - sip_uri->host.ptr);
-          if (_proxy->is_host_local(&host))
-          {
-            return true;
-          }
-        }
-      }
-    }
-  }
-
-  return _proxy->is_uri_local(uri);
-}
-
-=======
-}
->>>>>>> 5c8c3c68
+}