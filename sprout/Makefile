--- conflicted
+++ resolved
@@ -1,372 +1,3 @@
-<<<<<<< HEAD
-# Sprout Makefile
-
-all: stage-build
-
-ROOT := $(abspath $(shell pwd)/../)
-MK_DIR := ${ROOT}/mk
-
-GTEST_DIR := $(ROOT)/modules/gmock/gtest
-GMOCK_DIR := $(ROOT)/modules/gmock
-SIPP_DIR := $(ROOT)/modules/sipp
-
-TARGET := sprout
-TARGET_TEST := sprout_test
-
-TARGET_SOURCES := logger.cpp \
-                  saslogger.cpp \
-                  utils.cpp \
-                  analyticslogger.cpp \
-                  stack.cpp \
-                  dnsparser.cpp \
-                  dnscachedresolver.cpp \
-                  baseresolver.cpp \
-                  sipresolver.cpp \
-                  stateful_proxy.cpp \
-                  registration_utils.cpp \
-                  registrar.cpp \
-                  authentication.cpp \
-                  options.cpp \
-                  connection_pool.cpp \
-                  flowtable.cpp \
-                  httpconnection.cpp \
-                  httpresolver.cpp \
-                  hssconnection.cpp \
-                  websockets.cpp \
-                  localstore.cpp \
-                  memcachedstore.cpp \
-                  memcachedstoreview.cpp \
-                  avstore.cpp \
-                  regstore.cpp \
-                  xdmconnection.cpp \
-                  simservs.cpp \
-                  callservices.cpp \
-                  enumservice.cpp \
-                  dnsresolver.cpp \
-                  bgcfservice.cpp \
-                  log.cpp \
-                  pjutils.cpp \
-                  statistic.cpp \
-                  zmq_lvc.cpp \
-                  trustboundary.cpp \
-                  sessioncase.cpp \
-                  ifchandler.cpp \
-                  aschain.cpp \
-                  custom_headers.cpp \
-                  accumulator.cpp \
-                  connection_tracker.cpp \
-                  quiescing_manager.cpp \
-                  dialog_tracker.cpp \
-                  load_monitor.cpp \
-                  counter.cpp \
-                  basicproxy.cpp \
-                  icscfrouter.cpp \
-                  scscfselector.cpp	\
-                  acr.cpp \
-                  signalhandler.cpp	\
-                  subscription.cpp \
-                  notify_utils.cpp \
-                  unique.cpp \
-                  chronosconnection.cpp \
-                  accesslogger.cpp \
-                  httpstack.cpp \
-                  httpstack_utils.cpp \
-                  handlers.cpp \
-                  ipv6utils.cpp \
-                  contact_filtering.cpp \
-                  sproutletproxy.cpp \
-                  sproutletappserver.cpp \
-                  scscfsproutlet.cpp \
-		  icscfsproutlet.cpp \
-		  bgcfsproutlet.cpp \
-		  mmtel.cpp \
-		  mobiletwinned.cpp
-
-TARGET_SOURCES_BUILD := main.cpp
-
-TARGET_SOURCES_TEST := test_main.cpp \
-                       fakecurl.cpp \
-                       fakehttpconnection.cpp \
-                       fakexdmconnection.cpp \
-                       fakehssconnection.cpp \
-                       fakelogger.cpp \
-                       faketransport_udp.cpp \
-                       faketransport_tcp.cpp \
-                       fakednsresolver.cpp \
-                       fakechronosconnection.cpp \
-                       basetest.cpp \
-                       siptest.cpp \
-                       sip_common.cpp \
-                       sipresolver_test.cpp \
-                       authentication_test.cpp \
-                       simservs_test.cpp \
-                       httpconnection_test.cpp \
-                       hssconnection_test.cpp \
-                       xdmconnection_test.cpp \
-                       enumservice_test.cpp \
-                       regstore_test.cpp \
-                       avstore_test.cpp \
-                       registrar_test.cpp \
-                       stateful_proxy_test.cpp \
-                       bgcfservice_test.cpp \
-                       stack_test.cpp \
-                       options_test.cpp \
-                       logger_test.cpp \
-                       utils_test.cpp \
-                       aschain_test.cpp \
-                       sessioncase_test.cpp \
-                       ifchandler_test.cpp \
-                       custom_headers_test.cpp \
-                       accumulator_test.cpp \
-                       connection_tracker_test.cpp \
-                       quiescing_manager_test.cpp \
-                       dialog_tracker_test.cpp \
-                       flow_test.cpp \
-                       load_monitor_test.cpp \
-                       counter_test.cpp \
-                       icscfsproutlet_test.cpp \
-                       basicproxy_test.cpp \
-                       scscfselector_test.cpp \
-                       acr_test.cpp \
-                       subscription_test.cpp \
-                       chronosconnection_test.cpp \
-                       handlers_test.cpp \
-                       httpresolver_test.cpp \
-                       mock_sas.cpp \
-                       contact_filtering_test.cpp \
-                       appserver_test.cpp \
-                       scscf_test.cpp \
-                       sproutletproxy_test.cpp \
-                       gruu_test.cpp \
-                       mobiletwinned_test.cpp
-
-# Put the interposer in here, so it will be loaded before pjsip.
-TARGET_EXTRA_OBJS_TEST := gmock-all.o \
-	                  gtest-all.o \
-                          md5.o \
-	                  test_interposer.so
-
-TEST_XML = $(TEST_OUT_DIR)/test_detail_$(TARGET_TEST).xml
-COVERAGE_XML = $(TEST_OUT_DIR)/coverage_$(TARGET_TEST).xml
-COVERAGE_LIST_TMP = $(TEST_OUT_DIR)/coverage_list_tmp
-COVERAGE_LIST = $(TEST_OUT_DIR)/coverage_list
-COVERAGE_MASTER_LIST = ut/coverage-not-yet
-VG_XML = $(TEST_OUT_DIR)/vg_$(TARGET_TEST).memcheck
-VG_OUT = $(TEST_OUT_DIR)/vg_$(TARGET_TEST).txt
-VG_LIST = $(TEST_OUT_DIR)/vg_$(TARGET_TEST)_list
-VG_SUPPRESS = $(TARGET_TEST).supp
-
-EXTRA_CLEANS += $(TEST_XML) \
-                $(COVERAGE_XML) \
-                $(VG_XML) $(VG_OUT) \
-                $(OBJ_DIR_TEST)/*.gcno \
-                $(OBJ_DIR_TEST)/*.gcda \
-                *.gcov
-
-CPPFLAGS += -Wno-write-strings \
-            -ggdb3 -std=c++0x
-CPPFLAGS += -I${ROOT}/include \
-            -I${ROOT}/modules/cpp-common/include \
-            -I${ROOT}/modules/cpp-common/test_utils \
-            -I${ROOT}/modules/app-servers/include \
-            -I${ROOT}/modules/app-servers/test \
-            -I${ROOT}/modules/gemini/include \
-            -I${ROOT}/sprout/ut \
-            -I${ROOT}/modules/gemini/src/ut \
-            -I${ROOT}/usr/include \
-            -I${ROOT}/modules/rapidjson/include
-
-CPPFLAGS += $(shell PKG_CONFIG_PATH=${ROOT}/usr/lib/pkgconfig pkg-config --cflags libpjproject)
-
-# Add cpp-common/src as VPATH so build will find modules there.
-VPATH = ${ROOT}/modules/cpp-common/src:${ROOT}/modules/cpp-common/test_utils:${ROOT}/modules/app-servers/test:${ROOT}/modules/gemini/src
-
-# Production build:
-#
-# Enable optimization in production only.
-CPPFLAGS := $(filter-out -O2,$(CPPFLAGS))
-CPPFLAGS_BUILD += -O2
-
-# Test build:
-#
-# Turn on code coverage.
-# Disable optimization, for speed and coverage accuracy.
-# Allow testing of private and protected fields/methods.
-# Add the Google Mock / Google Test includes.
-CPPFLAGS_TEST  += -DUNIT_TEST \
-                  -fprofile-arcs -ftest-coverage \
-                  -O0 \
-                  -fno-access-control \
-                  -I$(GTEST_DIR)/include -I$(GMOCK_DIR)/include -I$(SIPP_DIR)
-
-LDFLAGS += -L${ROOT}/usr/lib
-LDFLAGS += -lmemcached \
-           -lmemcachedutil \
-           -ljsoncpp \
-           -lssl \
-           -lcrypto \
-           -ldl \
-           -lwebsocketpp \
-           -lboost_regex \
-           -lboost_system \
-           -lboost_thread \
-           -lboost_date_time \
-           -lcares \
-           -lzmq \
-           -levhtp \
-           -levent \
-           -levent_pthreads
-
-# Test build fakes out cURL
-LDFLAGS_BUILD += -lcurl -lsas
-
-# Include memento if desired
-#LDFLAGS_BUILD += -lmemento -lthrift -lcassandra
-
-# Test build uses just-built libraries, which may not be installed
-LDFLAGS_TEST += -Wl,-rpath=$(ROOT)/usr/lib
-
-LDFLAGS += $(shell PKG_CONFIG_PATH=${ROOT}/usr/lib/pkgconfig pkg-config --libs libpjproject)
-
-# Now the GMock / GTest boilerplate.
-GTEST_HEADERS := $(GTEST_DIR)/include/gtest/*.h \
-                 $(GTEST_DIR)/include/gtest/internal/*.h
-GMOCK_HEADERS := $(GMOCK_DIR)/include/gmock/*.h \
-                 $(GMOCK_DIR)/include/gmock/internal/*.h \
-                 $(GTEST_HEADERS)
-
-GTEST_SRCS_ := $(GTEST_DIR)/src/*.cc $(GTEST_DIR)/src/*.h $(GTEST_HEADERS)
-GMOCK_SRCS_ := $(GMOCK_DIR)/src/*.cc $(GMOCK_HEADERS)
-# End of boilerplate
-
-#
-
-COVERAGEFLAGS = $(OBJ_DIR_TEST) --object-directory=$(shell pwd) --root=${ROOT} \
-                --exclude='(^include/|^modules/gmock/|^modules/rapidjson/|^modules/cpp-common/include/|^ut/|^usr/|^modules/gemini/src/ut/|^modules/gemini/include/)' \
-                --sort-percentage
-
-VGFLAGS = --suppressions=$(VG_SUPPRESS) \
-          --leak-check=full \
-          --track-origins=yes \
-          --malloc-fill=cc \
-					--num-callers=40 \
-          --free-fill=df
-
-# Define JUSTTEST=<testname> to test just that test.  Easier than
-# passing the --gtest_filter in EXTRA_TEST_ARGS.
-ifdef JUSTTEST
-  EXTRA_TEST_ARGS ?= --gtest_filter=$(JUSTTEST)
-endif
-
-include ${MK_DIR}/platform.mk
-
-.PHONY: stage-build
-stage-build: build
-
-.PHONY: test
-test: run_test coverage vg coverage-check vg-check
-
-# Run the test.  You can set EXTRA_TEST_ARGS to pass extra arguments
-# to the test, e.g.,
-#
-#   make EXTRA_TEST_ARGS=--gtest_filter=StatefulProxyTest* run_test
-#
-# runs just the StatefulProxyTest tests.
-#
-# Ignore failure here; it will be detected by Jenkins.
-.PHONY: run_test
-run_test: | build_test
-	rm -f $(TEST_XML)
-	rm -f $(OBJ_DIR_TEST)/*.gcda
-	$(TARGET_BIN_TEST) $(EXTRA_TEST_ARGS) --gtest_output=xml:$(TEST_XML)
-
-.PHONY: coverage
-coverage: | run_test
-	$(GCOVR) $(COVERAGEFLAGS) --xml > $(COVERAGE_XML)
-
-# Check that we have 100% coverage of all files except those that we
-# have declared we're being relaxed on.  In particular, all new files
-# must have 100% coverage or be added to $(COVERAGE_MASTER_LIST).
-# The string "Marking build unstable" is recognised by the CI scripts
-# and if it is found the build is marked unstable.
-.PHONY: coverage-check
-coverage-check: | coverage
-	@xmllint --xpath '//class[@line-rate!="1.0"]/@filename' $(COVERAGE_XML) \
-		| tr ' ' '\n' \
-		| grep filename= \
-		| cut -d\" -f2 \
-		| sort > $(COVERAGE_LIST_TMP)
-	@sort $(COVERAGE_MASTER_LIST) | comm -23 $(COVERAGE_LIST_TMP) - > $(COVERAGE_LIST)
-	@if grep -q ^ $(COVERAGE_LIST) ; then \
-		echo "Error: some files unexpectedly have less than 100% code coverage:" ; \
-		cat $(COVERAGE_LIST) ; \
-		/bin/false ; \
-		echo "Marking build unstable." ; \
-	fi
-
-# Get quick coverage data at the command line. Add --branches to get branch info
-# instead of line info in report.  *.gcov files generated in current directory
-# if you need to see full detail.
-.PHONY: coverage_raw
-coverage_raw: | run_test
-	$(GCOVR) $(COVERAGEFLAGS) --keep
-
-.PHONY: debug
-debug: | build_test
-	gdb --args $(TARGET_BIN_TEST) $(EXTRA_TEST_ARGS)
-
-# Don't run VG against death tests; they don't play nicely.
-# Be aware that running this will count towards coverage.
-# Don't send output to console, or it might be confused with the full
-# unit-test run earlier.
-# Test failure should not lead to build failure - instead we observe
-# test failure from Jenkins.
-.PHONY: vg
-vg: | build_test
-	-valgrind --xml=yes --xml-file=$(VG_XML) $(VGFLAGS) \
-	  $(TARGET_BIN_TEST) --gtest_filter='-*DeathTest*' $(EXTRA_TEST_ARGS) > $(VG_OUT) 2>&1
-
-# Check whether there were any errors from valgrind. Output to screen any errors found,
-# and details of where to find the full logs.
-# The output file will contain <error><kind>ERROR</kind></error>, or 'XPath set is empty'
-# if there are no errors.
-.PHONY: vg-check
-vg-check: | vg
-	@xmllint --xpath '//error/kind' $(VG_XML) 2>&1 | \
-		sed -e 's#<kind>##g' | \
-		sed -e 's#</kind>#\n#g' | \
-		sort > $(VG_LIST)
-	@if grep -q -v "XPath set is empty" $(VG_LIST) ; then \
-		echo "Error: some memory errors have been detected" ; \
-		cat $(VG_LIST) ; \
-		echo "See $(VG_XML) for further details." ; \
-	fi
-
-.PHONY: vg_raw
-vg_raw: | build_test
-	-valgrind --gen-suppressions=all --show-reachable=yes $(VGFLAGS) \
-	  $(TARGET_BIN_TEST) --gtest_filter='-*DeathTest*' $(EXTRA_TEST_ARGS)
-
-.PHONY: distclean
-distclean: clean
-
-# Build rules for GMock/GTest library.
-$(OBJ_DIR_TEST)/gtest-all.o : $(GTEST_SRCS_)
-	$(CXX) $(CPPFLAGS) -I$(GTEST_DIR) -I$(GTEST_DIR)/include -I$(GMOCK_DIR) -I$(GMOCK_DIR)/include \
-            -c $(GTEST_DIR)/src/gtest-all.cc -o $@
-
-$(OBJ_DIR_TEST)/gmock-all.o : $(GMOCK_SRCS_)
-	$(CXX) $(CPPFLAGS) -I$(GTEST_DIR) -I$(GTEST_DIR)/include -I$(GMOCK_DIR) -I$(GMOCK_DIR)/include \
-            -c $(GMOCK_DIR)/src/gmock-all.cc -o $@
-
-# Build rules for SIPp cryptographic modules.
-$(OBJ_DIR_TEST)/md5.o : $(SIPP_DIR)/md5.c
-	$(CXX) $(CPPFLAGS) -I$(SIPP_DIR) -c $(SIPP_DIR)/md5.c -o $@
-
-# Build rule for our interposer.
-$(OBJ_DIR_TEST)/test_interposer.so: ${ROOT}/modules/cpp-common/test_utils/test_interposer.cpp ${ROOT}/modules/cpp-common/test_utils/test_interposer.hpp
-	$(CXX) $(CPPFLAGS) -shared -fPIC -ldl $< -o $@
-=======
 # Top level makefile for the sprout SIP router
 
 .PHONY: all
@@ -376,6 +7,8 @@
 	make -f sprout_icscf.mk
 	make -f sprout_bgcf.mk
 	make -f sprout_mmtel_as.mk
+	make -f gemini.mk
+	make -f memento-sip.mk
 
 .PHONY: test run_test coverage coverage-check coverage_raw debug vg vg-check vg_raw
 test run_test coverage coverage-check coverage_raw debug vg vg-check vg_raw:
@@ -388,5 +21,6 @@
 	make -f sprout_icscf.mk clean
 	make -f sprout_bgcf.mk clean
 	make -f sprout_mmtel_as.mk clean
-	make -f sprout_test.mk clean
->>>>>>> 07923af8
+	make -f gemini.mk -C clean
+	make -f memento-sip.mk clean
+	make -f sprout_test.mk clean