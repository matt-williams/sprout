--- conflicted
+++ resolved
@@ -1915,16 +1915,9 @@
             return;
           }
         }
-<<<<<<< HEAD
         // Do outgoing (terminating) half.
         LOG_DEBUG("Terminating half");
         disposition = handle_terminating(&target);
-=======
-
-          // Do outgoing (terminating) half.
-          LOG_DEBUG("Terminating half");
-          disposition = handle_terminating(&target);
->>>>>>> 344d671d
       }
     }
     else
@@ -2074,31 +2067,18 @@
     return AsChainLink::Disposition::Stop;
   }
 
-<<<<<<< HEAD
-    // If the newly translated ReqURI indicates that we're the host of the
-    // target user, include ourselves as the terminating operator for
-    // billing.
-    pjsip_p_c_v_hdr* pcv = (pjsip_p_c_v_hdr*)
-      pjsip_msg_find_hdr_by_name(_req->msg, &STR_P_C_V, NULL);
-    if (pcv && PJUtils::is_home_domain(_req->msg->line.req.uri))
-    {
-      pcv->term_ioi = stack_data.home_domain;
-    }
-    else if (pcv)
-    {
-      pcv->term_ioi = pj_str("");
-    }
-=======
   // If the newly translated ReqURI indicates that we're the host of the
   // target user, include ourselves as the terminating operator for
   // billing.
   pjsip_p_c_v_hdr* pcv = (pjsip_p_c_v_hdr*)
     pjsip_msg_find_hdr_by_name(_req->msg, &STR_P_C_V, NULL);
-  if (pcv && PJUtils::is_home_domain(_req->msg->line.req.uri)) {
+  if (pcv && PJUtils::is_home_domain(_req->msg->line.req.uri))
+  {
     pcv->term_ioi = stack_data.home_domain;
-  } else if (pcv) {
+  }
+  else if (pcv)
+  {
     pcv->term_ioi = pj_str("");
->>>>>>> 344d671d
   }
 
   if (!(_as_chain_link.is_set() && _as_chain_link.session_case().is_terminating()))
