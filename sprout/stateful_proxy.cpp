--- conflicted
+++ resolved
@@ -1857,10 +1857,6 @@
     user = PJUtils::pj_str_to_string(&((pjsip_sip_uri*)tdata->msg->line.req.uri)->user);
     sip_uri = true;
   }
-<<<<<<< HEAD
-=======
-  // TODO placeholder
->>>>>>> 8a04bd17
   else if (PJSIP_URI_SCHEME_IS_TEL(tdata->msg->line.req.uri))
   {
     user = PJUtils::public_id_from_uri((pjsip_uri*)tdata->msg->line.req.uri);
@@ -2312,11 +2308,22 @@
           routing_proxy_record_route();
         }
 
-<<<<<<< HEAD
-          // TODO - only needed until ENUM changes are in!
-          if ((enum_service) &&
-              ((PJUtils::is_home_domain(_req->msg->line.req.uri)) || (PJSIP_URI_SCHEME_IS_TEL(_req->msg->line.req.uri))) &&
-              (!is_uri_routeable(_req->msg->line.req.uri)))
+        if ((enum_service) &&
+            ((PJUtils::is_home_domain(_req->msg->line.req.uri)) || (PJSIP_URI_SCHEME_IS_TEL(_req->msg->line.req.uri))) &&
+            (!is_uri_routeable(_req->msg->line.req.uri)))
+        {
+          // We've finished originating handling, and the request is
+          // targeted at this domain, but the URI is not currently
+          // routeable, so do an ENUM lookup to translate it to a
+          // routeable URI.
+
+          // This may mean it is no longer targeted at
+          // this domain, so we need to recheck this below before
+          // starting terminating handling.
+          LOG_DEBUG("Translating URI");
+          status = translate_request_uri(_req, trail());
+
+          if (status != PJ_SUCCESS)
           {
             // We've finished originating handling, and the request is
             // targeted at this domain, but the URI is not currently
@@ -2346,32 +2353,6 @@
                 send_response(PJSIP_SC_NOT_FOUND, &SIP_REASON_ENUM_FAILED);
               }
             }
-=======
-        // TODO Placeholder
-        if ((enum_service) &&
-            ((PJUtils::is_home_domain(_req->msg->line.req.uri)) || (PJSIP_URI_SCHEME_IS_TEL(_req->msg->line.req.uri)) )&&
-            (!is_uri_routeable(_req->msg->line.req.uri)))
-        {
-          // We've finished originating handling, and the request is
-          // targeted at this domain, but the URI is not currently
-          // routeable, so do an ENUM lookup to translate it to a
-          // routeable URI.
-
-          // This may mean it is no longer targeted at
-          // this domain, so we need to recheck this below before
-          // starting terminating handling.
-          LOG_DEBUG("Translating URI");
-          status = translate_request_uri(_req, trail());
-
-          if (status != PJ_SUCCESS)
-          {
-            // An error occurred during URI translation.  This doesn't happen if
-            // there is no match, only if there is a match but there is an error
-            // performing the defined mapping.  We therefore reject the request
-            // with the not found status code and a specific reason phrase.
-            send_response(PJSIP_SC_NOT_FOUND, &SIP_REASON_ENUM_FAILED);
-            disposition = AsChainLink::Disposition::Stop;
->>>>>>> 8a04bd17
           }
         }
       }
