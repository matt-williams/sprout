/**
 * @file stateful_proxy.cpp Stateful proxy implementation
 *
 * Project Clearwater - IMS in the Cloud
 * Copyright (C) 2013  Metaswitch Networks Ltd
 *
 * Parts of this module were derived from GPL licensed PJSIP sample code
 * with the following copyrights.
 *   Copyright (C) 2008-2011 Teluu Inc. (http://www.teluu.com)
 *   Copyright (C) 2003-2008 Benny Prijono <benny@prijono.org>
 *
 * This program is free software: you can redistribute it and/or modify it
 * under the terms of the GNU General Public License as published by the
 * Free Software Foundation, either version 3 of the License, or (at your
 * option) any later version, along with the "Special Exception" for use of
 * the program along with SSL, set forth below. This program is distributed
 * in the hope that it will be useful, but WITHOUT ANY WARRANTY;
 * without even the implied warranty of MERCHANTABILITY or FITNESS FOR
 * A PARTICULAR PURPOSE.  See the GNU General Public License for more
 * details. You should have received a copy of the GNU General Public
 * License along with this program.  If not, see
 * <http://www.gnu.org/licenses/>.
 *
 * The author can be reached by email at clearwater@metaswitch.com or by
 * post at Metaswitch Networks Ltd, 100 Church St, Enfield EN2 6BQ, UK
 *
 * Special Exception
 * Metaswitch Networks Ltd  grants you permission to copy, modify,
 * propagate, and distribute a work formed by combining OpenSSL with The
 * Software, or a work derivative of such a combination, even if such
 * copying, modification, propagation, or distribution would otherwise
 * violate the terms of the GPL. You must comply with the GPL in all
 * respects for all of the code used other than OpenSSL.
 * "OpenSSL" means OpenSSL toolkit software distributed by the OpenSSL
 * Project and licensed under the OpenSSL Licenses, or a work based on such
 * software and licensed under the OpenSSL Licenses.
 * "OpenSSL Licenses" means the OpenSSL License and Original SSLeay License
 * under which the OpenSSL Project distributes the OpenSSL toolkit software,
 * as those licenses appear in the file LICENSE-OPENSSL.
 */

///
/// = Structure =
///
/// init_stateful_proxy and destroy_stateful_proxy do the obvious.
///
/// The main entry points during operation are: proxy_on_rx_request,
/// proxy_on_rx_response, tu_on_tsx_state.
///
/// proxy_on_rx_request invokes one of the following:
/// * handle_incoming_non_cancel
/// * uas_data->handle_outgoing_non_cancel
/// * cancel logic directly in proxy_on_rx_request.
///
/// proxy_on_rx_response forwards the response upstream appropriately
/// based on the headers.
///
/// tu_on_tsx_state passes transaction state change message to
/// UASTransaction::on_tsx_state or UACTransaction::on_tsx_state as
/// appropriate.  These cause appropriate state updates.
///
/// handle_incoming_non_cancel does the following, in order:
/// * proxy_verify_request
/// * clone request as response
/// * optionally, do proxy_process_access_routing
/// * do proxy_process_routing
/// * create a UAS transaction object
/// * pass to uas_data->handle_incoming_non_cancel
///
/// UASTransaction::handle_incoming_non_cancel does:
/// * 100 if necessary
/// * originating call services hook if appropriate.
///
/// UASTransaction::handle_outgoing_non_cancel does:
/// * URI translation
/// * terminating call services hook if appropriate
/// * find targets
/// * add headers
/// * UASTransaction::init_uac_transactions
///
/// UASTransaction::init_uac_transactions takes a list of targets and
/// does:
/// * create transaction
/// * create UAC transaction object
/// * UAC::send_request on each
///
/// UAC sends out requests, and passes responses up to
/// UAS::on_new_client_response.
///
/// UAS::on_new_client_response handles appropriately, including
/// handling forked transactions, and forwards upstream as necessary.

extern "C" {
#include <pjsip.h>
#include <pjlib-util.h>
#include <pjlib.h>
#include <stdint.h>
}

// Common STL includes.
#include <cassert>
#include <vector>
#include <map>
#include <set>
#include <list>
#include <queue>
#include <string>

#include "log.h"
#include "utils.h"
#include "pjutils.h"
#include "stack.h"
#include "sproutsasevent.h"
#include "analyticslogger.h"
#include "regstore.h"
#include "stateful_proxy.h"
#include "callservices.h"
#include "constants.h"
#include "enumservice.h"
#include "bgcfservice.h"
#include "connection_pool.h"
#include "flowtable.h"
#include "trustboundary.h"
#include "sessioncase.h"
#include "ifchandler.h"
#include "hssconnection.h"
#include "aschain.h"
#include "registration_utils.h"
#include "custom_headers.h"
#include "dialog_tracker.hpp"
#include "quiescing_manager.h"
#include "scscfselector.h"

static RegStore* store;
static RegStore* remote_store;

static CallServices* call_services_handler;
static IfcHandler* ifc_handler;

static AnalyticsLogger* analytics_logger;

static EnumService *enum_service;
static BgcfService *bgcf_service;
static SCSCFSelector *scscf_selector;

static ACRFactory* cscf_acr_factory;
static ACRFactory* bgcf_acr_factory;
static ACRFactory* icscf_acr_factory;

static bool edge_proxy;
static pjsip_uri* upstream_proxy;
static ConnectionPool* upstream_conn_pool = NULL;
static FlowTable* flow_table;
static DialogTracker* dialog_tracker;
static AsChainTable* as_chain_table;
static HSSConnection* hss;
static pjsip_uri* icscf_uri = NULL;

static bool ibcf = false;
static bool icscf = false;
static bool scscf = false;
static bool allow_emergency_reg = false;

// Pre-built Record-Route header added to requests handled by the S-CSCF.
static pjsip_rr_hdr* scscf_rr;

// S-CSCF domain name.
static pj_str_t scscf_domain_name;


PJUtils::host_list_t trusted_hosts(&PJUtils::compare_pj_sockaddr);

//
// mod_stateful_proxy is the module to receive SIP request and
// response message that is outside any transaction context.
//
static pj_bool_t proxy_on_rx_request(pjsip_rx_data *rdata );
static pj_bool_t proxy_on_rx_response(pjsip_rx_data *rdata );

static pjsip_module mod_stateful_proxy =
{
  NULL, NULL,                         // prev, next
  pj_str("mod-stateful-proxy"),       // Name
  -1,                                 // Id
  PJSIP_MOD_PRIORITY_UA_PROXY_LAYER+3,// Priority
  NULL,                               // load()
  NULL,                               // start()
  NULL,                               // stop()
  NULL,                               // unload()
  &proxy_on_rx_request,               // on_rx_request()
  &proxy_on_rx_response,              // on_rx_response()
  NULL,                               // on_tx_request()
  NULL,                               // on_tx_response()
  NULL,                               // on_tsx_state()
};


//
// mod_tu (tu=Transaction User) is the module to receive notification
// from transaction when the transaction state has changed.
//
static void tu_on_tsx_state(pjsip_transaction *tsx, pjsip_event *event);

static pjsip_module mod_tu =
{
  NULL, NULL,                         // prev, next.
  pj_str("mod-transaction-user"),     // Name.
  -1,                                 // Id
  PJSIP_MOD_PRIORITY_APPLICATION,     // Priority
  NULL,                               // load()
  NULL,                               // start()
  NULL,                               // stop()
  NULL,                               // unload()
  NULL,                               // on_rx_request()
  NULL,                               // on_rx_response()
  NULL,                               // on_tx_request()
  NULL,                               // on_tx_response()
  &tu_on_tsx_state,                   // on_tsx_state()
};

// High-level functions.
static void process_tsx_request(pjsip_rx_data* rdata);
static void process_cancel_request(pjsip_rx_data* rdata);
static int proxy_verify_request(pjsip_rx_data *rdata);
static void reject_request(pjsip_rx_data* rdata, int status_code);
#ifndef UNIT_TEST
static
#endif
int proxy_process_access_routing(pjsip_rx_data *rdata,
                                 pjsip_tx_data *tdata,
                                 TrustBoundary **trust,
                                 Target **target);
static bool ibcf_trusted_peer(const pj_sockaddr& addr);
static pj_status_t proxy_process_routing(pjsip_tx_data *tdata);
static pj_bool_t proxy_trusted_source(pjsip_rx_data* rdata);


// Helper functions.
static int compare_sip_sc(int sc1, int sc2);
static pj_bool_t is_uri_routeable(const pjsip_uri* uri);
static pj_bool_t is_user_numeric(const std::string& user);
static pj_status_t add_path(pjsip_tx_data* tdata,
                            const Flow* flow_data,
                            const pjsip_rx_data* rdata);


///@{
// MAIN ENTRY POINTS

// Callback to be called to handle new incoming requests.  Subsequent
// responses/requests will be handled by UA[SC]Transaction methods.
static pj_bool_t proxy_on_rx_request(pjsip_rx_data *rdata)
{
  LOG_DEBUG("Proxy RX request");

  if (rdata->msg_info.msg->line.req.method.id != PJSIP_CANCEL_METHOD)
  {
    // Request is a normal transaction request.
    process_tsx_request(rdata);
  }
  else
  {
    // Request is a CANCEL.
    process_cancel_request(rdata);
  }

  return PJ_TRUE;
}


// Callback to be called to handle incoming response outside
// any transactions. This happens for example when 2xx/OK
// for INVITE is received and transaction will be destroyed
// immediately, so we need to forward the subsequent 2xx/OK
// retransmission statelessly.
static pj_bool_t proxy_on_rx_response(pjsip_rx_data *rdata)
{
  pjsip_tx_data *tdata;
  pjsip_response_addr res_addr;
  pjsip_via_hdr *hvia;
  pj_status_t status;

  // Only forward responses to INVITES
  if (rdata->msg_info.cseq->method.id == PJSIP_INVITE_METHOD)
  {
    // Create response to be forwarded upstream (Via will be stripped here)
    status = PJUtils::create_response_fwd(stack_data.endpt, rdata, 0, &tdata);
    if (status != PJ_SUCCESS)
    {
      LOG_ERROR("Error creating response, %s",
                PJUtils::pj_status_to_string(status).c_str());
      return PJ_TRUE;
    }

    // Get topmost Via header
    hvia = (pjsip_via_hdr*) pjsip_msg_find_hdr(tdata->msg, PJSIP_H_VIA, NULL);
    if (hvia == NULL)
    {
      // Invalid response! Just drop it
      pjsip_tx_data_dec_ref(tdata);
      return PJ_TRUE;
    }

    // Calculate the address to forward the response
    pj_bzero(&res_addr, sizeof(res_addr));
    res_addr.dst_host.type = pjsip_transport_get_type_from_name(&hvia->transport);
    res_addr.dst_host.flag =
    pjsip_transport_get_flag_from_type(res_addr.dst_host.type);

    // Destination address is Via's received param
    res_addr.dst_host.addr.host = hvia->recvd_param;
    if (res_addr.dst_host.addr.host.slen == 0)
    {
      // Someone has messed up our Via header!
      res_addr.dst_host.addr.host = hvia->sent_by.host;
    }

    // Destination port is the rport
    if (hvia->rport_param != 0 && hvia->rport_param != -1)
    {
      res_addr.dst_host.addr.port = hvia->rport_param;
    }

    if (res_addr.dst_host.addr.port == 0)
    {
      // Ugh, original sender didn't put rport!
      // At best, can only send the response to the port in Via.
      res_addr.dst_host.addr.port = hvia->sent_by.port;
    }

    // Report SIP call and branch ID markers on the trail to make sure it gets
    // associated with the INVITE transaction at SAS.
    PJUtils::mark_sas_call_branch_ids(get_trail(rdata), rdata->msg_info.cid, rdata->msg_info.msg);

    // We don't know the transaction, so be pessimistic and strip
    // everything.
    TrustBoundary::process_stateless_message(tdata);

    // Forward response
    status = pjsip_endpt_send_response(stack_data.endpt, &res_addr, tdata,
                                       NULL, NULL);
    if (status != PJ_SUCCESS)
    {
      LOG_ERROR("Error forwarding response, %s",
                PJUtils::pj_status_to_string(status).c_str());
      return PJ_TRUE;
    }
  }

  return PJ_TRUE;
}


// Callback to be called to handle transaction state changed.
static void tu_on_tsx_state(pjsip_transaction *tsx, pjsip_event *event)
{
  LOG_DEBUG("%s - tu_on_tsx_state %s, %s %s state=%s",
            tsx->obj_name,
            pjsip_role_name(tsx->role),
            pjsip_event_str(event->type),
            pjsip_event_str(event->body.tsx_state.type),
            pjsip_tsx_state_str(tsx->state));

  if (tsx->role == PJSIP_ROLE_UAS)
  {
    UASTransaction* uas_data = UASTransaction::get_from_tsx(tsx);
    if (uas_data != NULL)
    {
      uas_data->on_tsx_state(event);
    }
  }
  else
  {
    UACTransaction* uac_data = UACTransaction::get_from_tsx(tsx);
    if (uac_data != NULL)
    {
      uac_data->on_tsx_state(event);
    }
  }
}

///@}

///@{
// HIGH LEVEL PROCESSING

/// Process a received transaction request (that is, a non-CANCEL).
///
void process_tsx_request(pjsip_rx_data* rdata)
{
  pj_status_t status;
  pjsip_tx_data* tdata;
  UASTransaction* uas_data;
  ServingState serving_state;
  TrustBoundary* trust = &TrustBoundary::TRUSTED;
  Target *target = NULL;
  ACR* acr = NULL;

  // Verify incoming request.
  int status_code = proxy_verify_request(rdata);
  if (status_code != PJSIP_SC_OK)
  {
    reject_request(rdata, status_code);
    return;
  }

  // Request looks sane, so clone the request to create transmit data.
  status = PJUtils::create_request_fwd(stack_data.endpt, rdata, NULL, NULL, 0, &tdata);
  if (status != PJ_SUCCESS)
  {
    LOG_ERROR("Failed to clone request to forward");
    reject_request(rdata, PJSIP_SC_INTERNAL_SERVER_ERROR);
    return;
  }

  if (edge_proxy)
  {
    // Process access proxy routing.  This also does IBCF function if enabled.
    status_code = proxy_process_access_routing(rdata, tdata, &trust, &target);
    if (status_code != PJSIP_SC_OK)
    {
      // Request failed routing checks, so reject it.
      reject_request(rdata, status_code);

      // Delete the request since we're not forwarding it
      pjsip_tx_data_dec_ref(tdata);
      delete target;
      target = NULL;
      return;
    }
  }
  else
  {
    // Process route information for routing proxy.
    pjsip_route_hdr* hroute = rdata->msg_info.route;

    if ((hroute != NULL) &&
        ((PJUtils::is_home_domain(hroute->name_addr.uri)) ||
         (PJUtils::is_uri_local(hroute->name_addr.uri))))
    {
      // This is our own Route header, containing a SIP URI.  Check for an
      // ODI token.  We need to determine the session case: is
      // this an originating request or not - see 3GPP TS 24.229
      // s5.4.3.1, s5.4.1.2.2F and the behaviour of
      // proxy_calculate_targets as an access proxy.
      pjsip_sip_uri* uri = (pjsip_sip_uri*)hroute->name_addr.uri;
      pjsip_param* orig_param = pjsip_param_find(&uri->other_param, &STR_ORIG);
      const SessionCase* session_case = (orig_param != NULL) ? &SessionCase::Originating : &SessionCase::Terminating;

      AsChainLink original_dialog;
      if (pj_strncmp(&uri->user, &STR_ODI_PREFIX, STR_ODI_PREFIX.slen) == 0)
      {
        // This is one of our original dialog identifier (ODI) tokens.
        // See 3GPP TS 24.229 s5.4.3.4.
        std::string odi_token = std::string(uri->user.ptr + STR_ODI_PREFIX.slen,
                                            uri->user.slen - STR_ODI_PREFIX.slen);
        original_dialog = as_chain_table->lookup(odi_token);

        if (original_dialog.is_set())
        {
          LOG_INFO("Original dialog for %.*s found: %s",
                   uri->user.slen, uri->user.ptr,
                   original_dialog.to_string().c_str());
          session_case = &original_dialog.session_case();
          acr = original_dialog.acr();
          LOG_DEBUG("Retrieved ACR %p for existing AS chain", acr);
        }
        else
        {
          // We're in the middle of an AS chain, but we've lost our
          // reference to the rest of the chain. We must not carry on
          // - fail the request with a suitable error code.
          LOG_ERROR("Original dialog lookup for %.*s not found",
                    uri->user.slen, uri->user.ptr);
          pjsip_tx_data_dec_ref(tdata);
          reject_request(rdata, PJSIP_SC_BAD_REQUEST);
          return;
        }
      }

      LOG_DEBUG("Got our Route header, session case %s, OD=%s",
                session_case->to_string().c_str(),
                original_dialog.to_string().c_str());
      serving_state = ServingState(session_case, original_dialog);
    }
    else if (hroute == NULL)
    {
      // No Route header on the request.  This probably shouldn't happen, but
      // if it does we will treat it as a terminating request.
      LOG_DEBUG("No Route header, so treat as terminating request");
      serving_state = ServingState(&SessionCase::Terminating, AsChainLink());
    }

    // Do standard processing of Route headers.
    status = proxy_process_routing(tdata);

    if (status != PJ_SUCCESS)
    {
      LOG_ERROR("Error processing route, %s",
                PJUtils::pj_status_to_string(status).c_str());

      delete target;
      target = NULL;
      return;
    }
  }

  if (acr == NULL)
  {
    // We haven't found an existing ACR for this transaction, so create a new
    // one.
    LOG_DEBUG("Create new ACR for this transaction");
    acr = cscf_acr_factory->get_acr(get_trail(rdata), CALLING_PARTY);
  }

  // Pass the received request to the ACR.
  acr->rx_request(rdata->msg_info.msg, rdata->pkt_info.timestamp);

  // We now know various details of this transaction:
  LOG_DEBUG("Trust mode %s, serving state %s",
            trust->to_string().c_str(),
            serving_state.to_string().c_str());

  // If this is an ACK request, forward statelessly.
  // This happens if the proxy records route and this ACK
  // is sent for 2xx response. An ACK that is sent for non-2xx
  // final response will be absorbed by transaction layer, and
  // it will not be received by on_rx_request() callback.
  if (tdata->msg->line.req.method.id == PJSIP_ACK_METHOD)
  {
    // Any calculated target is going to be ignored, so clean up.
    delete target;
    target = NULL;

    // Report a SIP call ID marker on the trail to make sure it gets
    // associated with the INVITE transaction at SAS.  There's no need to
    // report the branch IDs as they won't be used for correlation.
    LOG_DEBUG("Statelessly forwarding ACK");
    PJUtils::mark_sas_call_branch_ids(get_trail(rdata), rdata->msg_info.cid, NULL);

    trust->process_request(tdata);

    acr->tx_request(tdata->msg);

    status = PJUtils::send_request_stateless(tdata);

    if (status != PJ_SUCCESS)
    {
      LOG_ERROR("Error forwarding request, %s",
                PJUtils::pj_status_to_string(status).c_str());
    }
    acr->send_message();
    delete acr;

    return;
  }

  // Create the transaction.  This implicitly enters its context, so we're
  // safe to operate on it (and have to exit its context below).
  status = UASTransaction::create(rdata, tdata, trust, acr, &uas_data);
  if (status != PJ_SUCCESS)
  {
    LOG_ERROR("Failed to create UAS transaction, %s",
              PJUtils::pj_status_to_string(status).c_str());

    // Delete the request since we're not forwarding it
    pjsip_tx_data_dec_ref(tdata);
    reject_request(rdata, PJSIP_SC_INTERNAL_SERVER_ERROR);
    delete acr;
    delete target;
    target = NULL;
    return;
  }

  if (!edge_proxy)
  {
    if (uas_data->method() == PJSIP_INVITE_METHOD)
    {
      // If running in routing proxy mode send the 100 Trying response before
      // applying services and routing the request as both may involve
      // interacting with external databases.  When running in access proxy
      // mode we hold off sending the 100 Trying until we've received one from
      // upstream so we can be sure we could route a subsequent CANCEL to the
      // right place.
      uas_data->send_trying(rdata);
    }
    else
    {
      // capture the rdata for deferral and schedule trying timer
      pjsip_rx_data_clone(rdata, 0, &(uas_data->_defer_rdata));
      uas_data->_trying_timer.id = uas_data->TRYING_TIMER;
      pj_time_val delay = {(PJSIP_T2_TIMEOUT - PJSIP_T1_TIMEOUT) / 1000,
                           (PJSIP_T2_TIMEOUT - PJSIP_T1_TIMEOUT) % 1000 };
      pjsip_endpt_schedule_timer(stack_data.endpt, &(uas_data->_trying_timer), &delay);
    }
  }

  // Perform common initial processing.  This will delete the
  // target if specified.
  uas_data->handle_non_cancel(serving_state, target);

  uas_data->exit_context();
}


/// Process a received CANCEL request
///
void process_cancel_request(pjsip_rx_data* rdata)
{
  pjsip_transaction *invite_uas;
  pj_str_t key;

  // Find the UAS INVITE transaction
  pjsip_tsx_create_key(rdata->tp_info.pool, &key, PJSIP_UAS_ROLE,
                       pjsip_get_invite_method(), rdata);
  invite_uas = pjsip_tsx_layer_find_tsx(&key, PJ_TRUE);
  if (!invite_uas)
  {
    // Invite transaction not found, respond to CANCEL with 481
    reject_request(rdata, PJSIP_SC_CALL_TSX_DOES_NOT_EXIST);
    return;
  }

  if ((edge_proxy) && (!proxy_trusted_source(rdata)))
  {
    // The CANCEL request has not come from a trusted source, so reject it
    // (can't challenge a CANCEL).
    reject_request(rdata, PJSIP_SC_FORBIDDEN);
    return;
  }

  // Respond 200 OK to CANCEL.  Must do this statefully.
  pjsip_transaction* tsx;
  pj_status_t status = pjsip_tsx_create_uas(NULL, rdata, &tsx);
  if (status != PJ_SUCCESS)
  {
    reject_request(rdata, PJSIP_SC_INTERNAL_SERVER_ERROR);
    return;
  }

  // Set the SAS trail on the CANCEL transaction so the response gets correlated
  set_trail(tsx, get_trail(rdata));

  // Feed the CANCEL request to the transaction.
  pjsip_tsx_recv_msg(tsx, rdata);

  // Send the 200 OK statefully.
  PJUtils::respond_stateful(stack_data.endpt, tsx, rdata, 200, NULL, NULL, NULL);

  // Send CANCEL to cancel the UAC transactions.
  // The UAS INVITE transaction will get final response when
  // we receive final response from the UAC INVITE transaction.
  LOG_DEBUG("%s - Cancel for UAS transaction", invite_uas->obj_name);
  UASTransaction *uas_data = UASTransaction::get_from_tsx(invite_uas);
  uas_data->cancel_pending_uac_tsx(0, false);

  // Create and send an ACR for the CANCEL request.
  ACR* acr = cscf_acr_factory->get_acr(get_trail(rdata), CALLING_PARTY);
  acr->rx_request(rdata->msg_info.msg, rdata->pkt_info.timestamp);
  acr->send_message();
  delete acr;

  // Unlock UAS tsx because it is locked in find_tsx()
  pj_grp_lock_release(invite_uas->grp_lock);
}


// Proxy utility to verify incoming requests.
// Return the SIP status code if verification failed.
static int proxy_verify_request(pjsip_rx_data *rdata)
{
  const pj_str_t STR_PROXY_REQUIRE = pj_str("Proxy-Require");

  // RFC 3261 Section 16.3 Request Validation

  // Before an element can proxy a request, it MUST verify the message's
  // validity.  A valid message must pass the following checks:
  //
  // 1. Reasonable Syntax
  // 2. URI scheme
  // 3. Max-Forwards
  // 4. (Optional) Loop Detection
  // 5. Proxy-Require
  // 6. Proxy-Authorization

  // 1. Reasonable Syntax.
  // This would have been checked by transport layer.

  // 2. URI scheme.
  // We support "sip:" and "tel:" URI schemes in this simple proxy.
  if (!(PJSIP_URI_SCHEME_IS_SIP(rdata->msg_info.msg->line.req.uri) ||
        PJSIP_URI_SCHEME_IS_TEL(rdata->msg_info.msg->line.req.uri)))
  {
    return PJSIP_SC_UNSUPPORTED_URI_SCHEME;
  }

  // 3. Max-Forwards.
  // Send error if Max-Forwards is 1 or lower.
  if (rdata->msg_info.max_fwd && rdata->msg_info.max_fwd->ivalue <= 1)
  {
    return PJSIP_SC_TOO_MANY_HOPS;
  }

  // 4. (Optional) Loop Detection.
  // Nah, we don't do that with this simple proxy.

  // 5. Proxy-Require
  if (pjsip_msg_find_hdr_by_name(rdata->msg_info.msg, &STR_PROXY_REQUIRE,
                                 NULL) != NULL)
  {
    return PJSIP_SC_BAD_EXTENSION;
  }

  // 6. Proxy-Authorization.
  // Nah, we don't require any authorization with this sample.

  // Check that non-ACK request has not been received on a shutting down
  // transport.  If it has then we won't be able to send a transaction
  // response, so it is better to reject immediately.
  if ((rdata->msg_info.msg->line.req.method.id != PJSIP_ACK_METHOD) &&
      (rdata->tp_info.transport != NULL) &&
      (rdata->tp_info.transport->is_shutdown))
  {
    return PJSIP_SC_SERVICE_UNAVAILABLE;
  }

  return PJSIP_SC_OK;
}

/// Rejects a request statelessly.
static void reject_request(pjsip_rx_data* rdata, int status_code)
{
  pj_status_t status;

  ACR* acr = cscf_acr_factory->get_acr(get_trail(rdata), CALLING_PARTY);
  acr->rx_request(rdata->msg_info.msg, rdata->pkt_info.timestamp);

  if (rdata->msg_info.msg->line.req.method.id != PJSIP_ACK_METHOD)
  {
    // Not an ACK, so we should send a response.
    LOG_ERROR("Reject %.*s request with %d status code",
              rdata->msg_info.msg->line.req.method.name.slen,
              rdata->msg_info.msg->line.req.method.name.ptr, status_code);
    pjsip_tx_data* tdata;

    // Use default status text except for cases where PJSIP doesn't know
    // about the status code.
    const pj_str_t* status_text = NULL;
    if (status_code == SIP_STATUS_FLOW_FAILED)
    {
      status_text = &SIP_REASON_FLOW_FAILED;
    }

    status = PJUtils::create_response(stack_data.endpt, rdata, status_code, status_text, &tdata);
    if (status == PJ_SUCCESS)
    {
      // Pass the response to the ACR.
      acr->tx_response(tdata->msg);

      status = pjsip_endpt_send_response2(stack_data.endpt, rdata, tdata, NULL, NULL);
      if (status != PJ_SUCCESS)
      {
        // LCOV_EXCL_START
        pjsip_tx_data_dec_ref(tdata);
        // LCOV_EXCL_STOP
      }
    }
  }

  // Send the ACR and delete it.
  acr->send_message();
  delete acr;
}

static SIPPeerType determine_source(pjsip_transport* transport, pj_sockaddr addr)
{
  if (transport == NULL)
  {
    LOG_DEBUG("determine_source called with a NULL pjsip_transport");
    return SIP_PEER_UNKNOWN;
  }
  if (transport->local_name.port == stack_data.pcscf_trusted_port)
  {
    // Request received on trusted port.
    LOG_DEBUG("Request received on trusted port %d", transport->local_name.port);
    return SIP_PEER_TRUSTED_PORT;
  }

  LOG_DEBUG("Request received on non-trusted port %d", transport->local_name.port);

  // Request received on untrusted port, so see if it came over a trunk.
  if ((ibcf) &&
      (ibcf_trusted_peer(addr)))
  {
    LOG_DEBUG("Request received on configured SIP trunk");
    return SIP_PEER_CONFIGURED_TRUNK;
  }

  return SIP_PEER_CLIENT;
}

/// Checks whether the request was received from a trusted source.
static pj_bool_t proxy_trusted_source(pjsip_rx_data* rdata)
{
  SIPPeerType source = determine_source(rdata->tp_info.transport, rdata->pkt_info.src_addr);
  pj_bool_t trusted = PJ_FALSE;

  if ((source == SIP_PEER_TRUSTED_PORT) ||
      (source == SIP_PEER_CONFIGURED_TRUNK))
  {
    trusted = PJ_TRUE;
  }
  else if (source == SIP_PEER_CLIENT)
  {
    Flow* src_flow = flow_table->find_flow(rdata->tp_info.transport,
                                           &rdata->pkt_info.src_addr);
    if (src_flow != NULL)
    {
      // Request received on a known flow, so check it is
      // authenticated.
      pjsip_from_hdr *from_hdr = PJSIP_MSG_FROM_HDR(rdata->msg_info.msg);
      if (src_flow->asserted_identity((pjsip_uri*)pjsip_uri_get_uri(from_hdr->uri)).length() > 0)
      {
        LOG_DEBUG("Request received on authenticated client flow.");
        trusted = PJ_TRUE;
      }
      src_flow->dec_ref();
    }
  }
  return trusted;
}

void UASTransaction::routing_proxy_record_route()
{
  pjsip_rr_hdr* top_rr = (pjsip_rr_hdr*)
                   pjsip_msg_find_hdr(_req->msg, PJSIP_H_RECORD_ROUTE, NULL);

  if ((top_rr == NULL) ||
      (pjsip_uri_cmp(PJSIP_URI_IN_ROUTING_HDR,
                     top_rr->name_addr.uri,
                     scscf_rr->name_addr.uri) != PJ_SUCCESS))
  {
    // The S-CSCF URI is not in the top Record-Route header, so add the
    // pre-built header.  It is not safe to do this with the pre-built header
    // from the global pool because the chaining data structures in the
    // header may get overwritten, but it is safe to do a shallow clone.
    pjsip_hdr* clone = (pjsip_hdr*)pjsip_hdr_shallow_clone(_req->pool, scscf_rr);
    pjsip_msg_insert_first_hdr(_req->msg, clone);
  }
}

/// Checks for double Record-Routing and removes superfluous Route header to
/// avoid request spirals.
void proxy_handle_double_rr(pjsip_tx_data* tdata)
{
  pjsip_route_hdr* r1 = NULL;
  pjsip_route_hdr* r2 = NULL;

  if ((PJUtils::is_top_route_local(tdata->msg, &r1)) &&
      (PJUtils::is_next_route_local(tdata->msg, r1, &r2)))
  {
    // The top two Route headers were both added by this node, so check for
    // different transports or ports.  We don't act on all Route header pairs
    // that look like a spiral, only ones that look like the result of
    // double Record-Routing, and we only do that if the transport and/or port
    // are different.
    LOG_DEBUG("Top two route headers added by this node, checking transports and ports");
    pjsip_sip_uri* uri1 = (pjsip_sip_uri*)r1->name_addr.uri;
    pjsip_sip_uri* uri2 = (pjsip_sip_uri*)r2->name_addr.uri;
    if ((uri1->port != uri2->port) ||
        (pj_stricmp(&uri1->transport_param, &uri2->transport_param) != 0))
    {
      // Possible double record routing.  If one of the route headers doesn't
      // have a flow token it can safely be removed.
      LOG_DEBUG("Host names are the same and transports are different");
      if (uri1->user.slen == 0)
      {
        LOG_DEBUG("Remove top route header");
        pj_list_erase(r1);
      }
      else if (uri2->user.slen == 0)
      {
        LOG_DEBUG("Remove second route header");
        pj_list_erase(r2);
      }
    }
  }
}


/// Find and remove P-Preferred-Identity headers from the message.
static void extract_preferred_identities(pjsip_tx_data* tdata, std::vector<pjsip_uri*>& identities)
{
  pjsip_routing_hdr* p_preferred_id;
  p_preferred_id = (pjsip_routing_hdr*)
                       pjsip_msg_find_hdr_by_name(tdata->msg,
                                                  &STR_P_PREFERRED_IDENTITY,
                                                  NULL);

  while (p_preferred_id != NULL)
  {
    identities.push_back((pjsip_uri*)&p_preferred_id->name_addr);

    void* next_hdr = p_preferred_id->next;

    pj_list_erase(p_preferred_id);

    p_preferred_id = (pjsip_routing_hdr*)pjsip_msg_find_hdr_by_name(tdata->msg, &STR_P_PREFERRED_IDENTITY, next_hdr);
  }
}


/// Create a simple target routing the call to Sprout.
static void proxy_route_upstream(pjsip_rx_data* rdata,
                                 pjsip_tx_data* tdata,
                                 TrustBoundary **trust,
                                 Target** target)
{
  // Forward it to the upstream proxy to deal with.  We do this by creating
  // a target with the existing request URI and a path to the upstream
  // proxy and stripping any loose routes that might have been added by the
  // UA.
  LOG_INFO("Route request to upstream proxy %.*s",
      ((pjsip_sip_uri*)upstream_proxy)->host.slen,
      ((pjsip_sip_uri*)upstream_proxy)->host.ptr);
  *target = new Target();
  Target* target_p = *target;
  target_p->upstream_route = PJ_TRUE;

  // Some trunks will send incoming requests directed at the IBCF node,
  // rather than determining the correct domain for the subscriber first.
  // In this case, we'll re-write the ReqURI to the default home domain.
  // As this is routing to a node, it must be a SIP URI.
  if ((*trust == &TrustBoundary::INBOUND_TRUNK) &&
      (PJSIP_URI_SCHEME_IS_SIP(tdata->msg->line.req.uri)) &&
      (PJUtils::is_uri_local((pjsip_uri*)tdata->msg->line.req.uri)))
  {
    // Change host/domain in target to use default home domain.
    target_p->uri = (pjsip_uri*)pjsip_uri_clone(tdata->pool,
                                                tdata->msg->line.req.uri);
    ((pjsip_sip_uri*)target_p->uri)->host = stack_data.default_home_domain;
  }
  else
  {
    // Use request URI unchanged.
    target_p->uri = (pjsip_uri*)tdata->msg->line.req.uri;
  }

  // Route upstream.
  pjsip_routing_hdr* route_hdr;
  pjsip_sip_uri* upstream_uri = (pjsip_sip_uri*)pjsip_uri_clone(tdata->pool,
                                                                upstream_proxy);

  // Maybe mark it as originating, so Sprout knows to
  // apply originating handling.
  //
  // In theory, on the access side, the UE ought to have
  // done this itself - see 3GPP TS 24.229 s5.1.1.2.1 200-OK d and
  // s5.1.2A.1.1 "The UE shall build a proper preloaded Route header"
  //
  // When working on the IBCF side, the provided route will not have
  // orig set, so we won't set in on the route upstream ether.
  //
  // When working as a load-balancer for a third-party P-CSCF, trust the
  // orig parameter of the top-most Route header.
  pjsip_param* orig_param = NULL;

  // Check the rdata here, as the Route header may have been stripped
  // from the cloned tdata.
  if (PJUtils::is_top_route_local(rdata->msg_info.msg, &route_hdr))
  {
    pjsip_sip_uri* uri = (pjsip_sip_uri*)route_hdr->name_addr.uri;
    orig_param = pjsip_param_find(&uri->other_param, &STR_ORIG);
  }

  if (orig_param ||
      (*trust == &TrustBoundary::INBOUND_EDGE_CLIENT))
  {
    LOG_DEBUG("Mark originating");
    pjsip_param *orig_param = PJ_POOL_ALLOC_T(tdata->pool, pjsip_param);
    pj_strdup(tdata->pool, &orig_param->name, &STR_ORIG);
    pj_strdup2(tdata->pool, &orig_param->value, "");
    pj_list_insert_after(&upstream_uri->other_param, orig_param);
  }

  // Select a transport for the request.
  if (upstream_conn_pool != NULL)
  {
    target_p->transport = upstream_conn_pool->get_connection();
  }

  target_p->paths.push_back((pjsip_uri*)upstream_uri);
}


/// Perform access-proxy-specific routing.
#ifndef UNIT_TEST
static
#endif
int proxy_process_access_routing(pjsip_rx_data *rdata,
                                 pjsip_tx_data *tdata,
                                 TrustBoundary **trust,
                                 Target **target)
{
  pj_status_t status;
  Flow* src_flow = NULL;
  Flow* tgt_flow = NULL;
  SIPPeerType source_type = determine_source(rdata->tp_info.transport,
                                             rdata->pkt_info.src_addr);
  LOG_DEBUG("Perform access proxy routing for %.*s request",
            tdata->msg->line.req.method.name.slen, tdata->msg->line.req.method.name.ptr);

  if (tdata->msg->line.req.method.id == PJSIP_REGISTER_METHOD)
  {
    bool is_emergency_reg = false;

    pjsip_contact_hdr* contact_hdr = (pjsip_contact_hdr*)
                  pjsip_msg_find_hdr(tdata->msg, PJSIP_H_CONTACT, NULL);

    while ((contact_hdr != NULL) && (!is_emergency_reg))
    {
      is_emergency_reg = PJUtils::is_emergency_registration(contact_hdr);
      contact_hdr = (pjsip_contact_hdr*) pjsip_msg_find_hdr(tdata->msg,
                                                            PJSIP_H_CONTACT,
                                                            contact_hdr->next);
    }

    if (!allow_emergency_reg && is_emergency_reg)
    {
      LOG_DEBUG("Rejecting emergency REGISTER request");
      return PJSIP_SC_SERVICE_UNAVAILABLE;
    }

    if (source_type == SIP_PEER_TRUSTED_PORT)
    {
      LOG_WARNING("Rejecting REGISTER request received from within the trust domain");
      return PJSIP_SC_METHOD_NOT_ALLOWED;
    }

    if (source_type == SIP_PEER_CONFIGURED_TRUNK)
    {
      LOG_WARNING("Rejecting REGISTER request received over SIP trunk");
      return PJSIP_SC_METHOD_NOT_ALLOWED;
    }

    // The REGISTER came from outside the trust domain and not over a SIP
    // trunk, so we must act as the access proxy for the node.
    LOG_DEBUG("Message requires outbound support");

    // Find or create a flow object to represent this flow.
    src_flow = flow_table->find_create_flow(rdata->tp_info.transport,
                                              &rdata->pkt_info.src_addr);

    if (src_flow == NULL)
    {
      LOG_ERROR("Failed to create flow data record");
      return PJSIP_SC_INTERNAL_SERVER_ERROR; // LCOV_EXCL_LINE find_create_flow failure cases are all excluded already
    }

    LOG_DEBUG("Found or created flow data record, token = %s", src_flow->token().c_str());

    // Reject the REGISTER with a 305 if Bono is trying to quiesce and
    // there are no active dialogs on this flow.
    if (src_flow->should_quiesce())
    {
      LOG_DEBUG("REGISTER request received on a quiescing flow - responding with 305");
      src_flow->dec_ref();
      return PJSIP_SC_USE_PROXY;
    }

    // Touch the flow to make sure it doesn't time out while we are waiting
    // for the REGISTER response from upstream.
    src_flow->touch();

    // Add an integrity-protected indicator if the message was received on a
    // client flow that has already been authenticated.  We don't add
    // integrity-protected=no otherwise as this would be interpreted by the
    // S-CSCF as a request to use AKA authentication.
    pjsip_to_hdr *to_hdr = PJSIP_MSG_TO_HDR(rdata->msg_info.msg);
    if (!src_flow->asserted_identity((pjsip_uri*)pjsip_uri_get_uri(to_hdr->uri)).empty())
    {
      PJUtils::add_integrity_protected_indication(tdata,
                                                  PJUtils::Integrity::IP_ASSOC_YES);
    }

    // Add a path header so we get included in the egress call flow.  If we're not
    // acting as access proxy, we'll add the bono cluster instead.
    status = add_path(tdata, src_flow, rdata);
    if (status != PJ_SUCCESS)
    {
      if (src_flow)
      {
        src_flow->dec_ref();
      }
      return status; // LCOV_EXCL_LINE No failure cases exist.
    }

    if (src_flow)
    {
      // Remove the reference to the source flow since we have finished with it.
      src_flow->dec_ref();
    }

    // Message from client. Allow client to provide data, but don't let it discover internal data.
    *trust = &TrustBoundary::INBOUND_EDGE_CLIENT;

    // Until we support routing, all REGISTER requests should be sent to the upstream sprout
    // for processing.
    proxy_route_upstream(rdata, tdata, trust, target);

    // Do standard route header processing for the request.  This may
    // remove the top route header if it corresponds to this node.
    proxy_process_routing(tdata);
  }
  else
  {
    // Check for double Record-Routing and remove extra Route header.
    proxy_handle_double_rr(tdata);

    // Work out whether the message has come from an implicitly trusted
    // source (that is, from within the trust zone, or over a known SIP
    // trunk), or a source we can now trust because it has been authenticated
    // (that is, a client flow).
    bool trusted = false;

    if (source_type != SIP_PEER_TRUSTED_PORT)
    {
      // Message received on untrusted port, so see if it came over a trunk
      // or on a known client flow.
      LOG_DEBUG("Message received on non-trusted port %d", rdata->tp_info.transport->local_name.port);
      if (source_type == SIP_PEER_CONFIGURED_TRUNK)
      {
        LOG_DEBUG("Message received on configured SIP trunk");
        trusted = true;
        *trust = &TrustBoundary::INBOUND_TRUNK;

        pjsip_route_hdr* route_hdr;
        if ((PJUtils::is_top_route_local(tdata->msg, &route_hdr)) &&
            (pjsip_param_find(&(((pjsip_sip_uri*)route_hdr->name_addr.uri)->other_param), &STR_ORIG)))
        {
          // Topmost route header points to us/Sprout and requests originating
          // handling, but this is not a known client. This is forbidden.
          //
          // This covers 3GPP TS 24.229 s5.10.3.2, except that we
          // implement a whitelist (only known Bono clients can pass this)
          // rather than a blacklist (IBCF clients are forbidden).
          //
          // All connections to our IBCF are untrusted (we don't implement
          // any trusted ones) in the sense of s5.10.3.2, so this always
          // applies and we never implement the step 4 and 5 behaviour of
          // copying the ;orig parameter to the outgoing Route.
          //
          // We are slightly overloading TrustBoundary here - how to
          // improve this is FFS.
          LOG_WARNING("Request for originating handling but not from known client");
          return PJSIP_SC_FORBIDDEN;
        }
      }
      else
      {
        src_flow = flow_table->find_flow(rdata->tp_info.transport,
                                         &rdata->pkt_info.src_addr);
        if (src_flow != NULL)
        {
          // Message on a known client flow.
          LOG_DEBUG("Message received on known client flow");

          // Get all the preferred identities from the message and remove
          // the P-Preferred-Identity headers.
          std::vector<pjsip_uri*> identities;
          extract_preferred_identities(tdata, identities);

          if (identities.size() > 2)
          {
            // Cannot have more than two preferred identities.
            LOG_DEBUG("Request has more than two P-Preferred-Identitys, rejecting");
            src_flow->dec_ref();
            return PJSIP_SC_FORBIDDEN;
          }
          else if (identities.size() == 0)
          {
            // No identities specified, so check there is valid default identity
            // and use it for the P-Asserted-Identity.
            LOG_DEBUG("Request has no P-Preferred-Identity headers, so check for default identity on flow");
            std::string aid = src_flow->default_identity();

            if (aid.length() > 0)
            {
              *trust = &TrustBoundary::INBOUND_EDGE_CLIENT;
              trusted = true;
              PJUtils::add_asserted_identity(tdata, aid);
            }
          }
          else if (identities.size() == 1)
          {
            // Only one preferred identity specified.
            LOG_DEBUG("Request has one P-Preferred-Identity");
            if ((!PJSIP_URI_SCHEME_IS_SIP(identities[0])) &&
                (!PJSIP_URI_SCHEME_IS_TEL(identities[0])))
            {
              // Preferred identity must be sip, sips or tel URI.
              LOG_DEBUG("Invalid URI scheme in P-Preferred-Identity, rejecting");
              src_flow->dec_ref();
              return PJSIP_SC_FORBIDDEN;
            }

            // Check the preferred identity is authorized and get the corresponding
            // asserted identity.
            std::string aid = src_flow->asserted_identity(identities[0]);

            if (aid.length() > 0)
            {
              *trust = &TrustBoundary::INBOUND_EDGE_CLIENT;
              trusted = true;
              PJUtils::add_asserted_identity(tdata, aid);
            }
          }
          else if (identities.size() == 2)
          {
            // Two preferred identities specified.
            LOG_DEBUG("Request has two P-Preferred-Identitys");
            if (!(((PJSIP_URI_SCHEME_IS_SIP(identities[0])) &&
                   (PJSIP_URI_SCHEME_IS_TEL(identities[1]))) ||
                  ((PJSIP_URI_SCHEME_IS_TEL(identities[0])) &&
                   (PJSIP_URI_SCHEME_IS_SIP(identities[1])))))
            {
              // One identity must be sip or sips URI and the other must be
              // tel URI
              LOG_DEBUG("Invalid combination of URI schemes in P-Preferred-Identitys, rejecting");
              src_flow->dec_ref();
              return PJSIP_SC_FORBIDDEN;
            }

            // Check both preferred identities are authorized and get the
            // corresponding asserted identities.
            std::string aid1 = src_flow->asserted_identity(identities[0]);
            std::string aid2 = src_flow->asserted_identity(identities[1]);

            if ((aid1.length() > 0) && (aid2.length() > 0))
            {
              *trust = &TrustBoundary::INBOUND_EDGE_CLIENT;
              trusted = true;
              PJUtils::add_asserted_identity(tdata, aid1);
              PJUtils::add_asserted_identity(tdata, aid2);
            }
          }
        }
      }
    }
    else
    {
      // Message received on a trusted port.
      LOG_DEBUG("Message received on trusted port");
      trusted = true;

      // See if the message is destined for a client.
      pjsip_route_hdr* route_hdr;
      if ((PJUtils::is_top_route_local(tdata->msg, &route_hdr)) &&
          (((pjsip_sip_uri*)route_hdr->name_addr.uri)->user.slen > 0))
      {
        // The user part is present, it should hold our token, so validate the
        // token.
        pjsip_sip_uri* sip_path_uri = (pjsip_sip_uri*)route_hdr->name_addr.uri;
        LOG_DEBUG("Flow identifier in Route header = %.*s", sip_path_uri->user.slen, sip_path_uri->user.ptr);
        tgt_flow = flow_table->find_flow(PJUtils::pj_str_to_string(&sip_path_uri->user));

        if (tgt_flow == NULL)
        {
          // We couldn't find the flow referenced in the
          // flow token, tell upstream that the flow failed.
          // Note: RFC 5626 specs that we should send a FORBIDDEN
          // if the token was invalid (as opposed to for a flow
          // that we don't have).  The authentication module
          // should handle that.
          LOG_ERROR("Route header flow identifier failed to correlate");
          return SIP_STATUS_FLOW_FAILED;
        }

        // This must be a request for a client, so make sure it is routed
        // over the appropriate flow.
        LOG_DEBUG("Inbound request for client with flow identifier in Route header");
        pjsip_tpselector tp_selector;
        tp_selector.type = PJSIP_TPSELECTOR_TRANSPORT;
        tp_selector.u.transport = tgt_flow->transport();
        pjsip_tx_data_set_transport(tdata, &tp_selector);

        tdata->dest_info.addr.count = 1;
        tdata->dest_info.addr.entry[0].type = (pjsip_transport_type_e)tgt_flow->transport()->key.type;
        pj_memcpy(&tdata->dest_info.addr.entry[0].addr, tgt_flow->remote_addr(), sizeof(pj_sockaddr));
        tdata->dest_info.addr.entry[0].addr_len =
             (tdata->dest_info.addr.entry[0].addr.addr.sa_family == pj_AF_INET()) ?
             sizeof(pj_sockaddr_in) : sizeof(pj_sockaddr_in6);
        tdata->dest_info.cur_addr = 0;

        *trust = &TrustBoundary::OUTBOUND_EDGE_CLIENT;

        // If there is an authorization header remove it.
        pjsip_msg_find_remove_hdr(tdata->msg, PJSIP_H_AUTHORIZATION, NULL);
      }
    }

    if (!trusted)
    {
      // Request is not from a trusted source, so reject or discard it.
      LOG_WARNING("Rejecting request from untrusted source");
      if (src_flow != NULL)
      {
        src_flow->dec_ref();
      }
      return PJSIP_SC_FORBIDDEN;
    }

    // Do standard route header processing for the request.  This may
    // remove the top route header if it corresponds to this node.
    proxy_process_routing(tdata);

    // Check if we have any Route headers.  If so, we'll follow them.  If not,
    // we get to choose where to route to, so route upstream to sprout.
    void* top_route = pjsip_msg_find_hdr(tdata->msg, PJSIP_H_ROUTE, NULL);
    if (top_route)
    {
      // We already have Route headers, so just build a target that mirrors
      // the current request URI.
      *target = new Target();
      (*target)->uri = (pjsip_uri*)pjsip_uri_clone(tdata->pool, tdata->msg->line.req.uri);
    }
    else if (PJUtils::is_home_domain(tdata->msg->line.req.uri) ||
             PJUtils::is_uri_local(tdata->msg->line.req.uri))
    {
      // Route the request upstream to Sprout.
      proxy_route_upstream(rdata, tdata, trust, target);
    }

    // Work out the next hop target for the message.  This will either be the
    // URI in the top route header, or the request URI.
    pjsip_uri* next_hop = PJUtils::next_hop(tdata->msg);

    // This also needs to be a SIP URI
    if ((ibcf) &&
        (tgt_flow == NULL) &&
        (PJSIP_URI_SCHEME_IS_SIP(next_hop)))
    {
      // Check if the message is destined for a SIP trunk
      LOG_DEBUG("Check whether destination %.*s is a SIP trunk",
                ((pjsip_sip_uri*)next_hop)->host.slen, ((pjsip_sip_uri*)next_hop)->host.ptr);
      pj_sockaddr dest;
      if (pj_sockaddr_parse(pj_AF_UNSPEC(), 0, &((pjsip_sip_uri*)next_hop)->host, &dest) == PJ_SUCCESS)
      {
        // Target host name is an IP address, so check against the IBCF trusted
        // peers.
        LOG_DEBUG("Parsed destination as an IP address, so check against trusted peers list");
        if (ibcf_trusted_peer(dest))
        {
          LOG_DEBUG("Destination is a SIP trunk");
          *trust = &TrustBoundary::OUTBOUND_TRUNK;
          pjsip_msg_find_remove_hdr(tdata->msg, PJSIP_H_AUTHORIZATION, NULL);
        }
      }
    }

    // Add suitable Record-Route header(s).
    LOG_DEBUG("Add record route header(s)");
    if (src_flow != NULL)
    {
      // Message is from a client, so add separate Record-Route headers for
      // the ingress and egress hops.
      LOG_DEBUG("Message received from client - double Record-Route");
      PJUtils::add_record_route(tdata, src_flow->transport()->type_name, src_flow->transport()->local_name.port, src_flow->token().c_str(), stack_data.public_host);
      PJUtils::add_record_route(tdata, "TCP", stack_data.pcscf_trusted_port, NULL, stack_data.local_host);
    }
    else if (tgt_flow != NULL)
    {
      // Message is destined for a client, so add separate Record-Route headers
      // for the ingress and egress hops.
      LOG_DEBUG("Message destined for client - double Record-Route");
      PJUtils::add_record_route(tdata, "TCP", stack_data.pcscf_trusted_port, NULL, stack_data.local_host);
      PJUtils::add_record_route(tdata, tgt_flow->transport()->type_name, tgt_flow->transport()->local_name.port, tgt_flow->token().c_str(), stack_data.public_host);
    }
    else if ((ibcf) && (*trust == &TrustBoundary::INBOUND_TRUNK))
    {
      // Received message on a trunk, so add separate Record-Route headers for
      // the ingress and egress hops.
      PJUtils::add_record_route(tdata, rdata->tp_info.transport->type_name, rdata->tp_info.transport->local_name.port, NULL, stack_data.public_host);
      PJUtils::add_record_route(tdata, "TCP", stack_data.pcscf_trusted_port, NULL, stack_data.local_host);
    }
    else if ((ibcf) && (*trust == &TrustBoundary::OUTBOUND_TRUNK))
    {
      // Message destined for trunk, so add separate Record-Route headers for
      // the ingress and egress hops.
      PJUtils::add_record_route(tdata, "TCP", stack_data.pcscf_trusted_port, NULL, stack_data.local_host);
      PJUtils::add_record_route(tdata, "TCP", stack_data.pcscf_untrusted_port, NULL, stack_data.public_host);   // @TODO - transport type?
    }

    // Decrement references on flows as we have finished with them.
    if (tgt_flow != NULL)
    {
      tgt_flow->dec_ref();
    }

    if (src_flow != NULL)
    {
      src_flow->dec_ref();
    }
  }

  return PJSIP_SC_OK;
}


/// Determine whether a source or destination IP address corresponds to
/// a configured trusted peer.  "Trusted" here simply means that it's
/// known, not that we trust any headers it sets.
static bool ibcf_trusted_peer(const pj_sockaddr& addr)
{
  // Check whether the source IP address of the message is in the list of
  // trusted hosts.  Zero out the source port before doing the search.
  pj_sockaddr sockaddr;
  pj_sockaddr_cp(&sockaddr, &addr);
  pj_sockaddr_set_port(&sockaddr, 0);
  PJUtils::host_list_t::const_iterator i = trusted_hosts.find(sockaddr);

  return (i != trusted_hosts.end());
}


// Process route information in the request
static pj_status_t proxy_process_routing(pjsip_tx_data *tdata)
{
  pjsip_uri *target;
  pjsip_route_hdr *hroute;

  // RFC 3261 Section 16.4 Route Information Preprocessing

  target = tdata->msg->line.req.uri;

  // The proxy MUST inspect the Request-URI of the request.  If the
  // Request-URI of the request contains a value this proxy previously
  // placed into a Record-Route header field (see Section 16.6 item 4),
  // the proxy MUST replace the Request-URI in the request with the last
  // value from the Route header field, and remove that value from the
  // Route header field.  The proxy MUST then proceed as if it received
  // this modified request.
  if (PJUtils::is_uri_local((pjsip_uri*)target))
  {
    pjsip_route_hdr *r;
    pjsip_sip_uri *uri;

    // Find the first Route header
    r = hroute = (pjsip_route_hdr*)pjsip_msg_find_hdr(tdata->msg, PJSIP_H_ROUTE, NULL);
    if (r == NULL)
    {
      // No Route header. This request is destined for this proxy.
      return PJ_SUCCESS;
    }

    // Find the last Route header
    while ( (r=(pjsip_route_hdr*)pjsip_msg_find_hdr(tdata->msg,
                                                    PJSIP_H_ROUTE,
                                                    r->next)) != NULL )
    {
      hroute = r;
    }

    // If the last Route header doesn't have ";lr" parameter, then
    // this is a strict-routed request indeed, and we follow the steps
    // in processing strict-route requests above.
    //
    // But if it does contain ";lr" parameter, skip the strict-route
    // processing.
    uri = (pjsip_sip_uri*)pjsip_uri_get_uri(&hroute->name_addr);
    if (uri->lr_param == 0)
    {
      // Yes this is strict route, so:
      // - replace req URI with the URI in Route header,
      // - remove the Route header,
      // - proceed as if it received this modified request.
      tdata->msg->line.req.uri = hroute->name_addr.uri;
      target = tdata->msg->line.req.uri;
      pj_list_erase(hroute);
    }
  }

  // maddr handling for source routing is considered deprecated, so we don't
  // support it.  (See RFC 3261/19.1.1 - recommendation is to use Route headers
  // if requests must traverse a fixed set of proxies.)

  // If the first value in the Route header field indicates this proxy or
  // home domain, the proxy MUST remove that value from the request.
  // We remove consecutive Route headers that point to us so we don't spiral.'
  if (PJUtils::is_top_route_local(tdata->msg, &hroute))
  {
    LOG_DEBUG("Top Route header is local - erasing");
    pj_list_erase(hroute);
  }

  return PJ_SUCCESS;
}

///@}

void UASTransaction::cancel_trying_timer()
{
  pthread_mutex_lock(&_trying_timer_lock);

  if (_trying_timer.id == TRYING_TIMER)
  {
    // The deferred trying timer is running, so cancel it.
    _trying_timer.id = 0;
    pjsip_endpt_cancel_timer(stack_data.endpt, &_trying_timer);
    pjsip_rx_data_free_cloned(_defer_rdata);
  }

  pthread_mutex_unlock(&_trying_timer_lock);
}

// Gets the subscriber's associated URIs and iFCs for each URI from
// the HSS. Returns true on success, false on failure.

// The info parameter is only filled in correctly if this function
// returns true,
bool UASTransaction::get_data_from_hss(std::string public_id, HSSCallInformation& info, SAS::TrailId trail)
{
  std::map<std::string, HSSCallInformation>::iterator data = cached_hss_data.find(public_id);
  bool rc = false;
  if (data != cached_hss_data.end())
  {
    info = data->second;
    rc = true;
  }
  else
  {
    std::vector<std::string> uris;
    std::map<std::string, Ifcs> ifc_map;
    std::string regstate;
    long http_code = hss->update_registration_state(public_id, "", HSSConnection::CALL, regstate, ifc_map, uris, trail);
    bool registered = (regstate == HSSConnection::STATE_REGISTERED);
    info = {registered, ifc_map[public_id], uris};
    if (http_code == 200)
    {
      cached_hss_data[public_id] = info;
      rc = true;
    }
  }
  return rc;
}

// Look up the registration state for the given public ID, using the
// per-transaction cache if possible (and caching them and the iFC otherwise).
bool UASTransaction::is_user_registered(std::string public_id)
{
  HSSCallInformation data;
  bool success = get_data_from_hss(public_id, data, trail());
  if (success)
  {
    return data.registered;
  }
  else
  {
    LOG_ERROR("Connection to Homestead failed, treating user as unregistered");
    return false;
  }
}

// Look up the associated URIs for the given public ID, using the cache if possible (and caching them and the iFC otherwise).
// The uris parameter is only filled in correctly if this function
// returns true,
bool UASTransaction::get_associated_uris(std::string public_id, std::vector<std::string>& uris, SAS::TrailId trail)
{
  HSSCallInformation data;
  bool success = get_data_from_hss(public_id, data, trail);
  if (success)
  {
    uris = data.uris;
  }
  return success;
}

// Look up the Ifcs for the given public ID, using the cache if possible (and caching them and the associated URIs otherwise).
// The ifcs parameter is only filled in correctly if this function
// returns true,
bool UASTransaction::lookup_ifcs(std::string public_id, Ifcs& ifcs, SAS::TrailId trail)
{
  HSSCallInformation data;
  bool success = get_data_from_hss(public_id, data, trail);
  if (success)
  {
    ifcs = data.ifcs;
  }
  return success;
}

///@{
// IN-TRANSACTION PROCESSING

/// Calculate a list of targets for the message.
void UASTransaction::proxy_calculate_targets(pjsip_msg* msg,
                                             pj_pool_t* pool,
                                             const TrustBoundary* trust,
                                             TargetList& targets,
                                             int max_targets,
                                             SAS::TrailId trail)
{
  // RFC 3261 Section 16.5 Determining Request Targets

  // At this point the req URI must be a SIP URI
  pjsip_sip_uri* req_uri = (pjsip_sip_uri*)msg->line.req.uri;

  // If the Request-URI of the request contains an maddr parameter, the
  // Request-URI MUST be placed into the target set as the only target
  // URI, and the proxy MUST proceed to Section 16.6.
  if (req_uri->maddr_param.slen)
  {
    LOG_INFO("Route request to maddr %.*s", req_uri->maddr_param.slen, req_uri->maddr_param.ptr);
    Target target;
    target.uri = (pjsip_uri*)req_uri;
    targets.push_back(target);
    return;
  }

  // If the domain of the Request-URI indicates a domain this element is
  // not responsible for, the Request-URI MUST be placed into the target
  // set as the only target, and the element MUST proceed to the task of
  // Request Forwarding (Section 16.6).
  if ((!PJUtils::is_home_domain((pjsip_uri*)req_uri)) &&
      (!PJUtils::is_uri_local((pjsip_uri*)req_uri)))
  {
    LOG_INFO("Route request to domain %.*s", req_uri->host.slen, req_uri->host.ptr);
    Target target;
    target.uri = (pjsip_uri*)req_uri;

    if ((bgcf_service) &&
        (PJSIP_URI_SCHEME_IS_SIP(req_uri)))
    {
      // See if we have a configured route to the destination.
      std::string domain = PJUtils::pj_str_to_string(&((pjsip_sip_uri*)req_uri)->host);
      std::vector<std::string> bgcf_route = bgcf_service->get_route(domain, trail);

      if (!bgcf_route.empty())
      {
        for (std::vector<std::string>::const_iterator ii = bgcf_route.begin(); ii != bgcf_route.end(); ++ii)
        {
          pjsip_uri* route_uri = PJUtils::uri_from_string(*ii, pool);

          if (route_uri != NULL && PJSIP_URI_SCHEME_IS_SIP(route_uri))
          {
            target.paths.push_back(route_uri);
          }
          else
          {
            // One of the routes is an invalid SIP URI. Stop processing the entry
            // and clear the target
            target.paths.clear();
          }
        }

        // We have added a BGCF generated route to the request, so we should
        // switch ACR context for the downstream leg.
        _bgcf_acr = bgcf_acr_factory->get_acr(trail, CALLING_PARTY);
        if (_downstream_acr != _upstream_acr)
        {
          // We've already set up a different downstream ACR to the upstream ACR
          // so free it off.
          delete _downstream_acr;
        }
        _downstream_acr = _bgcf_acr;

        // Pass the request to the downstream ACR as if it is being received.
        _downstream_acr->rx_request(msg);
      }
    }

    targets.push_back(target);

    return;
  }

  // If the target set for the request has not been predetermined as
  // described above, this implies that the element is responsible for the
  // domain in the Request-URI, and the element MAY use whatever mechanism
  // it desires to determine where to send the request.
  //
  // is_user_registered() checks on Homestead to see whether the user
  // is registered - if not, we don't need to use the memcached store
  // to look up their bindings.
  std::string public_id = PJUtils::aor_from_uri(req_uri);
  if ((store) && (hss) && is_user_registered(public_id))
  {
    // Determine the canonical public ID, and look up the set of associated
    // URIs on the HSS.
    std::vector<std::string> uris;
    bool success = get_associated_uris(public_id, uris, trail);

    std::string aor;
    if (success && (uris.size() > 0))
    {
      // Take the first associated URI as the AOR.
      aor = uris.front();
    }
    else
    {
      // Failed to get the associated URIs from Homestead.  We'll try to
      // do the registration look-up with the specified target URI - this may
      // fail, but we'll never misroute the call.
      LOG_WARNING("Invalid Homestead response - a user is registered but has no list of associated URIs");
      aor = public_id;
    }

    // Look up the target in the registration data store.
    LOG_INFO("Look up targets in registration store: %s", aor.c_str());
    RegStore::AoR* aor_data = store->get_aor_data(aor, trail);

    // If we didn't get bindings from the local store and we have a remote
    // store, try the remote.
    if ((remote_store != NULL) &&
        ((aor_data == NULL) ||
         (aor_data->bindings().empty())))
    {
      delete aor_data;
      aor_data = remote_store->get_aor_data(aor, trail);
    }

    // Pick up to max_targets bindings to attempt to contact.  Since
    // some of these may be stale, and we don't want stale bindings to
    // push live bindings out, we sort by expiry time and pick those
    // with the most distant expiry times.  See bug 45.
    std::list<RegStore::AoR::Bindings::value_type> target_bindings;
    if (aor_data != NULL)
    {
      const RegStore::AoR::Bindings& bindings = aor_data->bindings();
      if ((int)bindings.size() <= max_targets)
      {
        for (RegStore::AoR::Bindings::const_iterator i = bindings.begin();
             i != bindings.end();
             ++i)
        {
          target_bindings.push_back(*i);
        }
      }
      else
      {
        std::multimap<int, RegStore::AoR::Bindings::value_type> ordered;
        for (RegStore::AoR::Bindings::const_iterator i = bindings.begin();
             i != bindings.end();
             ++i)
        {
          std::pair<int, RegStore::AoR::Bindings::value_type> p = std::make_pair(i->second->_expires, *i);
          ordered.insert(p);
        }

        int num_contacts = 0;
        for (std::multimap<int, RegStore::AoR::Bindings::value_type>::const_reverse_iterator i = ordered.rbegin();
             num_contacts < max_targets;
             ++i)
        {
          target_bindings.push_back(i->second);
          num_contacts++;
        }
      }
    }

    for (std::list<RegStore::AoR::Bindings::value_type>::const_iterator i = target_bindings.begin();
         i != target_bindings.end();
         ++i)
    {
      RegStore::AoR::Binding* binding = i->second;
      LOG_DEBUG("Target = %s", binding->_uri.c_str());
      bool useable_contact = true;
      Target target;
      target.from_store = PJ_TRUE;
      target.aor = aor;
      target.binding_id = i->first;
      target.uri = PJUtils::uri_from_string(binding->_uri, pool);
      if (target.uri == NULL)
      {
        LOG_WARNING("Ignoring badly formed contact URI %s for target %s",
                    binding->_uri.c_str(), aor.c_str());
        useable_contact = false;
      }
      else
      {
        for (std::list<std::string>::const_iterator j = binding->_path_headers.begin();
             j != binding->_path_headers.end();
             ++j)
        {
          pjsip_uri* path = PJUtils::uri_from_string(*j, pool);
          if (path != NULL)
          {
            target.paths.push_back(path);
          }
          else
          {
            LOG_WARNING("Ignoring contact %s for target %s because of badly formed path header %s",
                        binding->_uri.c_str(), aor.c_str(), (*j).c_str());
            useable_contact = false;
            break;
          }
        }
      }

      if (useable_contact)
      {
        targets.push_back(target);
      }
    }

    if (targets.empty())
    {
      LOG_ERROR("Failed to find any valid bindings for %s in registration store", aor.c_str());
    }

    delete aor_data;
  }
}


/// Attempt ENUM lookup if appropriate.
static pj_status_t translate_request_uri(pjsip_tx_data* tdata, SAS::TrailId trail)
{
  pj_status_t status = PJ_SUCCESS;
  std::string uri;

  if (PJSIP_URI_SCHEME_IS_SIP(tdata->msg->line.req.uri))
  {
    std::string user = PJUtils::pj_str_to_string(&((pjsip_sip_uri*)tdata->msg->line.req.uri)->user);
    if (is_user_numeric(user))
    {
      uri = enum_service->lookup_uri_from_user(user, trail);
    }
  }
  else if (PJSIP_URI_SCHEME_IS_TEL(tdata->msg->line.req.uri))
  {
    std::string user = PJUtils::public_id_from_uri((pjsip_uri*)tdata->msg->line.req.uri);
    uri = enum_service->lookup_uri_from_user(user, trail);
  }
  else
  {
    std::string user = PJUtils::pj_str_to_string(&((pjsip_other_uri*)tdata->msg->line.req.uri)->content);
    uri = enum_service->lookup_uri_from_user(user, trail);
  }

  if (!uri.empty())
  {
    pjsip_uri* req_uri = (pjsip_uri*)PJUtils::uri_from_string(uri, tdata->pool);
    if (req_uri != NULL)
    {
      LOG_DEBUG("Update request URI to %s", uri.c_str());
      tdata->msg->line.req.uri = req_uri;
    }
    else
    {
      LOG_WARNING("Badly formed URI %s from ENUM translation", uri.c_str());
      status = PJ_EINVAL;
    }
  }

  return status;
}


static void proxy_process_register_response(pjsip_rx_data* rdata)
{
  // Check to see if the REGISTER response contains a Path header.  If so
  // this is a signal that the registrar accepted the REGISTER and so
  // authenticated the client.
  pjsip_generic_string_hdr* path_hdr = (pjsip_generic_string_hdr*)
              pjsip_msg_find_hdr_by_name(rdata->msg_info.msg, &STR_PATH, NULL);
  if (path_hdr != NULL)
  {
    // The response has a Path header in it, so parse this to a URI so we can
    // check for a flow token.  Extract the field to a null terminated string
    // first since we can't guarantee it is null terminated in the message,
    // and pjsip_parse_uri requires a null terminated string.
    pj_str_t hvalue;
    pj_strdup_with_null(rdata->tp_info.pool, &hvalue, &path_hdr->hvalue);
    pjsip_sip_uri* path_uri = (pjsip_sip_uri*)
                                      pjsip_parse_uri(rdata->tp_info.pool,
                                                      hvalue.ptr,
                                                      hvalue.slen,
                                                      0);

    if ((path_uri != NULL) &&
        (path_uri->user.slen > 0))
    {
      // The Path header has a flow token, so see if this maps to a known
      // active flow.
      std::string flow_token = PJUtils::pj_str_to_string(&path_uri->user);
      Flow* flow_data = flow_table->find_flow(flow_token);

      if (flow_data != NULL)
      {
        // The response correlates to an active flow.  Check the contact
        // headers and expiry header to find when the last contacts will
        // expire.
        //
        // If a binding does not specify an expiry time then assume it expires
        // in 5 minutes (300s).  This should never happens as it means the
        // registrar is misbehaving, but we defensively assume a short expiry
        // time as this is more secure.
        int max_expires = PJUtils::max_expires(rdata->msg_info.msg, 300);
        LOG_DEBUG("Maximum contact expiry is %d", max_expires);

        // Go through the list of URIs covered by this registration setting
        // them on the flow.  This is either the list in the P-Associated-URI
        // header, if supplied, or the URI in the To header.
        pjsip_route_hdr* p_assoc_uri = (pjsip_route_hdr*)
                             pjsip_msg_find_hdr_by_name(rdata->msg_info.msg,
                                                        &STR_P_ASSOCIATED_URI,
                                                        NULL);
        if (p_assoc_uri != NULL)
        {
          // Use P-Associated-URIs list as list of authenticated URIs.
          LOG_DEBUG("Found P-Associated-URI header");
          bool is_default = true;
          while (p_assoc_uri != NULL)
          {
            flow_data->set_identity((pjsip_uri*)&p_assoc_uri->name_addr, is_default, max_expires);
            p_assoc_uri = (pjsip_route_hdr*)
                        pjsip_msg_find_hdr_by_name(rdata->msg_info.msg,
                                                   &STR_P_ASSOCIATED_URI,
                                                   p_assoc_uri->next);
            is_default = false;
          }
        }
        else
        {
          // Use URI in To header as authenticated URIs.
          LOG_DEBUG("No P-Associated-URI, use URI in To header.");
          flow_data->set_identity(PJSIP_MSG_TO_HDR(rdata->msg_info.msg)->uri, true, max_expires);
        }

        // Decrement the reference to the flow data
        flow_data->dec_ref();
      }
      else
      {
        // Failed to correlate the token in the Path header to an active flow.
        // This can happen if, for example, the connection to the client
        // failed, but it is unusual, so log at info level rather than as an
        // error or warning.
        LOG_INFO("Failed to correlate REGISTER response Path token %s to a flow", flow_token.c_str());
      }
    }
  }
}

///@}

// UAS Transaction constructor
UASTransaction::UASTransaction(pjsip_transaction* tsx,
                               pjsip_rx_data* rdata,
                               pjsip_tx_data* tdata,
                               TrustBoundary* trust,
                               ACR* acr) :
  _tsx(tsx),
  _num_targets(0),
  _pending_targets(0),
  _ringing(PJ_FALSE),
  _req(tdata),
  _best_rsp(NULL),
  _trust(trust),
  _proxy(NULL),
  _pending_destroy(false),
  _context_count(0),
  _as_chain_link(),
  _as_chain_linked(false),
  _victims(),
  _upstream_acr(acr),
  _downstream_acr(acr),
  _in_dialog(false),
  _icscf_router(NULL),
  _icscf_acr(NULL),
  _bgcf_acr(NULL)
{
  LOG_DEBUG("UASTransaction constructor (%p)", this);
  LOG_DEBUG("ACR (%p)", acr);

  for (int ii = 0; ii < MAX_FORKING; ++ii)
  {
    _uac_data[ii] = NULL;
  }

  // Reference the transaction's group lock.
  _lock = tsx->grp_lock;
  pj_grp_lock_add_ref(tsx->grp_lock);

  // Set the trail identifier for the transaction using the trail ID on
  // the original message.
  set_trail(_tsx, get_trail(rdata));

  // Feed the request to the UAS transaction to drive its state
  // out of NULL state.
  pjsip_tsx_recv_msg(_tsx, rdata);

  // Create a 408 response to use if none of the targets responds.
  pjsip_endpt_create_response(stack_data.endpt, rdata,
                              PJSIP_SC_REQUEST_TIMEOUT, NULL, &_best_rsp);

  // Do any start of transaction logging operations.
  log_on_tsx_start(rdata);

  _tsx->mod_data[mod_tu.id] = this;

  // initialise deferred trying timer
  pthread_mutex_init(&_trying_timer_lock, NULL);
  pj_timer_entry_init(&_trying_timer, 0, (void*)this, &trying_timer_callback);
  _trying_timer.id = 0;

  // Record whether or not this is an in-dialog request.  This is needed
  // to determine whether or not to send interim ACRs on provisional
  // responses.
  _in_dialog = (rdata->msg_info.msg->line.req.method.id != PJSIP_BYE_METHOD) &&
               (rdata->msg_info.to->tag.slen != 0);
}

/// UASTransaction destructor.  On entry, the group lock must be held.  On
/// exit, it will have been released (and possibly destroyed).
UASTransaction::~UASTransaction()
{
  LOG_DEBUG("UASTransaction destructor (%p)", this);

  pj_assert(_context_count == 0);

  if (_tsx != NULL)
  {
    _tsx->mod_data[mod_tu.id] = NULL;
  }

  if (method() == PJSIP_INVITE_METHOD)
  {
    // INVITE transaction has been terminated.  If there are any
    // pending UAC transactions they should be cancelled.
    cancel_pending_uac_tsx(0, true);
  }

  cancel_trying_timer();
  pthread_mutex_destroy(&_trying_timer_lock);

  // Disconnect all UAC transactions from the UAS transaction.
  LOG_DEBUG("Disconnect UAC transactions from UAS transaction");
  for (int ii = 0; ii < _num_targets; ++ii)
  {
    UACTransaction* uac_data = _uac_data[ii];
    if (uac_data != NULL)
    {
      dissociate(uac_data);
    }
  }

  if (_icscf_acr != NULL)
  {
    // I-CSCF ACR has been created for this transaction, so send the message
    // and delete the ACR.
    _icscf_acr->send_message();

    if (_downstream_acr == _icscf_acr)
    {
      // Downstream ACR was referencing the I-CSCF ACR, so reset it back to
      // the same as the upstream ACR so it doesn't get reported or freed twice.
      _downstream_acr = _upstream_acr;
    }

    delete _icscf_acr;
    _icscf_acr = NULL;
  }

  if (_bgcf_acr != NULL)
  {
    // BGCF ACR has been created for this transaction, so send the message
    // and delete the ACR.
    _bgcf_acr->send_message();

    if (_downstream_acr == _bgcf_acr)
    {
      // Downstream ACR was referencing the BGCF ACR, so reset it back to
      // the same as the upstream ACR so it doesn't get reported or freed twice.
      _downstream_acr = _upstream_acr;
    }

    delete _bgcf_acr;
    _bgcf_acr = NULL;
  }

  if (!_as_chain_linked)
  {
    // This transaction has not been linked to any AS chains, so is still
    // in control of the ACR, so send it now.
    if (_downstream_acr != _upstream_acr)
    {
      // The downstream ACR is not the same as the upstream one, so send the
      // message and destroy the object.
      _downstream_acr->send_message();
      delete _downstream_acr;
    }

    // Send the ACR for the upstream side.
    _upstream_acr->send_message();
    delete _upstream_acr;
    _upstream_acr = NULL;
    _downstream_acr = NULL;
  }

  if (_icscf_router != NULL)
  {
    delete _icscf_router;
    _icscf_router = NULL;
  }

  if (_req != NULL)
  {
    LOG_DEBUG("Free original request (%p)", _req);
    pjsip_tx_data_dec_ref(_req);
    _req = NULL;
  }

  if (_best_rsp != NULL)
  {
    // The pre-built response hasn't been used, so free it.
    LOG_DEBUG("Free un-used best response");
    pjsip_tx_data_dec_ref(_best_rsp);
    _best_rsp = NULL;
  }

  if (_proxy != NULL)
  {
    // The proxy is still around, so free it.
    LOG_DEBUG("Free proxy");
    delete _proxy;
    _proxy = NULL;
  }

  if (_as_chain_link.is_set())
  {
    _as_chain_link.release();
  }

  // Request destruction of any AsChains scheduled for destruction
  // along with this transaction. They are not actually deleted until
  // any concurrent threads have finished using them.
  for (std::list<AsChain*>::iterator it = _victims.begin();
       it != _victims.end();
       ++it)
  {
    (*it)->request_destroy();
  }
  _victims.clear();

  pj_grp_lock_release(_lock);
  pj_grp_lock_dec_ref(_lock);

  LOG_DEBUG("UASTransaction destructor completed");
}

// Creates a PJSIP transaction and a corresponding UASTransaction.  On
// success, we will be in the transaction's context.
//
// This should all be done in the UASTransaction constructor, but creating a
// PJSIP transaction can fail, and it's hard to fail a constructor.
//
// @returns status code indicating whether the operation was successful.
pj_status_t UASTransaction::create(pjsip_rx_data* rdata,
                                   pjsip_tx_data* tdata,
                                   TrustBoundary* trust,
                                   ACR* acr,
                                   UASTransaction** uas_data_ptr)
{
  // Create a group lock, and take it.  This avoids the transaction being
  // destroyed before we even get our hands on it.
  pj_grp_lock_t* lock;
  pj_status_t status = pj_grp_lock_create(stack_data.pool, NULL, &lock);
  if (status != PJ_SUCCESS)
  {
    return status;
  }
  pj_grp_lock_add_ref(lock);
  pj_grp_lock_acquire(lock);

  // Create a transaction for the UAS side.  We do this before looking
  // up targets because calculating targets may involve interacting
  // with an external database, and we need the transaction in place
  // early to ensure CANCEL gets handled correctly.
  pjsip_transaction* uas_tsx;
  status = pjsip_tsx_create_uas2(&mod_tu, rdata, lock, &uas_tsx);
  if (status != PJ_SUCCESS)
  {
    pj_grp_lock_release(lock);
    pj_grp_lock_dec_ref(lock);
    return status;
  }

  // Allocate UAS data to keep track of the transaction.
  *uas_data_ptr = new UASTransaction(uas_tsx, rdata, tdata, trust, acr);

  // Enter the transaction's context, and then release our copy of the
  // group lock.
  (*uas_data_ptr)->enter_context();
  pj_grp_lock_release(lock);
  pj_grp_lock_dec_ref(lock);

  return PJ_SUCCESS;
}

// Gets a UASTransaction from a PJSIP transaction, if one exists.
//
// @returns a UASTransaction or null.
UASTransaction* UASTransaction::get_from_tsx(pjsip_transaction* tsx)
{
  // Check that the PJSIP transaction is the correct role, and then return
  // any attached data as a UASTransaction.
  return (tsx->role == PJSIP_ROLE_UAS) ? (UASTransaction *)tsx->mod_data[mod_tu.id] : NULL;
}

/// Handle a non-CANCEL message.
void UASTransaction::handle_non_cancel(const ServingState& serving_state, Target *target)
{
  AsChainLink::Disposition disposition = AsChainLink::Disposition::Complete;
  pj_status_t status;

  // Strip any untrusted headers as required, so we don't pass them on.
  _trust->process_request(_req);

  // If we're a routing proxy, perform AS handling to pick the next hop.
  if (!target && !edge_proxy && serving_state.is_set())
  {
<<<<<<< HEAD
    if ((serving_state.is_set()) &&
        ((PJUtils::is_home_domain(_req->msg->line.req.uri)  ||
         (PJUtils::is_uri_local(_req->msg->line.req.uri))   ||
         (PJSIP_URI_SCHEME_IS_TEL(_req->msg->line.req.uri)))) )
=======
    // The serving state has been set up, so perform AS handling.
    if (stack_data.record_route_on_every_hop)
>>>>>>> 91d194af
    {
      LOG_DEBUG("Single Record-Route - configured to do this on every hop");
      routing_proxy_record_route();
    }

    // Pick up the AS chain from the ODI, or do the iFC lookups
    // necessary to create a new AS chain. If creating a new AS
    // chain, and configured to Record-Route on initiation of
    // originating or terminating (but not on every hop), also Record-Routes.
    bool rc = find_as_chain(serving_state);

    if (!rc)
    {
      LOG_INFO("Reject request with 404 due to failed iFC lookup");
      send_response(PJSIP_SC_NOT_FOUND);
      // target is not set, so just return
      return;
    }

    if (_as_chain_link.is_set() &&
        _as_chain_link.session_case().is_originating())
    {
      LOG_DEBUG("Performing originating call processing");

      // Do originating handling (including AS handling and setting
      // orig-ioi).
      disposition = handle_originating(&target);

      if (disposition == AsChainLink::Disposition::Complete)
      {
        // Processing at end of originating handling

        if (stack_data.record_route_on_completion_of_originating)
        {
          LOG_DEBUG("Single Record-Route - end of originating handling");
          routing_proxy_record_route();
        }

<<<<<<< HEAD
          if ((enum_service) &&
              ((PJUtils::is_home_domain(_req->msg->line.req.uri)) || (PJSIP_URI_SCHEME_IS_TEL(_req->msg->line.req.uri)) )&&
              (!is_uri_routeable(_req->msg->line.req.uri)))
=======
        if ((enum_service) &&
            (PJUtils::is_home_domain(_req->msg->line.req.uri)) &&
            (!is_uri_routeable(_req->msg->line.req.uri)))
        {
          // We've finished originating handling, and the request is
          // targeted at this domain, but the URI is not currently
          // routeable, so do an ENUM lookup to translate it to a
          // routeable URI.

          // This may mean it is no longer targeted at
          // this domain, so we need to recheck this below before
          // starting terminating handling.
          LOG_DEBUG("Translating URI");
          status = translate_request_uri(_req, trail());

          if (status != PJ_SUCCESS)
>>>>>>> 91d194af
          {
            // An error occurred during URI translation.  This doesn't happen if
            // there is no match, only if there is a match but there is an error
            // performing the defined mapping.  We therefore reject the request
            // with the not found status code and a specific reason phrase.
            send_response(PJSIP_SC_NOT_FOUND, &SIP_REASON_ENUM_FAILED);
            disposition = AsChainLink::Disposition::Stop;
          }
        }
      }
    }

    if ((_as_chain_link.is_set()) &&
        (_as_chain_link.session_case().is_originating()) &&
        (disposition == AsChainLink::Disposition::Complete) &&
        (PJUtils::is_home_domain(_req->msg->line.req.uri)) &&
        (icscf_uri))
    {
      // We've completed the originating half, the destination is local and
      // we have an external I-CSCF configured.  Route the call there.
      LOG_INFO("Invoking I-CSCF %s",
               PJUtils::uri_to_string(PJSIP_URI_IN_ROUTING_HDR, icscf_uri).c_str());

      // Release any existing AS chain to avoid leaking it.
      _as_chain_link.release();

      // Start defining the new target.
      delete target;
      target = new Target;

      // Set the I-CSCF URI as the topmost route header.
      target->paths.push_back((pjsip_uri*)pjsip_uri_clone(_req->pool, icscf_uri));

      // The Request-URI should remain unchanged
      target->uri = _req->msg->line.req.uri;
    }
    else if ((_as_chain_link.is_set()) &&
             (_as_chain_link.session_case().is_originating()) &&
             (disposition == AsChainLink::Disposition::Complete) &&
             (PJUtils::is_home_domain(_req->msg->line.req.uri)) &&
             (icscf))
    {
      // We've completed the originating half, the destination is local and
      // I-CSCF function is enabled.  In this case we should do the LIR lookup
      // ourselves rather than invoking an external I-CSCF.
      LOG_INFO("Sprout has I-CSCF function enabled");

      // Logically we are transitioning from S-CSCF context to I-CSCF
      // context, so pass the request to the upstream ACR as if it is
      // being transmitted.
      _upstream_acr->tx_request(_req->msg);

      // Allocate an I-CSCF ACR.
      _icscf_acr = icscf_acr_factory->get_acr(trail(), CALLING_PARTY);
      _icscf_acr->rx_request(_req->msg);

      // Create an I-CSCF router for the LIR query.
      std::string public_id = PJUtils::aor_from_uri((pjsip_sip_uri*)_req->msg->line.req.uri);
      _icscf_router = (ICSCFRouter*)new ICSCFLIRouter(hss,
                                                      scscf_selector,
                                                      trail(),
                                                      _icscf_acr,
                                                      public_id,
                                                      false);

      pjsip_sip_uri* scscf_uri = NULL;
      int status_code;

      if (_icscf_router != NULL)
      {
        // Select a S-CSCF to route the call and convert it to a URI.
        std::string server_name;
        status_code = _icscf_router->get_scscf(server_name);

        if (status_code == PJSIP_SC_OK)
        {
          scscf_uri = (pjsip_sip_uri*)PJUtils::uri_from_string(server_name,
                                                               _req->pool,
                                                               PJ_FALSE);
          if ((scscf_uri == NULL) ||
              (!PJSIP_URI_SCHEME_IS_SIP(scscf_uri)))
          {
            // Server name was invalid, so act as if no suitable S-CSCF was
            // found.
            LOG_DEBUG("Server name is invalid");
            status_code = PJSIP_SC_NOT_FOUND;
          }
        }
      }
      else
      {
        // Failed to create an ICSCF router, so reject the request with
        // 500.
        status_code = PJSIP_SC_INTERNAL_SERVER_ERROR;
      }

      if (status_code != PJSIP_SC_OK)
      {
        // The I-CSCF look-up failed to find a suitable S-CSCF for the
        // terminating subscriber, so reject the request.
        LOG_DEBUG("No valid S-CSCFs found");

        // Pass the error response to the I-CSCF ACR and send the ACR.
        _best_rsp->msg->line.status.code = status_code;
        _best_rsp->msg->line.status.reason = *pjsip_get_status_text(status_code);
        _icscf_acr->tx_response(_best_rsp->msg);
        _icscf_acr->send_message();
        delete _icscf_acr;
        _icscf_acr = NULL;

        send_response(PJSIP_SC_NOT_FOUND);
        delete target;
        return;
      }

      // Check whether the returned S-CSCF is this S-CSCF.  Check the host
      // name and the port returned on the LIR, but ignore transport and
      // other URI parameters.
      if ((pj_stricmp(&scscf_uri->host, &scscf_domain_name) == 0) &&
          (scscf_uri->port == stack_data.scscf_port))
      {
        // The terminating user is on this S-CSCF, so continue processing
        // locally by switching to the terminating AS chain.

        // We're switching back out of I-CSCF context, so pass the request
        // to the ACR as if we are transmitting it.
        _icscf_acr->tx_request(_req->msg);

        bool success = move_to_terminating_chain();
        if (!success)
        {
          LOG_INFO("Reject request with 404 due to failed move to terminating chain");
          send_response(PJSIP_SC_NOT_FOUND);
          delete target;
          return;
        }
      }
      else
      {
        // The S-CSCF is different, so route the call there.
         _as_chain_link.release();

        if (_icscf_acr != NULL)
        {
          // In this case we need to reference the I-CSCF as the downstream
          // ACR for this transaction, and keep a reference to it as an
          // I-CSCF ACR in case we do any further routing look-ups.
          _downstream_acr = _icscf_acr;
        }

        delete target;
        target = new Target;

        scscf_uri->lr_param = 1;
        target->paths.push_back((pjsip_uri*)
                         pjsip_uri_clone(_req->pool, (pjsip_uri*)scscf_uri));

        // The Request-URI should remain unchanged
        target->uri = _req->msg->line.req.uri;
      }
    }
    else if (disposition == AsChainLink::Disposition::Complete &&
             (PJUtils::is_home_domain(_req->msg->line.req.uri)) &&
             !(_as_chain_link.is_set() && _as_chain_link.session_case().is_terminating()))
    {
      // We've completed the originating half (or we're not doing
      // originating handling for this call), we're handling the
      // terminating half (i.e. it hasn't been ENUMed to go
      // elsewhere), and we don't yet have a terminating chain.

      // Logically we are transitioning from originating S-CSCF context to
      // terminating S-CSCF context, so pass the request to the upstream
      // ACR as if it is being transmitted.
      _upstream_acr->tx_request(_req->msg);

      // Switch to terminating session state, set the served user to
      // the callee, and look up iFCs again.
      LOG_DEBUG("Originating AS chain complete, move to terminating chain");
      bool success = move_to_terminating_chain();
      if (!success)
      {
        LOG_INFO("Reject request with 404 due to failed move to terminating chain");
        send_response(PJSIP_SC_NOT_FOUND);
        delete target;
        return;
      }
    }
    else if ((disposition == AsChainLink::Disposition::Complete) &&
             !_as_chain_link.is_set() &&
             !PJUtils::is_home_domain(_req->msg->line.req.uri))
    {
      LOG_DEBUG("Record-Route for the BGCF case");
      routing_proxy_record_route();
    }

    if (_as_chain_link.is_set() &&
        _as_chain_link.session_case().is_terminating())
    {
      // Do terminating handling (including AS handling and setting
      // orig-ioi).

      LOG_DEBUG("Terminating half");
      disposition = handle_terminating(&target);

      if (disposition == AsChainLink::Disposition::Complete)
      {
        // Processing at end of terminating handling

        if (stack_data.record_route_on_completion_of_terminating)
        {
          routing_proxy_record_route();
          LOG_DEBUG("Single Record-Route - end of terminating handling");
        }
      }
    }
  }

  if (disposition != AsChainLink::Disposition::Stop)
  {
    // Perform common outgoing processing.
    handle_outgoing_non_cancel(target);
  }

  delete target;
}


// Find the AS chain for this transaction, or create a new one.
bool UASTransaction::find_as_chain(const ServingState& serving_state)
{
  LOG_DEBUG("Looking for AS chain for incoming transaction request, serving state = %s", serving_state.to_string().c_str());
  bool success = true;

  std::string served_user;
  Ifcs ifcs;

  if (serving_state.original_dialog().is_set())
  {
    // Pick up existing AS chain.
    _as_chain_link = serving_state.original_dialog();
    LOG_DEBUG("Picking up original AS chain");
    success = true;

    if ((serving_state.session_case() == SessionCase::Terminating) &&
        (!_as_chain_link.matches_target(_req)))
    {
      // AS is retargeting per 3GPP TS 24.229 s5.4.3.3 step 3, so
      // create new AS chain with session case orig-cdiv and the
      // terminating user as served user.
      LOG_INFO("Request-URI has changed, retargeting");

      // We might not be the terminating server any more, so we
      // should blank out the term_ioi parameter. If we are still
      // the terminating server, we'll fill it back in when we go
      // through handle_terminating.

      // Note that there's no need to change orig_ioi - we don't
      // actually become the originating server when we do this redirect.
      pjsip_p_c_v_hdr* pcv = (pjsip_p_c_v_hdr*)
        pjsip_msg_find_hdr_by_name(_req->msg, &STR_P_C_V, NULL);
      if (pcv)
      {
        LOG_DEBUG("Blanking out term_ioi parameter due to redirect");
        pcv->term_ioi = pj_str("");
      }

      served_user = _as_chain_link.served_user();

      _as_chain_link.release();
      success = lookup_ifcs(served_user, ifcs, trail());
      if (success)
      {
        LOG_DEBUG("Creating originating CDIV AS chain");
        _as_chain_link = create_as_chain(SessionCase::OriginatingCdiv, ifcs, served_user);
        if (stack_data.record_route_on_diversion)
        {
          LOG_DEBUG("Single Record-Route - originating Cdiv");
          routing_proxy_record_route();
        }
      }
    }
  }
  else
  {
    // No existing AS chain - create new.
    served_user = ifc_handler->served_user_from_msg(serving_state.session_case(), _req->msg, _req->pool);
    if (!served_user.empty())
    {
      LOG_DEBUG("Looking up iFCs for %s for new AS chain", served_user.c_str());
      success = lookup_ifcs(served_user, ifcs, trail());
      if (success)
      {
        LOG_DEBUG("Successfully looked up iFCs");
        _as_chain_link = create_as_chain(serving_state.session_case(), ifcs, served_user);
      }
  
      if (serving_state.session_case() == SessionCase::Terminating)
      {
        common_start_of_terminating_processing();
      }
      else if (serving_state.session_case() == SessionCase::Originating)
      {
        // Processing at start of originating handling (not including CDiv)
        if (stack_data.record_route_on_initiation_of_originating)
        {
          LOG_DEBUG("Single Record-Route - initiation of originating handling");
          routing_proxy_record_route();
        }
      }
    }
  }

  if (_as_chain_link.is_set())
  {
    // Flag that the transaction has been linked to an AS chain.
    _as_chain_linked = true;
  }

  return success;
}


/// Perform originating handling.
//
// @returns whether processing should `Stop`, `Skip` to the end, or
// continue to next chain because the current chain is
// `Complete`. Never returns `Next`.
AsChainLink::Disposition UASTransaction::handle_originating(Target** target) // OUT: target, if disposition is Skip
{
  // These are effectively the preconditions of this function - that
  // it is only called when we know we are providing originating
  // services for a user.

  if (!(_as_chain_link.is_set() && _as_chain_link.session_case().is_originating()))
  {
    LOG_WARNING("In handle_originating despite not having an originating session case");
    return AsChainLink::Disposition::Complete;
  }

  if (_as_chain_link.served_user().empty())
  {
    LOG_WARNING("In handle_originating despite not having a served user specified");
    return AsChainLink::Disposition::Complete;
  }

  // Add ourselves as orig-IOI.
  pjsip_p_c_v_hdr* pcv = (pjsip_p_c_v_hdr*)
    pjsip_msg_find_hdr_by_name(_req->msg, &STR_P_C_V, NULL);
  if (pcv)
  {
    pcv->orig_ioi = PJUtils::domain_from_uri(_as_chain_link.served_user(), _req->pool);
  }

  // Apply originating call services to the message
  LOG_DEBUG("Applying originating services");
  AsChainLink::Disposition disposition;
  for (;;)
  {
    disposition = _as_chain_link.on_initial_request(call_services_handler, this, _req, target);

    if (disposition == AsChainLink::Disposition::Next)
    {
      _as_chain_link = _as_chain_link.next();
      LOG_DEBUG("Done internal step - advance link to %s and go around again", _as_chain_link.to_string().c_str());
    }
    else
    {
      break;
    }
  }

  LOG_INFO("Originating services disposition %d", (int)disposition);
  return disposition;
}

// We can start terminating processing either in find_as_chain or
// move_to_terminating_chain. This function contains processing common
// to both.
void UASTransaction::common_start_of_terminating_processing()
{
  if (stack_data.record_route_on_initiation_of_terminating)
  {
    LOG_DEBUG("Single Record-Route - initiation of terminating handling");
    routing_proxy_record_route();
  }
}

/// Move from originating to terminating handling.
bool UASTransaction::move_to_terminating_chain()
{
  // Create new terminating chain.
  _as_chain_link.release();
  std::string served_user = ifc_handler->served_user_from_msg(SessionCase::Terminating, _req->msg, _req->pool);

  LOG_DEBUG("Looking up iFCs for served user %s", served_user.c_str());
  // If we got a served user, look it up.  We won't get a served user if we've recognized that they're remote.

  bool success = true;
  if (!served_user.empty())
  {
    Ifcs ifcs;
    success = lookup_ifcs(served_user, ifcs, trail());

    if (success)
    {
      // Switch Rf context to the S-CSCF terminating side processing, by
      // passing the request to the upstream ACR as if it is being transmitted,
      // then creating a new downstream ACR for the terminating side and passing
      // the request to it as if it has been received.
      _upstream_acr->tx_request(_req->msg);
      _downstream_acr = cscf_acr_factory->get_acr(trail(), CALLING_PARTY);
      _downstream_acr->rx_request(_req->msg);

      // These headers name the originating user, so should not survive
      // the changearound to the terminating chain.
      PJUtils::remove_hdr(_req->msg, &STR_P_SERVED_USER);

      // Create the terminating chain.
      _as_chain_link = create_as_chain(SessionCase::Terminating, ifcs, served_user);
      _as_chain_linked = true;
      common_start_of_terminating_processing();
    }
  }
  return success;
}

// Perform terminating handling.
//
// @returns whether processing should `Stop`, `Skip` to the end, or
// is now `Complete`. Never returns `Next`.
AsChainLink::Disposition UASTransaction::handle_terminating(Target** target) // OUT: target, if disposition is Skip
{
  // These are effectively the preconditions of this function - that
  // it is only called when we know we are providing terminating
  // services for a user, and the target is in our domain.
  if (!(_as_chain_link.is_set() && _as_chain_link.session_case().is_terminating()))
  {
    LOG_WARNING("In handle_terminating despite not having a terminating session case");
    return AsChainLink::Disposition::Complete;
  }

  if (_as_chain_link.served_user().empty())
  {
    LOG_WARNING("In handle_terminating despite not having a served user specified");
    return AsChainLink::Disposition::Complete;
  }

  if (!PJUtils::is_home_domain(_req->msg->line.req.uri) && !PJSIP_URI_SCHEME_IS_TEL(_req->msg->line.req.uri))
  {
    LOG_WARNING("In handle_terminating despite the request not being targeted at our domain");
    return AsChainLink::Disposition::Complete;
  }

  // If the newly translated ReqURI indicates that we're the host of the
  // target user, include ourselves as the terminating operator for
  // billing.
  pjsip_p_c_v_hdr* pcv = (pjsip_p_c_v_hdr*)
    pjsip_msg_find_hdr_by_name(_req->msg, &STR_P_C_V, NULL);
  if (pcv)
  {
    pcv->term_ioi = PJUtils::domain_from_uri(_as_chain_link.served_user(), _req->pool);
  }

  // Apply terminating call services to the message
  LOG_DEBUG("Apply terminating services");
  AsChainLink::Disposition disposition;
  for (;;)
  {
    disposition = _as_chain_link.on_initial_request(call_services_handler, this, _req, target);
    // On return from on_initial_request, our _proxy pointer may be
    // NULL.  Don't use it without checking first.

    if (disposition == AsChainLink::Disposition::Next)
    {
      _as_chain_link = _as_chain_link.next();
      LOG_DEBUG("Done internal step - advance link to %s and go around again", _as_chain_link.to_string().c_str());
    }
    else
    {
      break;
    }
  }

  LOG_INFO("Terminating services disposition %d", (int)disposition);
  return disposition;
}

// Handle the outgoing half of a non-CANCEL message.
void UASTransaction::handle_outgoing_non_cancel(Target* target)
{
  // Calculate targets
  TargetList targets;
  if (target != NULL)
  {
    // Already have a target, so use it.
    targets.push_back(*target);
  }
  else
  {
    // Find targets.
    proxy_calculate_targets(_req->msg, _req->pool, _trust, targets, MAX_FORKING, trail());
  }

  if (targets.size() == 0)
  {
    // No targets found, so reject with a 480 error.
    // There will only be no targets when the terminating user isn't
    // registered or has no valid bindings.
    LOG_INFO("Reject request with 480");
    send_response(PJSIP_SC_TEMPORARILY_UNAVAILABLE);

    return;
  }

  // Ensure that Session-Expires is added to the message to enable the session
  // timer on the UEs.
  pjsip_session_expires_hdr* session_expires =
    (pjsip_session_expires_hdr*)pjsip_msg_find_hdr_by_name(_req->msg,
                                                           &STR_SESSION_EXPIRES,
                                                           NULL);
  if (session_expires == NULL)
  {
    session_expires = pjsip_session_expires_hdr_create(_req->pool);
    pjsip_msg_add_hdr(_req->msg, (pjsip_hdr*)session_expires);
  }
  session_expires->expires = stack_data.default_session_expires;

  // Now set up the data structures and transactions required to
  // process the request.
  pj_status_t status = init_uac_transactions(targets);

  if (status != PJ_SUCCESS)
  {
    // Send 500/Internal Server Error to UAS transaction */
    LOG_ERROR("Failed to allocate UAC transaction for UAS transaction");
    send_response(PJSIP_SC_INTERNAL_SERVER_ERROR);
    return;
  }
}

// Handles a response to an associated UACTransaction.
void UASTransaction::on_new_client_response(UACTransaction* uac_data, pjsip_rx_data *rdata)
{
  if (_tsx != NULL)
  {
    enter_context();

    // Pass the received response to the downstream ACR.
    _downstream_acr->rx_response(rdata->msg_info.msg, rdata->pkt_info.timestamp);

    pjsip_tx_data *tdata;
    pj_status_t status;
    int status_code = rdata->msg_info.msg->line.status.code;

    if ((!edge_proxy) &&
        (_as_chain_link.is_set()))
    {
      // Pass the response to the AS chain.
      _as_chain_link.on_response(rdata);
    }

    if ((!edge_proxy) &&
        (method() == PJSIP_INVITE_METHOD) &&
        (status_code == 100))
    {
      // In routing proxy mode, don't forward 100 response for INVITE as it has
      // already been sent.
      LOG_DEBUG("%s - Discard 100/INVITE response", uac_data->name());

      exit_context();
      return;
    }

    if ((edge_proxy) &&
        (method() == PJSIP_REGISTER_METHOD) &&
        (status_code == 200))
    {
      // Pass the REGISTER response to the access proxy code to see if
      // the associated client flow has been authenticated.
      proxy_process_register_response(rdata);
    }

    status = PJUtils::create_response_fwd(stack_data.endpt, rdata, 0, &tdata);
    if (status != PJ_SUCCESS)
    {
      LOG_ERROR("Error creating response, %s",
                PJUtils::pj_status_to_string(status).c_str());
      exit_context();
      return;
    }

    // Strip any untrusted headers as required, so we don't pass them on.
    _trust->process_response(tdata);

    if ((_proxy != NULL) &&
        (!_proxy->on_response(tdata->msg)))
    {
      // Proxy has taken control.  Stop processing now.
      pjsip_tx_data_dec_ref(tdata);
      exit_context();
      return;
    }

    if (_downstream_acr != _upstream_acr)
    {
      // The downstream and upstream legs are in different Rf contexts, so
      // pass the received response (after trust boundary changes) to the
      // downstream ACR as a transmitted response and to the upstream ACR as
      // a received response.
      _downstream_acr->tx_response(tdata->msg);

      if ((_in_dialog) &&
          (status_code > 100) &&
          (status_code < 199))
      {
        // This is a provisional response to a mid-dialog message, so we
        // should send an ACR now.
        _downstream_acr->send_message();

        // Don't delete the ACR as we will send another on any subsequent
        // provisional responses, and also when the transaction completes.
      }

      _upstream_acr->rx_response(tdata->msg);
    }

    if (_num_targets > 1)
    {
      if ((status_code > 100) &&
          (status_code < 199))
      {
        // Forward all provisional responses.
        LOG_DEBUG("%s - Forward 1xx response", uac_data->name());

        // Pass the response to the upstream ACR for reporting.
        _upstream_acr->tx_response(tdata->msg);

        if (_in_dialog)
        {
          // This is a provisional response to a mid-dialog message, so we
          // should send an ACR now.
          _upstream_acr->send_message();

          // Don't delete the ACR as we will send another on any subsequent
          // provisional responses, and also when the transaction completes.
        }

        // Forward response with the UAS transaction
        pjsip_tsx_send_msg(_tsx, tdata);
      }
      else if (status_code == 200)
      {
        // 200 OK.
        LOG_DEBUG("%s - Forward 200 OK response", name());

        // Forward response with the UAS transaction
        pjsip_tsx_send_msg(_tsx, tdata);

        // Disconnect the UAC data from the UAS data so no further
        // events get passed between the two.
        dissociate(uac_data);

        if (method() == PJSIP_INVITE_METHOD)
        {
          // Terminate the UAS transaction (this needs to be done
          // manually for INVITE 200 OK response, otherwise the
          // transaction layer will wait for an ACK.  This will also
          // cause all other pending UAC transactions to be cancelled.
          LOG_DEBUG("%s - Terminate UAS INVITE transaction (forking case)", name());
          pjsip_tsx_terminate(_tsx, 200);
        }
      }
      else
      {
        // Final, non-OK response.  Is this the "best" response
        // received so far?
        LOG_DEBUG("%s - 3xx/4xx/5xx/6xx response", uac_data->name());
        if ((_best_rsp == NULL) ||
            (compare_sip_sc(status_code, _best_rsp->msg->line.status.code) > 0))
        {
          LOG_DEBUG("%s - Best 3xx/4xx/5xx/6xx response so far", uac_data->name());

          if (_best_rsp != NULL)
          {
            pjsip_tx_data_dec_ref(_best_rsp);
          }

          _best_rsp = tdata;
        }
        else
        {
          pjsip_tx_data_dec_ref(tdata);
        }

        // Disconnect the UAC data from the UAS data so no further
        // events get passed between the two.
        dissociate(uac_data);

        if (--_pending_targets == 0)
        {
          // Received responses on every UAC transaction, so check terminating
          // call services and then send the best response on the UAS
          // transaction.
          LOG_DEBUG("%s - All UAC responded", name());
          handle_final_response();
        }
      }
    }
    else
    {
      // Non-forked transaction.  Create response to be forwarded upstream
      // (Via will be stripped here)
      if (rdata->msg_info.msg->line.status.code < 200)
      {
        // Forward provisional response with the UAS transaction.
        LOG_DEBUG("%s - Forward provisional response on UAS transaction", uac_data->name());
        pjsip_tsx_send_msg(_tsx, tdata);
      }
      else
      {
        // Forward final response.  Disconnect the UAC data from
        // the UAS data so no further events get passed between the two.
        LOG_DEBUG("%s - Final response, so disconnect UAS and UAC transactions", uac_data->name());
        if (_best_rsp != NULL)
        {
          pjsip_tx_data_dec_ref(_best_rsp);
        }
        _best_rsp = tdata;
        _pending_targets--;
        dissociate(uac_data);
        handle_final_response();
      }
    }

    exit_context();
  }
}

// Notification that a client transaction is not responding.
void UASTransaction::on_client_not_responding(UACTransaction* uac_data)
{
  if (_tsx != NULL)
  {
    enter_context();

    if ((!edge_proxy) &&
        (_as_chain_link.is_set()))
    {
      // Pass the response to the AS chain.
      _as_chain_link.on_not_responding();
    }

    if (_num_targets > 1)
    {
      // UAC transaction has timed out or hit a transport error.  If
      // we've not received a response from on any other UAC
      // transactions then keep this as the best response.
      LOG_DEBUG("%s - Forked request", uac_data->name());

      if (--_pending_targets == 0)
      {
        // Received responses on every UAC transaction, so
        // send the best response on the UAS transaction.
        LOG_DEBUG("%s - No more pending responses, so send response on UAC tsx", name());
        handle_final_response();
      }
    }
    else
    {
      // UAC transaction has timed out or hit a transport error for
      // non-forked request.  Send a 408 on the UAS transaction.
      LOG_DEBUG("%s - Not forked request", uac_data->name());
      --_pending_targets;
      handle_final_response();
    }

    // Disconnect the UAC data from the UAS data so no further
    // events get passed between the two.
    LOG_DEBUG("%s - Disconnect UAS tsx from UAC tsx", uac_data->name());
    dissociate(uac_data);

    exit_context();
  }
}

// Notification that the underlying PJSIP transaction has changed state.
//
// After calling this, the caller must not assume that the UASTransaction still
// exists - if the PJSIP transaction is being destroyed, this method will
// destroy the UASTransaction.
void UASTransaction::on_tsx_state(pjsip_event* event)
{
  enter_context();

  if (_tsx->state == PJSIP_TSX_STATE_COMPLETED)
  {
    // UAS transaction has completed, so do any transaction completion
    // log activities

    // This has to be conditional on a completed state, else
    // _tsx->transport might not be set.
    if (edge_proxy)
    {
      SIPPeerType stype  = determine_source(_tsx->transport, _tsx->addr);
      bool is_client = (stype == SIP_PEER_CLIENT);
      dialog_tracker->on_uas_tsx_complete(_req, _tsx, event, is_client);
    }

    log_on_tsx_complete();
  }

  if (_tsx->state == PJSIP_TSX_STATE_DESTROYED)
  {
    LOG_DEBUG("%s - UAS tsx destroyed", _tsx->obj_name);
    if (method() == PJSIP_INVITE_METHOD)
    {
      // INVITE transaction has been terminated.  If there are any
      // pending UAC transactions they should be cancelled.
      cancel_pending_uac_tsx(0, true);
    }
    _tsx->mod_data[mod_tu.id] = NULL;
    _tsx = NULL;
    _pending_destroy = true;
  }

  exit_context();
}

// Handles the best final response, once all final responses have been received
// from all forked INVITEs.
// @Returns whether or not the send was a success.
pj_status_t UASTransaction::handle_final_response()
{
  pj_status_t rc = PJ_SUCCESS;
  if ((_tsx != NULL) &&
      ((_proxy == NULL) ||
       (_proxy->on_final_response(_best_rsp))))
  {
    pjsip_tx_data *best_rsp = _best_rsp;
    int st_code = best_rsp->msg->line.status.code;

    if (((st_code == PJSIP_SC_REQUEST_TIMEOUT) ||
         (PJSIP_IS_STATUS_IN_CLASS(st_code, 500))) &&
        (_as_chain_link.is_set()) &&
        (_as_chain_link.continue_session()) &&
        (!_as_chain_link.complete()))
    {
      // The AS either timed out or returned a 5xx error, and the conditions
      // for continuing the session with the next application server have been
      // met.
      LOG_DEBUG("Trigger default_handling=CONTINUE processing");

      // Reset the best response to a 408 response to use if none of the targets responds.
      _best_rsp->msg->line.status.code = PJSIP_SC_REQUEST_TIMEOUT;

      // Redirect the dialog to the next AS in the chain.
      ServingState serving_state(&_as_chain_link.session_case(),
                                 _as_chain_link.next());
      handle_non_cancel(serving_state, NULL);
    }
    else
    {
      if ((_icscf_acr != NULL) &&
          (_icscf_acr != _downstream_acr))
      {
        // Report the final response to the I-CSCF ACR.
        _icscf_acr->rx_response(best_rsp->msg);
        _icscf_acr->tx_response(best_rsp->msg);
      }

      // Pass the final response to the upstream ACR.
      _upstream_acr->tx_response(best_rsp->msg);

      // Send the best response back on the UAS transaction.
      _best_rsp = NULL;
      set_trail(best_rsp, trail());
      rc = pjsip_tsx_send_msg(_tsx, best_rsp);

      if ((method() == PJSIP_INVITE_METHOD) &&
          (st_code == 200))
      {
        // Terminate the UAS transaction (this needs to be done
        // manually for INVITE 200 OK response, otherwise the
        // transaction layer will wait for an ACK).  This will also
        // cause all other pending UAC transactions to be cancelled.
        LOG_DEBUG("%s - Terminate UAS INVITE transaction (non-forking case)",
                  _tsx->obj_name);
        pjsip_tsx_terminate(_tsx, 200);
      }
    }
  }
  return rc;
}


/// Register a proxy to handle future responses received from our
// child UAC transaction or generated internally.  Ownership passes
// to this transaction; it will be deleted when this transaction is
// deleted.
void UASTransaction::register_proxy(CallServices::Terminating* proxy)
{
  pj_assert(_proxy == NULL);
  _proxy = proxy;
}


// Sends a 100 Trying response to the given rdata, in this transaction.
// @Returns whether or not the send was a success.
pj_status_t UASTransaction::send_trying(pjsip_rx_data* rdata)
{
  return PJUtils::respond_stateful(stack_data.endpt, _tsx, rdata, 100, NULL, NULL, NULL);
}


// Sends a response using the buffer saved off for the best response.
// @Returns whether or not the send was a success.
pj_status_t UASTransaction::send_response(int st_code, const pj_str_t* st_text)
{
  // cancel any outstanding deferred trying responses
  cancel_trying_timer();

  if ((st_code >= 100) && (st_code < 200))
  {
    pjsip_tx_data* prov_rsp = PJUtils::clone_tdata(_best_rsp);
    prov_rsp->msg->line.status.code = st_code;
    prov_rsp->msg->line.status.reason = (st_text != NULL) ? *st_text : *pjsip_get_status_text(st_code);
    set_trail(prov_rsp, trail());
    _upstream_acr->tx_response(prov_rsp->msg);
    return pjsip_tsx_send_msg(_tsx, prov_rsp);
  }
  else
  {
    _best_rsp->msg->line.status.code = st_code;
    _best_rsp->msg->line.status.reason = (st_text != NULL) ? *st_text : *pjsip_get_status_text(st_code);
    return handle_final_response();
  }
}

/// Redirects the call to the specified target, for the reason specified in the
// status code.
//
// If a proxy is set, it is deleted by this method.  Beware!
//
// @returns whether the call should continue as it was.
bool UASTransaction::redirect(std::string target, int code)
{
  pjsip_uri* target_uri = PJUtils::uri_from_string(target, _req->pool);

  if (target_uri == NULL)
  {
    // Target URI was badly formed, so continue processing the call without
    // the redirect.
    return true;
  }

  return redirect_int(target_uri, code);
}

// Enters this transaction's context.  While in the transaction's
// context, processing on this and associated transactions will be
// single-threaded and the transaction will not be destroyed.  Whenever
// enter_context is called, exit_context must be called before the end of the
// method.
void UASTransaction::enter_context()
{
  // Take the group lock.
  pj_grp_lock_acquire(_lock);

  // If the transaction is pending destroy, the context count must be greater
  // than 0.  Otherwise, the transaction should have already been destroyed (so
  // entering its context again is unsafe).
  pj_assert((!_pending_destroy) || (_context_count > 0));

  _context_count++;
}

// Exits this transaction's context.  On return from this method, the caller
// must not assume that the transaction still exists.
void UASTransaction::exit_context()
{
  // If the transaction is pending destroy, the context count must be greater
  // than 0.  Otherwise, the transaction should have already been destroyed (so
  // entering its context again is unsafe).
  pj_assert(_context_count > 0);

  _context_count--;
  if ((_context_count == 0) && (_pending_destroy))
  {
    // Deleting the transaction implicitly releases the group lock.
    delete this;
  }
  else
  {
    // Release the group lock.
    pj_grp_lock_release(_lock);
  }
}

/// Redirects the call to the specified target, for the reason specified in the
// status code.
//
// If a proxy is set, it is deleted by this method.  Beware!
//
// @returns whether the call should continue as it was (always false).
bool UASTransaction::redirect(pjsip_uri* target, int code)
{
  return redirect_int((pjsip_uri*)pjsip_uri_clone(_req->pool, target), code);
}

// Generate analytics logs relating to a new transaction starting.
void UASTransaction::log_on_tsx_start(const pjsip_rx_data* rdata)
{
  // Store analytics data from request starting transaction.
  _analytics.from = (rdata->msg_info.from != NULL) ? (pjsip_from_hdr*)pjsip_hdr_clone(_tsx->pool, rdata->msg_info.from) : NULL;
  _analytics.to = (rdata->msg_info.to != NULL) ? (pjsip_to_hdr*)pjsip_hdr_clone(_tsx->pool, rdata->msg_info.to) : NULL;
  _analytics.cid = (rdata->msg_info.cid != NULL) ? (pjsip_cid_hdr*)pjsip_hdr_clone(_tsx->pool, rdata->msg_info.cid) : NULL;

  // Report SAS markers for the transaction.
  LOG_DEBUG("Report SAS start marker - trail (%llx)", trail());
  SAS::Marker start_marker(trail(), MARKER_ID_START, 1u);
  SAS::report_marker(start_marker);

  if (_analytics.from)
  {
    SAS::Marker calling_dn(trail(), MARKER_ID_CALLING_DN, 1u);
    pjsip_sip_uri* calling_uri = (pjsip_sip_uri*)pjsip_uri_get_uri(_analytics.from->uri);
    calling_dn.add_var_param(calling_uri->user.slen, calling_uri->user.ptr);
    SAS::report_marker(calling_dn);
  }

  if (_analytics.to)
  {
    SAS::Marker called_dn(trail(), MARKER_ID_CALLED_DN, 1u);
    pjsip_sip_uri* called_uri = (pjsip_sip_uri*)pjsip_uri_get_uri(_analytics.to->uri);
    called_dn.add_var_param(called_uri->user.slen, called_uri->user.ptr);
    SAS::report_marker(called_dn);
  }

  PJUtils::mark_sas_call_branch_ids(get_trail(rdata), _analytics.cid, rdata->msg_info.msg);
}

// Generate analytics logs relating to a transaction completing.
void UASTransaction::log_on_tsx_complete()
{
  // Report SAS markers for the transaction.
  LOG_DEBUG("Report SAS end marker - trail (%llx)", trail());
  SAS::Marker end_marker(trail(), MARKER_ID_END, 1u);
  SAS::report_marker(end_marker);

  if (analytics_logger != NULL)
  {
    // Generate analytics inputs based on the end result of the UAS
    // transaction.
    if ((method() == PJSIP_INVITE_METHOD) &&
        (_analytics.to != NULL) &&
        (_analytics.to->tag.slen == 0))
    {
      // INVITE transaction with no To tag in original request, so must
      // be a call set-up.
      if ((_tsx->status_code >= 200) && (_tsx->status_code <= 299))
      {
        // 2xx response, so call connected successfully.
        analytics_logger->call_connected(PJUtils::uri_to_string(PJSIP_URI_IN_FROMTO_HDR, (pjsip_uri*)pjsip_uri_get_uri(_analytics.from->uri)),
                                         PJUtils::uri_to_string(PJSIP_URI_IN_FROMTO_HDR, (pjsip_uri*)pjsip_uri_get_uri(_analytics.to->uri)),
                                         PJUtils::pj_str_to_string(&_analytics.cid->id));
      }
      else if (_tsx->status_code >= 400)
      {
        // non-2xx/non-3xx final response, so call failed to connect.
        analytics_logger->call_not_connected(PJUtils::uri_to_string(PJSIP_URI_IN_FROMTO_HDR, (pjsip_uri*)pjsip_uri_get_uri(_analytics.from->uri)),
                                             PJUtils::uri_to_string(PJSIP_URI_IN_FROMTO_HDR, (pjsip_uri*)pjsip_uri_get_uri(_analytics.to->uri)),
                                             PJUtils::pj_str_to_string(&_analytics.cid->id),
                                             _tsx->status_code);
      }
      // @TODO - what about 3xx redirect responses?
    }
    else if (method() == PJSIP_BYE_METHOD)
    {
      // BYE transaction, so consider this to be a normal disconnection
      // irrespective of the result of the transaction.
      analytics_logger->call_disconnected(PJUtils::pj_str_to_string(&_analytics.cid->id), 0);
    }
    else if (_tsx->status_code >= 400)
    {
      // Non-INVITE/Non-BYE transaction has failed - consider this to
      // always be a call disconnect.
      analytics_logger->call_disconnected(PJUtils::pj_str_to_string(&_analytics.cid->id), _tsx->status_code);
    }
  }
}

// Initializes UAC transactions to each of the specified targets.
//
// @returns a status code indicating whether or not the operation succeeded.
pj_status_t UASTransaction::init_uac_transactions(TargetList& targets)
{
  pj_status_t status = PJ_EUNKNOWN;
  pjsip_transaction *uac_tsx;
  UACTransaction *uac_data;
  pjsip_tx_data *uac_tdata;

  if (_tsx != NULL)
  {
    // Initialise the UAC data structures for each target.
    int ii = 0;
    for (TargetList::const_iterator it = targets.begin();
         it != targets.end();
         ++it)
    {
      // First UAC transaction can use existing tdata, others must clone.
      LOG_DEBUG("Allocating transaction and data for target %d", ii);
      uac_tdata = PJUtils::clone_tdata(_req);

      if (uac_tdata == NULL)
      {
        status = PJ_ENOMEM;
        LOG_ERROR("Failed to clone request for forked transaction, %s",
                  PJUtils::pj_status_to_string(status).c_str());
        break;
      }

      status = pjsip_tsx_create_uac2(&mod_tu, uac_tdata, _lock, &uac_tsx);
      if (status != PJ_SUCCESS)
      {
        LOG_ERROR("Failed to create UAC transaction, %s",
                  PJUtils::pj_status_to_string(status).c_str());
        break;
      }

      // Add the trail from the UAS transaction to the UAC transaction.
      LOG_DEBUG("Adding trail identifier %ld to UAC transaction", trail());
      set_trail(uac_tsx, trail());

      // Attach data to the UAC transaction.
      uac_data = new UACTransaction(this, ii, uac_tsx, uac_tdata);
      _uac_data[ii] = uac_data;
      ii++;
    }

    if (status == PJ_SUCCESS)
    {
      // Allocated all the structures, so now set the targets for transaction
      // (this is done as a separate loop to avoid modifying the message
      // before it is cloned).
      ii = 0;
      for (TargetList::const_iterator it = targets.begin();
           it != targets.end();
           ++it)
      {
        LOG_DEBUG("Updating request URI and route for target %d", ii);
        uac_data = _uac_data[ii];
        uac_data->set_target(*it);
        ++ii;
      }
    }

    if (status == PJ_SUCCESS)
    {
      // All the data structures, transactions and transmit data have
      // been created, so start sending messages.
      _num_targets = targets.size();
      _pending_targets = _num_targets;

      // Forward the client requests.
      for (ii = 0; ii < _num_targets; ++ii)
      {
        UACTransaction* uac_data = _uac_data[ii];
        uac_data->send_request();
      }
    }
    else
    {
      // Clean up any transactions and tx data allocated.
      for (ii = 0; ii < (int)targets.size(); ++ii)
      {
        uac_data = _uac_data[ii];
        if (uac_data != NULL)
        {
          // UAC data should be freed up when UAC transaction terminates
          delete uac_data;
          _uac_data[ii] = NULL;
        }
      }
    }
  }

  return status;
}

// Cancels all pending UAC transactions associated with this UAS transaction.
void UASTransaction::cancel_pending_uac_tsx(int st_code, bool dissociate_uac)
{
  enter_context();

  // Send CANCEL on all pending UAC transactions forked from this UAS
  // transaction.  This is invoked either because the UAS transaction
  // received a CANCEL, or one of the UAC transactions received a 200 OK or
  // 6xx response.
  int ii;
  UACTransaction *uac_data;

  LOG_DEBUG("%s - Cancel %d pending UAC transactions",
            name(), _pending_targets);

  for (ii = 0; ii < _num_targets; ++ii)
  {
    uac_data = _uac_data[ii];
    LOG_DEBUG("%s - Check target %d, UAC data = %p, UAC tsx = %p",
              name(),
              ii,
              uac_data,
              (uac_data != NULL) ? uac_data->_tsx : NULL);
    if (uac_data != NULL)
    {
      // Found a UAC transaction that is still active, so send a CANCEL.
      uac_data->cancel_pending_tsx(st_code);

      // Normal behaviour (that is, on receipt of a CANCEL on the UAS
      // transaction), is to leave the UAC transaction connected to the UAS
      // transaction so the 487 response gets passed through.  However, in
      // cases where the CANCEL is initiated on this node (for example,
      // because the UAS transaction has already failed, or in call forwarding
      // scenarios) we dissociate immediately so the 487 response gets
      // swallowed on this node
      if (dissociate_uac)
      {
        dissociate(uac_data);
      }
    }
  }

  exit_context();
}

// Disassociates the specified UAC transaction from this UAS transaction, and
// vice-versa.
//
// This must be called before destroying either transaction.
void UASTransaction::dissociate(UACTransaction* uac_data)
{
  LOG_DEBUG("Dissociate UAC transaction %p (%d)", uac_data, uac_data->_target);
  uac_data->_uas_data = NULL;
  _uac_data[uac_data->_target] = NULL;
}

/// Redirects the call to the specified target, for the reason specified in the
// status code.
//
// This internal version of the method does not clone the provided URI, so it
// must have been allocated from a suitable pool.
//
// If a proxy is set, it is deleted by this method.  Beware!
//
// @returns whether the call should continue as it was (always false).
bool UASTransaction::redirect_int(pjsip_uri* target, int code)
{
  static const pj_str_t STR_HISTORY_INFO = pj_str("History-Info");
  static const int MAX_HISTORY_INFOS = 5;

  // Default the code to 480 Temporarily Unavailable.
  code = (code != 0) ? code : PJSIP_SC_TEMPORARILY_UNAVAILABLE;

  // Clear out any proxy.  Once we've done a redirect (or failed a
  // redirect), we can't apply further call services for the original
  // callee.
  if (_proxy != NULL)
  {
    delete _proxy;
    _proxy = NULL;
  }

  // Count the number of existing History-Info headers.
  int num_history_infos = 0;
  pjsip_history_info_hdr* prev_history_info_hdr = NULL;
  for (pjsip_hdr* hdr = (pjsip_hdr*)pjsip_msg_find_hdr_by_name(_req->msg, &STR_HISTORY_INFO, NULL);
       hdr != NULL;
       hdr = (pjsip_hdr*)pjsip_msg_find_hdr_by_name(_req->msg, &STR_HISTORY_INFO, hdr->next))
  {
    ++num_history_infos;
    prev_history_info_hdr = (pjsip_history_info_hdr*)hdr;
  }

  // If we haven't already had too many redirections (i.e. History-Info
  // headers), do the redirect.
  if (num_history_infos < MAX_HISTORY_INFOS)
  {
    // Cancel pending UAC transactions and notify the originator.
    cancel_pending_uac_tsx(code, true);
    send_response(PJSIP_SC_CALL_BEING_FORWARDED);

    // Add a Diversion header with the original request URI and the reason
    // for the diversion.
    std::string div = PJUtils::uri_to_string(PJSIP_URI_IN_REQ_URI, _req->msg->line.req.uri);
    div += ";reason=";
    div += (code == PJSIP_SC_BUSY_HERE) ? "user-busy" :
           (code == PJSIP_SC_TEMPORARILY_UNAVAILABLE) ? "no-answer" :
           (code == PJSIP_SC_NOT_FOUND) ? "out-of-service" :
           (code == 0) ? "unconditional" :
           "unknown";
    pj_str_t sdiv;
    pjsip_generic_string_hdr* diversion =
                    pjsip_generic_string_hdr_create(_req->pool,
                                                    &STR_DIVERSION,
                                                    pj_cstr(&sdiv, div.c_str()));
    pjsip_msg_add_hdr(_req->msg, (pjsip_hdr*)diversion);

    // Create or update a History-Info header for the old target.
    if (prev_history_info_hdr == NULL)
    {
      prev_history_info_hdr = create_history_info_hdr(_req->msg->line.req.uri);
      prev_history_info_hdr->index = pj_str("1");
      pjsip_msg_add_hdr(_req->msg, (pjsip_hdr*)prev_history_info_hdr);
    }

    update_history_info_reason(((pjsip_name_addr*)(prev_history_info_hdr->uri))->uri, code);

    // Set up the new target URI.
    _req->msg->line.req.uri = target;

    // Create a History-Info header for the new target.
    pjsip_history_info_hdr* history_info_hdr = create_history_info_hdr(target);

    // Set up the index parameter.  This is the previous value suffixed with ".1".
    history_info_hdr->index.slen = prev_history_info_hdr->index.slen + 2;
    history_info_hdr->index.ptr = (char*)pj_pool_alloc(_req->pool, history_info_hdr->index.slen);
    pj_memcpy(history_info_hdr->index.ptr, prev_history_info_hdr->index.ptr, prev_history_info_hdr->index.slen);
    pj_memcpy(history_info_hdr->index.ptr + prev_history_info_hdr->index.slen, ".1", 2);

    pjsip_msg_add_hdr(_req->msg, (pjsip_hdr*)history_info_hdr);

    // Kick off outgoing processing for the new request.  Continue the
    // existing AsChain. This will trigger orig-cdiv handling.
    handle_non_cancel(ServingState(&SessionCase::Terminating, _as_chain_link), NULL);
  }
  else
  {
    send_response(code);
  }

  return false;
}


pjsip_history_info_hdr* UASTransaction::create_history_info_hdr(pjsip_uri* target)
{
  // Create a History-Info header.
  pjsip_history_info_hdr* history_info_hdr = pjsip_history_info_hdr_create(_req->pool);

  // Clone the URI and set up its parameters.
  pjsip_uri* history_info_uri = (pjsip_uri*)pjsip_uri_clone(_req->pool, (pjsip_uri*)pjsip_uri_get_uri(target));
  pjsip_name_addr* history_info_name_addr_uri = pjsip_name_addr_create(_req->pool);
  history_info_name_addr_uri->uri = history_info_uri;
  history_info_hdr->uri = (pjsip_uri*)history_info_name_addr_uri;

  return history_info_hdr;
}


void UASTransaction::update_history_info_reason(pjsip_uri* history_info_uri, int code)
{
  static const pj_str_t STR_REASON = pj_str("Reason");
  static const pj_str_t STR_SIP = pj_str("SIP");
  static const pj_str_t STR_CAUSE = pj_str("cause");
  static const pj_str_t STR_TEXT = pj_str("text");

  // Always SIP
  if (PJSIP_URI_SCHEME_IS_SIP(history_info_uri))
  {
    // Set up the Reason parameter - this is always "SIP".
    pjsip_sip_uri* history_info_sip_uri = (pjsip_sip_uri*)history_info_uri;
    if (pj_list_empty(&history_info_sip_uri->other_param))
    {
      pjsip_param *param = PJ_POOL_ALLOC_T(_req->pool, pjsip_param);
      param->name = STR_REASON;
      param->value = STR_SIP;

      pj_list_insert_after(&history_info_sip_uri->other_param, (pj_list_type*)param);

      // Now add the cause parameter.
      param = PJ_POOL_ALLOC_T(_req->pool, pjsip_param);
      param->name = STR_CAUSE;
      char cause_text[4];
      sprintf(cause_text, "%u", code);
      pj_strdup2(_req->pool, &param->value, cause_text);
      pj_list_insert_after(&history_info_sip_uri->other_param, param);

      // Finally add the text parameter.
      param = PJ_POOL_ALLOC_T(_req->pool, pjsip_param);
      param->name = STR_TEXT;
      param->value = *pjsip_get_status_text(code);
      pj_list_insert_after(&history_info_sip_uri->other_param, param);
    }
  }
}


// UAC Transaction constructor
UACTransaction::UACTransaction(UASTransaction* uas_data,
                               int target,
                               pjsip_transaction* tsx,
                               pjsip_tx_data *tdata) :
  _uas_data(uas_data),
  _target(target),
  _tsx(tsx),
  _tdata(tdata),
  _from_store(false),
  _aor(),
  _binding_id(),
  _servers(),
  _current_server(0),
  _pending_destroy(false),
  _context_count(0)
{
  // Add a reference to the request so we can be sure it remains valid for retries.
  pjsip_tx_data_add_ref(_tdata);

  // Reference the transaction's group lock.
  _lock = tsx->grp_lock;
  pj_grp_lock_add_ref(tsx->grp_lock);

  _tsx->mod_data[mod_tu.id] = this;

  // Initialise the liveness timer.
  pj_timer_entry_init(&_liveness_timer, 0, (void*)this, &liveness_timer_callback);
}

/// UACTransaction destructor.  On entry, the group lock must be held.  On
/// exit, it will have been released (and possibly destroyed).
UACTransaction::~UACTransaction()
{
  pj_assert(_context_count == 0);

  if (_tsx != NULL)
  {
    _tsx->mod_data[mod_tu.id] = NULL;
  }

  if (_uas_data != NULL)
  {
    _uas_data->dissociate(this);
  }

  if (_tdata != NULL)
  {
    pjsip_tx_data_dec_ref(_tdata);
    _tdata = NULL;
  }

  if (_liveness_timer.id == LIVENESS_TIMER)
  {
    // The liveness timer is running, so cancel it.
    _liveness_timer.id = 0;
    pjsip_endpt_cancel_timer(stack_data.endpt, &_liveness_timer);
  }

  if ((_tsx != NULL) &&
      (_tsx->state != PJSIP_TSX_STATE_TERMINATED) &&
      (_tsx->state != PJSIP_TSX_STATE_DESTROYED))
  {
    pjsip_tsx_terminate(_tsx, PJSIP_SC_INTERNAL_SERVER_ERROR);
  }

  _tsx = NULL;

  pj_grp_lock_release(_lock);
  pj_grp_lock_dec_ref(_lock);
}

// Gets a UACTransaction from a PJSIP transaction, if one exists.
//
// @returns a UACTransaction or null.
UACTransaction* UACTransaction::get_from_tsx(pjsip_transaction* tsx)
{
  // Check that the PJSIP transaction is the correct role, and then return
  // any attached data as a UACTransaction.
  return (tsx->role == PJSIP_ROLE_UAC) ? (UACTransaction *)tsx->mod_data[mod_tu.id] : NULL;
}

// Set the target for this UAC transaction.
//
void UACTransaction::set_target(const struct Target& target)
{
  enter_context();

  if (target.from_store)
  {
    // This target came from the registration store.  Before we overwrite the
    // URI, extract its AOR and write it to the P-Called-Party-ID header.
    static const pj_str_t called_party_id_hdr_name = pj_str("P-Called-Party-ID");
    pjsip_hdr* hdr = (pjsip_hdr*)pjsip_msg_find_hdr_by_name(_tdata->msg, &called_party_id_hdr_name, NULL);
    if (hdr)
    {
      pj_list_erase(hdr);
    }
    std::string name_addr_str("<" + PJUtils::aor_from_uri((pjsip_sip_uri*)_tdata->msg->line.req.uri) + ">");
    pj_str_t called_party_id;
    pj_strdup2(_tdata->pool,
               &called_party_id,
               name_addr_str.c_str());
    hdr = (pjsip_hdr*)pjsip_generic_string_hdr_create(_tdata->pool,
                                                      &called_party_id_hdr_name,
                                                      &called_party_id);
    pjsip_msg_add_hdr(_tdata->msg, hdr);
  }

  // Write the target in to the request.  Need to clone the URI to make
  // sure it comes from the right pool.
  _tdata->msg->line.req.uri = (pjsip_uri*)pjsip_uri_clone(_tdata->pool, target.uri);

  // If the target is routing to the upstream device (we're acting as an access
  // proxy), strip any extra loose routes on the message to prevent accidental
  // double routing.
  if (target.upstream_route)
  {
    LOG_DEBUG("Stripping loose routes from proxied message");

    // Tight loop to strip all route headers.
    while (pjsip_msg_find_remove_hdr(_tdata->msg,
                                     PJSIP_H_ROUTE,
                                     NULL) != NULL)
    {
      // Tight loop.
    };
  }

  // Store the liveness timeout.
  _liveness_timeout = target.liveness_timeout;

  // Add all the paths as a sequence of Route headers.
  for (std::list<pjsip_uri*>::const_iterator pit = target.paths.begin();
       pit != target.paths.end();
       ++pit)
  {
    // We may have a nameaddr here rather than a URI - if so,
    // pjsip_uri_get_uri will return the internal URI. Otherwise, it
    // will just return the URI.
    pjsip_sip_uri* uri = (pjsip_sip_uri*)pjsip_uri_get_uri(*pit);

    LOG_DEBUG("Adding a Route header to sip:%.*s%s%.*s:%d;transport=%.*s",
              uri->user.slen, uri->user.ptr,
              (uri->user.slen != 0) ? "@" : "",
              uri->host.slen, uri->host.ptr,
              uri->port,
              uri->transport_param.slen,
              uri->transport_param.ptr);
    pjsip_route_hdr* route_hdr = pjsip_route_hdr_create(_tdata->pool);
    route_hdr->name_addr.uri = (pjsip_uri*)pjsip_uri_clone(_tdata->pool, uri);
    pjsip_msg_add_hdr(_tdata->msg, (pjsip_hdr*)route_hdr);
  }

  if (target.from_store)
  {
    // This target came from the registration store, store the lookup keys.
    LOG_DEBUG("Target came from store, storing AoR = %s, binding_id = %s",
              target.aor.c_str(), target.binding_id.c_str());
    _from_store = PJ_TRUE;
    pj_strdup2(_tsx->pool, &_aor, target.aor.c_str());
    pj_strdup2(_tsx->pool, &_binding_id, target.binding_id.c_str());
  }

  if (target.transport != NULL)
  {
    // The target includes a selected transport, so set it here.
    pjsip_tpselector tp_selector;
    tp_selector.type = PJSIP_TPSELECTOR_TRANSPORT;
    tp_selector.u.transport = target.transport;
    pjsip_tx_data_set_transport(_tdata, &tp_selector);

    _tdata->dest_info.addr.count = 1;
    _tdata->dest_info.addr.entry[0].type = (pjsip_transport_type_e)target.transport->key.type;
    pj_memcpy(&_tdata->dest_info.addr.entry[0].addr, &target.transport->key.rem_addr, sizeof(pj_sockaddr));
    _tdata->dest_info.addr.entry[0].addr_len =
         (_tdata->dest_info.addr.entry[0].addr.addr.sa_family == pj_AF_INET()) ?
         sizeof(pj_sockaddr_in) : sizeof(pj_sockaddr_in6);
    _tdata->dest_info.cur_addr = 0;

    // Remove the reference to the transport added when it was chosen.
    pjsip_transport_dec_ref(target.transport);
  }
  else
  {
    // Resolve the next hop destination for this request to a set of servers.
    LOG_DEBUG("Resolve next hop destination");
    PJUtils::resolve_next_hop(_tdata, 0, _servers, trail());
  }

  exit_context();
}

// Sends the initial request on this UAC transaction.
void UACTransaction::send_request()
{
  pj_status_t status = PJ_SUCCESS;

  enter_context();

  if (_tdata->tp_sel.type == PJSIP_TPSELECTOR_TRANSPORT)
  {
    // The transport has already been selected for this request, so
    // add it to the transaction otherwise it will get overwritten.
    LOG_DEBUG("Transport %s (%s) pre-selected for transaction",
              _tdata->tp_sel.u.transport->obj_name,
              _tdata->tp_sel.u.transport->info);
    pjsip_tsx_set_transport(_tsx, &_tdata->tp_sel);
  }
  else if (_current_server < (int)_servers.size())
  {
    // We have resolved servers to try, so set up the destination information
    // in the request.
    PJUtils::set_dest_info(_tdata, _servers[_current_server]);
  }
  else
  {
    // The resolver is enabled, but we failed to get any valid destination
    // servers, so fail the transaction.
    status = PJ_ENOTFOUND;
  }

  if (status == PJ_SUCCESS)
  {
    LOG_DEBUG("Sending request for %s", PJUtils::uri_to_string(PJSIP_URI_IN_REQ_URI, _tdata->msg->line.req.uri).c_str());
    _uas_data->_downstream_acr->tx_request(_tdata->msg);
    status = pjsip_tsx_send_msg(_tsx, _tdata);
  }

  if (status != PJ_SUCCESS)
  {
    // Failed to send the request.  This is an unexpected error rather than
    // an indication that the selected destination is down, so we do not
    // attempt a retry and do not blacklist the selected destination.
    LOG_DEBUG("Failed to send request (%d %s)",
              status, PJUtils::pj_status_to_string(status).c_str());
    pjsip_tx_data_dec_ref(_tdata);

    // The UAC transaction will have been destroyed when it failed to send
    // the request, so there's no need to destroy it.  However, we do need to
    // tell the UAS transaction.
    if (_uas_data != NULL)
    {
      _uas_data->on_client_not_responding(this);
    }
  }
  else
  {
    // Sent the request successfully.
    if (_liveness_timeout != 0)
    {
      _liveness_timer.id = LIVENESS_TIMER;
      pj_time_val delay = {_liveness_timeout, 0};
      pjsip_endpt_schedule_timer(stack_data.endpt, &_liveness_timer, &delay);
    }
  }

  exit_context();
}

// Cancels the pending transaction, using the specified status code in the
// Reason header.
void UACTransaction::cancel_pending_tsx(int st_code)
{
  enter_context();
  if (_tsx != NULL)
  {
    LOG_DEBUG("Found transaction %s status=%d", name(), _tsx->status_code);
    if (_tsx->status_code < 200)
    {
      pjsip_tx_data *cancel;
      pjsip_endpt_create_cancel(stack_data.endpt, _tsx->last_tx, &cancel);
      if (st_code != 0)
      {
        char reason_val_str[96];
        const pj_str_t* st_text = pjsip_get_status_text(st_code);
        sprintf(reason_val_str, "SIP ;cause=%d ;text=\"%.*s\"", st_code, (int)st_text->slen, st_text->ptr);
        pj_str_t reason_name = pj_str("Reason");
        pj_str_t reason_val = pj_str(reason_val_str);
        pjsip_hdr* reason_hdr = (pjsip_hdr*)pjsip_generic_string_hdr_create(cancel->pool, &reason_name, &reason_val);
        pjsip_msg_add_hdr(cancel->msg, reason_hdr);
      }
      set_trail(cancel, trail());

      if (_tsx->transport != NULL)
      {
        // The transaction being cancelled has already selected a transport,
        // so make sure the CANCEL uses this transport as well.
        pjsip_tpselector tp_selector;
        tp_selector.type = PJSIP_TPSELECTOR_TRANSPORT;
        tp_selector.u.transport = _tsx->transport;
        pjsip_tx_data_set_transport(cancel, &tp_selector);
      }

      // Send CANCEL request using stateful sender.  The CANCEL should
      // always chase the INVITE transaction, so don't retry any alternate
      // targets.
      LOG_DEBUG("Sending CANCEL request");
      pj_status_t status = PJUtils::send_request(cancel, 1);

      // We used to deregister the user here if we had
      // SIP_STATUS_FLOW_FAILED, but this is inappropriate - only one
      // of their bindings has failed, but they may be registered
      // elsewhere. If this was the last binding, Chronos will
      // eventually time it out and cause a deregistration.

      if (status != PJ_SUCCESS)
      {
        LOG_ERROR("Error sending CANCEL, %s", PJUtils::pj_status_to_string(status).c_str());
      }
    }
  }
  exit_context();
}

// Notification that the underlying PJSIP transaction has changed state.
//
// After calling this, the caller must not assume that the UACTransaction still
// exists - if the PJSIP transaction is being destroyed, this method will
// destroy the UACTransaction.
void UACTransaction::on_tsx_state(pjsip_event* event)
{
  enter_context();

  // Handle incoming responses (provided the UAS transaction hasn't
  // terminated or been cancelled.
  LOG_DEBUG("%s - uac_data = %p, uas_data = %p", name(), this, _uas_data);

  // Check that the event is on the current UAC transaction (we may have
  // created a new one for a retry) and is still connected to the UAS
  // transaction.
  if ((event->body.tsx_state.tsx == _tsx) && (_uas_data != NULL))
  {
    bool retrying = false;

    if (!_servers.empty())
    {
      // Check to see if the destination server has failed so we can blacklist
      // it and retry to an alternative if possible.
      if ((event->body.tsx_state.tsx->state == PJSIP_TSX_STATE_TERMINATED) &&
          ((event->body.tsx_state.type == PJSIP_EVENT_TIMER) ||
           (event->body.tsx_state.type == PJSIP_EVENT_TRANSPORT_ERROR)))
      {
        // Either failed to connect to the selected server, or failed or get
        // a response, so blacklist it.
        LOG_DEBUG("Failed to connected to server, so add to blacklist");
        PJUtils::blacklist_server(_servers[_current_server]);

        // Attempt a retry.
        retrying = retry_request();
      }
      else if ((event->body.tsx_state.tsx->state == PJSIP_TSX_STATE_COMPLETED) &&
               (PJSIP_IS_STATUS_IN_CLASS(_tsx->status_code, 500)))
      {
        // The server returned a 5xx error.  We don't blacklist in this case
        // as it may indicated a transient overload condition, but we can
        // retry to an alternate server if one is available.
        retrying = retry_request();
      }
    }

    if (!retrying)
    {
      if (event->body.tsx_state.type == PJSIP_EVENT_RX_MSG)
      {
        LOG_DEBUG("%s - RX_MSG on active UAC transaction", name());
        if (_liveness_timer.id == LIVENESS_TIMER)
        {
          // The liveness timer is running on this transaction, so cancel it.
          _liveness_timer.id = 0;
          pjsip_endpt_cancel_timer(stack_data.endpt, &_liveness_timer);
        }

        pjsip_rx_data* rdata = event->body.tsx_state.src.rdata;
        _uas_data->on_new_client_response(this, rdata);
      }

      // If UAC transaction is terminated because of a timeout, treat this as
      // a 504 error.
      if ((event->body.tsx_state.tsx->state == PJSIP_TSX_STATE_TERMINATED) &&
          (_uas_data != NULL))
      {
        // UAC transaction has terminated while still connected to the UAS
        // transaction.
        LOG_DEBUG("%s - UAC tsx terminated while still connected to UAS tsx",
                  _tsx->obj_name);
        if ((event->body.tsx_state.type == PJSIP_EVENT_TIMER) ||
            (event->body.tsx_state.type == PJSIP_EVENT_TRANSPORT_ERROR))
        {
          LOG_DEBUG("Timeout or transport error");
          _uas_data->on_client_not_responding(this);
        }
        else
        {
          _uas_data->dissociate(this);
        }
      }
    }
  }

  if ((event->body.tsx_state.tsx == _tsx) &&
      (_tsx->state == PJSIP_TSX_STATE_DESTROYED))
  {
    LOG_DEBUG("%s - UAC tsx destroyed", _tsx->obj_name);
    _tsx->mod_data[mod_tu.id] = NULL;
    _tsx = NULL;
    _pending_destroy = true;
  }

  exit_context();
}


// Attempt to retry the request to an alternate server.
bool UACTransaction::retry_request()
{
  bool retrying = false;
  _current_server++;
  if (_current_server < (int)_servers.size())
  {
    // More servers to try.  As per RFC3263, retries to an alternate server
    // have to be a completely new transaction, presumably to avoid any
    // possibility of mis-correlating a late response from the original server.
    // We therefore have to allocate a new branch ID and transaction for the
    // retry and connect it to this object.  We'll leave the old transaction
    // connected to this object while PJSIP closes it down, but ignore any
    // future events from it.
    LOG_DEBUG("Attempt to retry request to alternate server");
    pjsip_transaction* retry_tsx;
    PJUtils::generate_new_branch_id(_tdata);
    pj_status_t status = pjsip_tsx_create_uac2(&mod_tu,
                                               _tdata,
                                               _lock,
                                               &retry_tsx);

    if (status == PJ_SUCCESS)
    {
      // Set up the PJSIP transaction user module data to refer to the associated
      // UACTsx object
      LOG_DEBUG("Created transaction for retry, so send request");
      pjsip_transaction* original_tsx = _tsx;
      _tsx = retry_tsx;
      original_tsx->mod_data[mod_tu.id] = NULL;
      _tsx->mod_data[mod_tu.id] = this;

      // Add the trail from the UAS transaction to the UAC transaction.
      set_trail(_tsx, _uas_data->trail());

      // Increment the reference count of the request as we are passing
      // it to a new transaction.
      pjsip_tx_data_add_ref(_tdata);

      // Copy across the destination information for a retry and try to
      // resend the request.
      PJUtils::set_dest_info(_tdata, _servers[_current_server]);
      status = pjsip_tsx_send_msg(_tsx, _tdata);

      if (status == PJ_SUCCESS)
      {
        // Successfully sent the retry.
        retrying = true;
      }
      else
      {
        // Failed to send, so revert to the original transaction to see it
        // through to the end.
        _tsx->mod_data[mod_tu.id] = NULL;
        _tsx = original_tsx;
        _tsx->mod_data[mod_tu.id] = this;
      }
    }
  }

  return retrying;
}


/// Handle the liveness timer expiring on this transaction.
void UACTransaction::liveness_timer_expired()
{
  enter_context();

  if ((_tsx->state == PJSIP_TSX_STATE_NULL) ||
      (_tsx->state == PJSIP_TSX_STATE_CALLING))
  {
    // The transaction is still in NULL or CALLING state, so we've not
    // received any response (provisional or final) from the downstream UAS.
    // Terminate the transaction and send a timeout response upstream.
    pjsip_tsx_terminate(_tsx, PJSIP_SC_REQUEST_TIMEOUT);
  }

  exit_context();
}


/// Static method called by PJSIP when a liveness timer expires.  The instance
/// is stored in the user_data field of the timer entry.
void UACTransaction::liveness_timer_callback(pj_timer_heap_t *timer_heap, struct pj_timer_entry *entry)
{
  if (entry->id == LIVENESS_TIMER)
  {
    ((UACTransaction*)entry->user_data)->liveness_timer_expired();
  }
}

/// Handle the trying timer expiring on this transaction.
void UASTransaction::trying_timer_expired()
{
  enter_context();
  pthread_mutex_lock(&_trying_timer_lock);

  // verify that the timer has not been cancelled halfway through expiry
  if (_trying_timer.id == TRYING_TIMER)
  {
    send_trying(_defer_rdata);
    _trying_timer.id = 0;
    pjsip_rx_data_free_cloned(_defer_rdata);
  }

  pthread_mutex_unlock(&_trying_timer_lock);
  exit_context();
}

/// Static method called by PJSIP when a trying timer expires.  The instance
/// is stored in the user_data field of the timer entry.
void UASTransaction::trying_timer_callback(pj_timer_heap_t *timer_heap, struct pj_timer_entry *entry)
{
  if (entry->id == TRYING_TIMER)
  {
    ((UASTransaction*)entry->user_data)->trying_timer_expired();
  }
}

// Enters this transaction's context.  While in the transaction's
// context, processing on this and associated transactions will be
// single-threaded and the transaction will not be destroyed.  Whenever
// enter_context is called, exit_context must be called before the end of the
// method.
void UACTransaction::enter_context()
{
  // Take the group lock.
  pj_grp_lock_acquire(_lock);

  // If the transaction is pending destroy, the context count must be greater
  // than 0.  Otherwise, the transaction should have already been destroyed (so
  // entering its context again is unsafe).
  pj_assert((!_pending_destroy) || (_context_count > 0));

  _context_count++;
}

// Exits this transaction's context.  On return from this method, the caller
// must not assume that the transaction still exists.
void UACTransaction::exit_context()
{
  // If the transaction is pending destroy, the context count must be greater
  // than 0.  Otherwise, the transaction should have already been destroyed (so
  // entering its context again is unsafe).
  pj_assert(_context_count > 0);

  _context_count--;
  if ((_context_count == 0) && (_pending_destroy))
  {
    // Deleting the transaction implicitly releases the group lock.
    delete this;
  }
  else
  {
    // Release the group lock.
    pj_grp_lock_release(_lock);
  }
}


///@{
// MODULE LIFECYCLE

pj_status_t init_stateful_proxy(RegStore* registrar_store,
                                RegStore* remote_reg_store,
                                CallServices* call_services,
                                IfcHandler* ifc_handler_in,
                                pj_bool_t enable_edge_proxy,
                                const std::string& upstream_proxy_arg,
                                int upstream_proxy_port,
                                int upstream_proxy_connections,
                                int upstream_proxy_recycle,
                                pj_bool_t enable_ibcf,
                                const std::string& ibcf_trusted_hosts,
                                AnalyticsLogger* analytics,
                                EnumService *enumService,
                                BgcfService *bgcfService,
                                HSSConnection* hss_connection,
                                ACRFactory* cscf_rfacr_factory,
                                ACRFactory* bgcf_rfacr_factory,
                                ACRFactory* icscf_rfacr_factory,
                                const std::string& icscf_uri_str,
                                QuiescingManager* quiescing_manager,
                                SCSCFSelector *scscfSelector,
                                bool icscf_enabled,
                                bool scscf_enabled,
                                bool emerg_reg_accepted)
{
  pj_status_t status;

  analytics_logger = analytics;
  store = registrar_store;
  remote_store = remote_reg_store;

  call_services_handler = call_services;
  ifc_handler = ifc_handler_in;

  icscf = icscf_enabled;
  scscf = scscf_enabled;
  allow_emergency_reg = emerg_reg_accepted;

  cscf_acr_factory = cscf_rfacr_factory;
  bgcf_acr_factory = bgcf_rfacr_factory;
  icscf_acr_factory = icscf_rfacr_factory;

  edge_proxy = enable_edge_proxy;
  if (edge_proxy)
  {
    // Create a URI for the upstream proxy to use in Route headers.
    upstream_proxy = (pjsip_uri*)pjsip_sip_uri_create(stack_data.pool, PJ_FALSE);
    ((pjsip_sip_uri*)upstream_proxy)->host = pj_strdup3(stack_data.pool, upstream_proxy_arg.c_str());
    ((pjsip_sip_uri*)upstream_proxy)->port = upstream_proxy_port;
    ((pjsip_sip_uri*)upstream_proxy)->transport_param = pj_str("TCP");
    ((pjsip_sip_uri*)upstream_proxy)->lr_param = 1;

    // Create a flow table object to manage the client flow records
    // and handle access proxy quiescing.
    flow_table = new FlowTable(quiescing_manager, stack_data.stats_aggregator);
    quiescing_manager->register_flows_handler(flow_table);


    // Create a dialog tracker to count dialogs on each flow
    dialog_tracker = new DialogTracker(flow_table);

    // Create a connection pool to the upstream proxy.
    if (upstream_proxy_connections > 0)
    {
      pjsip_host_port pool_target;
      pool_target.host = pj_strdup3(stack_data.pool, upstream_proxy_arg.c_str());
      pool_target.port = upstream_proxy_port;
      upstream_conn_pool = new ConnectionPool(&pool_target,
                                              upstream_proxy_connections,
                                              upstream_proxy_recycle,
                                              stack_data.pool,
                                              stack_data.endpt,
                                              stack_data.pcscf_trusted_tcp_factory,
                                              stack_data.stats_aggregator);
      upstream_conn_pool->init();
    }

    ibcf = enable_ibcf;
    if (ibcf)
    {
      LOG_STATUS("Create list of trusted hosts");
      std::list<std::string> hosts;
      Utils::split_string(ibcf_trusted_hosts, ',', hosts, 0, true);
      for (std::list<std::string>::const_iterator i = hosts.begin();
           i != hosts.end();
           ++i)
      {
        pj_str_t host;
        pj_cstr(&host, (*i).c_str());
        pj_sockaddr sockaddr;
        pj_status_t status = pj_sockaddr_parse(pj_AF_UNSPEC(), 0, &host, &sockaddr);
        if (status != PJ_SUCCESS)
        {
          LOG_ERROR("Badly formatted trusted host %.*s", host.slen, host.ptr);
          return status;
        }
        char buf[100];
        LOG_STATUS("Adding host %s to list", pj_sockaddr_print(&sockaddr, buf, sizeof(buf), 1));
        trusted_hosts.insert(std::make_pair(sockaddr, true));
      }
    }
  }
  else
  {
    // Routing proxy (Sprout - S-CSCF and I-CSCF).
    as_chain_table = new AsChainTable;

    // Build a Record-Route header with the S-CSCF URI
    scscf_rr = pjsip_rr_hdr_create(stack_data.pool);
    scscf_rr->name_addr.uri = (pjsip_uri*)pjsip_parse_uri(stack_data.pool,
                                                          stack_data.scscf_uri.ptr,
                                                          stack_data.scscf_uri.slen,
                                                          0);
    ((pjsip_sip_uri*)scscf_rr->name_addr.uri)->lr_param = PJ_TRUE;

    // Extract the S-CSCF domain name which is used to determine whether
    // the S-CSCF name returned in an I-CSCF LIR is targeted at this Sprout
    // cluster.
    scscf_domain_name = ((pjsip_sip_uri*)scscf_rr->name_addr.uri)->host;
  }

  enum_service = enumService;
  bgcf_service = bgcfService;
  hss = hss_connection;
  scscf_selector = scscfSelector;

  if (!icscf_uri_str.empty())
  {
    // Got an I-CSCF - parse it.
    icscf_uri = PJUtils::uri_from_string(icscf_uri_str, stack_data.pool, PJ_FALSE);
    if (PJSIP_URI_SCHEME_IS_SIP(icscf_uri))
    {
      // Got a SIP URI - force loose-routing.
      ((pjsip_sip_uri*)icscf_uri)->lr_param = 1;
    }
  }

  status = pjsip_endpt_register_module(stack_data.endpt, &mod_stateful_proxy);
  PJ_ASSERT_RETURN(status == PJ_SUCCESS, 1);

  status = pjsip_endpt_register_module(stack_data.endpt, &mod_tu);
  PJ_ASSERT_RETURN(status == PJ_SUCCESS, 1);

  return PJ_SUCCESS;
}


void destroy_stateful_proxy()
{
  if (edge_proxy)
  {
    // Destroy the upstream connection pool.  This will quiesce all the TCP
    // connections.
    delete upstream_conn_pool; upstream_conn_pool = NULL;

    // Destroy the flow table.
    delete flow_table;
    flow_table = NULL;

    delete dialog_tracker;
    dialog_tracker = NULL;
  }
  else
  {
    delete as_chain_table;
    as_chain_table = NULL;
  }

  // Set back static values to defaults (for UTs)
  icscf_uri = NULL;
  ibcf = false;
  icscf = false;
  scscf = false;
  allow_emergency_reg = false;

  pjsip_endpt_unregister_module(stack_data.endpt, &mod_stateful_proxy);
  pjsip_endpt_unregister_module(stack_data.endpt, &mod_tu);
}


///@}

///@{
// HELPERS

// Compare two status codes from the perspective of which is the best to
// return to the originator of a forked transaction.  This will only ever
// be called for 3xx/4xx/5xx/6xx response codes.
//
// @returns +1 if sc1 is better than sc2
//          0 if sc1 and sc2 are identical (or equally as good)
//          -1 if sc2 is better than sc1
//
static int compare_sip_sc(int sc1, int sc2)
{
  // Order is: (best) 487, 300, 301, ..., 698, 699, 408 (worst).
  if (sc1 == sc2)
  {
    // Status codes are equal.
    return 0;
  }
  else if (sc1 == PJSIP_SC_REQUEST_TIMEOUT)
  {
    // A timeout response is never better than anything else.
    return -1;
  }
  else if (sc2 == PJSIP_SC_REQUEST_TIMEOUT)
  {
    // A non-timeout response is always better than a timeout.
    return 1;
  }
  else if (sc2 == PJSIP_SC_REQUEST_TERMINATED)
  {
    // Request terminated is always better than anything else because
    // this should only happen if transaction is CANCELLED by originator
    // and this will be the expected response.
    return -1;
  }
  else if (sc1 == PJSIP_SC_REQUEST_TERMINATED)
  {
    return 1;
  }
  // Default behaviour is to favour the lowest number.
  else if (sc1 < sc2)
  {
    return 1;
  }
  else
  {
    return -1;
  }
}


// TODO: this will always return false until we have a better way to check
//       if a uri is routable
static pj_bool_t is_uri_routeable(const pjsip_uri* uri)
{
  return PJ_FALSE;
}


/// Determines whether a user string is purely numeric (maybe with a leading +).
// @returns PJ_TRUE if so, PJ_FALSE if not.
static pj_bool_t is_user_numeric(const std::string& user)
{
  for (size_t i = 0; i < user.size(); i++)
  {
    if ((!isdigit(user[i])) &&
        ((user[i] != '+') || (i != 0)))
    {
      return PJ_FALSE;
    }
  }
  return PJ_TRUE;
}

/// Adds a Path header when functioning as an edge proxy.
///
/// We're the edge-proxy and thus supplying outbound support for the client.
/// The path header consists of a SIP URI with our host and a user portion that
/// identifies the client flow.
static pj_status_t add_path(pjsip_tx_data* tdata,
                            const Flow* flow_data,
                            const pjsip_rx_data* rdata)
{
  // Determine if the connection is secured (so we use the correct scheme in the
  // generated Path header).
  pjsip_to_hdr* to_hdr = rdata->msg_info.to;
  pj_bool_t secure = (to_hdr != NULL) ? PJSIP_URI_SCHEME_IS_SIPS(to_hdr->uri) : false;

  pjsip_sip_uri* path_uri = pjsip_sip_uri_create(tdata->pool, secure);
  path_uri->port = stack_data.pcscf_trusted_port;
  path_uri->transport_param = pj_str("TCP");
  path_uri->lr_param = 1;

  // Specify this particular node, as only we can find the client.
  path_uri->host = stack_data.local_host;

  // Add the flow token and "ob" parameter.
  pj_strdup2(tdata->pool, &path_uri->user, flow_data->token().c_str());

  if (PJUtils::is_first_hop(rdata->msg_info.msg))
  {
    // We own the outbound flow to the UAC.  We must indicate that by adding
    // the ob parameter.
    pjsip_param *ob_node = PJ_POOL_ALLOC_T(tdata->pool, pjsip_param);
    pj_strdup2(tdata->pool, &ob_node->name, "ob");
    pj_strdup2(tdata->pool, &ob_node->value, "");
    pj_list_insert_after(&path_uri->other_param, ob_node);
  }

  // Render the URI as a string.
  char buf[500];
  int len = pjsip_uri_print(PJSIP_URI_IN_ROUTING_HDR, path_uri, buf, sizeof(buf));
  pj_str_t path = {buf, len};

  // Add the path header.
  pjsip_hdr* path_hdr = (pjsip_hdr*)
               pjsip_generic_string_hdr_create(tdata->pool, &STR_PATH, &path);
  pjsip_msg_insert_first_hdr(tdata->msg, path_hdr);

  return PJ_SUCCESS;
}


/// Factory method: create AsChain by looking up iFCs.
AsChainLink UASTransaction::create_as_chain(const SessionCase& session_case,
                                            Ifcs ifcs,
                                            std::string served_user)
{
  if (served_user.empty())
  {
    LOG_WARNING("create_as_chain called with an empty served_user");
  }
  bool is_registered = is_user_registered(served_user);

  // Select the ACR to use for the AS Chain.  For originating chains and
  // terminating chains we use the upstream and downstream ACRs respectivly.
  // For the originating-cdiv case we create a new ACR copied from the
  // downstream ACR.
  ACR* acr = NULL;
  if (session_case == SessionCase::Originating)
  {
    // Originating chain, so use upstream ACR.
    acr = _upstream_acr;
  }
  else if (session_case == SessionCase::Terminating)
  {
    // Terminating chain, so use downstream ACR.
    acr = _downstream_acr;
  }
  else if (session_case == SessionCase::OriginatingCdiv)
  {
    // Originating-cdiv chain, so create a copy of the downstream ACR.
    acr = new ACR(*_downstream_acr);
  }

  // Create the AsChain, and schedule its destruction.  AsChain
  // lifetime is tied to the lifetime of the creating transaction.
  //
  // Rationale:
  //
  // Consider two successive Sprout UAS transactions Ai and Ai+1 in
  // the chain. Sprout creates Ai+1 in response to it receiving the Ai
  // ODI token from the AS.
  //
  // (1) Ai+1 can only be created if the ODI is valid at the point
  // Sprout receives the transaction-creating message.
  //
  // (2) Before the point Sprout creates Ai+1, the ODI’s lifetime
  // cannot be dependent on Ai+1, but only on Ai (and previous
  // transactions).
  //
  // (3) Hence at the point Ai+1 is created, Ai must still be live.
  //
  // (4) This applies transitively, so the lifetime of A0 bounds the
  // lifetime of Aj for all j.
  //
  // This means that there’s a constraint on B2BUA AS behaviour: it
  // must not give a final response to the inbound transaction before
  // receiving a final response from the outbound transaction.
  //
  // While this constraint is not stated explicitly in 24.229, there
  // is no other sensible lifetime for the ODI token. The alternative
  // would allow B2BUAs that gave a final response to the caller, and
  // then at some arbitrary time later did some action that continued
  // the original AS chain, which is nonsensical.

  AsChainLink ret = AsChainLink::create_as_chain(as_chain_table,
                                                 session_case,
                                                 served_user,
                                                 is_registered,
                                                 trail(),
                                                 ifcs,
                                                 acr);
  _victims.push_back(ret.as_chain());
  LOG_DEBUG("UASTransaction %p linked to AsChain %s", this, ret.to_string().c_str());
  return ret;
}

///@}<|MERGE_RESOLUTION|>--- conflicted
+++ resolved
@@ -2221,15 +2221,8 @@
   // If we're a routing proxy, perform AS handling to pick the next hop.
   if (!target && !edge_proxy && serving_state.is_set())
   {
-<<<<<<< HEAD
-    if ((serving_state.is_set()) &&
-        ((PJUtils::is_home_domain(_req->msg->line.req.uri)  ||
-         (PJUtils::is_uri_local(_req->msg->line.req.uri))   ||
-         (PJSIP_URI_SCHEME_IS_TEL(_req->msg->line.req.uri)))) )
-=======
     // The serving state has been set up, so perform AS handling.
     if (stack_data.record_route_on_every_hop)
->>>>>>> 91d194af
     {
       LOG_DEBUG("Single Record-Route - configured to do this on every hop");
       routing_proxy_record_route();
@@ -2268,13 +2261,8 @@
           routing_proxy_record_route();
         }
 
-<<<<<<< HEAD
-          if ((enum_service) &&
-              ((PJUtils::is_home_domain(_req->msg->line.req.uri)) || (PJSIP_URI_SCHEME_IS_TEL(_req->msg->line.req.uri)) )&&
-              (!is_uri_routeable(_req->msg->line.req.uri)))
-=======
         if ((enum_service) &&
-            (PJUtils::is_home_domain(_req->msg->line.req.uri)) &&
+            ((PJUtils::is_home_domain(_req->msg->line.req.uri)) || (PJSIP_URI_SCHEME_IS_TEL(_req->msg->line.req.uri)) )&&
             (!is_uri_routeable(_req->msg->line.req.uri)))
         {
           // We've finished originating handling, and the request is
@@ -2289,7 +2277,6 @@
           status = translate_request_uri(_req, trail());
 
           if (status != PJ_SUCCESS)
->>>>>>> 91d194af
           {
             // An error occurred during URI translation.  This doesn't happen if
             // there is no match, only if there is a match but there is an error
@@ -2585,7 +2572,7 @@
         LOG_DEBUG("Successfully looked up iFCs");
         _as_chain_link = create_as_chain(serving_state.session_case(), ifcs, served_user);
       }
-  
+
       if (serving_state.session_case() == SessionCase::Terminating)
       {
         common_start_of_terminating_processing();
