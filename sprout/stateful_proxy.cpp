/**
 * @file stateful_proxy.cpp Stateful proxy implementation
 *
 * Project Clearwater - IMS in the Cloud
 * Copyright (C) 2013  Metaswitch Networks Ltd
 *
 * Parts of this module were derived from GPL licensed PJSIP sample code
 * with the following copyrights.
 *   Copyright (C) 2008-2011 Teluu Inc. (http://www.teluu.com)
 *   Copyright (C) 2003-2008 Benny Prijono <benny@prijono.org>
 *
 * This program is free software: you can redistribute it and/or modify it
 * under the terms of the GNU General Public License as published by the
 * Free Software Foundation, either version 3 of the License, or (at your
 * option) any later version, along with the "Special Exception" for use of
 * the program along with SSL, set forth below. This program is distributed
 * in the hope that it will be useful, but WITHOUT ANY WARRANTY;
 * without even the implied warranty of MERCHANTABILITY or FITNESS FOR
 * A PARTICULAR PURPOSE.  See the GNU General Public License for more
 * details. You should have received a copy of the GNU General Public
 * License along with this program.  If not, see
 * <http://www.gnu.org/licenses/>.
 *
 * The author can be reached by email at clearwater@metaswitch.com or by
 * post at Metaswitch Networks Ltd, 100 Church St, Enfield EN2 6BQ, UK
 *
 * Special Exception
 * Metaswitch Networks Ltd  grants you permission to copy, modify,
 * propagate, and distribute a work formed by combining OpenSSL with The
 * Software, or a work derivative of such a combination, even if such
 * copying, modification, propagation, or distribution would otherwise
 * violate the terms of the GPL. You must comply with the GPL in all
 * respects for all of the code used other than OpenSSL.
 * "OpenSSL" means OpenSSL toolkit software distributed by the OpenSSL
 * Project and licensed under the OpenSSL Licenses, or a work based on such
 * software and licensed under the OpenSSL Licenses.
 * "OpenSSL Licenses" means the OpenSSL License and Original SSLeay License
 * under which the OpenSSL Project distributes the OpenSSL toolkit software,
 * as those licenses appear in the file LICENSE-OPENSSL.
 */

///
/// = Structure =
///
/// init_stateful_proxy and destroy_stateful_proxy do the obvious.
///
/// The main entry points during operation are: proxy_on_rx_request,
/// proxy_on_rx_response, tu_on_tsx_state.
///
/// proxy_on_rx_request invokes one of the following:
/// * handle_incoming_non_cancel
/// * uas_data->handle_outgoing_non_cancel
/// * cancel logic directly in proxy_on_rx_request.
///
/// proxy_on_rx_response forwards the response upstream appropriately
/// based on the headers.
///
/// tu_on_tsx_state passes transaction state change message to
/// UASTransaction::on_tsx_state or UACTransaction::on_tsx_state as
/// appropriate.  These cause appropriate state updates.
///
/// handle_incoming_non_cancel does the following, in order:
/// * proxy_verify_request
/// * clone request as response
/// * optionally, do proxy_process_edge_routing
/// * do proxy_process_routing
/// * create a UAS transaction object
/// * pass to uas_data->handle_incoming_non_cancel
///
/// UASTransaction::handle_incoming_non_cancel does:
/// * 100 if necessary
/// * originating call services hook if appropriate.
///
/// UASTransaction::handle_outgoing_non_cancel does:
/// * URI translation
/// * terminating call services hook if appropriate
/// * find targets
/// * add headers
/// * UASTransaction::init_uac_transactions
///
/// UASTransaction::init_uac_transactions takes a list of targets and
/// does:
/// * create transaction
/// * create UAC transaction object
/// * UAC::send_request on each
///
/// UAC sends out requests, and passes responses up to
/// UAS::on_new_client_response.
///
/// UAS::on_new_client_response handles appropriately, including
/// handling forked transactions, and forwards upstream as necessary.

extern "C" {
#include <pjsip.h>
#include <pjlib-util.h>
#include <pjlib.h>
#include <stdint.h>
}

// Common STL includes.
#include <cassert>
#include <vector>
#include <map>
#include <set>
#include <list>
#include <queue>
#include <string>

#include "log.h"
#include "utils.h"
#include "pjutils.h"
#include "stack.h"
#include "sasevent.h"
#include "analyticslogger.h"
#include "regdata.h"
#include "stateful_proxy.h"
#include "callservices.h"
#include "constants.h"
#include "enumservice.h"
#include "bgcfservice.h"
#include "connection_pool.h"
#include "flowtable.h"
#include "trustboundary.h"
#include "sessioncase.h"
#include "ifchandler.h"
#include "hssconnection.h"
#include "aschain.h"
#include "registration_utils.h"
#include "custom_headers.h"

static RegData::Store* store;

static CallServices* call_services_handler;
static IfcHandler* ifc_handler;

static AnalyticsLogger* analytics_logger;

static EnumService *enum_service;
static BgcfService *bgcf_service;

static bool edge_proxy;
static pjsip_uri* upstream_proxy;
static ConnectionPool* upstream_conn_pool;
static FlowTable* flow_table;
static AsChainTable* as_chain_table;
static HSSConnection* hss;

static bool ibcf = false;

PJUtils::host_list_t trusted_hosts(&PJUtils::compare_pj_sockaddr);

//
// mod_stateful_proxy is the module to receive SIP request and
// response message that is outside any transaction context.
//
static pj_bool_t proxy_on_rx_request(pjsip_rx_data *rdata );
static pj_bool_t proxy_on_rx_response(pjsip_rx_data *rdata );

static pjsip_module mod_stateful_proxy =
{
  NULL, NULL,                         // prev, next
  pj_str("mod-stateful-proxy"),       // Name
  -1,                                 // Id
  PJSIP_MOD_PRIORITY_UA_PROXY_LAYER+1,// Priority
  NULL,                               // load()
  NULL,                               // start()
  NULL,                               // stop()
  NULL,                               // unload()
  &proxy_on_rx_request,               // on_rx_request()
  &proxy_on_rx_response,              // on_rx_response()
  NULL,                               // on_tx_request()
  NULL,                               // on_tx_response()
  NULL,                               // on_tsx_state()
};


//
// mod_tu (tu=Transaction User) is the module to receive notification
// from transaction when the transaction state has changed.
//
static void tu_on_tsx_state(pjsip_transaction *tsx, pjsip_event *event);

static pjsip_module mod_tu =
{
  NULL, NULL,                         // prev, next.
  pj_str("mod-transaction-user"),     // Name.
  -1,                                 // Id
  PJSIP_MOD_PRIORITY_APPLICATION,     // Priority
  NULL,                               // load()
  NULL,                               // start()
  NULL,                               // stop()
  NULL,                               // unload()
  NULL,                               // on_rx_request()
  NULL,                               // on_rx_response()
  NULL,                               // on_tx_request()
  NULL,                               // on_tx_response()
  &tu_on_tsx_state,                   // on_tsx_state()
};

// High-level functions.
static void process_tsx_request(pjsip_rx_data* rdata);
static void process_cancel_request(pjsip_rx_data* rdata);
static pj_status_t proxy_verify_request(pjsip_rx_data *rdata);
#ifndef UNIT_TEST
static
#endif
pj_status_t proxy_process_edge_routing(pjsip_rx_data *rdata,
                                       pjsip_tx_data *tdata,
                                       TrustBoundary **trust);
static bool ibcf_trusted_peer(const pj_sockaddr& addr);
static pj_status_t proxy_process_routing(pjsip_tx_data *tdata);
static pj_bool_t proxy_trusted_source(pjsip_rx_data* rdata);


// Helper functions.
static int compare_sip_sc(int sc1, int sc2);
static pj_bool_t is_uri_routeable(const pjsip_uri* uri);
static pj_bool_t is_user_numeric(const std::string& user);
static pj_status_t add_path(pjsip_tx_data* tdata,
                            const Flow* flow_data,
                            const pjsip_rx_data* rdata);


///@{
// MAIN ENTRY POINTS

// Callback to be called to handle new incoming requests.  Subsequent
// responses/requests will be handled by UA[SC]Transaction methods.
static pj_bool_t proxy_on_rx_request(pjsip_rx_data *rdata)
{
  LOG_DEBUG("Proxy RX request");

  if (rdata->msg_info.msg->line.req.method.id != PJSIP_CANCEL_METHOD)
  {
    // Request is a normal transaction request.
    process_tsx_request(rdata);
  }
  else
  {
    // Request is a CANCEL.
    process_cancel_request(rdata);
  }

  return PJ_TRUE;
}


// Callback to be called to handle incoming response outside
// any transactions. This happens for example when 2xx/OK
// for INVITE is received and transaction will be destroyed
// immediately, so we need to forward the subsequent 2xx/OK
// retransmission statelessly.
static pj_bool_t proxy_on_rx_response(pjsip_rx_data *rdata)
{
  pjsip_tx_data *tdata;
  pjsip_response_addr res_addr;
  pjsip_via_hdr *hvia;
  pj_status_t status;

  // Create response to be forwarded upstream (Via will be stripped here)
  status = PJUtils::create_response_fwd(stack_data.endpt, rdata, 0, &tdata);
  if (status != PJ_SUCCESS)
  {
    LOG_ERROR("Error creating response, %s",
              PJUtils::pj_status_to_string(status).c_str());
    return PJ_TRUE;
  }

  // Get topmost Via header
  hvia = (pjsip_via_hdr*) pjsip_msg_find_hdr(tdata->msg, PJSIP_H_VIA, NULL);
  if (hvia == NULL)
  {
    // Invalid response! Just drop it
    pjsip_tx_data_dec_ref(tdata);
    return PJ_TRUE;
  }

  // Calculate the address to forward the response
  pj_bzero(&res_addr, sizeof(res_addr));
  res_addr.dst_host.type = pjsip_transport_get_type_from_name(&hvia->transport);
  res_addr.dst_host.flag =
    pjsip_transport_get_flag_from_type(res_addr.dst_host.type);

  // Destination address is Via's received param
  res_addr.dst_host.addr.host = hvia->recvd_param;
  if (res_addr.dst_host.addr.host.slen == 0)
  {
    // Someone has messed up our Via header!
    res_addr.dst_host.addr.host = hvia->sent_by.host;
  }

  // Destination port is the rport
  if (hvia->rport_param != 0 && hvia->rport_param != -1)
  {
    res_addr.dst_host.addr.port = hvia->rport_param;
  }

  if (res_addr.dst_host.addr.port == 0)
  {
    // Ugh, original sender didn't put rport!
    // At best, can only send the response to the port in Via.
    res_addr.dst_host.addr.port = hvia->sent_by.port;
  }

  // Report a SIP call ID marker on the trail to make sure it gets
  // associated with the INVITE transaction at SAS.
  if (rdata->msg_info.cid != NULL)
  {
    SAS::Marker cid(get_trail(rdata), SASMarker::SIP_CALL_ID, 3u);
    cid.add_var_param(rdata->msg_info.cid->id.slen, rdata->msg_info.cid->id.ptr);
    SAS::report_marker(cid, SAS::Marker::Scope::TrailGroup);
  }

  // We don't know the transaction, so be pessimistic and strip
  // everything.
  TrustBoundary::process_stateless_message(tdata);

  // Forward response
  status = pjsip_endpt_send_response(stack_data.endpt, &res_addr, tdata,
                                     NULL, NULL);
  if (status != PJ_SUCCESS)
  {
    LOG_ERROR("Error forwarding response, %s",
              PJUtils::pj_status_to_string(status).c_str());
    return PJ_TRUE;
  }

  return PJ_TRUE;
}


// Callback to be called to handle transaction state changed.
static void tu_on_tsx_state(pjsip_transaction *tsx, pjsip_event *event)
{
  LOG_DEBUG("%s - tu_on_tsx_state %s, %s %s state=%s",
            tsx->obj_name,
            pjsip_role_name(tsx->role),
            pjsip_event_str(event->type),
            pjsip_event_str(event->body.tsx_state.type),
            pjsip_tsx_state_str(tsx->state));

  if (tsx->role == PJSIP_ROLE_UAS)
  {
    UASTransaction* uas_data = UASTransaction::get_from_tsx(tsx);
    if (uas_data != NULL)
    {
      uas_data->on_tsx_state(event);
    }
  }
  else
  {
    UACTransaction* uac_data = UACTransaction::get_from_tsx(tsx);
    if (uac_data != NULL)
    {
      uac_data->on_tsx_state(event);
    }
  }
}

///@}

///@{
// HIGH LEVEL PROCESSING

/// Process a received transaction request (that is, a non-CANCEL).
///
void process_tsx_request(pjsip_rx_data* rdata)
{
  pj_status_t status;
  pjsip_tx_data* tdata;
  UASTransaction* uas_data;
  ServingState serving_state;
  TrustBoundary* trust = &TrustBoundary::TRUSTED;

  // Verify incoming request.
  status = proxy_verify_request(rdata);
  if (status != PJ_SUCCESS)
  {
    LOG_ERROR("RX invalid request, %s",
              PJUtils::pj_status_to_string(status).c_str());
    return;
  }

  // Request looks sane, so clone the request to create transmit data.
  status = PJUtils::create_request_fwd(stack_data.endpt, rdata, NULL, NULL, 0, &tdata);
  if (status != PJ_SUCCESS)
  {
    LOG_ERROR("Failed to clone request to forward");
    PJUtils::respond_stateless(stack_data.endpt, rdata,
                               PJSIP_SC_INTERNAL_SERVER_ERROR,
                               NULL, NULL, NULL);
    return;
  }

  if (edge_proxy)
  {
    // Process edge proxy routing.  This also does IBCF function if enabled.
    status = proxy_process_edge_routing(rdata, tdata, &trust);
    if (status != PJ_SUCCESS)
    {
      // Delete the request since we're not forwarding it
      pjsip_tx_data_dec_ref(tdata);
      return;
    }
  }
  else
  {
    // Process route information for routing proxy.
    pjsip_route_hdr* hroute;
    if (PJUtils::is_top_route_local(tdata->msg, &hroute))
    {
      // This is our own Route header, containing a SIP URI.  Check for an
      // ODI token.  We need to determine the session case: is
      // this an originating request or not - see 3GPP TS 24.229
      // s5.4.3.1, s5.4.1.2.2F and the behaviour of
      // proxy_calculate_targets as an edge proxy.
      pjsip_sip_uri* uri = (pjsip_sip_uri*)hroute->name_addr.uri;
      pjsip_param* orig_param = pjsip_param_find(&uri->other_param, &STR_ORIG);
      const SessionCase* session_case = (orig_param != NULL) ? &SessionCase::Originating : &SessionCase::Terminating;

      AsChainLink original_dialog;
      if (pj_strncmp(&uri->user, &STR_ODI_PREFIX, STR_ODI_PREFIX.slen) == 0)
      {
        // This is one of our original dialog identifier (ODI) tokens.
        // See 3GPP TS 24.229 s5.4.3.4.
        std::string odi_token = std::string(uri->user.ptr + STR_ODI_PREFIX.slen,
                                            uri->user.slen - STR_ODI_PREFIX.slen);
        original_dialog = as_chain_table->lookup(odi_token);

        if (original_dialog.is_set())
        {
          LOG_INFO("Original dialog for %.*s found: %s",
                   uri->user.slen, uri->user.ptr,
                   original_dialog.to_string().c_str());
          session_case = &original_dialog.session_case();

          // This message forms part of the AsChain trail.
          set_trail(rdata, original_dialog.trail());
        }
        else
        {
          // We're in the middle of an AS chain, but we've lost our
          // reference to the rest of the chain. We must not carry on
          // - fail the request with a suitable error code.
          LOG_ERROR("Original dialog lookup for %.*s not found",
                    uri->user.slen, uri->user.ptr);
          pjsip_tx_data_dec_ref(tdata);
          PJUtils::respond_stateless(stack_data.endpt, rdata,
                                     PJSIP_SC_BAD_REQUEST, NULL,
                                     NULL, NULL);
          return;
        }
      }

      LOG_DEBUG("Got our Route header, session case %s, OD=%s",
                session_case->to_string().c_str(),
                original_dialog.to_string().c_str());
      serving_state = ServingState(session_case, original_dialog);
    }

    // Do standard processing of Route headers.
    status = proxy_process_routing(tdata);

    if (status != PJ_SUCCESS)
    {
      LOG_ERROR("Error processing route, %s",
                PJUtils::pj_status_to_string(status).c_str());
      return;
    }
  }

  // We now know various details of this transaction:
  LOG_DEBUG("Trust mode %s, serving state %s",
            trust->to_string().c_str(),
            serving_state.to_string().c_str());

  // If this is an ACK request, forward statelessly.
  // This happens if the proxy records route and this ACK
  // is sent for 2xx response. An ACK that is sent for non-2xx
  // final response will be absorbed by transaction layer, and
  // it will not be received by on_rx_request() callback.
  if (tdata->msg->line.req.method.id == PJSIP_ACK_METHOD)
  {
    // Report a SIP call ID marker on the trail to make sure it gets
    // associated with the INVITE transaction at SAS.
    if (rdata->msg_info.cid != NULL)
    {
      SAS::Marker cid(get_trail(rdata), SASMarker::SIP_CALL_ID, 2u);
      cid.add_var_param(rdata->msg_info.cid->id.slen, rdata->msg_info.cid->id.ptr);
      SAS::report_marker(cid, SAS::Marker::Scope::TrailGroup);
    }

    trust->process_request(tdata);
    status = pjsip_endpt_send_request_stateless(stack_data.endpt, tdata,
                                                NULL, NULL);
    if (status != PJ_SUCCESS)
    {
      LOG_ERROR("Error forwarding request, %s",
                PJUtils::pj_status_to_string(status).c_str());
    }

    return;
  }

  // Create the transaction.  This implicitly enters its context, so we're
  // safe to operate on it (and have to exit its context below).
  status = UASTransaction::create(rdata, tdata, trust, &uas_data);
  if (status != PJ_SUCCESS)
  {
    LOG_ERROR("Failed to create UAS transaction, %s",
              PJUtils::pj_status_to_string(status).c_str());

    // Delete the request since we're not forwarding it
    pjsip_tx_data_dec_ref(tdata);
    PJUtils::respond_stateless(stack_data.endpt, rdata,
                               PJSIP_SC_INTERNAL_SERVER_ERROR, NULL,
                               NULL, NULL);
    return;
  }

  if ((!edge_proxy) &&
      (uas_data->method() == PJSIP_INVITE_METHOD))
  {
    // If running in routing proxy mode send the 100 Trying response before
    // applying services and routing the request as both may involve
    // interacting with external databases.  When running in edge proxy
    // mode we hold off sending the 100 Trying until we've received one from
    // upstream so we can be sure we could route a subsequent CANCEL to the
    // right place.
    uas_data->send_trying(rdata);
  }

  // Perform common initial processing.
  uas_data->handle_non_cancel(serving_state);

  uas_data->exit_context();
}


/// Process a received CANCEL request
///
void process_cancel_request(pjsip_rx_data* rdata)
{
  pjsip_transaction *invite_uas;
  pj_str_t key;

  // Find the UAS INVITE transaction
  pjsip_tsx_create_key(rdata->tp_info.pool, &key, PJSIP_UAS_ROLE,
                       pjsip_get_invite_method(), rdata);
  invite_uas = pjsip_tsx_layer_find_tsx(&key, PJ_TRUE);
  if (!invite_uas)
  {
    // Invite transaction not found, respond to CANCEL with 481
    PJUtils::respond_stateless(stack_data.endpt, rdata, 481, NULL,
                               NULL, NULL);
    return;
  }

  if (!proxy_trusted_source(rdata))
  {
    // The CANCEL request has not come from a trusted source, so reject it
    // (can't challenge a CANCEL).
    PJUtils::respond_stateless(stack_data.endpt, rdata, PJSIP_SC_FORBIDDEN, NULL, NULL, NULL);
    return;
  }

  // Respond 200 OK to CANCEL.  Must do this statefully.
  pjsip_transaction* tsx;
  pj_status_t status = pjsip_tsx_create_uas(NULL, rdata, &tsx);
  if (status != PJ_SUCCESS)
  {
    PJUtils::respond_stateless(stack_data.endpt, rdata, PJSIP_SC_INTERNAL_SERVER_ERROR, NULL, NULL, NULL);
    return;
  }

  // Set the SAS trail on the CANCEL transaction so the response gets correlated
  set_trail(tsx, get_trail(rdata));

  // Feed the CANCEL request to the transaction.
  pjsip_tsx_recv_msg(tsx, rdata);

  // Send the 200 OK statefully.
  PJUtils::respond_stateful(stack_data.endpt, tsx, rdata, 200, NULL, NULL, NULL);

  // Send CANCEL to cancel the UAC transactions.
  // The UAS INVITE transaction will get final response when
  // we receive final response from the UAC INVITE transaction.
  LOG_DEBUG("%s - Cancel for UAS transaction", invite_uas->obj_name);
  UASTransaction *uas_data = UASTransaction::get_from_tsx(invite_uas);
  uas_data->cancel_pending_uac_tsx(0, false);

  // Unlock UAS tsx because it is locked in find_tsx()
  pj_grp_lock_release(invite_uas->grp_lock);
}


// Proxy utility to verify incoming requests.
// Return non-zero if verification failed.
static pj_status_t proxy_verify_request(pjsip_rx_data *rdata)
{
  const pj_str_t STR_PROXY_REQUIRE = pj_str("Proxy-Require");

  // RFC 3261 Section 16.3 Request Validation

  // Before an element can proxy a request, it MUST verify the message's
  // validity.  A valid message must pass the following checks:
  //
  // 1. Reasonable Syntax
  // 2. URI scheme
  // 3. Max-Forwards
  // 4. (Optional) Loop Detection
  // 5. Proxy-Require
  // 6. Proxy-Authorization

  // 1. Reasonable Syntax.
  // This would have been checked by transport layer.

  // 2. URI scheme.
  // We only want to support "sip:" URI scheme for this simple proxy.
  if (!PJSIP_URI_SCHEME_IS_SIP(rdata->msg_info.msg->line.req.uri))
  {
    PJUtils::respond_stateless(stack_data.endpt, rdata,
                               PJSIP_SC_UNSUPPORTED_URI_SCHEME, NULL,
                               NULL, NULL);
    return PJSIP_ERRNO_FROM_SIP_STATUS(PJSIP_SC_UNSUPPORTED_URI_SCHEME);
  }

  // 3. Max-Forwards.
  // Send error if Max-Forwards is 1 or lower.
  if (rdata->msg_info.max_fwd && rdata->msg_info.max_fwd->ivalue <= 1)
  {
    PJUtils::respond_stateless(stack_data.endpt, rdata,
                               PJSIP_SC_TOO_MANY_HOPS, NULL,
                               NULL, NULL);
    return PJSIP_ERRNO_FROM_SIP_STATUS(PJSIP_SC_TOO_MANY_HOPS);
  }

  // 4. (Optional) Loop Detection.
  // Nah, we don't do that with this simple proxy.

  // 5. Proxy-Require
  if (pjsip_msg_find_hdr_by_name(rdata->msg_info.msg, &STR_PROXY_REQUIRE,
                                 NULL) != NULL)
  {
    PJUtils::respond_stateless(stack_data.endpt, rdata,
                               PJSIP_SC_BAD_EXTENSION, NULL,
                               NULL, NULL);
    return PJSIP_ERRNO_FROM_SIP_STATUS(PJSIP_SC_BAD_EXTENSION);
  }

  // 6. Proxy-Authorization.
  // Nah, we don't require any authorization with this sample.

  return PJ_SUCCESS;
}


/// Checks whether the request was received from a trusted source.
static pj_bool_t proxy_trusted_source(pjsip_rx_data* rdata)
{
  if (rdata->tp_info.transport->local_name.port == stack_data.trusted_port)
  {
    // Request received on trusted port.
    LOG_DEBUG("Request received on trusted port %d", rdata->tp_info.transport->local_name.port);
    return PJ_TRUE;
  }

  LOG_DEBUG("Request received on non-trusted port %d", rdata->tp_info.transport->local_name.port);

  // Request received on untrusted port, so see if it came over a trunk.
  if ((ibcf) &&
      (ibcf_trusted_peer(rdata->pkt_info.src_addr)))
  {
    LOG_DEBUG("Request received on configured SIP trunk");
    return PJ_TRUE;
  }

  Flow* src_flow = flow_table->find_flow(rdata->tp_info.transport,
                                         &rdata->pkt_info.src_addr);
  if (src_flow != NULL)
  {
    // Request received on a known flow, so check it is authenticated.
    pjsip_from_hdr *from_hdr = PJSIP_MSG_FROM_HDR(rdata->msg_info.msg);
    if (src_flow->asserted_identity((pjsip_uri*)pjsip_uri_get_uri(from_hdr->uri)).length() > 0)
    {
      LOG_DEBUG("Request received on authenticated client flow.");
      src_flow->dec_ref();
      return PJ_TRUE;
    }
    src_flow->dec_ref();
  }

  return PJ_FALSE;
}


/// Checks for double Record-Routing and removes superfluous Route header to
/// avoid request spirals.
void proxy_handle_double_rr(pjsip_tx_data* tdata)
{
  pjsip_route_hdr* r1 = NULL;
  pjsip_route_hdr* r2 = NULL;

  if ((PJUtils::is_top_route_local(tdata->msg, &r1)) &&
      (PJUtils::is_next_route_local(tdata->msg, r1, &r2)))
  {
    // The top two Route headers were both added by this node, so check for
    // different transports or ports.  We don't act on all Route header pairs
    // that look like a spiral, only ones that look like the result of
    // double Record-Routing, and we only do that if the transport and/or port
    // are different.
    LOG_DEBUG("Top two route headers added by this node, checking transports and ports");
    pjsip_sip_uri* uri1 = (pjsip_sip_uri*)r1->name_addr.uri;
    pjsip_sip_uri* uri2 = (pjsip_sip_uri*)r2->name_addr.uri;
    if ((uri1->port != uri2->port) ||
        (pj_stricmp(&uri1->transport_param, &uri2->transport_param) != 0))
    {
      // Possible double record routing.  If one of the route headers doesn't
      // have a flow token it can safely be removed.
      LOG_DEBUG("Host names are the same and transports are different");
      if (uri1->user.slen == 0)
      {
        LOG_DEBUG("Remove top route header");
        pj_list_erase(r1);
      }
      else if (uri2->user.slen == 0)
      {
        LOG_DEBUG("Remove second route header");
        pj_list_erase(r2);
      }
    }
  }
}


/// Find and remove P-Preferred-Identity headers from the message.
static void extract_preferred_identities(pjsip_tx_data* tdata, std::vector<pjsip_uri*>& identities)
{
  pjsip_routing_hdr* p_preferred_id;
  p_preferred_id = (pjsip_routing_hdr*)
                       pjsip_msg_find_hdr_by_name(tdata->msg,
                                                  &STR_P_PREFERRED_IDENTITY,
                                                  NULL);

  while (p_preferred_id != NULL)
  {
    identities.push_back((pjsip_uri*)&p_preferred_id->name_addr);

    void* next_hdr = p_preferred_id->next;

    pj_list_erase(p_preferred_id);

    p_preferred_id = (pjsip_routing_hdr*)pjsip_msg_find_hdr_by_name(tdata->msg, &STR_P_PREFERRED_IDENTITY, next_hdr);
  }
}


/// Perform edge-proxy-specific routing.
#ifndef UNIT_TEST
static
#endif
pj_status_t proxy_process_edge_routing(pjsip_rx_data *rdata,
                                       pjsip_tx_data *tdata,
                                       TrustBoundary **trust)
{
  pj_status_t status;
  Flow* src_flow = NULL;
  Flow* tgt_flow = NULL;

  LOG_DEBUG("Perform edge proxy routing for %.*s request",
            tdata->msg->line.req.method.name.slen, tdata->msg->line.req.method.name.ptr);

  if (tdata->msg->line.req.method.id == PJSIP_REGISTER_METHOD)
  {
    // Received a REGISTER request.  Check if we should act as the edge proxy
    // for the request.
    if (rdata->tp_info.transport->local_name.port == stack_data.trusted_port)
    {
      // Reject REGISTER request received from within the trust domain.
      LOG_DEBUG("Reject REGISTER received on trusted port");
      PJUtils::respond_stateless(stack_data.endpt,
                                 rdata,
                                 PJSIP_SC_METHOD_NOT_ALLOWED,
                                 NULL, NULL, NULL);
      return PJ_ENOTFOUND;
    }

    if ((ibcf) &&
        (ibcf_trusted_peer(rdata->pkt_info.src_addr)))
    {
      LOG_WARNING("Rejecting REGISTER request received over SIP trunk");
      PJUtils::respond_stateless(stack_data.endpt,
                                 rdata,
                                 PJSIP_SC_METHOD_NOT_ALLOWED,
                                 NULL, NULL, NULL);
      return PJ_ENOTFOUND;
    }

    // The REGISTER came from outside the trust domain and not over a SIP
    // trunk, so we must act as the edge proxy for the node.  (Previously
    // we would only act as edge proxy for nodes that requested it with
    // the outbound flag, or we detected were behind a NAT - now we have a
    // well-defined trust zone we have to do it for all nodes outside
    // the trust node.)
    LOG_DEBUG("Message requires outbound support");

    // Find or create a flow object to represent this flow.
    src_flow = flow_table->find_create_flow(rdata->tp_info.transport,
                                            &rdata->pkt_info.src_addr);

    if (src_flow == NULL)
    {
      LOG_ERROR("Failed to create flow data record");
      return PJ_ENOMEM; // LCOV_EXCL_LINE find_create_flow failure cases are all excluded already
    }

    LOG_DEBUG("Found or created flow data record, token = %s", src_flow->token().c_str());

    // Touch the flow to make sure it doesn't time out while we are waiting
    // for the REGISTER response from upstream.
    src_flow->touch();

    status = add_path(tdata, src_flow, rdata);
    if (status != PJ_SUCCESS)
    {
      return status; // LCOV_EXCL_LINE No failure cases exist.
    }

    pjsip_to_hdr *to_hdr = PJSIP_MSG_TO_HDR(rdata->msg_info.msg);
    if (src_flow->asserted_identity((pjsip_uri*)pjsip_uri_get_uri(to_hdr->uri)).length() > 0)
    {
      // The message was received on a client flow that has already been
      // authenticated, so add an integrity-protected indication.
      PJUtils::add_integrity_protected_indication(tdata, PJUtils::Integrity::YES);
    }
    else
    {
      // The client flow hasn't yet been authenticated, so add an integrity-protected
      // indicator so Sprout will challenge and/or authenticate. it
      PJUtils::add_integrity_protected_indication(tdata, PJUtils::Integrity::NO);
    }

    // Remove the reference to the source flow since we have finished with it
    src_flow->dec_ref();

    // Message from client. Allow client to provide data, but don't let it discover internal data.
    *trust = &TrustBoundary::INBOUND_EDGE_CLIENT;

    // Do standard route header processing for the request.  This may
    // remove the top route header if it corresponds to this node.
    proxy_process_routing(tdata);
  }
  else
  {
    // Check for double Record-Routing and remove extra Route header.
    proxy_handle_double_rr(tdata);

    // Work out whether the message has come from an implicitly trusted
    // source (that is, from within the trust zone, or over a known SIP
    // trunk), or a source we can now trust because it has been authenticated
    // (that is, a client flow).
    bool trusted = false;
    pj_bool_t send_to_req_uri = PJ_FALSE;

    if (rdata->tp_info.transport->local_name.port != stack_data.trusted_port)
    {
      // Message received on untrusted port, so see if it came over a trunk
      // or on a known client flow.
      LOG_DEBUG("Message received on non-trusted port %d", rdata->tp_info.transport->local_name.port);
      if ((ibcf) &&
          (ibcf_trusted_peer(rdata->pkt_info.src_addr)))
      {
        LOG_DEBUG("Message received on configured SIP trunk");
        trusted = true;
        *trust = &TrustBoundary::INBOUND_TRUNK;

        pjsip_route_hdr* route_hdr;
        if ((PJUtils::is_top_route_local(tdata->msg, &route_hdr)) &&
            (pjsip_param_find(&(((pjsip_sip_uri*)route_hdr->name_addr.uri)->other_param), &STR_ORIG)))
        {
          // Topmost route header points to us/Sprout and requests originating
          // handling, but this is not a known client. This is forbidden.
          //
          // This covers 3GPP TS 24.229 s5.10.3.2, except that we
          // implement a whitelist (only known Bono clients can pass this)
          // rather than a blacklist (IBCF clients are forbidden).
          //
          // All connections to our IBCF are untrusted (we don't implement
          // any trusted ones) in the sense of s5.10.3.2, so this always
          // applies and we never implement the step 4 and 5 behaviour of
          // copying the ;orig parameter to the outgoing Route.
          //
          // We are slightly overloading TrustBoundary here - how to
          // improve this is FFS.
          LOG_WARNING("Request for originating handling but not from known client");
          PJUtils::respond_stateless(stack_data.endpt,
                                     rdata,
                                     PJSIP_SC_FORBIDDEN,
                                     NULL, NULL, NULL);
          return PJ_ENOTFOUND;
        }
      }
      else
      {
        src_flow = flow_table->find_flow(rdata->tp_info.transport,
                                         &rdata->pkt_info.src_addr);
        if (src_flow != NULL)
        {
          // Message on a known client flow.
          LOG_DEBUG("Message received on known client flow");

          // Get all the preferred identities from the message and remove
          // the P-Preferred-Identity headers.
          std::vector<pjsip_uri*> identities;
          extract_preferred_identities(tdata, identities);

          if (identities.size() > 2)
          {
            // Cannot have more than two preferred identities.
            LOG_DEBUG("Request has more than two P-Preferred-Identitys, rejecting");
            PJUtils::respond_stateless(stack_data.endpt, rdata, PJSIP_SC_FORBIDDEN, NULL, NULL, NULL);
            return PJ_ENOTFOUND;
          }
          else if (identities.size() == 0)
          {
            // No identities specified, so check there is valid default identity
            // and use it for the P-Asserted-Identity.
            LOG_DEBUG("Request has no P-Preferred-Identity headers, so check for default identity on flow");
            std::string aid = src_flow->default_identity();

            if (aid.length() > 0)
            {
              *trust = &TrustBoundary::INBOUND_EDGE_CLIENT;
              trusted = true;
              PJUtils::add_asserted_identity(tdata, aid);
            }
          }
          else if (identities.size() == 1)
          {
            // Only one preferred identity specified.
            LOG_DEBUG("Request has one P-Preferred-Identity");
            if ((!PJSIP_URI_SCHEME_IS_SIP(identities[0])) &&
                (!PJSIP_URI_SCHEME_IS_TEL(identities[0])))
            {
              // Preferred identity must be sip, sips or tel URI.
              LOG_DEBUG("Invalid URI scheme in P-Preferred-Identity, rejecting");
              PJUtils::respond_stateless(stack_data.endpt, rdata, PJSIP_SC_FORBIDDEN, NULL, NULL, NULL);
              return PJ_ENOTFOUND;
            }

            // Check the preferred identity is authorized and get the corresponding
            // asserted identity.
            std::string aid = src_flow->asserted_identity(identities[0]);

            if (aid.length() > 0)
            {
              *trust = &TrustBoundary::INBOUND_EDGE_CLIENT;
              trusted = true;
              PJUtils::add_asserted_identity(tdata, aid);
            }
          }
          else if (identities.size() == 2)
          {
            // Two preferred identities specified.
            LOG_DEBUG("Request has two P-Preferred-Identitys");
            if (!(((PJSIP_URI_SCHEME_IS_SIP(identities[0])) &&
                   (PJSIP_URI_SCHEME_IS_TEL(identities[1]))) ||
                  ((PJSIP_URI_SCHEME_IS_TEL(identities[0])) &&
                   (PJSIP_URI_SCHEME_IS_SIP(identities[1])))))
            {
              // One identity must be sip or sips URI and the other must be
              // tel URI
              LOG_DEBUG("Invalid combination of URI schemes in P-Preferred-Identitys, rejecting");
              PJUtils::respond_stateless(stack_data.endpt, rdata, PJSIP_SC_FORBIDDEN, NULL, NULL, NULL);
              return PJ_ENOTFOUND;
            }

            // Check both preferred identities are authorized and get the
            // corresponding asserted identities.
            std::string aid1 = src_flow->asserted_identity(identities[0]);
            std::string aid2 = src_flow->asserted_identity(identities[1]);

            if ((aid1.length() > 0) && (aid2.length() > 0))
            {
              *trust = &TrustBoundary::INBOUND_EDGE_CLIENT;
              trusted = true;
              PJUtils::add_asserted_identity(tdata, aid1);
              PJUtils::add_asserted_identity(tdata, aid2);
            }
          }
        }
      }
    }
    else
    {
      // Message received on a trusted port.
      LOG_DEBUG("Message received on trusted port");
      trusted = true;

      // See if the message is destined for a client.
      pjsip_route_hdr* route_hdr;
      if ((PJUtils::is_top_route_local(tdata->msg, &route_hdr)) &&
          (((pjsip_sip_uri*)route_hdr->name_addr.uri)->user.slen > 0))
      {
        // The user part is present, it should hold our token, so validate the
        // token.
        pjsip_sip_uri* sip_path_uri = (pjsip_sip_uri*)route_hdr->name_addr.uri;
        LOG_DEBUG("Flow identifier in Route header = %.*s", sip_path_uri->user.slen, sip_path_uri->user.ptr);
        tgt_flow = flow_table->find_flow(PJUtils::pj_str_to_string(&sip_path_uri->user));

        if (tgt_flow == NULL)
        {
          // We couldn't find the flow referenced in the
          // flow token, tell upstream that the flow failed.
          // Note: RFC 5626 specs that we should send a FORBIDDEN
          // if the token was invalid (as opposed to for a flow
          // that we don't have).  The authentication module
          // should handle that.
          LOG_ERROR("Route header flow identifier failed to correlate");
          if (rdata->msg_info.msg->line.req.method.id != PJSIP_ACK_METHOD)
          {
            PJUtils::respond_stateless(stack_data.endpt, rdata,
                                       SIP_STATUS_FLOW_FAILED,
                                       &SIP_REASON_FLOW_FAILED,
                                       NULL, NULL);
          }
          return PJ_ENOTFOUND;
        }

        // Check if we have an open transport to the address given in the ReqURI
        // (so long as it's not a local address). 
        //
        // If so, send it over that connection.
        pjsip_transport *target_transport;
        const pj_sockaddr *target_addr;
        pjsip_sip_uri* req_uri =
          (pjsip_sip_uri*)rdata->msg_info.msg->line.req.uri;
        pj_sockaddr addr;
        if (pj_sockaddr_parse(pj_AF_UNSPEC(),
                              0,
                              &req_uri->host,
                              &addr) == PJ_SUCCESS)
        {
          int target_port = req_uri->port;;
          if (target_port == 7001)
          {
            target_port = 7000;
          }
          else if (target_port == 7000)
          {
            target_port = 7001;
          }

          pj_sockaddr_set_port(&addr, target_port);
          pj_str_t protocol = sip_path_uri->transport_param;
          if (pj_strlen(&protocol) == 0)
          {
            protocol = pj_str("UDP");
          }
          pjsip_transport_type_e type =
            pjsip_transport_get_type_from_name(&protocol);

/*
          // Here we have to query the transport manager for the target flow 
          // since the same manager is responsible for the other inbound, 
          // client-side connections to Bono.
          pjsip_transport_key key;
          int key_len;

          pj_bzero(&key, sizeof(key));
          key_len = sizeof(key.type) + sizeof(pj_sockaddr);

          key.type = type;
          pj_memcpy(&key.rem_addr, &addr, sizeof(pj_sockaddr));

          req_uri_transport = (pjsip_transport*)
            pj_hash_get(tpmgr->table, &key, key_len, NULL);
*/

          pjsip_tpmgr* tpmgr = tgt_flow->transport()->tpmgr;
          pjsip_transport* req_uri_transport;
          LOG_DEBUG("Locating transport for port %d", target_port);

          status = pjsip_tpmgr_acquire_transport(tpmgr,
                                                 type,
                                                 &addr,
                                                 sizeof(pj_sockaddr_in),
                                                 NULL,
                                                 &req_uri_transport);

          if (status == PJ_SUCCESS)
          {
            LOG_DEBUG("Forwarding message direct to ReqURI");
            LOG_DEBUG("Found transport %s (%.*s:%d to %.*s:%d)",
                      req_uri_transport->obj_name,
                      (int)req_uri_transport->local_name.host.slen,
                      req_uri_transport->local_name.host.ptr,
                      req_uri_transport->local_name.port,
                      (int)req_uri_transport->remote_name.host.slen,
                      req_uri_transport->remote_name.host.ptr,
                      req_uri_transport->remote_name.port);
            send_to_req_uri = true;

            target_transport = req_uri_transport;
            target_addr = &addr;
          }
          else
          {
            LOG_ERROR("Failed to find special send-connection");
          }
        }

        if (!send_to_req_uri)
        {
          LOG_DEBUG("Inbound request for client with flow identifier in Route header");
          target_transport = tgt_flow->transport();
          target_addr = tgt_flow->remote_addr();
        }

        // This must be a request for a client, so make sure it is routed
        // over the appropriate flow.
        pjsip_tpselector tp_selector;
        tp_selector.type = PJSIP_TPSELECTOR_TRANSPORT;
        tp_selector.u.transport = target_transport;
        pjsip_tx_data_set_transport(tdata, &tp_selector);

        tdata->dest_info.addr.count = 1;
        tdata->dest_info.addr.entry[0].type = (pjsip_transport_type_e)target_transport->key.type;
        pj_memcpy(&tdata->dest_info.addr.entry[0].addr, target_addr, sizeof(pj_sockaddr));
        tdata->dest_info.addr.entry[0].addr_len =
             (tdata->dest_info.addr.entry[0].addr.addr.sa_family == pj_AF_INET()) ?
             sizeof(pj_sockaddr_in) : sizeof(pj_sockaddr_in6);
        tdata->dest_info.cur_addr = 0;

        *trust = &TrustBoundary::OUTBOUND_EDGE_CLIENT;

        // If there is an authorization header remove it.
        pjsip_msg_find_remove_hdr(tdata->msg, PJSIP_H_AUTHORIZATION, NULL);
      }
    }

    if (!trusted)
    {
      // Request is not from a trusted source, so reject or discard it.
      if (tdata->msg->line.req.method.id != PJSIP_ACK_METHOD)
      {
        LOG_WARNING("Rejecting request from untrusted source");
        PJUtils::respond_stateless(stack_data.endpt, rdata, PJSIP_SC_FORBIDDEN, NULL, NULL, NULL);
      }
      else
      {
        LOG_WARNING("Discard ACK from untrusted source not directed to Sprout");
      }
      return PJ_ENOTFOUND;
    }

    // Do standard route header processing for the request.  This may
    // remove the top route header if it corresponds to this node.
    proxy_process_routing(tdata);

    // Work out the next hop target for the message.  This will either be the
    // URI in the top route header, or the request URI.
    pjsip_uri* next_hop = PJUtils::next_hop(tdata->msg);

    if ((ibcf) &&
        (tgt_flow == NULL) &&
        (PJSIP_URI_SCHEME_IS_SIP(next_hop)))
    {
      // Check if the message is destined for a SIP trunk
      LOG_DEBUG("Check whether destination %.*s is a SIP trunk",
                ((pjsip_sip_uri*)next_hop)->host.slen, ((pjsip_sip_uri*)next_hop)->host.ptr);
      pj_sockaddr dest;
      if (pj_sockaddr_parse(pj_AF_UNSPEC(), 0, &((pjsip_sip_uri*)next_hop)->host, &dest) == PJ_SUCCESS)
      {
        // Target host name is an IP address, so check against the IBCF trusted
        // peers.
        LOG_DEBUG("Parsed destination as an IP address, so check against trusted peers list");
        if (ibcf_trusted_peer(dest))
        {
          LOG_DEBUG("Destination is a SIP trunk");
          *trust = &TrustBoundary::OUTBOUND_TRUNK;
          pjsip_msg_find_remove_hdr(tdata->msg, PJSIP_H_AUTHORIZATION, NULL);
        }
      }
    }

    // Add suitable Record-Route header(s).
    LOG_DEBUG("Add record route header(s)");
    if (src_flow != NULL)
    {
      // Message is from a client, so add separate Record-Route headers for
      // the ingress and egress hops.
      LOG_DEBUG("Message received from client - double Record-Route");
      PJUtils::add_record_route(tdata, src_flow->transport()->type_name, src_flow->transport()->local_name.port, src_flow->token().c_str());
      PJUtils::add_record_route(tdata, "TCP", stack_data.trusted_port, NULL);
    }
    else if (tgt_flow != NULL)
    {
      // Message is destined for a client, so add separate Record-Route headers
      // for the ingress and egress hops.
      LOG_DEBUG("Message destined for client - double Record-Route");
      PJUtils::add_record_route(tdata, "TCP", stack_data.trusted_port, NULL);
      PJUtils::add_record_route(tdata, tgt_flow->transport()->type_name, tgt_flow->transport()->local_name.port, tgt_flow->token().c_str());
    }
    else if ((ibcf) && (*trust == &TrustBoundary::INBOUND_TRUNK))
    {
      // Received message on a trunk, so add separate Record-Route headers for
      // the ingress and egress hops.
      PJUtils::add_record_route(tdata, rdata->tp_info.transport->type_name, rdata->tp_info.transport->local_name.port, NULL);
      PJUtils::add_record_route(tdata, "TCP", stack_data.trusted_port, NULL);
    }
    else if ((ibcf) && (*trust == &TrustBoundary::OUTBOUND_TRUNK))
    {
      // Message destined for trunk, so add separate Record-Route headers for
      // the ingress and egress hops.
      PJUtils::add_record_route(tdata, "TCP", stack_data.trusted_port, NULL);
      PJUtils::add_record_route(tdata, "TCP", stack_data.untrusted_port, NULL);   // @TODO - transport type?
    }
    else
    {
      // Just do a single Record-Route.
      LOG_DEBUG("Single Record-Route");
      PJUtils::add_record_route(tdata, "TCP", stack_data.trusted_port, NULL);
    }

    // Decrement references on flows as we have finished with them.
    if (tgt_flow != NULL)
    {
      tgt_flow->dec_ref();
    }

    if (src_flow != NULL)
    {
      src_flow->dec_ref();
    }
  }

  return PJ_SUCCESS;
}


/// Determine whether a source or destination IP address corresponds to
/// a configured trusted peer.  "Trusted" here simply means that it's
/// known, not that we trust any headers it sets.
static bool ibcf_trusted_peer(const pj_sockaddr& addr)
{
  // Check whether the source IP address of the message is in the list of
  // trusted hosts.  Zero out the source port before doing the search.
  pj_sockaddr sockaddr;
  pj_sockaddr_cp(&sockaddr, &addr);
  pj_sockaddr_set_port(&sockaddr, 0);
  PJUtils::host_list_t::const_iterator i = trusted_hosts.find(sockaddr);

  return (i != trusted_hosts.end());
}


// Process route information in the request
static pj_status_t proxy_process_routing(pjsip_tx_data *tdata)
{
  pjsip_sip_uri *target;
  pjsip_route_hdr *hroute;

  // RFC 3261 Section 16.4 Route Information Preprocessing

  target = (pjsip_sip_uri*) tdata->msg->line.req.uri;

  // The proxy MUST inspect the Request-URI of the request.  If the
  // Request-URI of the request contains a value this proxy previously
  // placed into a Record-Route header field (see Section 16.6 item 4),
  // the proxy MUST replace the Request-URI in the request with the last
  // value from the Route header field, and remove that value from the
  // Route header field.  The proxy MUST then proceed as if it received
  // this modified request.
  if (PJUtils::is_uri_local((pjsip_uri*)target))
  {
    pjsip_route_hdr *r;
    pjsip_sip_uri *uri;

    // Find the first Route header
    r = hroute = (pjsip_route_hdr*)pjsip_msg_find_hdr(tdata->msg, PJSIP_H_ROUTE, NULL);
    if (r == NULL)
    {
      // No Route header. This request is destined for this proxy.
      return PJ_SUCCESS;
    }

    // Find the last Route header
    while ( (r=(pjsip_route_hdr*)pjsip_msg_find_hdr(tdata->msg,
                                                    PJSIP_H_ROUTE,
                                                    r->next)) != NULL )
    {
      hroute = r;
    }

    // If the last Route header doesn't have ";lr" parameter, then
    // this is a strict-routed request indeed, and we follow the steps
    // in processing strict-route requests above.
    //
    // But if it does contain ";lr" parameter, skip the strict-route
    // processing.
    uri = (pjsip_sip_uri*)pjsip_uri_get_uri(&hroute->name_addr);
    if (uri->lr_param == 0)
    {
      // Yes this is strict route, so:
      // - replace req URI with the URI in Route header,
      // - remove the Route header,
      // - proceed as if it received this modified request.
      tdata->msg->line.req.uri = hroute->name_addr.uri;
      target = (pjsip_sip_uri*) tdata->msg->line.req.uri;
      pj_list_erase(hroute);
    }
  }

  // maddr handling for source routing is considered deprecated, so we don't
  // support it.  (See RFC 3261/19.1.1 - recommendation is to use Route headers
  // if requests must traverse a fixed set of proxies.)

  // If the first value in the Route header field indicates this proxy or
  // home domain, the proxy MUST remove that value from the request.
  if (PJUtils::is_top_route_local(tdata->msg, &hroute))
  {
    pj_list_erase(hroute);
  }

  return PJ_SUCCESS;
}

///@}

HSSCallInformation& UASTransaction::get_data_from_hss(std::string public_id, SAS::TrailId trail)
{
  std::map<std::string, HSSCallInformation>::iterator data = cached_hss_data.find(public_id);
  if (data == cached_hss_data.end())
  { 
    std::vector<std::string> uris;
    std::map<std::string, Ifcs> ifc_map;
    hss->get_subscription_data(public_id, "", ifc_map, uris, trail);
    cached_hss_data[public_id] = {ifc_map[public_id], uris};
    data = cached_hss_data.find(public_id);
  }
  return data->second;
}

// Look up the associated URIs for the given public ID, using the cache if possible (and caching them and the iFC otherwise).
std::vector<std::string>& UASTransaction::get_associated_uris(std::string public_id, SAS::TrailId trail) 
{
  HSSCallInformation& data = get_data_from_hss(public_id, trail);
  return data.uris;
}

// Look up the Ifcs for the given public ID, using the cache if possible (and caching them and the associated URIs otherwise).
Ifcs& UASTransaction::lookup_ifcs(std::string public_id, SAS::TrailId trail) 
{
  HSSCallInformation& data = get_data_from_hss(public_id, trail);
  return data.ifcs;
}

///@{
// IN-TRANSACTION PROCESSING

/// Calculate a list of targets for the message.
void UASTransaction::proxy_calculate_targets(pjsip_msg* msg,
                                             pj_pool_t* pool,
                                             const TrustBoundary* trust,
                                             target_list& targets,
                                             int max_targets,
                                             SAS::TrailId trail)
{
  // RFC 3261 Section 16.5 Determining Request Targets

  pjsip_sip_uri* req_uri = (pjsip_sip_uri*)msg->line.req.uri;

  // If the Request-URI of the request contains an maddr parameter, the
  // Request-URI MUST be placed into the target set as the only target
  // URI, and the proxy MUST proceed to Section 16.6.
  if (req_uri->maddr_param.slen)
  {
    LOG_INFO("Route request to maddr %.*s", req_uri->maddr_param.slen, req_uri->maddr_param.ptr);
    target target;
    target.uri = (pjsip_uri*)req_uri;
    targets.push_back(target);
    return;
  }

  // If the domain of the Request-URI indicates a domain this element is
  // not responsible for, the Request-URI MUST be placed into the target
  // set as the only target, and the element MUST proceed to the task of
  // Request Forwarding (Section 16.6).
  if ((!PJUtils::is_home_domain((pjsip_uri*)req_uri)) &&
      (!PJUtils::is_uri_local((pjsip_uri*)req_uri)))
  {
    LOG_INFO("Route request to domain %.*s", req_uri->host.slen, req_uri->host.ptr);
    target target;
    target.uri = (pjsip_uri*)req_uri;

    if ((bgcf_service) &&
        (PJSIP_URI_SCHEME_IS_SIP(req_uri)))
    {
      // See if we have a configured route to the destination.
      std::string domain = PJUtils::pj_str_to_string(&((pjsip_sip_uri*)req_uri)->host);
      std::string bgcf_route = bgcf_service->get_route(domain);

      if (!bgcf_route.empty())
      {
        // Split the route into a host and (optional) port.
        int port = 0;
        std::vector<std::string> bgcf_route_elems;
        Utils::split_string(bgcf_route, ':', bgcf_route_elems, 2, true);

        if (bgcf_route_elems.size() > 1)
        {
          port = atoi(bgcf_route_elems[1].c_str());
        }

        // BGCF configuration has a route to this destination, so translate to
        // a URI.
        pjsip_sip_uri* route_uri = pjsip_sip_uri_create(pool, false);
        pj_strdup2(pool, &route_uri->host, bgcf_route_elems[0].c_str());
        route_uri->port = port;
        route_uri->transport_param = pj_str("TCP");
        route_uri->lr_param = 1;
        target.paths.push_back((pjsip_uri*)route_uri);
      }
    }

    targets.push_back(target);
    return;
  }

  if (edge_proxy)
  {
    // We're an edge proxy and there wasn't a route mandated by the message,
    // forward it to the upstream proxy to deal with.  We do this by adding
    // a target with the existing request URI and a path to the upstream
    // proxy and stripping any loose routes that might have been added by the
    // UA.  If the request URI is a SIP URI with a domain/host that is not
    // the home domain, change it to use the home domain.
    LOG_INFO("Route request to upstream proxy %.*s",
             ((pjsip_sip_uri*)upstream_proxy)->host.slen,
             ((pjsip_sip_uri*)upstream_proxy)->host.ptr);
    target target;
    target.upstream_route = PJ_TRUE;
    if ((PJSIP_URI_SCHEME_IS_SIP(req_uri)) &&
        (!PJUtils::is_home_domain((pjsip_uri*)req_uri)))
    {
      // Change host/domain in target to use home domain.
      target.uri = (pjsip_uri*)pjsip_uri_clone(pool, req_uri);
      ((pjsip_sip_uri*)target.uri)->host = stack_data.home_domain;
    }
    else
    {
      // Use request URI unchanged.
      target.uri = (pjsip_uri*)req_uri;
    }

    // Route upstream.
    pjsip_sip_uri* upstream_uri = (pjsip_sip_uri*)pjsip_uri_clone(pool, upstream_proxy);
    if (trust == &TrustBoundary::INBOUND_EDGE_CLIENT)
    {
      // Mark it as originating, so Sprout knows to
      // apply originating handling.  In theory the UE ought to have
      // done this itself - see 3GPP TS 24.229 s5.1.1.2.1 200-OK d and
      // s5.1.2A.1.1 "The UE shall build a proper preloaded Route header" c
      // - but if we're here it didn't, so we do the work for it.
      LOG_DEBUG("Mark originating");
      pjsip_param *orig_param = PJ_POOL_ALLOC_T(pool, pjsip_param);
      pj_strdup(pool, &orig_param->name, &STR_ORIG);
      pj_strdup2(pool, &orig_param->value, "");
      pj_list_insert_after(&upstream_uri->other_param, orig_param);
    }
    target.paths.push_back((pjsip_uri*)upstream_uri);

    // Select a transport for the request.
    target.transport = upstream_conn_pool->get_connection();

    targets.push_back(target);
    return;
  }

  // If the target set for the request has not been predetermined as
  // described above, this implies that the element is responsible for the
  // domain in the Request-URI, and the element MAY use whatever mechanism
  // it desires to determine where to send the request.
  if ((store) && (hss))
  {
    // Determine the canonical public ID, and look up the set of associated
    // URIs on the HSS.
    std::string public_id = PJUtils::aor_from_uri(req_uri);
    std::vector<std::string> uris = get_associated_uris(public_id, trail);
    std::string aor;

    if (uris.size() > 0)
    {
      // Take the first associated URI as the AOR.
      aor = uris.front();
    }
    else
    {
      // Failed to get the associated URIs from Homestead.  We'll try to
      // do the registration look-up with the specified target URI - this may
      // fail, but we'll never misroute the call.
      aor = public_id;
    }

    // Look up the target in the registration data store.
    LOG_INFO("Look up targets in registration store: %s", aor.c_str());
    RegData::AoR* aor_data = store->get_aor_data(aor);

    // Pick up to max_targets bindings to attempt to contact.  Since
    // some of these may be stale, and we don't want stale bindings to
    // push live bindings out, we sort by expiry time and pick those
    // with the most distant expiry times.  See bug 45.
    std::list<RegData::AoR::Bindings::value_type> target_bindings;
    if (aor_data != NULL)
    {
      const RegData::AoR::Bindings& bindings = aor_data->bindings();
      if ((int)bindings.size() <= max_targets)
      {
        for (RegData::AoR::Bindings::const_iterator i = bindings.begin();
             i != bindings.end();
             ++i)
        {
          target_bindings.push_back(*i);
        }
      }
      else
      {
        std::multimap<int, RegData::AoR::Bindings::value_type> ordered;
        for (RegData::AoR::Bindings::const_iterator i = bindings.begin();
             i != bindings.end();
             ++i)
        {
          std::pair<int, RegData::AoR::Bindings::value_type> p = std::make_pair(i->second->_expires, *i);
          ordered.insert(p);
        }

        int num_contacts = 0;
        for (std::multimap<int, RegData::AoR::Bindings::value_type>::const_reverse_iterator i = ordered.rbegin();
             num_contacts < max_targets;
             ++i)
        {
          target_bindings.push_back(i->second);
          num_contacts++;
        }
      }
    }

    for (std::list<RegData::AoR::Bindings::value_type>::const_iterator i = target_bindings.begin();
         i != target_bindings.end();
         ++i)
    {
      RegData::AoR::Binding* binding = i->second;
      LOG_DEBUG("Target = %s", binding->_uri.c_str());
      bool useable_contact = true;
      target target;
      target.from_store = PJ_TRUE;
      target.aor = aor;
      target.binding_id = i->first;
      target.uri = PJUtils::uri_from_string(binding->_uri, pool);
      if (target.uri == NULL)
      {
        LOG_WARNING("Ignoring badly formed contact URI %s for target %s",
                    binding->_uri.c_str(), aor.c_str());
        useable_contact = false;
      }
      else
      {
        for (std::list<std::string>::const_iterator j = binding->_path_headers.begin();
             j != binding->_path_headers.end();
             ++j)
        {
          pjsip_uri* path = PJUtils::uri_from_string(*j, pool);
          if (path != NULL)
          {
            target.paths.push_back(path);
          }
          else
          {
            LOG_WARNING("Ignoring contact %s for target %s because of badly formed path header %s",
                        binding->_uri.c_str(), aor.c_str(), (*j).c_str());
            useable_contact = false;
            break;
          }
        }
      }

<<<<<<< HEAD
      if (useable_contact)
      {
        targets.push_back(target);
      }
=======
      if (targets.size() == 0)
      {
        LOG_ERROR("Failed to find any valid bindings for %s in registration store", aor.c_str());
      }

      delete aor_data;
>>>>>>> c4caee97
    }
    delete aor_data;
  }
}


/// Attempt ENUM lookup if appropriate.
static pj_status_t translate_request_uri(pjsip_tx_data* tdata, SAS::TrailId trail)
{
  pj_status_t status = PJ_SUCCESS;
  std::string uri;

  if (PJSIP_URI_SCHEME_IS_SIP(tdata->msg->line.req.uri))
  {
    std::string user = PJUtils::pj_str_to_string(&((pjsip_sip_uri*)tdata->msg->line.req.uri)->user);
    if (is_user_numeric(user))
    {
      uri = enum_service->lookup_uri_from_user(user, trail);
    }
  }
  else
  {
    std::string user = PJUtils::pj_str_to_string(&((pjsip_other_uri*)tdata->msg->line.req.uri)->content);
    uri = enum_service->lookup_uri_from_user(user, trail);
  }

  if (!uri.empty())
  {
    pjsip_uri* req_uri = (pjsip_uri*)PJUtils::uri_from_string(uri, tdata->pool);
    if (req_uri != NULL)
    {
      LOG_DEBUG("Update request URI to %s", uri.c_str());
      tdata->msg->line.req.uri = req_uri;
    }
    else
    {
      LOG_WARNING("Badly formed URI %s from ENUM translation", uri.c_str());
      status = PJ_EINVAL;
    }
  }

  return status;
}


static void proxy_process_register_response(pjsip_rx_data* rdata)
{
  // Check to see if the REGISTER response contains a Path header.  If so
  // this is a signal that the registrar accepted the REGISTER and so
  // authenticated the client.
  pjsip_generic_string_hdr* path_hdr = (pjsip_generic_string_hdr*)
              pjsip_msg_find_hdr_by_name(rdata->msg_info.msg, &STR_PATH, NULL);
  if (path_hdr != NULL)
  {
    // The response has a Path header in it, so parse this to a URI so we can
    // check for a flow token.  Extract the field to a null terminated string
    // first since we can't guarantee it is null terminated in the message,
    // and pjsip_parse_uri requires a null terminated string.
    pj_str_t hvalue;
    pj_strdup_with_null(rdata->tp_info.pool, &hvalue, &path_hdr->hvalue);
    pjsip_sip_uri* path_uri = (pjsip_sip_uri*)
                                      pjsip_parse_uri(rdata->tp_info.pool,
                                                      hvalue.ptr,
                                                      hvalue.slen,
                                                      0);

    if ((path_uri != NULL) &&
        (path_uri->user.slen > 0))
    {
      // The Path header has a flow token, so see if this maps to a known
      // active flow.
      std::string flow_token = PJUtils::pj_str_to_string(&path_uri->user);
      Flow* flow_data = flow_table->find_flow(flow_token);

      if (flow_data != NULL)
      {
        // The response correlates to an active flow.  Check the contact
        // headers and expiry header to find when the last contacts will
        // expire.
        //
        // If a binding does not specify an expiry time then assume it expires
        // in 5 minutes (300s).  This should never happens as it means the
        // registrar is misbehaving, but we defensively assume a short expiry
        // time as this is more secure.
        int max_expires = PJUtils::max_expires(rdata->msg_info.msg, 300);
        LOG_DEBUG("Maximum contact expiry is %d", max_expires);

        // Go through the list of URIs covered by this registration setting
        // them on the flow.  This is either the list in the P-Associated-URI
        // header, if supplied, or the URI in the To header.
        pjsip_route_hdr* p_assoc_uri = (pjsip_route_hdr*)
                             pjsip_msg_find_hdr_by_name(rdata->msg_info.msg,
                                                        &STR_P_ASSOCIATED_URI,
                                                        NULL);
        if (p_assoc_uri != NULL)
        {
          // Use P-Associated-URIs list as list of authenticated URIs.
          LOG_DEBUG("Found P-Associated-URI header");
          bool is_default = true;
          while (p_assoc_uri != NULL)
          {
            flow_data->set_identity((pjsip_uri*)&p_assoc_uri->name_addr, is_default, max_expires);
            p_assoc_uri = (pjsip_route_hdr*)
                        pjsip_msg_find_hdr_by_name(rdata->msg_info.msg,
                                                   &STR_P_ASSOCIATED_URI,
                                                   p_assoc_uri->next);
            is_default = false;
          }
        }
        else
        {
          // Use URI in To header as authenticated URIs.
          LOG_DEBUG("No P-Associated-URI, use URI in To header.");
          flow_data->set_identity(PJSIP_MSG_TO_HDR(rdata->msg_info.msg)->uri, true, max_expires);
        }

        // Decrement the reference to the flow data
        flow_data->dec_ref();
      }
      else
      {
        // Failed to correlate the token in the Path header to an active flow.
        // This can happen if, for example, the connection to the client
        // failed, but it is unusual, so log at info level rather than as an
        // error or warning.
        LOG_INFO("Failed to correlate REGISTER response Path token %s to a flow", flow_token.c_str());
      }
    }
  }
}

///@}

// UAS Transaction constructor
UASTransaction::UASTransaction(pjsip_transaction* tsx,
                               pjsip_rx_data* rdata,
                               pjsip_tx_data* tdata,
                               TrustBoundary* trust) :
  _tsx(tsx),
  _num_targets(0),
  _pending_targets(0),
  _ringing(PJ_FALSE),
  _req(tdata),
  _best_rsp(NULL),
  _trust(trust),
  _proxy(NULL),
  _pending_destroy(false),
  _context_count(0),
  _as_chain_link(),
  _victims()
{
  for (int ii = 0; ii < MAX_FORKING; ++ii)
  {
    _uac_data[ii] = NULL;
  }

  // Reference the transaction's group lock.
  _lock = tsx->grp_lock;
  pj_grp_lock_add_ref(tsx->grp_lock);

  // Set the trail identifier for the transaction using the trail ID on
  // the original message.
  set_trail(_tsx, get_trail(rdata));

  // Feed the request to the UAS transaction to drive its state
  // out of NULL state.
  pjsip_tsx_recv_msg(_tsx, rdata);

  // Create a 408 response to use if none of the targets responds.
  pjsip_endpt_create_response(stack_data.endpt, rdata,
                              PJSIP_SC_REQUEST_TIMEOUT, NULL, &_best_rsp);

  // Do any start of transaction logging operations.
  log_on_tsx_start(rdata);

  _tsx->mod_data[mod_tu.id] = this;
}

/// UASTransaction destructor.  On entry, the group lock must be held.  On
/// exit, it will have been released (and possibly destroyed).
UASTransaction::~UASTransaction()
{
  LOG_DEBUG("UASTransaction destructor");

  pj_assert(_context_count == 0);

  if (_tsx != NULL)
  {
    _tsx->mod_data[mod_tu.id] = NULL;
  }

  if (method() == PJSIP_INVITE_METHOD)
  {
    // INVITE transaction has been terminated.  If there are any
    // pending UAC transactions they should be cancelled.
    cancel_pending_uac_tsx(0, true);
  }

  // Disconnect all UAC transactions from the UAS transaction.
  LOG_DEBUG("Disconnect UAC transactions from UAS transaction");
  for (int ii = 0; ii < _num_targets; ++ii)
  {
    UACTransaction* uac_data = _uac_data[ii];
    if (uac_data != NULL)
    {
      dissociate(uac_data);
    }
  }

  if (_req != NULL)
  {
    LOG_DEBUG("Free original request");
    pjsip_tx_data_dec_ref(_req);
    _req = NULL;
  }

  if (_best_rsp != NULL)
  {
    // The pre-built response hasn't been used, so free it.
    LOG_DEBUG("Free un-used best response");
    pjsip_tx_data_dec_ref(_best_rsp);
    _best_rsp = NULL;
  }

  if (_proxy != NULL)
  {
    // The proxy is still around, so free it.
    LOG_DEBUG("Free proxy");
    delete _proxy;
    _proxy = NULL;
  }

  if (_as_chain_link.is_set())
  {
    _as_chain_link.release();
  }

  // Request destruction of any AsChains scheduled for destruction
  // along with this transaction. They are not actually deleted until
  // any concurrent threads have finished using them.
  for (std::list<AsChain*>::iterator it = _victims.begin();
       it != _victims.end();
       ++it)
  {
    (*it)->request_destroy();
  }
  _victims.clear();

  pj_grp_lock_release(_lock);
  pj_grp_lock_dec_ref(_lock);

  LOG_DEBUG("UASTransaction destructor completed");
}

// Creates a PJSIP transaction and a corresponding UASTransaction.  On
// success, we will be in the transaction's context.
//
// This should all be done in the UASTransaction constructor, but creating a
// PJSIP transaction can fail, and it's hard to fail a constructor.
//
// @returns status code indicating whether the operation was successful.
pj_status_t UASTransaction::create(pjsip_rx_data* rdata,
                                   pjsip_tx_data* tdata,
                                   TrustBoundary* trust,
                                   UASTransaction** uas_data_ptr)
{
  // Create a group lock, and take it.  This avoids the transaction being
  // destroyed before we even get our hands on it.
  pj_grp_lock_t* lock;
  pj_status_t status = pj_grp_lock_create(stack_data.pool, NULL, &lock);
  if (status != PJ_SUCCESS)
  {
    return status;
  }
  pj_grp_lock_add_ref(lock);
  pj_grp_lock_acquire(lock);

  // Create a transaction for the UAS side.  We do this before looking
  // up targets because calculating targets may involve interacting
  // with an external database, and we need the transaction in place
  // early to ensure CANCEL gets handled correctly.
  pjsip_transaction* uas_tsx;
  status = pjsip_tsx_create_uas2(&mod_tu, rdata, lock, &uas_tsx);
  if (status != PJ_SUCCESS)
  {
    pj_grp_lock_release(lock);
    pj_grp_lock_dec_ref(lock);
    return status;
  }

  // Allocate UAS data to keep track of the transaction.
  *uas_data_ptr = new UASTransaction(uas_tsx, rdata, tdata, trust);

  // Enter the transaction's context, and then release our copy of the
  // group lock.
  (*uas_data_ptr)->enter_context();
  pj_grp_lock_release(lock);
  pj_grp_lock_dec_ref(lock);

  return PJ_SUCCESS;
}

// Gets a UASTransaction from a PJSIP transaction, if one exists.
//
// @returns a UASTransaction or null.
UASTransaction* UASTransaction::get_from_tsx(pjsip_transaction* tsx)
{
  // Check that the PJSIP transaction is the correct role, and then return
  // any attached data as a UASTransaction.
  return (tsx->role == PJSIP_ROLE_UAS) ? (UASTransaction *)tsx->mod_data[mod_tu.id] : NULL;
}


/// Handle a non-CANCEL message.
void UASTransaction::handle_non_cancel(const ServingState& serving_state)
{
  AsChainLink::Disposition disposition = AsChainLink::Disposition::Complete;
  target* target = NULL;
  pj_status_t status;

  // Strip any untrusted headers as required, so we don't pass them on.
  _trust->process_request(_req);

  if (!edge_proxy)
  {
    if ((PJUtils::is_home_domain(_req->msg->line.req.uri)) ||
        (PJUtils::is_uri_local(_req->msg->line.req.uri)))
    {
      // Do services and translation processing for requests targeted at this
      // node/home domain.
      handle_incoming_non_cancel(serving_state);

      // Add ourselves as orig-IOI if appropriate.
      //
      // Here we rely on the served_user not being populated unless the user
      // is locally hosted.  This is policed in served_user_from_msg().
      pjsip_p_c_v_hdr* pcv = (pjsip_p_c_v_hdr*)
        pjsip_msg_find_hdr_by_name(_req->msg, &STR_P_C_V, NULL);
      if (pcv && !_as_chain_link.served_user().empty())
      {
        pcv->orig_ioi = stack_data.home_domain;
      }

      // Do incoming (originating) half.
      disposition = handle_originating(&target);

      if ((disposition == AsChainLink::Disposition::Complete) &&
          (enum_service) &&
          (PJUtils::is_home_domain(_req->msg->line.req.uri)) &&
          (!is_uri_routeable(_req->msg->line.req.uri)))
      {
        // Request is targeted at this domain but URI is not currently
        // routeable, so translate it to a routeable URI.
        LOG_DEBUG("Translating URI");
        status = translate_request_uri(_req, trail());

        if (status != PJ_SUCCESS)
        {
          // An error occurred during URI translation.  This doesn't happen if
          // there is no match, only if there is a match but there is an error
          // performing the defined mapping.  We therefore reject the request
          // with the not found status code and a specific reason phrase.
          send_response(PJSIP_SC_NOT_FOUND, &SIP_REASON_ENUM_FAILED);
          disposition = AsChainLink::Disposition::Stop;
        }
      }

      if (disposition == AsChainLink::Disposition::Complete)
      {
        if (!_as_chain_link.is_set() || !_as_chain_link.session_case().is_terminating())
        {
          // We've completed the originating half and we don't yet have a
          // terminating chain: switch to terminating and look up iFCs
          // again.  The served user changes here.
          LOG_DEBUG("Originating AS chain complete, move to terminating chain");
          move_to_terminating_chain();
        }

          // Do outgoing (terminating) half.
          LOG_DEBUG("Terminating half");
          disposition = handle_terminating(&target);
      }
    }
    else
    {
      // Request is not target at this domain.  If the serving state is set
      // we need to release the original dialog as otherwise we may leak an
      // AsChain.
      if (serving_state.is_set())
      {
        serving_state.original_dialog().release();
      }
    }
  }

  if (disposition != AsChainLink::Disposition::Stop)
  {
    // Perform common outgoing processing.
    handle_outgoing_non_cancel(target);
  }

  delete target;
}


// Handle the incoming half of a non-CANCEL message.
void UASTransaction::handle_incoming_non_cancel(const ServingState& serving_state)
{
  LOG_DEBUG("Handle incoming transaction request, serving state = %s", serving_state.to_string().c_str());

  if (serving_state.is_set())
  {
    if (serving_state.original_dialog().is_set())
    {
      // Pick up existing AS chain.
      _as_chain_link = serving_state.original_dialog();

      if ((serving_state.session_case() == SessionCase::Terminating) &&
          (!_as_chain_link.matches_target(_req)))
      {
        // AS is retargeting per 3GPP TS 24.229 s5.4.3.3 step 3, so
        // create new AS chain with session case orig-cdiv and the
        // terminating user as served user.
        LOG_INFO("Request-URI has changed, retargeting");
        std::string served_user = _as_chain_link.served_user();
        _as_chain_link.release();
        _as_chain_link = create_as_chain(SessionCase::OriginatingCdiv, served_user);
      }
    }
    else
    {
      // No existing AS chain - create new.
      _as_chain_link = create_as_chain(serving_state.session_case());
    }
  }
}


/// Perform originating handling.
//
// @returns whether processing should `Stop`, `Skip` to the end, or
// continue to next chain because the current chain is
// `Complete`. Never returns `Next`.
AsChainLink::Disposition UASTransaction::handle_originating(target** target) // OUT: target, if disposition is Skip

{
  if (!(_as_chain_link.is_set() && _as_chain_link.session_case().is_originating()))
  {
    // No chain or not an originating (or orig-cdiv) session case.  Skip.
    return AsChainLink::Disposition::Complete;
  }

  // Apply originating call services to the message
  LOG_DEBUG("Applying originating services");
  AsChainLink::Disposition disposition;
  for (;;)
  {
    disposition = _as_chain_link.on_initial_request(call_services_handler, this, _req, target);

    if (disposition == AsChainLink::Disposition::Next)
    {
      _as_chain_link = _as_chain_link.next();
      LOG_DEBUG("Done internal step - advance link to %s and go around again", _as_chain_link.to_string().c_str());
    }
    else
    {
      break;
    }
  }

  LOG_INFO("Originating services disposition %d", (int)disposition);
  return disposition;
}


/// Move from originating to terminating handling.
void UASTransaction::move_to_terminating_chain()
{
  // These headers name the originating user, so should not survive
  // the changearound to the terminating chain.
  PJUtils::delete_header(_req->msg, &STR_P_SERVED_USER);

  // Create new terminating chain.
  _as_chain_link.release();
  _as_chain_link = create_as_chain(SessionCase::Terminating);
}

// Perform terminating handling.
//
// @returns whether processing should `Stop`, `Skip` to the end, or
// is now `Complete`. Never returns `Next`.
AsChainLink::Disposition UASTransaction::handle_terminating(target** target) // OUT: target, if disposition is Skip
{
  if ((!PJUtils::is_home_domain(_req->msg->line.req.uri)) &&
      (!PJUtils::is_e164((pjsip_uri*)pjsip_uri_get_uri(PJSIP_MSG_FROM_HDR(_req->msg)->uri))))
  {
    // The URI has been translated to an off-net domain, but the user does
    // not have a valid E.164 number that can be used to make off-net calls.
    // Reject the call with a not found response code, which is about the
    // most suitable for this case.
    LOG_INFO("Rejecting off-net call from user without E.164 address");
    send_response(PJSIP_SC_NOT_FOUND, &SIP_REASON_OFFNET_DISALLOWED);
    return AsChainLink::Disposition::Stop;
  }

  // If the newly translated ReqURI indicates that we're the host of the
  // target user, include ourselves as the terminating operator for
  // billing.
  pjsip_p_c_v_hdr* pcv = (pjsip_p_c_v_hdr*)
    pjsip_msg_find_hdr_by_name(_req->msg, &STR_P_C_V, NULL);
  if (pcv && PJUtils::is_home_domain(_req->msg->line.req.uri)) {
    pcv->term_ioi = stack_data.home_domain;
  } else if (pcv) {
    pcv->term_ioi = pj_str("");
  }

  if (!(_as_chain_link.is_set() && _as_chain_link.session_case().is_terminating()))
  {
    return AsChainLink::Disposition::Complete;
  }

  // Apply terminating call services to the message
  LOG_DEBUG("Apply terminating services");
  AsChainLink::Disposition disposition;
  for (;;)
  {
    disposition = _as_chain_link.on_initial_request(call_services_handler, this, _req, target);
    // On return from on_initial_request, our _proxy pointer may be
    // NULL.  Don't use it without checking first.

    if (disposition == AsChainLink::Disposition::Next)
    {
      _as_chain_link = _as_chain_link.next();
      LOG_DEBUG("Done internal step - advance link to %s and go around again", _as_chain_link.to_string().c_str());
    }
    else
    {
      break;
    }
  }

  LOG_INFO("Terminating services disposition %d", (int)disposition);
  return disposition;
}

// Handle the outgoing half of a non-CANCEL message.
void UASTransaction::handle_outgoing_non_cancel(target* target)
{
  // Calculate targets
  target_list targets;
  if (target != NULL)
  {
    // Already have a target, so use it.
    targets.push_back(*target);
  }
  else
  {
    // Find targets.
    proxy_calculate_targets(_req->msg, _req->pool, _trust, targets, MAX_FORKING, trail());
  }

  if (targets.size() == 0)
  {
    // No targets found, so reject with a 404 error - reuse the best_rsp
    // message.
    LOG_INFO("Reject request with 404");
    send_response(PJSIP_SC_NOT_FOUND);

    return;
  }

  // Now set up the data structures and transactions required to
  // process the request.
  pj_status_t status = init_uac_transactions(targets);

  if (status != PJ_SUCCESS)
  {
    // Send 500/Internal Server Error to UAS transaction */
    LOG_ERROR("Failed to allocate UAC transaction for UAS transaction");
    send_response(PJSIP_SC_INTERNAL_SERVER_ERROR);
    return;
  }
}

// Handles a response to an associated UACTransaction.
void UASTransaction::on_new_client_response(UACTransaction* uac_data, pjsip_rx_data *rdata)
{
  if (_tsx != NULL)
  {
    enter_context();

    pjsip_tx_data *tdata;
    pj_status_t status;
    int status_code = rdata->msg_info.msg->line.status.code;

    if ((!edge_proxy) &&
        (method() == PJSIP_INVITE_METHOD) &&
        (status_code == 100))
    {
      // In routing proxy mode, don't forward 100 response for INVITE as it has
      // already been sent.
      LOG_DEBUG("%s - Discard 100/INVITE response", uac_data->name());

      if (_as_chain_link.is_set())
      {
        // Received a 100 Trying response from the application server, so
        // turn off default handling.
        _as_chain_link.reset_default_handling();
      }

      exit_context();
      return;
    }

    if ((edge_proxy) &&
        (method() == PJSIP_REGISTER_METHOD) &&
        (status_code == 200))
    {
      // Pass the REGISTER response to the edge proxy code to see if
      // the associated client flow has been authenticated.
      proxy_process_register_response(rdata);
    }

    status = PJUtils::create_response_fwd(stack_data.endpt, rdata, 0,
                                            &tdata);
    if (status != PJ_SUCCESS)
    {
      LOG_ERROR("Error creating response, %s",
                PJUtils::pj_status_to_string(status).c_str());
      exit_context();
      return;
    }

    // Strip any untrusted headers as required, so we don't pass them on.
    _trust->process_response(tdata);

    if ((_proxy != NULL) &&
        (!_proxy->on_response(tdata->msg)))
    {
      // Proxy has taken control.  Stop processing now.
      pjsip_tx_data_dec_ref(tdata);
      exit_context();
      return;
    }

    if (_num_targets > 1)
    {
      // Do special response filtering for forked transactions.
      if ((method() == PJSIP_INVITE_METHOD) &&
          (status_code == 180) &&
          (!_ringing))
      {
        LOG_DEBUG("%s - 180/INVITE Ringing response", uac_data->name());
        // We special case the first ringing response to an INVITE,
        // sending a ringing response to the originating UAC, but
        // pretending the response is from a UAS co-resident with the
        // proxy.
        pjsip_fromto_hdr *to;

        _ringing = PJ_TRUE;

        // Change the tag in the To header.
        to = (pjsip_fromto_hdr* )pjsip_msg_find_hdr(tdata->msg,
                                                    PJSIP_H_TO, NULL);
        if (to == NULL)
        {
          LOG_ERROR("No To header in INVITE response", 0);
          exit_context();
          return;
        }

        to->tag = pj_str("xyz");

        // Contact header???

        // Forward response with the UAS transaction
        pjsip_tsx_send_msg(_tsx, tdata);
      }
      else if ((method() == PJSIP_INVITE_METHOD) &&
               (status_code > 100) &&
               (status_code < 199))
      {
        // Discard all other provisional responses to INVITE
        // transactions.
        LOG_DEBUG("%s - Discard 1xx/INVITE response", uac_data->name());
        pjsip_tx_data_dec_ref(tdata);
      }
      else if ((status_code > 100) &&
               (status_code < 199))
      {
        // Forward all provisional responses to non-INVITE transactions.
        LOG_DEBUG("%s - Forward 1xx/non-INVITE response", uac_data->name());

        // Forward response with the UAS transaction
        pjsip_tsx_send_msg(_tsx, tdata);
      }
      else if (status_code == 200)
      {
        // 200 OK.
        LOG_DEBUG("%s - Forward 200 OK response", name());

        // Forward response with the UAS transaction
        pjsip_tsx_send_msg(_tsx, tdata);

        // Disconnect the UAC data from the UAS data so no further
        // events get passed between the two.
        dissociate(uac_data);

        if (method() == PJSIP_INVITE_METHOD)
        {
          // Terminate the UAS transaction (this needs to be done
          // manually for INVITE 200 OK response, otherwise the
          // transaction layer will wait for an ACK.  This will also
          // cause all other pending UAC transactions to be cancelled.
          LOG_DEBUG("%s - Terminate UAS INVITE transaction (forking case)", name());
          pjsip_tsx_terminate(_tsx, 200);
        }
      }
      else
      {
        // Final, non-OK response.  Is this the "best" response
        // received so far?
        LOG_DEBUG("%s - 3xx/4xx/5xx/6xx response", uac_data->name());
        if ((_best_rsp == NULL) ||
            (compare_sip_sc(status_code, _best_rsp->msg->line.status.code) > 0))
        {
          LOG_DEBUG("%s - Best 3xx/4xx/5xx/6xx response so far", uac_data->name());

          if (_best_rsp != NULL)
          {
            pjsip_tx_data_dec_ref(_best_rsp);
          }

          _best_rsp = tdata;
        }
        else
        {
          pjsip_tx_data_dec_ref(tdata);
        }

        // Disconnect the UAC data from the UAS data so no further
        // events get passed between the two.
        dissociate(uac_data);

        if (--_pending_targets == 0)
        {
          // Received responses on every UAC transaction, so check terminating
          // call services and then send the best response on the UAS
          // transaction.
          LOG_DEBUG("%s - All UAC responded", name());
          handle_final_response();
        }
      }
    }
    else
    {
      // Non-forked transaction.  Create response to be forwarded upstream
      // (Via will be stripped here)
      if (rdata->msg_info.msg->line.status.code < 200)
      {
        // Forward provisional response with the UAS transaction.
        LOG_DEBUG("%s - Forward provisional response on UAS transaction", uac_data->name());
        pjsip_tsx_send_msg(_tsx, tdata);
      }
      else
      {
        // Forward final response.  Disconnect the UAC data from
        // the UAS data so no further events get passed between the two.
        LOG_DEBUG("%s - Final response, so disconnect UAS and UAC transactions", uac_data->name());
        if (_best_rsp != NULL)
        {
          pjsip_tx_data_dec_ref(_best_rsp);
        }
        _best_rsp = tdata;
        _pending_targets--;
        dissociate(uac_data);
        handle_final_response();
      }
    }

    exit_context();
  }
}

// Notification that a client transaction is not responding.
void UASTransaction::on_client_not_responding(UACTransaction* uac_data)
{
  if (_tsx != NULL)
  {
    enter_context();

    if (_num_targets > 1)
    {
      // UAC transaction has timed out or hit a transport error.  If
      // we've not received a response from on any other UAC
      // transactions then keep this as the best response.
      LOG_DEBUG("%s - Forked request", uac_data->name());

      if (--_pending_targets == 0)
      {
        // Received responses on every UAC transaction, so
        // send the best response on the UAS transaction.
        LOG_DEBUG("%s - No more pending responses, so send response on UAC tsx", name());
        handle_final_response();
      }
    }
    else
    {
      // UAC transaction has timed out or hit a transport error for
      // non-forked request.  Send a 408 on the UAS transaction.
      LOG_DEBUG("%s - Not forked request", uac_data->name());
      --_pending_targets;
      handle_final_response();
    }

    // Disconnect the UAC data from the UAS data so no further
    // events get passed between the two.
    LOG_DEBUG("%s - Disconnect UAS tsx from UAC tsx", uac_data->name());
    dissociate(uac_data);

    exit_context();
  }
}

// Notification that the underlying PJSIP transaction has changed state.
//
// After calling this, the caller must not assume that the UASTransaction still
// exists - if the PJSIP transaction is being destroyed, this method will
// destroy the UASTransaction.
void UASTransaction::on_tsx_state(pjsip_event* event)
{
  enter_context();

  if (_tsx->state == PJSIP_TSX_STATE_COMPLETED)
  {
    // UAS transaction has completed, so do any transaction completion
    // log activities
    log_on_tsx_complete();
  }

  if (_tsx->state == PJSIP_TSX_STATE_DESTROYED)
  {
    LOG_DEBUG("%s - UAS tsx destroyed", _tsx->obj_name);
    if (method() == PJSIP_INVITE_METHOD)
    {
      // INVITE transaction has been terminated.  If there are any
      // pending UAC transactions they should be cancelled.
      cancel_pending_uac_tsx(0, true);
    }
    _tsx->mod_data[mod_tu.id] = NULL;
    _tsx = NULL;
    _pending_destroy = true;
  }

  exit_context();
}

// Handles the best final response, once all final responses have been received
// from all forked INVITEs.
// @Returns whether or not the send was a success.
pj_status_t UASTransaction::handle_final_response()
{
  pj_status_t rc = PJ_SUCCESS;
  if ((_tsx != NULL) &&
      ((_proxy == NULL) ||
       (_proxy->on_final_response(_best_rsp))))
  {
    pjsip_tx_data *best_rsp = _best_rsp;
    int st_code = best_rsp->msg->line.status.code;

    if (((st_code == PJSIP_SC_REQUEST_TIMEOUT) ||
         ((st_code >= 500) && (st_code < 600))) &&
        (_as_chain_link.is_set()) &&
        (!_as_chain_link.complete()) &&
        (_as_chain_link.default_handling()))
    {
      // Default handling was set to continue, and the status code is a
      // failure that triggers default handling.
      LOG_DEBUG("Trigger default_handling=CONTINUE processing");

      // Reset the best response to a 408 response to use if none of the targets responds.
      _best_rsp->msg->line.status.code = PJSIP_SC_REQUEST_TIMEOUT;

      // Redirect the dialog to the next AS in the chain.
      ServingState serving_state(&_as_chain_link.session_case(),
                                 _as_chain_link.next());
      handle_non_cancel(serving_state);
    }
    else
    {
      // Send the best response back on the UAS transaction.
      _best_rsp = NULL;
      set_trail(best_rsp, trail());
      rc = pjsip_tsx_send_msg(_tsx, best_rsp);

      if ((method() == PJSIP_INVITE_METHOD) &&
          (st_code == 200))
      {
        // Terminate the UAS transaction (this needs to be done
        // manually for INVITE 200 OK response, otherwise the
        // transaction layer will wait for an ACK).  This will also
        // cause all other pending UAC transactions to be cancelled.
        LOG_DEBUG("%s - Terminate UAS INVITE transaction (non-forking case)",
                  _tsx->obj_name);
        pjsip_tsx_terminate(_tsx, 200);
      }
    }
  }
  return rc;
}


/// Register a proxy to handle future responses received from our
// child UAC transaction or generated internally.  Ownership passes
// to this transaction; it will be deleted when this transaction is
// deleted.
void UASTransaction::register_proxy(CallServices::Terminating* proxy)
{
  pj_assert(_proxy == NULL);
  _proxy = proxy;
}


// Sends a 100 Trying response to the given rdata, in this transaction.
// @Returns whether or not the send was a success.
pj_status_t UASTransaction::send_trying(pjsip_rx_data* rdata)
{
  return PJUtils::respond_stateful(stack_data.endpt, _tsx, rdata, 100, NULL, NULL, NULL);
}


// Sends a response using the buffer saved off for the best response.
// @Returns whether or not the send was a success.
pj_status_t UASTransaction::send_response(int st_code, const pj_str_t* st_text)
{
  if ((st_code >= 100) && (st_code < 200))
  {
    pjsip_tx_data* prov_rsp = PJUtils::clone_tdata(_best_rsp);
    prov_rsp->msg->line.status.code = st_code;
    prov_rsp->msg->line.status.reason = (st_text != NULL) ? *st_text : *pjsip_get_status_text(st_code);
    set_trail(prov_rsp, trail());
    return pjsip_tsx_send_msg(_tsx, prov_rsp);
  }
  else
  {
    _best_rsp->msg->line.status.code = st_code;
    _best_rsp->msg->line.status.reason = (st_text != NULL) ? *st_text : *pjsip_get_status_text(st_code);
    return handle_final_response();
  }
}

/// Redirects the call to the specified target, for the reason specified in the
// status code.
//
// If a proxy is set, it is deleted by this method.  Beware!
//
// @returns whether the call should continue as it was.
bool UASTransaction::redirect(std::string target, int code)
{
  pjsip_uri* target_uri = PJUtils::uri_from_string(target, _req->pool);

  if (target_uri == NULL)
  {
    // Target URI was badly formed, so continue processing the call without
    // the redirect.
    return true;
  }

  return redirect_int(target_uri, code);
}

// Enters this transaction's context.  While in the transaction's
// context, processing on this and associated transactions will be
// single-threaded and the transaction will not be destroyed.  Whenever
// enter_context is called, exit_context must be called before the end of the
// method.
void UASTransaction::enter_context()
{
  // Take the group lock.
  pj_grp_lock_acquire(_lock);

  // If the transaction is pending destroy, the context count must be greater
  // than 0.  Otherwise, the transaction should have already been destroyed (so
  // entering its context again is unsafe).
  pj_assert((!_pending_destroy) || (_context_count > 0));

  _context_count++;
}

// Exits this transaction's context.  On return from this method, the caller
// must not assume that the transaction still exists.
void UASTransaction::exit_context()
{
  // If the transaction is pending destroy, the context count must be greater
  // than 0.  Otherwise, the transaction should have already been destroyed (so
  // entering its context again is unsafe).
  pj_assert(_context_count > 0);

  _context_count--;
  if ((_context_count == 0) && (_pending_destroy))
  {
    // Deleting the transaction implicitly releases the group lock.
    delete this;
  }
  else
  {
    // Release the group lock.
    pj_grp_lock_release(_lock);
  }
}

/// Redirects the call to the specified target, for the reason specified in the
// status code.
//
// If a proxy is set, it is deleted by this method.  Beware!
//
// @returns whether the call should continue as it was (always false).
bool UASTransaction::redirect(pjsip_uri* target, int code)
{
  return redirect_int((pjsip_uri*)pjsip_uri_clone(_req->pool, target), code);
}

// Generate analytics logs relating to a new transaction starting.
void UASTransaction::log_on_tsx_start(const pjsip_rx_data* rdata)
{
  // Store analytics data from request starting transaction.
  _analytics.from = (rdata->msg_info.from != NULL) ? (pjsip_from_hdr*)pjsip_hdr_clone(_tsx->pool, rdata->msg_info.from) : NULL;
  _analytics.to = (rdata->msg_info.to != NULL) ? (pjsip_to_hdr*)pjsip_hdr_clone(_tsx->pool, rdata->msg_info.to) : NULL;
  _analytics.cid = (rdata->msg_info.cid != NULL) ? (pjsip_cid_hdr*)pjsip_hdr_clone(_tsx->pool, rdata->msg_info.cid) : NULL;

  // Report SAS markers for the transaction.
  LOG_DEBUG("Report SAS start marker - trail (%llx)", trail());
  SAS::Marker start_marker(trail(), SASMarker::INIT_TIME, 1u);
  SAS::report_marker(start_marker);

  if (_analytics.from)
  {
    SAS::Marker calling_dn(trail(), SASMarker::CALLING_DN, 1u);
    pjsip_sip_uri* calling_uri = (pjsip_sip_uri*)pjsip_uri_get_uri(_analytics.from->uri);
    calling_dn.add_var_param(calling_uri->user.slen, calling_uri->user.ptr);
    SAS::report_marker(calling_dn);
  }

  if (_analytics.to)
  {
    SAS::Marker called_dn(trail(), SASMarker::CALLED_DN, 1u);
    pjsip_sip_uri* called_uri = (pjsip_sip_uri*)pjsip_uri_get_uri(_analytics.to->uri);
    called_dn.add_var_param(called_uri->user.slen, called_uri->user.ptr);
    SAS::report_marker(called_dn);
  }

  if (_analytics.cid)
  {
    SAS::Marker cid(trail(), SASMarker::SIP_CALL_ID, 1u);
    cid.add_var_param(_analytics.cid->id.slen, _analytics.cid->id.ptr);
    SAS::report_marker(cid, SAS::Marker::TrailGroup);
  }
}

// Generate analytics logs relating to a transaction completing.
void UASTransaction::log_on_tsx_complete()
{
  // Report SAS markers for the transaction.
  LOG_DEBUG("Report SAS end marker - trail (%llx)", trail());
  SAS::Marker end_marker(trail(), SASMarker::END_TIME, 1u);
  SAS::report_marker(end_marker);

  if (analytics_logger != NULL)
  {
    // Generate analytics inputs based on the end result of the UAS
    // transaction.
    if ((method() == PJSIP_INVITE_METHOD) &&
        (_analytics.to != NULL) &&
        (_analytics.to->tag.slen == 0))
    {
      // INVITE transaction with no To tag in original request, so must
      // be a call set-up.
      if ((_tsx->status_code >= 200) && (_tsx->status_code <= 299))
      {
        // 2xx response, so call connected successfully.
        analytics_logger->call_connected(PJUtils::uri_to_string(PJSIP_URI_IN_FROMTO_HDR, (pjsip_uri*)pjsip_uri_get_uri(_analytics.from->uri)),
                                         PJUtils::uri_to_string(PJSIP_URI_IN_FROMTO_HDR, (pjsip_uri*)pjsip_uri_get_uri(_analytics.to->uri)),
                                         PJUtils::pj_str_to_string(&_analytics.cid->id));
      }
      else if (_tsx->status_code >= 400)
      {
        // non-2xx/non-3xx final response, so call failed to connect.
        analytics_logger->call_not_connected(PJUtils::uri_to_string(PJSIP_URI_IN_FROMTO_HDR, (pjsip_uri*)pjsip_uri_get_uri(_analytics.from->uri)),
                                             PJUtils::uri_to_string(PJSIP_URI_IN_FROMTO_HDR, (pjsip_uri*)pjsip_uri_get_uri(_analytics.to->uri)),
                                             PJUtils::pj_str_to_string(&_analytics.cid->id),
                                             _tsx->status_code);
      }
      // @TODO - what about 3xx redirect responses?
    }
    else if (method() == PJSIP_BYE_METHOD)
    {
      // BYE transaction, so consider this to be a normal disconnection
      // irrespective of the result of the transaction.
      analytics_logger->call_disconnected(PJUtils::pj_str_to_string(&_analytics.cid->id), 0);
    }
    else if (_tsx->status_code >= 400)
    {
      // Non-INVITE/Non-BYE transaction has failed - consider this to
      // always be a call disconnect.
      analytics_logger->call_disconnected(PJUtils::pj_str_to_string(&_analytics.cid->id), _tsx->status_code);
    }
  }
}

// Initializes UAC transactions to each of the specified targets.
//
// @returns a status code indicating whether or not the operation succeeded.
pj_status_t UASTransaction::init_uac_transactions(target_list& targets)
{
  pj_status_t status = PJ_EUNKNOWN;
  pjsip_transaction *uac_tsx;
  UACTransaction *uac_data;
  pjsip_tx_data *uac_tdata;

  if (_tsx != NULL)
  {
    // Initialise the UAC data structures for each target.
    int ii = 0;
    for (target_list::const_iterator it = targets.begin();
         it != targets.end();
         ++it)
    {
      // First UAC transaction can use existing tdata, others must clone.
      LOG_DEBUG("Allocating transaction and data for target %d", ii);
      uac_tdata = PJUtils::clone_tdata(_req);

      if (uac_tdata == NULL)
      {
        status = PJ_ENOMEM;
        LOG_ERROR("Failed to clone request for forked transaction, %s",
                  PJUtils::pj_status_to_string(status).c_str());
        break;
      }

      status = pjsip_tsx_create_uac2(&mod_tu, uac_tdata, _lock, &uac_tsx);
      if (status != PJ_SUCCESS)
      {
        LOG_ERROR("Failed to create UAC transaction, %s",
                  PJUtils::pj_status_to_string(status).c_str());
        break;
      }

      // Add the trail from the UAS transaction to the UAC transaction.
      LOG_DEBUG("Adding trail identifier %ld to UAC transaction", trail());
      set_trail(uac_tsx, trail());

      // Attach data to the UAC transaction.
      uac_data = new UACTransaction(this, ii, uac_tsx, uac_tdata);
      _uac_data[ii] = uac_data;
      ii++;
    }

    if (status == PJ_SUCCESS)
    {
      // Allocated all the structures, so now set the targets for transaction
      // (this is done as a separate loop to avoid modifying the message
      // before it is cloned).
      ii = 0;
      for (target_list::const_iterator it = targets.begin();
           it != targets.end();
           ++it)
      {
        LOG_DEBUG("Updating request URI and route for target %d", ii);
        uac_data = _uac_data[ii];
        uac_data->set_target(*it);
        ++ii;
      }
    }

    if (status == PJ_SUCCESS)
    {
      // All the data structures, transactions and transmit data have
      // been created, so start sending messages.
      _num_targets = targets.size();
      _pending_targets = _num_targets;

      // Forward the client requests.
      for (ii = 0; ii < _num_targets; ++ii)
      {
        UACTransaction* uac_data = _uac_data[ii];
        uac_data->send_request();
      }
    }
    else
    {
      // Clean up any transactions and tx data allocated.
      for (ii = 0; ii < (int)targets.size(); ++ii)
      {
        uac_data = _uac_data[ii];
        if (uac_data != NULL)
        {
          // UAC data should be freed up when UAC transaction terminates
          delete uac_data;
          _uac_data[ii] = NULL;
        }
      }
    }
  }

  return status;
}

// Cancels all pending UAC transactions associated with this UAS transaction.
void UASTransaction::cancel_pending_uac_tsx(int st_code, bool dissociate_uac)
{
  enter_context();

  // Send CANCEL on all pending UAC transactions forked from this UAS
  // transaction.  This is invoked either because the UAS transaction
  // received a CANCEL, or one of the UAC transactions received a 200 OK or
  // 6xx response.
  int ii;
  UACTransaction *uac_data;

  LOG_DEBUG("%s - Cancel %d pending UAC transactions",
            name(), _pending_targets);

  for (ii = 0; ii < _num_targets; ++ii)
  {
    uac_data = _uac_data[ii];
    LOG_DEBUG("%s - Check target %d, UAC data = %p, UAC tsx = %p",
              name(),
              ii,
              uac_data,
              (uac_data != NULL) ? uac_data->_tsx : NULL);
    if (uac_data != NULL)
    {
      // Found a UAC transaction that is still active, so send a CANCEL.
      uac_data->cancel_pending_tsx(st_code);

      // Normal behaviour (that is, on receipt of a CANCEL on the UAS
      // transaction), is to leave the UAC transaction connected to the UAS
      // transaction so the 487 response gets passed through.  However, in
      // cases where the CANCEL is initiated on this node (for example,
      // because the UAS transaction has already failed, or in call forwarding
      // scenarios) we dissociate immediately so the 487 response gets
      // swallowed on this node
      if (dissociate_uac)
      {
        dissociate(uac_data);
      }
    }
  }

  exit_context();
}

// Disassociates the specified UAC transaction from this UAS transaction, and
// vice-versa.
//
// This must be called before destroying either transaction.
void UASTransaction::dissociate(UACTransaction* uac_data)
{
  uac_data->_uas_data = NULL;
  _uac_data[uac_data->_target] = NULL;
}

/// Redirects the call to the specified target, for the reason specified in the
// status code.
//
// This internal version of the method does not clone the provided URI, so it
// must have been allocated from a suitable pool.
//
// If a proxy is set, it is deleted by this method.  Beware!
//
// @returns whether the call should continue as it was (always false).
bool UASTransaction::redirect_int(pjsip_uri* target, int code)
{
  static const pj_str_t STR_HISTORY_INFO = pj_str("History-Info");
  static const int MAX_HISTORY_INFOS = 5;

  // Default the code to 480 Temporarily Unavailable.
  code = (code != 0) ? code : PJSIP_SC_TEMPORARILY_UNAVAILABLE;

  // Clear out any proxy.  Once we've done a redirect (or failed a
  // redirect), we can't apply further call services for the original
  // callee.
  if (_proxy != NULL)
  {
    delete _proxy;
    _proxy = NULL;
  }

  // Count the number of existing History-Info headers.
  int num_history_infos = 0;
  pjsip_history_info_hdr* prev_history_info_hdr = NULL;
  for (pjsip_hdr* hdr = (pjsip_hdr*)pjsip_msg_find_hdr_by_name(_req->msg, &STR_HISTORY_INFO, NULL);
       hdr != NULL;
       hdr = (pjsip_hdr*)pjsip_msg_find_hdr_by_name(_req->msg, &STR_HISTORY_INFO, hdr->next))
  {
    ++num_history_infos;
    prev_history_info_hdr = (pjsip_history_info_hdr*)hdr;
  }

  // If we haven't already had too many redirections (i.e. History-Info
  // headers), do the redirect.
  if (num_history_infos < MAX_HISTORY_INFOS)
  {
    // Cancel pending UAC transactions and notify the originator.
    cancel_pending_uac_tsx(code, true);
    send_response(PJSIP_SC_CALL_BEING_FORWARDED);

    // Add a Diversion header with the original request URI and the reason
    // for the diversion.
    std::string div = PJUtils::uri_to_string(PJSIP_URI_IN_REQ_URI, _req->msg->line.req.uri);
    div += ";reason=";
    div += (code == PJSIP_SC_BUSY_HERE) ? "user-busy" :
           (code == PJSIP_SC_TEMPORARILY_UNAVAILABLE) ? "no-answer" :
           (code == PJSIP_SC_NOT_FOUND) ? "out-of-service" :
           (code == 0) ? "unconditional" :
           "unknown";
    pj_str_t sdiv;
    pjsip_generic_string_hdr* diversion =
                    pjsip_generic_string_hdr_create(_req->pool,
                                                    &STR_DIVERSION,
                                                    pj_cstr(&sdiv, div.c_str()));
    pjsip_msg_add_hdr(_req->msg, (pjsip_hdr*)diversion);

    // Create or update a History-Info header for the old target.
    if (prev_history_info_hdr == NULL)
    {
      prev_history_info_hdr = create_history_info_hdr(_req->msg->line.req.uri);
      prev_history_info_hdr->index = pj_str("1");
      pjsip_msg_add_hdr(_req->msg, (pjsip_hdr*)prev_history_info_hdr);
    }

    update_history_info_reason(((pjsip_name_addr*)(prev_history_info_hdr->uri))->uri, code);

    // Set up the new target URI.
    _req->msg->line.req.uri = target;

    // Create a History-Info header for the new target.
    pjsip_history_info_hdr* history_info_hdr = create_history_info_hdr(target);

    // Set up the index parameter.  This is the previous value suffixed with ".1".
    history_info_hdr->index.slen = prev_history_info_hdr->index.slen + 2;
    history_info_hdr->index.ptr = (char*)pj_pool_alloc(_req->pool, history_info_hdr->index.slen);
    pj_memcpy(history_info_hdr->index.ptr, prev_history_info_hdr->index.ptr, prev_history_info_hdr->index.slen);
    pj_memcpy(history_info_hdr->index.ptr + prev_history_info_hdr->index.slen, ".1", 2);

    pjsip_msg_add_hdr(_req->msg, (pjsip_hdr*)history_info_hdr);

    // Kick off outgoing processing for the new request.  Continue the
    // existing AsChain. This will trigger orig-cdiv handling.
    handle_non_cancel(ServingState(&SessionCase::Terminating, _as_chain_link));
  }
  else
  {
    send_response(code);
  }

  return false;
}


pjsip_history_info_hdr* UASTransaction::create_history_info_hdr(pjsip_uri* target)
{
  // Create a History-Info header.
  pjsip_history_info_hdr* history_info_hdr = pjsip_history_info_hdr_create(_req->pool);

  // Clone the URI and set up its parameters.
  pjsip_uri* history_info_uri = (pjsip_uri*)pjsip_uri_clone(_req->pool, (pjsip_uri*)pjsip_uri_get_uri(target));
  pjsip_name_addr* history_info_name_addr_uri = pjsip_name_addr_create(_req->pool);
  history_info_name_addr_uri->uri = history_info_uri;
  history_info_hdr->uri = (pjsip_uri*)history_info_name_addr_uri;

  return history_info_hdr;
}


void UASTransaction::update_history_info_reason(pjsip_uri* history_info_uri, int code)
{
  static const pj_str_t STR_REASON = pj_str("Reason");
  static const pj_str_t STR_SIP = pj_str("SIP");
  static const pj_str_t STR_CAUSE = pj_str("cause");
  static const pj_str_t STR_TEXT = pj_str("text");

  if (PJSIP_URI_SCHEME_IS_SIP(history_info_uri))
  {
    // Set up the Reason parameter - this is always "SIP".
    pjsip_sip_uri* history_info_sip_uri = (pjsip_sip_uri*)history_info_uri;
    if (pj_list_empty(&history_info_sip_uri->other_param))
    {
      pjsip_param *param = PJ_POOL_ALLOC_T(_req->pool, pjsip_param);
      param->name = STR_REASON;
      param->value = STR_SIP;

      pj_list_insert_after(&history_info_sip_uri->other_param, (pj_list_type*)param);

      // Now add the cause parameter.
      param = PJ_POOL_ALLOC_T(_req->pool, pjsip_param);
      param->name = STR_CAUSE;
      char cause_text[4];
      sprintf(cause_text, "%u", code);
      pj_strdup2(_req->pool, &param->value, cause_text);
      pj_list_insert_after(&history_info_sip_uri->other_param, param);

      // Finally add the text parameter.
      param = PJ_POOL_ALLOC_T(_req->pool, pjsip_param);
      param->name = STR_TEXT;
      param->value = *pjsip_get_status_text(code);
      pj_list_insert_after(&history_info_sip_uri->other_param, param);
    }
  }
}


// UAC Transaction constructor
UACTransaction::UACTransaction(UASTransaction* uas_data,
                               int target,
                               pjsip_transaction* tsx,
                               pjsip_tx_data *tdata) :
  _uas_data(uas_data),
  _target(target),
  _tsx(tsx),
  _tdata(tdata),
  _from_store(false),
  _aor(),
  _binding_id(),
  _pending_destroy(false),
  _context_count(0)
{
  // Reference the transaction's group lock.
  _lock = tsx->grp_lock;
  pj_grp_lock_add_ref(tsx->grp_lock);

  _tsx->mod_data[mod_tu.id] = this;

  // Initialise the liveness timer.
  pj_timer_entry_init(&_liveness_timer, 0, (void*)this, &liveness_timer_callback);
}

/// UACTransaction destructor.  On entry, the group lock must be held.  On
/// exit, it will have been released (and possibly destroyed).
UACTransaction::~UACTransaction()
{
  pj_assert(_context_count == 0);

  if (_tsx != NULL)
  {
    _tsx->mod_data[mod_tu.id] = NULL;
  }

  if (_uas_data != NULL)
  {
    _uas_data->dissociate(this);
  }

  if (_tdata != NULL)
  {
    pjsip_tx_data_dec_ref(_tdata);
    _tdata = NULL;
  }

  if (_liveness_timer.id == LIVENESS_TIMER)
  {
    // The liveness timer is running, so cancel it.
    _liveness_timer.id = 0;
    pjsip_endpt_cancel_timer(stack_data.endpt, &_liveness_timer);
  }

  if ((_tsx != NULL) &&
      (_tsx->state != PJSIP_TSX_STATE_TERMINATED) &&
      (_tsx->state != PJSIP_TSX_STATE_DESTROYED))
  {
    pjsip_tsx_terminate(_tsx, PJSIP_SC_INTERNAL_SERVER_ERROR);
  }

  _tsx = NULL;

  pj_grp_lock_release(_lock);
  pj_grp_lock_dec_ref(_lock);
}

// Gets a UACTransaction from a PJSIP transaction, if one exists.
//
// @returns a UACTransaction or null.
UACTransaction* UACTransaction::get_from_tsx(pjsip_transaction* tsx)
{
  // Check that the PJSIP transaction is the correct role, and then return
  // any attached data as a UACTransaction.
  return (tsx->role == PJSIP_ROLE_UAC) ? (UACTransaction *)tsx->mod_data[mod_tu.id] : NULL;
}

// Set the target for this UAC transaction.
//
void UACTransaction::set_target(const struct target& target)
{
  enter_context();

  if (target.from_store)
  {
    // This target came from the registration store.  Before we overwrite the
    // URI, extract its AOR and write it to the P-Called-Party-ID header.
    static const pj_str_t called_party_id_hdr_name = pj_str("P-Called-Party-ID");
    pjsip_hdr* hdr = (pjsip_hdr*)pjsip_msg_find_hdr_by_name(_tdata->msg, &called_party_id_hdr_name, NULL);
    if (hdr)
    {
      pj_list_erase(hdr);
    }
    std::string name_addr_str("<" + PJUtils::aor_from_uri((pjsip_sip_uri*)_tdata->msg->line.req.uri) + ">");
    pj_str_t called_party_id;
    pj_strdup2(_tdata->pool,
               &called_party_id,
               name_addr_str.c_str());
    hdr = (pjsip_hdr*)pjsip_generic_string_hdr_create(_tdata->pool,
                                                      &called_party_id_hdr_name,
                                                      &called_party_id);
    pjsip_msg_add_hdr(_tdata->msg, hdr);
  }

  // Write the target in to the request.  Need to clone the URI to make
  // sure it comes from the right pool.
  _tdata->msg->line.req.uri = (pjsip_uri*)pjsip_uri_clone(_tdata->pool, target.uri);

  // If the target is routing to the upstream device (we're acting as an edge
  // proxy), strip any extra loose routes on the message to prevent accidental
  // double routing.
  if (target.upstream_route)
  {
     LOG_DEBUG("Stripping loose routes from proxied message");

     // Tight loop to strip all route headers.
     while (pjsip_msg_find_remove_hdr(_tdata->msg,
                                      PJSIP_H_ROUTE,
                                      NULL) != NULL)
     {
       // Tight loop.
     };
  }

  // Store the liveness timeout.
  _liveness_timeout = target.liveness_timeout;

  // Add all the paths as a sequence of Route headers.
  for (std::list<pjsip_uri*>::const_iterator pit = target.paths.begin();
       pit != target.paths.end();
       ++pit)
  {
    LOG_DEBUG("Adding a Route header to sip:%.*s%s%.*s",
              ((pjsip_sip_uri*)*pit)->user.slen, ((pjsip_sip_uri*)*pit)->user.ptr,
              (((pjsip_sip_uri*)*pit)->user.slen != 0) ? "@" : "",
              ((pjsip_sip_uri*)*pit)->host.slen, ((pjsip_sip_uri*)*pit)->host.ptr);
    pjsip_route_hdr* route_hdr = pjsip_route_hdr_create(_tdata->pool);
    route_hdr->name_addr.uri = (pjsip_uri*)pjsip_uri_clone(_tdata->pool, *pit);
    pjsip_msg_add_hdr(_tdata->msg, (pjsip_hdr*)route_hdr);

    // We no longer set the transport in the route header as it has no effect
    // and the transport should already be set in the path URI.
    //LOG_DEBUG("Explictly setting transport to TCP in Route header");
    //pj_list_init(&route_hdr->other_param);
    //pjsip_param *transport_param = PJ_POOL_ALLOC_T(_tdata->pool, pjsip_param);
    //pj_strdup2(_tdata->pool, &transport_param->name, "transport");
    //pj_strdup2(_tdata->pool, &transport_param->value, "tcp");
    //pj_list_insert_before(&route_hdr->other_param, transport_param);
  }

  if (target.from_store)
  {
    // This target came from the registration store, store the lookup keys.
    LOG_DEBUG("Target came from store, storing AoR = %s, binding_id = %s",
              target.aor.c_str(), target.binding_id.c_str());
    _from_store = PJ_TRUE;
    pj_strdup2(_tsx->pool, &_aor, target.aor.c_str());
    pj_strdup2(_tsx->pool, &_binding_id, target.binding_id.c_str());
  }

  if (target.transport != NULL)
  {
    // The target includes a selected transport, so set it here.
    pjsip_tpselector tp_selector;
    tp_selector.type = PJSIP_TPSELECTOR_TRANSPORT;
    tp_selector.u.transport = target.transport;
    pjsip_tx_data_set_transport(_tdata, &tp_selector);

    // Remove the reference to the transport added when it was chosen.
    pjsip_transport_dec_ref(target.transport);
  }

  exit_context();
}

// Sends the initial request on this UAC transaction.
void UACTransaction::send_request()
{
  enter_context();

  if (_tdata->tp_sel.type == PJSIP_TPSELECTOR_TRANSPORT)
  {
    // The transport has already been selected for this request, so
    // add it to the transaction otherwise it will get overwritten.
    LOG_DEBUG("Transport %s (%s) pre-selected for transaction",
              _tdata->tp_sel.u.transport->obj_name,
              _tdata->tp_sel.u.transport->info);
    pjsip_tsx_set_transport(_tsx, &_tdata->tp_sel);
  }
  LOG_DEBUG("Sending request for %s", PJUtils::uri_to_string(PJSIP_URI_IN_REQ_URI, _tdata->msg->line.req.uri).c_str());
  pj_status_t status = pjsip_tsx_send_msg(_tsx, _tdata);
  if (status != PJ_SUCCESS)
  {
    // Failed to send the request.
    pjsip_tx_data_dec_ref(_tdata);

    // The UAC transaction will have been destroyed when it failed to send
    // the request, so there's no need to destroy it.
  }
  else
  {
    // Sent the request successfully.
    if (_liveness_timeout != 0)
    {
      _liveness_timer.id = LIVENESS_TIMER;
      pj_time_val delay = {_liveness_timeout, 0};
      pjsip_endpt_schedule_timer(stack_data.endpt, &_liveness_timer, &delay);
    }
  }
  _tdata = NULL;

  exit_context();
}

// Cancels the pending transaction, using the specified status code in the
// Reason header.
void UACTransaction::cancel_pending_tsx(int st_code)
{
  enter_context();
  if (_tsx != NULL)
  {
    LOG_DEBUG("Found transaction %s status=%d", name(), _tsx->status_code);
    if (_tsx->status_code < 200)
    {
      pjsip_tx_data *cancel;
      pjsip_endpt_create_cancel(stack_data.endpt, _tsx->last_tx, &cancel);
      if (st_code != 0)
      {
        char reason_val_str[96];
        const pj_str_t* st_text = pjsip_get_status_text(st_code);
        sprintf(reason_val_str, "SIP ;cause=%d ;text=\"%.*s\"", st_code, (int)st_text->slen, st_text->ptr);
        pj_str_t reason_name = pj_str("Reason");
        pj_str_t reason_val = pj_str(reason_val_str);
        pjsip_hdr* reason_hdr = (pjsip_hdr*)pjsip_generic_string_hdr_create(cancel->pool, &reason_name, &reason_val);
        pjsip_msg_add_hdr(cancel->msg, reason_hdr);
      }
      set_trail(cancel, trail());

      if (_tsx->tp_sel.type == PJSIP_TPSELECTOR_TRANSPORT)
      {
        // The transaction being cancelled was forced to a particular transport,
        // so make sure the CANCEL uses this transport as well.
        pjsip_tx_data_set_transport(cancel, &_tsx->tp_sel);
      }

      LOG_DEBUG("Sending CANCEL request");
      pj_status_t status = PJUtils::send_request(stack_data.endpt, cancel);
      if (status != PJ_SUCCESS)
      {
        LOG_ERROR("Error sending CANCEL, %s", PJUtils::pj_status_to_string(status).c_str());
      }
    }
  }
  exit_context();
}

// Notification that the underlying PJSIP transaction has changed state.
//
// After calling this, the caller must not assume that the UACTransaction still
// exists - if the PJSIP transaction is being destroyed, this method will
// destroy the UACTransaction.
void UACTransaction::on_tsx_state(pjsip_event* event)
{
  enter_context();

  // Handle incoming responses (provided the UAS transaction hasn't
  // terminated or been cancelled.
  LOG_DEBUG("%s - uac_data = %p, uas_data = %p", name(), this, _uas_data);
  if ((_uas_data != NULL) &&
      (event->body.tsx_state.type == PJSIP_EVENT_RX_MSG))
  {
    LOG_DEBUG("%s - RX_MSG on active UAC transaction", name());
    if (_liveness_timer.id == LIVENESS_TIMER)
    {
      // The liveness timer is running on this transaction, so cancel it.
      _liveness_timer.id = 0;
      pjsip_endpt_cancel_timer(stack_data.endpt, &_liveness_timer);
    }

    pjsip_rx_data* rdata = event->body.tsx_state.src.rdata;
    _uas_data->on_new_client_response(this, rdata);

    if ((rdata->msg_info.msg->line.status.code == SIP_STATUS_FLOW_FAILED) &&
        (_from_store))
    {
      // We're the auth proxy and the flow we used failed, delete the
      // record of the flow.
      std::string aor = PJUtils::pj_str_to_string(&_aor);
      std::string binding_id = PJUtils::pj_str_to_string(&_binding_id);
      std::vector<std::string> uris;
      std::map<std::string, Ifcs> ifc_map;
      hss->get_subscription_data(aor, "", ifc_map, uris, trail());

      RegistrationUtils::network_initiated_deregistration(store, ifc_map[aor], aor, binding_id, trail());
    }
  }

  // If UAC transaction is terminated because of a timeout, treat this as
  // a 504 error.
  if ((_tsx->state == PJSIP_TSX_STATE_TERMINATED) &&
      (_uas_data != NULL))
  {
    // UAC transaction has terminated while still connected to the UAS
    // transaction.
    LOG_DEBUG("%s - UAC tsx terminated while still connected to UAS tsx",
              _tsx->obj_name);
    if ((event->body.tsx_state.type == PJSIP_EVENT_TIMER) ||
        (event->body.tsx_state.type == PJSIP_EVENT_TRANSPORT_ERROR))
    {
      _uas_data->on_client_not_responding(this);
    }
    else
    {
      _uas_data->dissociate(this);
    }
  }

  if (_tsx->state == PJSIP_TSX_STATE_DESTROYED)
  {
    LOG_DEBUG("%s - UAC tsx destroyed", _tsx->obj_name);
    _tsx->mod_data[mod_tu.id] = NULL;
    _tsx = NULL;
    _pending_destroy = true;
  }

  exit_context();
}


/// Handle the liveness timer expiring on this transaction.
void UACTransaction::liveness_timer_expired()
{
  enter_context();

  if ((_tsx->state == PJSIP_TSX_STATE_NULL) ||
      (_tsx->state == PJSIP_TSX_STATE_CALLING))
  {
    // The transaction is still in NULL or CALLING state, so we've not
    // received any response (provisional or final) from the downstream UAS.
    // Terminate the transaction and send a timeout response upstream.
    pjsip_tsx_terminate(_tsx, PJSIP_SC_REQUEST_TIMEOUT);
  }

  exit_context();
}


/// Static method called by PJSIP when a liveness timer expires.  The instance
/// is stored in the user_data field of the timer entry.
void UACTransaction::liveness_timer_callback(pj_timer_heap_t *timer_heap, struct pj_timer_entry *entry)
{
  if (entry->id == LIVENESS_TIMER)
  {
    ((UACTransaction*)entry->user_data)->liveness_timer_expired();
  }
}


// Enters this transaction's context.  While in the transaction's
// context, processing on this and associated transactions will be
// single-threaded and the transaction will not be destroyed.  Whenever
// enter_context is called, exit_context must be called before the end of the
// method.
void UACTransaction::enter_context()
{
  // Take the group lock.
  pj_grp_lock_acquire(_lock);

  // If the transaction is pending destroy, the context count must be greater
  // than 0.  Otherwise, the transaction should have already been destroyed (so
  // entering its context again is unsafe).
  pj_assert((!_pending_destroy) || (_context_count > 0));

  _context_count++;
}

// Exits this transaction's context.  On return from this method, the caller
// must not assume that the transaction still exists.
void UACTransaction::exit_context()
{
  // If the transaction is pending destroy, the context count must be greater
  // than 0.  Otherwise, the transaction should have already been destroyed (so
  // entering its context again is unsafe).
  pj_assert(_context_count > 0);

  _context_count--;
  if ((_context_count == 0) && (_pending_destroy))
  {
    // Deleting the transaction implicitly releases the group lock.
    delete this;
  }
  else
  {
    // Release the group lock.
    pj_grp_lock_release(_lock);
  }
}


///@{
// MODULE LIFECYCLE

pj_status_t init_stateful_proxy(RegData::Store* registrar_store,
                                CallServices* call_services,
                                IfcHandler* ifc_handler_in,
                                pj_bool_t enable_edge_proxy,
                                const std::string& edge_upstream_proxy,
                                int edge_upstream_proxy_port,
                                int edge_upstream_proxy_connections,
                                int edge_upstream_proxy_recycle,
                                pj_bool_t enable_ibcf,
                                const std::string& ibcf_trusted_hosts,
                                AnalyticsLogger* analytics,
                                EnumService *enumService,
                                BgcfService *bgcfService,
                                HSSConnection* hss_connection)
{
  pj_status_t status;

  analytics_logger = analytics;
  store = registrar_store;

  call_services_handler = call_services;
  ifc_handler = ifc_handler_in;

  edge_proxy = enable_edge_proxy;
  if (edge_proxy)
  {
    // Create a URI for the upstream proxy to use in Route headers.
    upstream_proxy = (pjsip_uri*)pjsip_sip_uri_create(stack_data.pool, PJ_FALSE);
    ((pjsip_sip_uri*)upstream_proxy)->host = pj_strdup3(stack_data.pool, edge_upstream_proxy.c_str());
    ((pjsip_sip_uri*)upstream_proxy)->port = edge_upstream_proxy_port;
    ((pjsip_sip_uri*)upstream_proxy)->transport_param = pj_str("TCP");
    ((pjsip_sip_uri*)upstream_proxy)->lr_param = 1;

    // Create a flow table object to manage the client flow records.
    flow_table = new FlowTable;

    // Create a connection pool to the upstream proxy.
    pjsip_host_port pool_target;
    pool_target.host = pj_strdup3(stack_data.pool, edge_upstream_proxy.c_str());
    pool_target.port = edge_upstream_proxy_port;
    upstream_conn_pool = new ConnectionPool(&pool_target,
                                            edge_upstream_proxy_connections,
                                            edge_upstream_proxy_recycle,
                                            stack_data.pool,
                                            stack_data.endpt,
                                            stack_data.tcp_factory);
    upstream_conn_pool->init();

    ibcf = enable_ibcf;
    if (ibcf)
    {
      LOG_STATUS("Create list of trusted hosts");
      std::list<std::string> hosts;
      Utils::split_string(ibcf_trusted_hosts, ',', hosts, 0, true);
      for (std::list<std::string>::const_iterator i = hosts.begin();
           i != hosts.end();
           ++i)
      {
        pj_str_t host;
        pj_cstr(&host, (*i).c_str());
        pj_sockaddr sockaddr;
        pj_status_t status = pj_sockaddr_parse(pj_AF_UNSPEC(), 0, &host, &sockaddr);
        if (status != PJ_SUCCESS)
        {
          LOG_ERROR("Badly formatted trusted host %.*s", host.slen, host.ptr);
          return status;
        }
        char buf[100];
        LOG_STATUS("Adding host %s to list", pj_sockaddr_print(&sockaddr, buf, sizeof(buf), 1));
        trusted_hosts.insert(std::make_pair(sockaddr, true));
      }
    }
  }
  else
  {
    // Routing proxy (Sprout).

    as_chain_table = new AsChainTable;
  }

  enum_service = enumService;
  bgcf_service = bgcfService;
  hss = hss_connection;

  status = pjsip_endpt_register_module(stack_data.endpt, &mod_stateful_proxy);
  PJ_ASSERT_RETURN(status == PJ_SUCCESS, 1);

  status = pjsip_endpt_register_module(stack_data.endpt, &mod_tu);
  PJ_ASSERT_RETURN(status == PJ_SUCCESS, 1);

  return PJ_SUCCESS;
}


void destroy_stateful_proxy()
{
  if (edge_proxy)
  {
    // Destroy the upstream connection pool.  This will quiesce all the TCP
    // connections.
    delete upstream_conn_pool; upstream_conn_pool = NULL;

    // Destroy the flow table.
    delete flow_table; flow_table = NULL;
  }
  else
  {
    delete as_chain_table; as_chain_table = NULL;
  }

  pjsip_endpt_unregister_module(stack_data.endpt, &mod_stateful_proxy);
  pjsip_endpt_unregister_module(stack_data.endpt, &mod_tu);
}


///@}

///@{
// HELPERS

// Compare two status codes from the perspective of which is the best to
// return to the originator of a forked transaction.  This will only ever
// be called for 3xx/4xx/5xx/6xx response codes.
//
// @returns +1 if sc1 is better than sc2
//          0 if sc1 and sc2 are identical (or equally as good)
//          -1 if sc2 is better than sc1
//
static int compare_sip_sc(int sc1, int sc2)
{
  // Order is: (best) 487, 300, 301, ..., 698, 699, 408 (worst).
  if (sc1 == sc2)
  {
    // Status codes are equal.
    return 0;
  }
  else if (sc1 == PJSIP_SC_REQUEST_TIMEOUT)
  {
    // A timeout response is never better than anything else.
    return -1;
  }
  else if (sc2 == PJSIP_SC_REQUEST_TIMEOUT)
  {
    // A non-timeout response is always better than a timeout.
    return 1;
  }
  else if (sc2 == PJSIP_SC_REQUEST_TERMINATED)
  {
    // Request terminated is always better than anything else because
    // this should only happen if transaction is CANCELLED by originator
    // and this will be the expected response.
    return -1;
  }
  else if (sc1 == PJSIP_SC_REQUEST_TERMINATED)
  {
    return 1;
  }
  // Default behaviour is to favour the lowest number.
  else if (sc1 < sc2)
  {
    return 1;
  }
  else
  {
    return -1;
  }
}


// TODO: this will always return false until we have a better way to check
//       if a uri is routable
static pj_bool_t is_uri_routeable(const pjsip_uri* uri)
{
  return PJ_FALSE;
}


/// Determines whether a user string is purely numeric (maybe with a leading +).
// @returns PJ_TRUE if so, PJ_FALSE if not.
static pj_bool_t is_user_numeric(const std::string& user)
{
  for (size_t i = 0; i < user.size(); i++)
  {
    if ((!isdigit(user[i])) &&
        ((user[i] != '+') || (i != 0)))
    {
      return PJ_FALSE;
    }
  }
  return PJ_TRUE;
}

/// Adds a Path header when functioning as an edge proxy.
///
/// The path header consists of a SIP URI with our host and a user portion that
/// identifies the client flow.
static pj_status_t add_path(pjsip_tx_data* tdata,
                            const Flow* flow_data,
                            const pjsip_rx_data* rdata)
{
  pjsip_to_hdr* to_hdr = rdata->msg_info.to;
  pj_bool_t secure = (to_hdr != NULL) ? PJSIP_URI_SCHEME_IS_SIPS(to_hdr->uri) : false;

  // Create a path URI with our host name and port, and the flow token in
  // the user field.
  pjsip_sip_uri* path_uri = pjsip_sip_uri_create(tdata->pool, secure);
  pj_strdup2(tdata->pool, &path_uri->user, flow_data->token().c_str());
  path_uri->host = stack_data.local_host;
  path_uri->port = stack_data.trusted_port;
  path_uri->transport_param = pj_str("TCP");
  path_uri->lr_param = 1;

  if (PJUtils::is_first_hop(rdata->msg_info.msg))
  {
    // We own the outbound flow to the UAC.  We must indicate that by adding
    // the ob parameter.
    pjsip_param *ob_node = PJ_POOL_ALLOC_T(tdata->pool, pjsip_param);
    pj_strdup2(tdata->pool, &ob_node->name, "ob");
    pj_strdup2(tdata->pool, &ob_node->value, "");
    pj_list_insert_after(&path_uri->other_param, ob_node);
  }

  // Render the URI as a string.
  char buf[500];
  int len = pjsip_uri_print(PJSIP_URI_IN_ROUTING_HDR, path_uri, buf, sizeof(buf));
  pj_str_t path = {buf, len};

  // Add the path header.
  pjsip_hdr* path_hdr = (pjsip_hdr*)
               pjsip_generic_string_hdr_create(tdata->pool, &STR_PATH, &path);
  pjsip_msg_insert_first_hdr(tdata->msg, path_hdr);

  return PJ_SUCCESS;
}


/// Determine if the given user is registered in the registration data
/// store.
bool is_user_registered(std::string served_user)
{
  bool is_registered = false;

  if (store)
  {
    std::string aor = served_user;
    RegData::AoR* aor_data = store->get_aor_data(aor);
    is_registered = (aor_data != NULL) &&
      (aor_data->bindings().size() != 0u);
    delete aor_data; aor_data = NULL;
    LOG_DEBUG("User %s is %sregistered", aor.c_str(), is_registered ? "" : "un");
  }

  return is_registered;
}


/// Factory method: create AsChain by looking up iFCs.
AsChainLink UASTransaction::create_as_chain(const SessionCase& session_case,
                                            std::string served_user)  //< Served user, if already known, else ""
{
  Ifcs ifcs;
  if (ifc_handler == NULL)
  {
    // LCOV_EXCL_START No easy way to hit.
    LOG_INFO("No IFC handler");
    return AsChainLink();
    // LCOV_EXCL_STOP
  }

  if (served_user.empty())
  {
    served_user = ifc_handler->served_user_from_msg(session_case,
                                                    _req->msg,
                                                    _req->pool);
  }

  bool is_registered = false;

  if (!served_user.empty())
  {
    is_registered = is_user_registered(served_user);
    ifcs = lookup_ifcs(served_user,
                       trail());
  }
  // Create the AsChain, and schedule its destruction.  AsChain
  // lifetime is tied to the lifetime of the creating transaction.
  //
  // Rationale:
  //
  // Consider two successive Sprout UAS transactions Ai and Ai+1 in
  // the chain. Sprout creates Ai+1 in response to it receiving the Ai
  // ODI token from the AS.
  //
  // (1) Ai+1 can only be created if the ODI is valid at the point
  // Sprout receives the transaction-creating message.
  //
  // (2) Before the point Sprout creates Ai+1, the ODI’s lifetime
  // cannot be dependent on Ai+1, but only on Ai (and previous
  // transactions).
  //
  // (3) Hence at the point Ai+1 is created, Ai must still be live.
  //
  // (4) This applies transitively, so the lifetime of A0 bounds the
  // lifetime of Aj for all j.
  //
  // This means that there’s a constraint on B2BUA AS behaviour: it
  // must not give a final response to the inbound transaction before
  // receiving a final response from the outbound transaction.
  //
  // While this constraint is not stated explicitly in 24.229, there
  // is no other sensible lifetime for the ODI token. The alternative
  // would allow B2BUAs that gave a final response to the caller, and
  // then at some arbitrary time later did some action that continued
  // the original AS chain, which is nonsensical.

  AsChainLink ret = AsChainLink::create_as_chain(as_chain_table,
                                                 session_case,
                                                 served_user,
                                                 is_registered,
                                                 trail(),
                                                 ifcs);
  _victims.push_back(ret.as_chain());
  LOG_DEBUG("Retrieved AsChain %s", ret.to_string().c_str());
  return ret;
}

///@}
<|MERGE_RESOLUTION|>--- conflicted
+++ resolved
@@ -1585,19 +1585,15 @@
         }
       }
 
-<<<<<<< HEAD
       if (useable_contact)
       {
         targets.push_back(target);
       }
-=======
-      if (targets.size() == 0)
-      {
-        LOG_ERROR("Failed to find any valid bindings for %s in registration store", aor.c_str());
-      }
-
-      delete aor_data;
->>>>>>> c4caee97
+    }
+
+    if (targets.size() == 0)
+    {
+      LOG_ERROR("Failed to find any valid bindings for %s in registration store", aor.c_str());
     }
     delete aor_data;
   }
