/**
 * @file stateful_proxy.cpp Stateful proxy implementation
 *
 * Project Clearwater - IMS in the Cloud
 * Copyright (C) 2013  Metaswitch Networks Ltd
 *
 * Parts of this module were derived from GPL licensed PJSIP sample code
 * with the following copyrights.
 *   Copyright (C) 2008-2011 Teluu Inc. (http://www.teluu.com)
 *   Copyright (C) 2003-2008 Benny Prijono <benny@prijono.org>
 *
 * This program is free software: you can redistribute it and/or modify it
 * under the terms of the GNU General Public License as published by the
 * Free Software Foundation, either version 3 of the License, or (at your
 * option) any later version, along with the "Special Exception" for use of
 * the program along with SSL, set forth below. This program is distributed
 * in the hope that it will be useful, but WITHOUT ANY WARRANTY;
 * without even the implied warranty of MERCHANTABILITY or FITNESS FOR
 * A PARTICULAR PURPOSE.  See the GNU General Public License for more
 * details. You should have received a copy of the GNU General Public
 * License along with this program.  If not, see
 * <http://www.gnu.org/licenses/>.
 *
 * The author can be reached by email at clearwater@metaswitch.com or by
 * post at Metaswitch Networks Ltd, 100 Church St, Enfield EN2 6BQ, UK
 *
 * Special Exception
 * Metaswitch Networks Ltd  grants you permission to copy, modify,
 * propagate, and distribute a work formed by combining OpenSSL with The
 * Software, or a work derivative of such a combination, even if such
 * copying, modification, propagation, or distribution would otherwise
 * violate the terms of the GPL. You must comply with the GPL in all
 * respects for all of the code used other than OpenSSL.
 * "OpenSSL" means OpenSSL toolkit software distributed by the OpenSSL
 * Project and licensed under the OpenSSL Licenses, or a work based on such
 * software and licensed under the OpenSSL Licenses.
 * "OpenSSL Licenses" means the OpenSSL License and Original SSLeay License
 * under which the OpenSSL Project distributes the OpenSSL toolkit software,
 * as those licenses appear in the file LICENSE-OPENSSL.
 */

///
/// = Structure =
///
/// init_stateful_proxy and destroy_stateful_proxy do the obvious.
///
/// The main entry points during operation are: proxy_on_rx_request,
/// proxy_on_rx_response, tu_on_tsx_state.
///
/// proxy_on_rx_request invokes one of the following:
/// * handle_incoming_non_cancel
/// * uas_data->handle_outgoing_non_cancel
/// * cancel logic directly in proxy_on_rx_request.
///
/// proxy_on_rx_response forwards the response upstream appropriately
/// based on the headers.
///
/// tu_on_tsx_state passes transaction state change message to
/// UASTransaction::on_tsx_state or UACTransaction::on_tsx_state as
/// appropriate.  These cause appropriate state updates.
///
/// handle_incoming_non_cancel does the following, in order:
/// * proxy_verify_request
/// * clone request as response
/// * optionally, do proxy_process_edge_routing
/// * do proxy_process_routing
/// * create a UAS transaction object
/// * pass to uas_data->handle_incoming_non_cancel
///
/// UASTransaction::handle_incoming_non_cancel does:
/// * 100 if necessary
/// * originating call services hook if appropriate.
///
/// UASTransaction::handle_outgoing_non_cancel does:
/// * URI translation
/// * terminating call services hook if appropriate
/// * find targets
/// * add headers
/// * UASTransaction::init_uac_transactions
///
/// UASTransaction::init_uac_transactions takes a list of targets and
/// does:
/// * create transaction
/// * create UAC transaction object
/// * UAC::send_request on each
///
/// UAC sends out requests, and passes responses up to
/// UAS::on_new_client_response.
///
/// UAS::on_new_client_response handles appropriately, including
/// handling forked transactions, and forwards upstream as necessary.

extern "C" {
#include <pjsip.h>
#include <pjlib-util.h>
#include <pjlib.h>
#include <stdint.h>
}

// Common STL includes.
#include <cassert>
#include <vector>
#include <map>
#include <set>
#include <list>
#include <queue>
#include <string>

#include "log.h"
#include "utils.h"
#include "pjutils.h"
#include "stack.h"
#include "sasevent.h"
#include "analyticslogger.h"
#include "regdata.h"
#include "stateful_proxy.h"
#include "callservices.h"
#include "constants.h"
#include "enumservice.h"
#include "bgcfservice.h"
#include "connection_pool.h"
#include "flowtable.h"
#include "trustboundary.h"
#include "sessioncase.h"
#include "ifchandler.h"
#include "aschain.h"
#include "deregister.h"

static RegData::Store* store;

static CallServices* call_services_handler;
static IfcHandler* ifc_handler;

static AnalyticsLogger* analytics_logger;

static EnumService *enum_service;
static BgcfService *bgcf_service;

static bool edge_proxy;
static pjsip_uri* upstream_proxy;
static ConnectionPool* upstream_conn_pool;
static FlowTable* flow_table;

static bool ibcf = false;

PJUtils::host_list_t trusted_hosts(&PJUtils::compare_pj_sockaddr);

//
// mod_stateful_proxy is the module to receive SIP request and
// response message that is outside any transaction context.
//
static pj_bool_t proxy_on_rx_request(pjsip_rx_data *rdata );
static pj_bool_t proxy_on_rx_response(pjsip_rx_data *rdata );

static pjsip_module mod_stateful_proxy =
{
  NULL, NULL,                         // prev, next
  pj_str("mod-stateful-proxy"),       // Name
  -1,                                 // Id
  PJSIP_MOD_PRIORITY_UA_PROXY_LAYER+1,// Priority
  NULL,                               // load()
  NULL,                               // start()
  NULL,                               // stop()
  NULL,                               // unload()
  &proxy_on_rx_request,               // on_rx_request()
  &proxy_on_rx_response,              // on_rx_response()
  NULL,                               // on_tx_request()
  NULL,                               // on_tx_response()
  NULL,                               // on_tsx_state()
};


//
// mod_tu (tu=Transaction User) is the module to receive notification
// from transaction when the transaction state has changed.
//
static void tu_on_tsx_state(pjsip_transaction *tsx, pjsip_event *event);

static pjsip_module mod_tu =
{
  NULL, NULL,                         // prev, next.
  pj_str("mod-transaction-user"),     // Name.
  -1,                                 // Id
  PJSIP_MOD_PRIORITY_APPLICATION,     // Priority
  NULL,                               // load()
  NULL,                               // start()
  NULL,                               // stop()
  NULL,                               // unload()
  NULL,                               // on_rx_request()
  NULL,                               // on_rx_response()
  NULL,                               // on_tx_request()
  NULL,                               // on_tx_response()
  &tu_on_tsx_state,                   // on_tsx_state()
};

// High-level functions.
static void process_tsx_request(pjsip_rx_data* rdata);
static void process_cancel_request(pjsip_rx_data* rdata);
static pj_status_t proxy_verify_request(pjsip_rx_data *rdata);
#ifndef UNIT_TEST
static
#endif
pj_status_t proxy_process_edge_routing(pjsip_rx_data *rdata,
                                       pjsip_tx_data *tdata,
                                       TrustBoundary **trust);
static bool ibcf_trusted_peer(const pj_sockaddr& addr);
static pj_status_t proxy_process_routing(pjsip_tx_data *tdata);


// Helper functions.
static int compare_sip_sc(int sc1, int sc2);
static pj_bool_t is_uri_routeable(const pjsip_uri* uri);
static pj_bool_t is_user_numeric(const std::string& user);
static pj_status_t add_path(pjsip_tx_data* tdata,
                            const Flow* flow_data,
                            const pjsip_rx_data* rdata);
static AsChain* create_as_chain(IfcHandler* ifc_handler,
                                const SessionCase& session_case,
                                pjsip_msg* msg,
                                SAS::TrailId trail);


///@{
// MAIN ENTRY POINTS

// Callback to be called to handle new incoming requests.  Subsequent
// responses/requests will be handled by UA[SC]Transaction methods.
static pj_bool_t proxy_on_rx_request(pjsip_rx_data *rdata)
{
  LOG_DEBUG("Proxy RX request");

  if (rdata->msg_info.msg->line.req.method.id != PJSIP_CANCEL_METHOD)
  {
    // Request is a normal transaction request.
    process_tsx_request(rdata);
  }
  else
  {
    // Request is a CANCEL.
    process_cancel_request(rdata);
  }

  return PJ_TRUE;
}


// Callback to be called to handle incoming response outside
// any transactions. This happens for example when 2xx/OK
// for INVITE is received and transaction will be destroyed
// immediately, so we need to forward the subsequent 2xx/OK
// retransmission statelessly.
static pj_bool_t proxy_on_rx_response(pjsip_rx_data *rdata)
{
  pjsip_tx_data *tdata;
  pjsip_response_addr res_addr;
  pjsip_via_hdr *hvia;
  pj_status_t status;

  // Create response to be forwarded upstream (Via will be stripped here)
  status = PJUtils::create_response_fwd(stack_data.endpt, rdata, 0, &tdata);
  if (status != PJ_SUCCESS)
  {
    LOG_ERROR("Error creating response, %s",
              PJUtils::pj_status_to_string(status).c_str());
    return PJ_TRUE;
  }

  // Get topmost Via header
  hvia = (pjsip_via_hdr*) pjsip_msg_find_hdr(tdata->msg, PJSIP_H_VIA, NULL);
  if (hvia == NULL)
  {
    // Invalid response! Just drop it
    pjsip_tx_data_dec_ref(tdata);
    return PJ_TRUE;
  }

  // Calculate the address to forward the response
  pj_bzero(&res_addr, sizeof(res_addr));
  res_addr.dst_host.type = PJSIP_TRANSPORT_UDP;
  res_addr.dst_host.flag =
    pjsip_transport_get_flag_from_type(PJSIP_TRANSPORT_UDP);

  // Destination address is Via's received param
  res_addr.dst_host.addr.host = hvia->recvd_param;
  if (res_addr.dst_host.addr.host.slen == 0)
  {
    // Someone has messed up our Via header!
    res_addr.dst_host.addr.host = hvia->sent_by.host;
  }

  // Destination port is the rport
  if (hvia->rport_param != 0 && hvia->rport_param != -1)
  {
    res_addr.dst_host.addr.port = hvia->rport_param;
  }

  if (res_addr.dst_host.addr.port == 0)
  {
    // Ugh, original sender didn't put rport!
    // At best, can only send the response to the port in Via.
    res_addr.dst_host.addr.port = hvia->sent_by.port;
  }

  // Report a SIP call ID marker on the trail to make sure it gets
  // associated with the INVITE transaction at SAS.
  if (rdata->msg_info.cid != NULL)
  {
    SAS::Marker cid(get_trail(rdata), SASMarker::SIP_CALL_ID, 3u);
    cid.add_var_param(rdata->msg_info.cid->id.slen, rdata->msg_info.cid->id.ptr);
    SAS::report_marker(cid, SAS::Marker::Scope::TrailGroup);
  }

  // We don't know the transaction, so be pessimistic and strip
  // everything.
  TrustBoundary::process_stateless_message(tdata);

  // Forward response
  status = pjsip_endpt_send_response(stack_data.endpt, &res_addr, tdata,
                                     NULL, NULL);
  if (status != PJ_SUCCESS)
  {
    LOG_ERROR("Error forwarding response, %s",
              PJUtils::pj_status_to_string(status).c_str());
    return PJ_TRUE;
  }

  return PJ_TRUE;
}


// Callback to be called to handle transaction state changed.
static void tu_on_tsx_state(pjsip_transaction *tsx, pjsip_event *event)
{
  LOG_DEBUG("%s - tu_on_tsx_state %s, %s %s state=%s",
            tsx->obj_name,
            pjsip_role_name(tsx->role),
            pjsip_event_str(event->type),
            pjsip_event_str(event->body.tsx_state.type),
            pjsip_tsx_state_str(tsx->state));

  if (tsx->role == PJSIP_ROLE_UAS)
  {
    UASTransaction* uas_data = UASTransaction::get_from_tsx(tsx);
    if (uas_data != NULL)
    {
      uas_data->on_tsx_state(event);
    }
  }
  else
  {
    UACTransaction* uac_data = UACTransaction::get_from_tsx(tsx);
    if (uac_data != NULL)
    {
      uac_data->on_tsx_state(event);
    }
  }
}

///@}

///@{
// HIGH LEVEL PROCESSING

/// Process a received transaction request (that is, a non-CANCEL).
///
void process_tsx_request(pjsip_rx_data* rdata)
{
  pj_status_t status;
  pjsip_tx_data* tdata;
  UASTransaction* uas_data;
  ServingState serving_state;
  target* target = NULL;
  TrustBoundary* trust = &TrustBoundary::TRUSTED;

  // Verify incoming request.
  status = proxy_verify_request(rdata);
  if (status != PJ_SUCCESS)
  {
    LOG_ERROR("RX invalid request, %s",
              PJUtils::pj_status_to_string(status).c_str());
    return;
  }

  // Request looks sane, so clone the request to create transmit data.
  status = PJUtils::create_request_fwd(stack_data.endpt, rdata, NULL, NULL, 0, &tdata);
  if (status != PJ_SUCCESS)
  {
    LOG_ERROR("Failed to clone request to forward");
    PJUtils::respond_stateless(stack_data.endpt, rdata,
                               PJSIP_SC_INTERNAL_SERVER_ERROR,
                               NULL, NULL, NULL);
    return;
  }

  if (edge_proxy)
  {
    // Process edge proxy routing.  This also does IBCF function if enabled.
    status = proxy_process_edge_routing(rdata, tdata, &trust);
    if (status != PJ_SUCCESS)
    {
      // Delete the request since we're not forwarding it
      pjsip_tx_data_dec_ref(tdata);
      return;
    }
  }
  else
  {
    // Process route information for routing proxy.
    pjsip_route_hdr* hroute = (pjsip_route_hdr*)pjsip_msg_find_hdr(tdata->msg, PJSIP_H_ROUTE, NULL);
    if ((hroute) &&
        ((PJUtils::is_home_domain(hroute->name_addr.uri)) ||
         (PJUtils::is_uri_local(hroute->name_addr.uri))))
    {
      // This is our own Route header, containing a SIP URI.  Check for an
      // ODI token.  We need to determine the session case: is
      // this an originating request or not - see 3GPP TS 24.229
      // s5.4.3.1, s5.4.1.2.2F and the behaviour of
      // proxy_calculate_targets as an edge proxy.
      pjsip_sip_uri* uri = (pjsip_sip_uri*)hroute->name_addr.uri;
      pjsip_param* orig_param = pjsip_param_find(&uri->other_param, &STR_ORIG);
      SessionCase* session_case = (orig_param != NULL) ? &SessionCase::Originating : &SessionCase::Terminating;

      std::string user = PJUtils::pj_str_to_string(&uri->user);
      bool original_dialog = false;
      if (pj_strncmp(&uri->user, &STR_ODI_PREFIX, STR_ODI_PREFIX.slen) == 0)
      {
        // This is one of our original dialog identifier (ODI) tokens.
        // See 3GPP TS 24.229 s5.4.3.4.
        // @@@ For now we just flag it; later we will look up the existing object.
        original_dialog = true;
      }

      LOG_DEBUG("Got our Route header, session case %s, OD=%s",
                session_case->to_string().c_str(),
                original_dialog ? "y" : "n");
      serving_state = ServingState(session_case, original_dialog);
    }

    // Do standard processing of Route headers.
    status = proxy_process_routing(tdata);

    if (status != PJ_SUCCESS)
    {
      LOG_ERROR("Error processing route, %s",
                PJUtils::pj_status_to_string(status).c_str());
      return;
    }
  }

  // We now know various details of this transaction:
  LOG_DEBUG("Trust mode %s, serving state %s",
            trust->to_string().c_str(),
            serving_state.to_string().c_str());

  // If this is an ACK request, forward statelessly.
  // This happens if the proxy records route and this ACK
  // is sent for 2xx response. An ACK that is sent for non-2xx
  // final response will be absorbed by transaction layer, and
  // it will not be received by on_rx_request() callback.
  if (tdata->msg->line.req.method.id == PJSIP_ACK_METHOD)
  {
    // Report a SIP call ID marker on the trail to make sure it gets
    // associated with the INVITE transaction at SAS.
    if (rdata->msg_info.cid != NULL)
    {
      SAS::Marker cid(get_trail(rdata), SASMarker::SIP_CALL_ID, 2u);
      cid.add_var_param(rdata->msg_info.cid->id.slen, rdata->msg_info.cid->id.ptr);
      SAS::report_marker(cid, SAS::Marker::Scope::TrailGroup);
    }

    trust->process_request(tdata);
    status = pjsip_endpt_send_request_stateless(stack_data.endpt, tdata,
                                                NULL, NULL);
    if (status != PJ_SUCCESS)
    {
      LOG_ERROR("Error forwarding request, %s",
                PJUtils::pj_status_to_string(status).c_str());
    }

    return;
  }

  status = UASTransaction::create(rdata, tdata, trust, &uas_data);
  if (status != PJ_SUCCESS)
  {
    LOG_ERROR("Failed to create UAS transaction, %s",
              PJUtils::pj_status_to_string(status).c_str());

    // Delete the request since we're not forwarding it
    pjsip_tx_data_dec_ref(tdata);
    PJUtils::respond_stateless(stack_data.endpt, rdata,
                               PJSIP_SC_INTERNAL_SERVER_ERROR, NULL,
                               NULL, NULL);
    return;
  }

  // Perform common initial processing.
  uas_data->enter_context();
  uas_data->handle_incoming_non_cancel(rdata, tdata, serving_state);

  AsChain::Disposition disposition = AsChain::Disposition::Next;

  if ((!edge_proxy) &&
      ((PJUtils::is_home_domain(tdata->msg->line.req.uri)) ||
       (PJUtils::is_uri_local(tdata->msg->line.req.uri))))
  {
    // Do services and translation processing for requests targeted at this
    // node/home domain.

    // Do incoming (originating) half.
    disposition = uas_data->handle_originating(rdata, tdata, &target);

    if (disposition == AsChain::Disposition::Next)
    {
      // Do outgoing (terminating) half.
      LOG_DEBUG("Terminating half");
      disposition = uas_data->handle_terminating(tdata, &target);
    }
  }

  uas_data->exit_context();

  if (disposition != AsChain::Disposition::Stop)
  {
    // Perform common outgoing processing.
    uas_data->handle_outgoing_non_cancel(tdata, target);
  }

  delete target;
}


/// Process a received CANCEL request
///
void process_cancel_request(pjsip_rx_data* rdata)
{
  // This is CANCEL request
  pjsip_transaction *invite_uas;
  pj_str_t key;

  // Find the UAS INVITE transaction
  pjsip_tsx_create_key(rdata->tp_info.pool, &key, PJSIP_UAS_ROLE,
                       pjsip_get_invite_method(), rdata);
  invite_uas = pjsip_tsx_layer_find_tsx(&key, PJ_TRUE);
  if (!invite_uas)
  {
    // Invite transaction not found, respond to CANCEL with 481
    PJUtils::respond_stateless(stack_data.endpt, rdata, 481, NULL,
                               NULL, NULL);
    return;
  }

  // Respond 200 OK to CANCEL.  Must do this statefully.
  pjsip_transaction* tsx;
  pj_status_t status = pjsip_tsx_create_uas(NULL, rdata, &tsx);
  if (status != PJ_SUCCESS)
  {
    PJUtils::respond_stateless(stack_data.endpt, rdata,
                               PJSIP_SC_INTERNAL_SERVER_ERROR,
                               NULL, NULL, NULL);
    return;
  }

  // Feed the CANCEL request to the transaction.
  pjsip_tsx_recv_msg(tsx, rdata);

  // Send the 200 OK statefully.
  PJUtils::respond_stateful(stack_data.endpt, tsx, rdata, 200, NULL, NULL, NULL);

  pj_bool_t integrity_protected = PJ_FALSE;

  if (edge_proxy)
  {
    // Check whether the CANCEL has arrived on an integrity protected
    // connection.  The CANCEL isn't rejected if it hasn't because it may
    // have come from a Sprout node anyway - but we need to know whether
    // to mark the ongoing CANCELs as integrity protected.
    Flow* flow_data = flow_table->find_flow(rdata->tp_info.transport,
                                            &rdata->pkt_info.src_addr);

    if ((flow_data != NULL) && (flow_data->authenticated()))
    {
      integrity_protected = PJ_TRUE;
    }
  }

  // Send CANCEL to cancel the UAC transactions.
  // The UAS INVITE transaction will get final response when
  // we receive final response from the UAC INVITE transaction.
  LOG_DEBUG("%s - Cancel for UAS transaction", invite_uas->obj_name);
  UASTransaction *uas_data = UASTransaction::get_from_tsx(invite_uas);
  uas_data->cancel_pending_uac_tsx(0, integrity_protected);

  // Unlock UAS tsx because it is locked in find_tsx()
  pj_grp_lock_release(invite_uas->grp_lock);
}


// Proxy utility to verify incoming requests.
// Return non-zero if verification failed.
static pj_status_t proxy_verify_request(pjsip_rx_data *rdata)
{
  const pj_str_t STR_PROXY_REQUIRE = pj_str("Proxy-Require");

  // RFC 3261 Section 16.3 Request Validation

  // Before an element can proxy a request, it MUST verify the message's
  // validity.  A valid message must pass the following checks:
  //
  // 1. Reasonable Syntax
  // 2. URI scheme
  // 3. Max-Forwards
  // 4. (Optional) Loop Detection
  // 5. Proxy-Require
  // 6. Proxy-Authorization

  // 1. Reasonable Syntax.
  // This would have been checked by transport layer.

  // 2. URI scheme.
  // We only want to support "sip:" URI scheme for this simple proxy.
  if (!PJSIP_URI_SCHEME_IS_SIP(rdata->msg_info.msg->line.req.uri))
  {
    PJUtils::respond_stateless(stack_data.endpt, rdata,
                               PJSIP_SC_UNSUPPORTED_URI_SCHEME, NULL,
                               NULL, NULL);
    return PJSIP_ERRNO_FROM_SIP_STATUS(PJSIP_SC_UNSUPPORTED_URI_SCHEME);
  }

  // 3. Max-Forwards.
  // Send error if Max-Forwards is 1 or lower.
  if (rdata->msg_info.max_fwd && rdata->msg_info.max_fwd->ivalue <= 1)
  {
    PJUtils::respond_stateless(stack_data.endpt, rdata,
                               PJSIP_SC_TOO_MANY_HOPS, NULL,
                               NULL, NULL);
    return PJSIP_ERRNO_FROM_SIP_STATUS(PJSIP_SC_TOO_MANY_HOPS);
  }

  // 4. (Optional) Loop Detection.
  // Nah, we don't do that with this simple proxy.

  // 5. Proxy-Require
  if (pjsip_msg_find_hdr_by_name(rdata->msg_info.msg, &STR_PROXY_REQUIRE,
                                 NULL) != NULL)
  {
    PJUtils::respond_stateless(stack_data.endpt, rdata,
                               PJSIP_SC_BAD_EXTENSION, NULL,
                               NULL, NULL);
    return PJSIP_ERRNO_FROM_SIP_STATUS(PJSIP_SC_BAD_EXTENSION);
  }

  // 6. Proxy-Authorization.
  // Nah, we don't require any authorization with this sample.

  return PJ_SUCCESS;
}


/// Perform edge-proxy-specific routing.
#ifndef UNIT_TEST
static
#endif
pj_status_t proxy_process_edge_routing(pjsip_rx_data *rdata,
                                       pjsip_tx_data *tdata,
                                       TrustBoundary **trust)
{
  pj_status_t status;
  Flow* src_flow = NULL;
  Flow* tgt_flow = NULL;


  LOG_DEBUG("Perform edge proxy routing for %.*s request",
            tdata->msg->line.req.method.name.slen, tdata->msg->line.req.method.name.ptr);

  if (tdata->msg->line.req.method.id == PJSIP_REGISTER_METHOD)
  {
    // Received a REGISTER request.  Check if we should act as the edge proxy
    // for the request.
    if (rdata->tp_info.transport->local_name.port == stack_data.trusted_port)
    {
      // Reject REGISTER request received from within the trust domain.
      LOG_DEBUG("Reject REGISTER received on trusted port");
      PJUtils::respond_stateless(stack_data.endpt,
                                 rdata,
                                 PJSIP_SC_METHOD_NOT_ALLOWED,
                                 NULL, NULL, NULL);
      return PJ_ENOTFOUND;
    }

    if ((ibcf) &&
        (ibcf_trusted_peer(rdata->pkt_info.src_addr)))
    {
      LOG_WARNING("Rejecting REGISTER request received over SIP trunk");
      PJUtils::respond_stateless(stack_data.endpt,
                                 rdata,
                                 PJSIP_SC_METHOD_NOT_ALLOWED,
                                 NULL, NULL, NULL);
      return PJ_ENOTFOUND;
    }

    // The REGISTER came from outside the trust domain and not over a SIP
    // trunk, so we must act as the edge proxy for the node.  (Previously
    // we would only act as edge proxy for nodes that requested it with
    // the outbound flag, or we detected were behind a NAT - now we have a
    // well-defined trust zone we have to do it for all nodes outside
    // the trust node.)
    LOG_DEBUG("Message requires outbound support");

    // Find or create a flow object to represent this flow.
    src_flow = flow_table->find_create_flow(rdata->tp_info.transport,
                                            &rdata->pkt_info.src_addr);

    if (src_flow == NULL)
    {
      LOG_ERROR("Failed to create flow data record");
      return PJ_ENOMEM; // LCOV_EXCL_LINE find_create_flow failure cases are all excluded already
    }

    LOG_DEBUG("Found or created flow data record, token = %s", src_flow->token().c_str());

    status = add_path(tdata, src_flow, rdata);
    if (status != PJ_SUCCESS)
    {
      return status; // LCOV_EXCL_LINE No failure cases exist.
    }

    // Treat the REGISTER request as a keepalive.  In theory we should
    // support STUN keepalives from clients, but only outbound aware
    // clients will support STUN keepalive so we don't rely on this.
    src_flow->keepalive();

    if (src_flow->authenticated())
    {
      // The message was received on a client flow that has already been
      // authenticated, so add an integrity-protected indication.
      PJUtils::add_integrity_protected_indication(tdata);
    }

    // Remove the reference to the source flow since we have finished with it
    src_flow->dec_ref();

    // Message from client. Allow client to provide data, but don't let it discover internal data.
    *trust = &TrustBoundary::INBOUND_EDGE_CLIENT;

    // Do standard route header processing for the request.  This may
    // remove the top route header if it corresponds to this node.
    proxy_process_routing(tdata);
  }
  else
  {
    // Non-register request.  First check for double-record routing and remove
    // extra Route header.
    pjsip_route_hdr* r1 = (pjsip_route_hdr*)pjsip_msg_find_hdr(tdata->msg, PJSIP_H_ROUTE, NULL);

    if ((r1) &&
        (PJSIP_URI_SCHEME_IS_SIP(r1->name_addr.uri)) &&
        (PJUtils::is_uri_local(r1->name_addr.uri)))
    {
      // The top route header was added by this node.  Check for cases
      // of double Record Routing and remove the extra Route header.
      LOG_DEBUG("Check for double Record-Routing");
      pjsip_route_hdr* r2 = (pjsip_route_hdr*)pjsip_msg_find_hdr(tdata->msg, PJSIP_H_ROUTE, r1->next);

      if ((r2) &&
          (PJSIP_URI_SCHEME_IS_SIP(r2->name_addr.uri)) &&
          (PJUtils::is_uri_local(r2->name_addr.uri)))
      {
        // Second route header was also added by this node, so check for
        // different transports or ports.
        pjsip_sip_uri* uri1 = (pjsip_sip_uri*)r1->name_addr.uri;
        pjsip_sip_uri* uri2 = (pjsip_sip_uri*)r2->name_addr.uri;
        if ((uri1->port != uri2->port) ||
            (pj_stricmp(&uri1->transport_param, &uri2->transport_param) != 0))
        {
          // Possible double record routing.  If one of the route headers doesn't
          // have a flow token it can safely be removed.
          LOG_DEBUG("Host names are the same and transports are different");
          if (uri1->user.slen == 0)
          {
            LOG_DEBUG("Remove top route header");
            pj_list_erase(r1);
          }
          else if (uri2->user.slen == 0)
          {
            LOG_DEBUG("Remove second route header");
            pj_list_erase(r2);
          }
        }
      }
    }

    // Work out whether the message has come from an implicitly trusted
    // source (that is, from within the trust zone, or over a known SIP
    // trunk), or a source we can now trust because it has been authenticated
    // (that is, a client flow).
    bool trusted = false;

    if (rdata->tp_info.transport->local_name.port != stack_data.trusted_port)
    {
      // Message received on untrusted port, so see if it came over a trunk
      // or on a known client flow.
      LOG_DEBUG("Message received on non-trusted port %d", rdata->tp_info.transport->local_name.port);
      if ((ibcf) &&
          (ibcf_trusted_peer(rdata->pkt_info.src_addr)))
      {
        LOG_DEBUG("Message received on configured SIP trunk");
        trusted = true;
        *trust = &TrustBoundary::INBOUND_TRUNK;
        PJUtils::add_integrity_protected_indication(tdata);
      }
      else
      {
        src_flow = flow_table->find_flow(rdata->tp_info.transport,
                                         &rdata->pkt_info.src_addr);
        if (src_flow != NULL)
        {
          // Message on a known client flow.
          LOG_DEBUG("Message received on known client flow");
          *trust = &TrustBoundary::INBOUND_EDGE_CLIENT;

          if (src_flow->authenticated())
          {
            // Client has been authenticated, so we can trust it for the
            // purposes of routing SIP messages and don't need to challenge
            // again.
            trusted = true;
            PJUtils::add_integrity_protected_indication(tdata);
          }
        }
        else
        {
          // Message was not received on a known flow, so treat it as an
          // unknown client for the purposes of header stripping.
          LOG_DEBUG("Message received from unknown client");
          *trust = &TrustBoundary::UNKNOWN_EDGE_CLIENT;
        }
      }
    }
    else
    {
      // Message received on a trusted port.
      LOG_DEBUG("Message received on trusted port");
      trusted = true;

      // See if the message is destined for a client.
      pjsip_route_hdr* route_hdr = (pjsip_route_hdr*)pjsip_msg_find_hdr(tdata->msg, PJSIP_H_ROUTE, NULL);

      if ((route_hdr) &&
          (PJSIP_URI_SCHEME_IS_SIP(route_hdr->name_addr.uri)) &&
          (PJUtils::is_uri_local(route_hdr->name_addr.uri)) &&
          (((pjsip_sip_uri*)route_hdr->name_addr.uri)->user.slen > 0))
      {
        // The user part is present, it should hold our token, so validate the
        // token.
        pjsip_sip_uri* sip_path_uri = (pjsip_sip_uri*)route_hdr->name_addr.uri;
        LOG_DEBUG("Flow identifier in Route header = %.*s", sip_path_uri->user.slen, sip_path_uri->user.ptr);
        tgt_flow = flow_table->find_flow(PJUtils::pj_str_to_string(&sip_path_uri->user));

        if (tgt_flow == NULL)
        {
          // We couldn't find the flow referenced in the
          // flow token, tell upstream that the flow failed.
          // Note: RFC 5626 specs that we should send a FORBIDDEN
          // if the token was invalid (as opposed to for a flow
          // that we don't have).  The authentication module
          // should handle that.
          LOG_ERROR("Route header flow identifier failed to correlate");
          if (rdata->msg_info.msg->line.req.method.id != PJSIP_ACK_METHOD)
          {
            PJUtils::respond_stateless(stack_data.endpt, rdata,
                                       SIP_STATUS_FLOW_FAILED,
                                       &SIP_REASON_FLOW_FAILED,
                                       NULL, NULL);
          }
          return PJ_ENOTFOUND;
        }

        // This must be a request for a client, so make sure it is routed
        // over the appropriate flow.
        LOG_DEBUG("Inbound request for client with flow identifier in Route header");
        pjsip_tpselector tp_selector;
        tp_selector.type = PJSIP_TPSELECTOR_TRANSPORT;
        tp_selector.u.transport = tgt_flow->transport();
        pjsip_tx_data_set_transport(tdata, &tp_selector);

        tdata->dest_info.addr.count = 1;
        tdata->dest_info.addr.entry[0].type = (pjsip_transport_type_e)tgt_flow->transport()->key.type;
        pj_memcpy(&tdata->dest_info.addr.entry[0].addr, tgt_flow->remote_addr(), sizeof(pj_sockaddr));
        tdata->dest_info.addr.entry[0].addr_len =
             (tdata->dest_info.addr.entry[0].addr.addr.sa_family == pj_AF_INET()) ?
             sizeof(pj_sockaddr_in) : sizeof(pj_sockaddr_in6);
        tdata->dest_info.cur_addr = 0;

        *trust = &TrustBoundary::OUTBOUND_EDGE_CLIENT;

        // If there is an authorization header remove it.
        pjsip_msg_find_remove_hdr(tdata->msg, PJSIP_H_AUTHORIZATION, NULL);
      }
    }

    // Do standard route header processing for the request.  This may
    // remove the top route header if it corresponds to this node.
    proxy_process_routing(tdata);

    // Work out the target for the message.  This will either be the URI in
    // the top route header, or the request URI.
    pjsip_route_hdr* route_hdr = (pjsip_route_hdr*)pjsip_msg_find_hdr(tdata->msg, PJSIP_H_ROUTE, NULL);
    LOG_DEBUG("Destination is %s", (route_hdr != NULL) ? "top route header" : "Request-URI");
    pjsip_uri* target = (route_hdr != NULL) ? route_hdr->name_addr.uri : tdata->msg->line.req.uri;

    if ((!trusted) &&
        (!PJUtils::is_home_domain((pjsip_uri*)target)) &&
        (!PJUtils::is_uri_local((pjsip_uri*)target)))
    {
      // Message is from an untrusted source and destination is not Sprout, so
      // reject it.
      if (tdata->msg->line.req.method.id != PJSIP_ACK_METHOD)
      {
        LOG_WARNING("Rejecting message from untrusted source not directed to Sprout");
        PJUtils::respond_stateless(stack_data.endpt,
                                   rdata,
                                   PJSIP_SC_FORBIDDEN,
                                   NULL, NULL, NULL);
      }
      else
      {
        LOG_WARNING("Discard ACK from untrusted source no directed to Sprout");
      }
      return PJ_ENOTFOUND;
    }

    if ((ibcf) &&
        (tgt_flow == NULL) &&
        (PJSIP_URI_SCHEME_IS_SIP(target)))
    {
      // Check if the message is destined for a SIP trunk
      LOG_DEBUG("Check whether destination %.*s is a SIP trunk",
                ((pjsip_sip_uri*)target)->host.slen, ((pjsip_sip_uri*)target)->host.ptr);
      pj_sockaddr dest;
      if (pj_sockaddr_parse(pj_AF_UNSPEC(), 0, &((pjsip_sip_uri*)target)->host, &dest) == PJ_SUCCESS)
      {
        // Target host name is an IP address, so check against the IBCF trusted
        // peers.
        LOG_DEBUG("Parsed destination as an IP address, so check against trusted peers list");
        if (ibcf_trusted_peer(dest))
        {
          LOG_DEBUG("Destination is a SIP trunk");
          *trust = &TrustBoundary::OUTBOUND_TRUNK;
          pjsip_msg_find_remove_hdr(tdata->msg, PJSIP_H_AUTHORIZATION, NULL);
        }
      }
    }

    // Add suitable Record-Route header(s).
    LOG_DEBUG("Add record route header(s)");
    if (src_flow != NULL)
    {
      // Message is from a client, so add separate Record-Route headers for
      // the ingress and egress hops.
      LOG_DEBUG("Message received from client - double Record-Route");
      PJUtils::add_record_route(tdata, src_flow->transport()->type_name, src_flow->transport()->local_name.port, src_flow->token().c_str());
      PJUtils::add_record_route(tdata, "TCP", stack_data.trusted_port, NULL);
    }
    else if (tgt_flow != NULL)
    {
      // Message is destined for a client, so add separate Record-Route headers
      // for the ingress and egress hops.
      LOG_DEBUG("Message destined for client - double Record-Route");
      PJUtils::add_record_route(tdata, "TCP", stack_data.trusted_port, NULL);
      PJUtils::add_record_route(tdata, tgt_flow->transport()->type_name, tgt_flow->transport()->local_name.port, tgt_flow->token().c_str());
    }
    else if ((ibcf) && (*trust == &TrustBoundary::INBOUND_TRUNK))
    {
      // Received message on a trunk, so add separate Record-Route headers for
      // the ingress and egress hops.
      PJUtils::add_record_route(tdata, rdata->tp_info.transport->type_name, rdata->tp_info.transport->local_name.port, NULL);
      PJUtils::add_record_route(tdata, "TCP", stack_data.trusted_port, NULL);
    }
    else if ((ibcf) && (*trust == &TrustBoundary::OUTBOUND_TRUNK))
    {
      // Message destined for trunk, so add separate Record-Route headers for
      // the ingress and egress hops.
      PJUtils::add_record_route(tdata, "TCP", stack_data.trusted_port, NULL);
      PJUtils::add_record_route(tdata, "TCP", stack_data.untrusted_port, NULL);   // @TODO - transport type?
    }
    else
    {
      // Just do a single Record-Route.
      LOG_DEBUG("Single Record-Route");
      PJUtils::add_record_route(tdata, "TCP", stack_data.trusted_port, NULL);
    }

    // Decrement references on flows as we have finished with them.
    if (tgt_flow != NULL)
    {
      tgt_flow->dec_ref();
    }

    if (src_flow != NULL)
    {
      src_flow->dec_ref();
    }
  }

  return PJ_SUCCESS;
}


/// Determine whether a source or destination IP address corresponds to
/// a configured trusted peer.
static bool ibcf_trusted_peer(const pj_sockaddr& addr)
{
  // Check whether the source IP address of the message is in the list of
  // trusted hosts.  Zero out the source port before doing the search.
  pj_sockaddr sockaddr;
  pj_sockaddr_cp(&sockaddr, &addr);
  pj_sockaddr_set_port(&sockaddr, 0);
  PJUtils::host_list_t::const_iterator i = trusted_hosts.find(sockaddr);

  return (i != trusted_hosts.end());
}


// Process route information in the request
static pj_status_t proxy_process_routing(pjsip_tx_data *tdata)
{
  pjsip_sip_uri *target;
  pjsip_route_hdr *hroute;

  // RFC 3261 Section 16.4 Route Information Preprocessing

  target = (pjsip_sip_uri*) tdata->msg->line.req.uri;

  // The proxy MUST inspect the Request-URI of the request.  If the
  // Request-URI of the request contains a value this proxy previously
  // placed into a Record-Route header field (see Section 16.6 item 4),
  // the proxy MUST replace the Request-URI in the request with the last
  // value from the Route header field, and remove that value from the
  // Route header field.  The proxy MUST then proceed as if it received
  // this modified request.
  if (PJUtils::is_uri_local((pjsip_uri*)target))
  {
    pjsip_route_hdr *r;
    pjsip_sip_uri *uri;

    // Find the first Route header
    r = hroute = (pjsip_route_hdr*)pjsip_msg_find_hdr(tdata->msg, PJSIP_H_ROUTE, NULL);
    if (r == NULL)
    {
      // No Route header. This request is destined for this proxy.
      return PJ_SUCCESS;
    }

    // Find the last Route header
    while ( (r=(pjsip_route_hdr*)pjsip_msg_find_hdr(tdata->msg,
                                                    PJSIP_H_ROUTE,
                                                    r->next)) != NULL )
    {
      hroute = r;
    }

    // If the last Route header doesn't have ";lr" parameter, then
    // this is a strict-routed request indeed, and we follow the steps
    // in processing strict-route requests above.
    //
    // But if it does contain ";lr" parameter, skip the strict-route
    // processing.
    uri = (pjsip_sip_uri*)pjsip_uri_get_uri(&hroute->name_addr);
    if (uri->lr_param == 0)
    {
      // Yes this is strict route, so:
      // - replace req URI with the URI in Route header,
      // - remove the Route header,
      // - proceed as if it received this modified request.
      tdata->msg->line.req.uri = hroute->name_addr.uri;
      target = (pjsip_sip_uri*) tdata->msg->line.req.uri;
      pj_list_erase(hroute);
    }
  }

  // maddr handling for source routing is considered deprecated, so we don't
  // support it.  (See RFC 3261/19.1.1 - recommendation is to use Route headers
  // if requests must traverse a fixed set of proxies.)

  // If the first value in the Route header field indicates this proxy or
  // home domain, the proxy MUST remove that value from the request.
  hroute = (pjsip_route_hdr*)pjsip_msg_find_hdr(tdata->msg, PJSIP_H_ROUTE, NULL);
  if ((hroute) &&
      ((PJUtils::is_home_domain(hroute->name_addr.uri)) ||
       (PJUtils::is_uri_local(hroute->name_addr.uri))))
  {
    pj_list_erase(hroute);
  }

  return PJ_SUCCESS;
}

///@}

///@{
// IN-TRANSACTION PROCESSING

/// Calculate a list of targets for the message.
#ifndef UNIT_TEST
static
#endif
void proxy_calculate_targets(pjsip_msg* msg,
                             pj_pool_t* pool,
                             target_list& targets,
                             int max_targets)
{
  // RFC 3261 Section 16.5 Determining Request Targets

  pjsip_sip_uri* req_uri = (pjsip_sip_uri*)msg->line.req.uri;

  // If the Request-URI of the request contains an maddr parameter, the
  // Request-URI MUST be placed into the target set as the only target
  // URI, and the proxy MUST proceed to Section 16.6.
  if (req_uri->maddr_param.slen)
  {
    LOG_INFO("Route request to maddr %.*s", req_uri->maddr_param.slen, req_uri->maddr_param.ptr);
    target target;
    target.from_store = PJ_FALSE;
    target.uri = (pjsip_uri*)req_uri;
    target.transport = NULL;
    targets.push_back(target);
    return;
  }

  // If the domain of the Request-URI indicates a domain this element is
  // not responsible for, the Request-URI MUST be placed into the target
  // set as the only target, and the element MUST proceed to the task of
  // Request Forwarding (Section 16.6).
  if ((!PJUtils::is_home_domain((pjsip_uri*)req_uri)) &&
      (!PJUtils::is_uri_local((pjsip_uri*)req_uri)))
  {
    LOG_INFO("Route request to domain %.*s", req_uri->host.slen, req_uri->host.ptr);
    target target;
    target.from_store = PJ_FALSE;
    target.uri = (pjsip_uri*)req_uri;
    target.transport = NULL;

    if ((bgcf_service) &&
        (PJSIP_URI_SCHEME_IS_SIP(req_uri)))
    {
      // See if we have a configured route to the destination.
      std::string domain = PJUtils::pj_str_to_string(&((pjsip_sip_uri*)req_uri)->host);
      std::string bgcf_route = bgcf_service->get_route(domain);

      if (!bgcf_route.empty())
      {
        // BGCF configuration has a route to this destination, so translate to
        // a URI.
        pjsip_sip_uri* route_uri = pjsip_sip_uri_create(pool, false);
        pj_strdup2(pool, &route_uri->host, bgcf_route.c_str());
        route_uri->port = stack_data.trusted_port;
        route_uri->transport_param = pj_str("TCP");
        route_uri->lr_param = 1;
        target.paths.push_back((pjsip_uri*)route_uri);
      }
    }

    targets.push_back(target);
    return;
  }

  if (edge_proxy)
  {
    // We're an edge proxy and there wasn't a defined route in the message,
    // forward it to the upstream proxy to deal with.  We do this by adding
    // a target with the existing request URI and a path to the upstream
    // proxy.  If the request URI is a SIP URI with a domain/host that is not
    // the home domain, change it to use the home domain.
    LOG_INFO("Route request to upstream proxy %.*s",
             ((pjsip_sip_uri*)upstream_proxy)->host.slen,
             ((pjsip_sip_uri*)upstream_proxy)->host.ptr);
    target target;
    target.from_store = PJ_FALSE;
    if ((PJSIP_URI_SCHEME_IS_SIP(req_uri)) &&
        (!PJUtils::is_home_domain((pjsip_uri*)req_uri)))
    {
      // Change host/domain in target to use home domain.
      target.uri = (pjsip_uri*)pjsip_uri_clone(pool, req_uri);
      ((pjsip_sip_uri*)target.uri)->host = stack_data.home_domain;
    }
    else
    {
      // Use request URI unchanged.
      target.uri = (pjsip_uri*)req_uri;
    }

    // Route upstream. Mark it as originating, so Sprout knows to
    // apply originating handling.  In theory the UE ought to have
    // done this itself - see 3GPP TS 24.229 s5.1.1.2.1 200-OK d and
    // s5.1.2A.1.1 "The UE shall build a proper preloaded Route header" c
    // - but if we're here it didn't, so we do the work for it.
    pjsip_sip_uri* upstream_uri = (pjsip_sip_uri*)pjsip_uri_clone(pool, upstream_proxy);
    pjsip_param *orig_param = PJ_POOL_ALLOC_T(pool, pjsip_param);
    pj_strdup(pool, &orig_param->name, &STR_ORIG);
    pj_strdup2(pool, &orig_param->value, "");
    pj_list_insert_after(&upstream_uri->other_param, orig_param);
    target.paths.push_back((pjsip_uri*)upstream_uri);

    // Select a transport for the request.
    target.transport = upstream_conn_pool->get_connection();

    targets.push_back(target);
    return;
  }

  // If the target set for the request has not been predetermined as
  // described above, this implies that the element is responsible for the
  // domain in the Request-URI, and the element MAY use whatever mechanism
  // it desires to determine where to send the request.
  if (store)
  {
    // Look up the target in the registration data store.
    std::string aor = PJUtils::uri_to_string(PJSIP_URI_IN_FROMTO_HDR, (pjsip_uri*)req_uri);
    LOG_INFO("Look up targets in registration store: %s", aor.c_str());
    RegData::AoR* aor_data = store->get_aor_data(aor);

    // Pick up to max_targets bindings to attempt to contact.  Since
    // some of these may be stale, and we don't want stale bindings to
    // push live bindings out, we sort by expiry time and pick those
    // with the most distant expiry times.  See bug 45.
    std::list<RegData::AoR::Bindings::value_type> target_bindings;
    if (aor_data != NULL)
    {
      const RegData::AoR::Bindings& bindings = aor_data->bindings();
      if ((int)bindings.size() <= max_targets)
      {
        for (RegData::AoR::Bindings::const_iterator i = bindings.begin();
             i != bindings.end();
             ++i)
        {
          target_bindings.push_back(*i);
        }
      }
      else
      {
        std::multimap<int, RegData::AoR::Bindings::value_type> ordered;
        for (RegData::AoR::Bindings::const_iterator i = bindings.begin();
             i != bindings.end();
             ++i)
        {
          std::pair<int, RegData::AoR::Bindings::value_type> p = std::make_pair(i->second->_expires, *i);
          ordered.insert(p);
        }

        int num_contacts = 0;
        for (std::multimap<int, RegData::AoR::Bindings::value_type>::const_reverse_iterator i = ordered.rbegin();
             num_contacts < max_targets;
             ++i)
        {
          target_bindings.push_back(i->second);
          num_contacts++;
        }
      }
    }

    for (std::list<RegData::AoR::Bindings::value_type>::const_iterator i = target_bindings.begin();
         i != target_bindings.end();
         ++i)
    {
      RegData::AoR::Binding* binding = i->second;
      LOG_DEBUG("Target = %s", binding->_uri.c_str());
      bool useable_contact = true;
      target target;
      target.from_store = PJ_TRUE;
      target.aor = aor;
      target.binding_id = i->first;
      target.uri = PJUtils::uri_from_string(binding->_uri, pool);
      target.transport = NULL;
      if (target.uri == NULL)
      {
        LOG_WARNING("Ignoring badly formed contact URI %s for target %s",
                    binding->_uri.c_str(), aor.c_str());
        useable_contact = false;
      }
      else
      {
        for (std::list<std::string>::const_iterator j = binding->_path_headers.begin();
             j != binding->_path_headers.end();
             ++j)
        {
          pjsip_uri* path = PJUtils::uri_from_string(*j, pool);
          if (path != NULL)
          {
            target.paths.push_back(PJUtils::uri_from_string(*j, pool));
          }
          else
          {
            LOG_WARNING("Ignoring contact %s for target %s because of badly formed path header %s",
                        binding->_uri.c_str(), aor.c_str(), (*j).c_str());
            useable_contact = false;
            break;
          }
        }
      }

      if (useable_contact)
      {
        targets.push_back(target);
      }
    }

    delete aor_data;
  }
}


/// Attempt ENUM lookup if appropriate.
static pj_status_t translate_request_uri(pjsip_tx_data* tdata, SAS::TrailId trail)
{
  pj_status_t status = PJ_SUCCESS;
  std::string uri;

  if (PJSIP_URI_SCHEME_IS_SIP(tdata->msg->line.req.uri))
  {
    std::string user = PJUtils::pj_str_to_string(&((pjsip_sip_uri*)tdata->msg->line.req.uri)->user);
    if (is_user_numeric(user))
    {
      uri = enum_service->lookup_uri_from_user(user, trail);
    }
  }
  else
  {
    std::string user = PJUtils::pj_str_to_string(&((pjsip_other_uri*)tdata->msg->line.req.uri)->content);
    uri = enum_service->lookup_uri_from_user(user, trail);
  }

  if (!uri.empty())
  {
    pjsip_uri* req_uri = (pjsip_uri*)PJUtils::uri_from_string(uri, tdata->pool);
    if (req_uri != NULL)
    {
      LOG_DEBUG("Update request URI to %s", uri.c_str());
      tdata->msg->line.req.uri = req_uri;
    }
    else
    {
      LOG_WARNING("Badly formed URI %s from ENUM translation", uri.c_str());
      status = PJ_EINVAL;
    }
  }

  return status;
}


static void proxy_process_register_response(pjsip_rx_data* rdata)
{
  // Check to see if the REGISTER response contains a Path header.  If so
  // this is a signal that the registrar accepted the REGISTER and so
  // authenticated the client.
  pjsip_generic_string_hdr* path_hdr = (pjsip_generic_string_hdr*)
              pjsip_msg_find_hdr_by_name(rdata->msg_info.msg, &STR_PATH, NULL);
  if (path_hdr != NULL)
  {
    // The response has a Path header in it, so parse this to a URI so we can
    // check for a flow token.  Extract the field to a null terminated string
    // first since we can't guarantee it is null terminated in the message,
    // and pjsip_parse_uri requires a null terminated string.
    pj_str_t hvalue;
    pj_strdup_with_null(rdata->tp_info.pool, &hvalue, &path_hdr->hvalue);
    pjsip_sip_uri* path_uri = (pjsip_sip_uri*)
                                      pjsip_parse_uri(rdata->tp_info.pool,
                                                      hvalue.ptr,
                                                      hvalue.slen,
                                                      0);

    if ((path_uri != NULL) &&
        (path_uri->user.slen > 0))
    {
      // The Path header has a flow token, so see if this maps to a known
      // active flow.
      Flow* flow_data = flow_table->find_flow(PJUtils::pj_str_to_string(&path_uri->user));

      if (flow_data != NULL)
      {
        // The response correlates to an active flow.
        if (pjsip_msg_find_hdr(rdata->msg_info.msg, PJSIP_H_CONTACT, NULL) != NULL)
        {
          // There are active contacts, so consider the flow authenticated.
          LOG_INFO("Mark client flow as authenticated");
          flow_data->set_authenticated();
        }
        else
        {
          // The are no active contacts, so the client is effectively
          // unregistered.  Clear the authenticated flag, so the next
          // REGISTER is challenged.
          //LOG_INFO("Mark client flow as un-authenticated");
          //flow_data->set_unauthenticated();
        }

        // Decrement the reference to the flow data
        flow_data->dec_ref();
      }
    }
  }
}

///@}

// UAS Transaction constructor
UASTransaction::UASTransaction(pjsip_transaction* tsx,
                               pjsip_rx_data* rdata,
                               pjsip_tx_data* tdata,
                               TrustBoundary* trust) :
                                                         _tsx(tsx),
                                                         _num_targets(0),
                                                         _pending_targets(0),
                                                         _ringing(PJ_FALSE),
                                                         _req(tdata),
                                                         _best_rsp(NULL),
                                                         _trust(trust),
                                                         _as_chain(NULL),
                                                         _proxy(NULL),
                                                         _pending_destroy(false),
                                                         _context_count(0)
{
  for (int ii = 0; ii < MAX_FORKING; ++ii)
  {
    _uac_data[ii] = NULL;
  }

  // Set the trail identifier for the transaction using the trail ID on
  // the original message.
  set_trail(_tsx, get_trail(rdata));

  // Feed the request to the UAS transaction to drive its state
  // out of NULL state.
  pjsip_tsx_recv_msg(_tsx, rdata);

  // Create a 408 response to use if none of the targets responds.
  pjsip_endpt_create_response(stack_data.endpt, rdata,
                              PJSIP_SC_REQUEST_TIMEOUT, NULL, &_best_rsp);

  // Do any start of transaction logging operations.
  log_on_tsx_start(rdata);

  _tsx->mod_data[mod_tu.id] = this;
}

UASTransaction::~UASTransaction()
{
  LOG_DEBUG("UASTransaction destructor");

  pj_assert(_context_count == 0);

  if (_tsx != NULL)
  {
  _tsx->mod_data[mod_tu.id] = NULL;
  }

  if (method() == PJSIP_INVITE_METHOD)
  {
    // INVITE transaction has been terminated.  If there are any
    // pending UAC transactions they should be cancelled.
    cancel_pending_uac_tsx(0, PJ_TRUE);
  }

  // Disconnect all UAC transactions from the UAS transaction.
  LOG_DEBUG("Disconnect UAC transactions from UAS transaction");
  for (int ii = 0; ii < _num_targets; ++ii)
  {
    UACTransaction* uac_data = _uac_data[ii];
    if (uac_data != NULL)
    {
      dissociate(uac_data);
    }
  }

  if (_req != NULL)
  {
    LOG_DEBUG("Free original request");
    pjsip_tx_data_dec_ref(_req);
    _req = NULL;
  }

  if (_best_rsp != NULL)
  {
    // The pre-built response hasn't been used, so free it.
    LOG_DEBUG("Free un-used best response");
    pjsip_tx_data_dec_ref(_best_rsp);
    _best_rsp = NULL;
  }

  if (_proxy != NULL)
  {
    // The proxy is still around, so free it.
    LOG_DEBUG("Free proxy");
    delete _proxy;
    _proxy = NULL;
  }

  if (_as_chain != NULL)
  {
    LOG_DEBUG("Free AS chain");
    delete _as_chain;
    _as_chain = NULL;
  }

  LOG_DEBUG("UASTransaction destructor completed");
}

// Creates a PJSIP transaction and a corresponding UASTransaction.
//
// This should all be done in the UASTransaction constructor, but creating a
// PJSIP transaction can fail, and it's hard to fail a constructor.
//
// @returns status code indicating whether the operation was successful.
pj_status_t UASTransaction::create(pjsip_rx_data* rdata,
                                   pjsip_tx_data* tdata,
                                   TrustBoundary* trust,
                                   UASTransaction** uas_data_ptr)
{
  // Create a transaction for the UAS side.  We do this before looking
  // up targets because calculating targets may involve interacting
  // with an external database, and we need the transaction in place
  // early to ensure CANCEL gets handled correctly.
  pjsip_transaction* uas_tsx;
  pj_status_t status = pjsip_tsx_create_uas(&mod_tu, rdata, &uas_tsx);
  if (status != PJ_SUCCESS)
  {
    return status;
  }

  // Allocate UAS data to keep track of the transaction.
  *uas_data_ptr = new UASTransaction(uas_tsx, rdata, tdata, trust);

  return PJ_SUCCESS;
}

// Gets a UASTransaction from a PJSIP transaction, if one exists.
//
// @returns a UASTransaction or null.
UASTransaction* UASTransaction::get_from_tsx(pjsip_transaction* tsx)
{
  // Check that the PJSIP transaction is the correct role, and then return
  // any attached data as a UASTransaction.
  return (tsx->role == PJSIP_ROLE_UAS) ? (UASTransaction *)tsx->mod_data[mod_tu.id] : NULL;
}


// Handle the incoming half of a non-CANCEL message.
void UASTransaction::handle_incoming_non_cancel(pjsip_rx_data* rdata,
                                                pjsip_tx_data* tdata,
                                                const ServingState& serving_state)
{
  if ((!edge_proxy) &&
      (method() == PJSIP_INVITE_METHOD))
  {
    // If running in routing proxy mode send the 100 Trying response before
    // applying services and routing the request as both may involve
    // interacting with external databases.  When running in edge proxy
    // mode we hold off sending the 100 Trying until we've received one from
    // upstream so we can be sure we could route a subsequent CANCEL to the
    // right place.
    PJUtils::respond_stateful(stack_data.endpt, _tsx, rdata, 100, NULL, NULL, NULL);
  }

  // Strip any untrusted headers as required, so we don't pass them on.
  _trust->process_request(tdata);

  if (serving_state.is_set())
  {
    if (serving_state.original_dialog())
    {
      LOG_DEBUG("Already complete");

      // @@@ to support demo AS's limitations (TCP not supported),
      // record-route ourselves via UDP, after the AS.  This means
      // that the AS only has to route to us (via the transport we
      // specify), rather than to an arbitrary next hop (e.g., bono
      // over TCP for a simple 1-AS call).
      PJUtils::add_record_route(tdata, "udp", stack_data.trusted_port, NULL);
    }
    else if (ifc_handler == NULL)
    {
      LOG_INFO("No IFC handler");
    }
    else
    {
      _as_chain = create_as_chain(ifc_handler,
                                  serving_state.session_case(),
                                  rdata->msg_info.msg,
                                  trail());
    }

    if (serving_state.session_case().is_originating() &&
        ((_as_chain == NULL) ||
         (_as_chain->complete())))
    {
      // We've completed the originating half: switch to terminating
      // and look up again.
      LOG_DEBUG("Originating AS chain complete, move to terminating chain (1)");
      delete _as_chain;

      if (ifc_handler == NULL)
      {
        LOG_INFO("No IFC handler");
      }
      else
      {
        _as_chain = create_as_chain(ifc_handler,
                                    SessionCase::Terminating,
                                    rdata->msg_info.msg,
                                    trail());
      }
    }
  }
}


// Perform originating handling.
// @Returns whether processing should stop, continue, or skip to the end.
AsChain::Disposition UASTransaction::handle_originating(pjsip_rx_data* rdata,
                                                        pjsip_tx_data* tdata,
                                                        // OUT: target, if disposition is Skip
                                                        target** target)
{
  if (!(_as_chain && _as_chain->session_case().is_originating()))
  {
    // No chain or not an originating (or orig-cdiv) session case.  Skip.
    return AsChain::Disposition::Next;
  }

  // Apply originating call services to the message
  LOG_DEBUG("Applying originating services");
  AsChain::Disposition disposition;
  disposition = _as_chain->on_initial_request(call_services_handler, this, rdata->msg_info.msg, tdata, target);

  if (disposition == AsChain::Disposition::Next)
  {
    // We've completed the originating half: switch to terminating
    // and look up iFCs again.
    LOG_DEBUG("Originating AS chain complete, move to terminating chain (2)");
    delete _as_chain;
    _as_chain = create_as_chain(ifc_handler,
                                SessionCase::Terminating,
                                rdata->msg_info.msg,
                                trail());
  }

  LOG_INFO("Originating services disposition %d", (int)disposition);
  return disposition;
}

// Perform terminating handling.
// @Returns whether processing should stop, continue, or skip to the end.
AsChain::Disposition UASTransaction::handle_terminating(pjsip_tx_data* tdata,
                                                        // OUT: target, if disposition is Skip
                                                        target** target)
{
  pj_status_t status;

  if (!edge_proxy &&
      (enum_service) &&
      (PJUtils::is_home_domain(tdata->msg->line.req.uri)) &&
      (!is_uri_routeable(tdata->msg->line.req.uri)))
  {
    // Request is targeted at this domain but URI is not currently
    // routeable, so translate it to a routeable URI.
    LOG_DEBUG("Translating URI");
    status = translate_request_uri(_req, trail());

    if (status != PJ_SUCCESS)
    {
      // An error occurred during URI translation.  This doesn't happen if
      // there is no match, only if there is a match but there is an error
      // performing the defined mapping.  We therefore reject the request
      // with the not found status code and a specific reason phrase.
      send_response(PJSIP_SC_NOT_FOUND, &SIP_REASON_ENUM_FAILED);
      return AsChain::Disposition::Stop;
    }

    if ((!PJUtils::is_home_domain(tdata->msg->line.req.uri)) &&
        (!PJUtils::is_e164((pjsip_uri*)pjsip_uri_get_uri(PJSIP_MSG_FROM_HDR(tdata->msg)->uri))))
    {
      // The URI has been translated to an off-net domain, but the user does
      // not have a valid E.164 number that can be used to make off-net calls.
      // Reject the call with a not found response code, which is about the
      // most suitable for this case.
      LOG_INFO("Rejecting off-net call from user without E.164 address");
      send_response(PJSIP_SC_NOT_FOUND, &SIP_REASON_OFFNET_DISALLOWED);
      return AsChain::Disposition::Stop;
    }
  }

  AsChain::Disposition disposition = AsChain::Disposition::Next;

  if (_as_chain && _as_chain->session_case().is_terminating())
  {
    // Apply terminating call services to the message
    LOG_DEBUG("Apply terminating services");
    disposition = _as_chain->on_initial_request(call_services_handler, this, tdata->msg, tdata, target);
    // On return from on_initial_request, our _proxy pointer
    // may be NULL.  Don't use it without checking first.
  }

  LOG_INFO("Terminating services disposition %d", (int)disposition);
  return disposition;
}

// Handle the outgoing half of a non-CANCEL message.
void UASTransaction::handle_outgoing_non_cancel(pjsip_tx_data* tdata, target* target)
{
  // Calculate targets
  target_list targets;
  if (target != NULL)
  {
    // Already have a target, so use it.
    targets.push_back(*target);
  }
  else
  {
    // Find targets.
    proxy_calculate_targets(tdata->msg, tdata->pool, targets, MAX_FORKING);
  }

  if (targets.size() == 0)
  {
    // No targets found, so reject with a 404 error - reuse the best_rsp
    // message.
    LOG_INFO("Reject request with 404");
    send_response(PJSIP_SC_NOT_FOUND);

    return;
  }

  // Now set up the data structures and transactions required to
  // process the request.
  pj_status_t status = init_uac_transactions(tdata, targets);

  if (status != PJ_SUCCESS)
  {
    // Send 500/Internal Server Error to UAS transaction */
    LOG_ERROR("Failed to allocate UAC transaction for UAS transaction");
    send_response(PJSIP_SC_INTERNAL_SERVER_ERROR);
    return;
  }
}

// Handles a response to an associated UACTransaction.
void UASTransaction::on_new_client_response(UACTransaction* uac_data, pjsip_rx_data *rdata)
{
  if (_tsx != NULL)
  {
    enter_context();

  pjsip_tx_data *tdata;
  pj_status_t status;
  int status_code = rdata->msg_info.msg->line.status.code;

  if ((!edge_proxy) &&
      (method() == PJSIP_INVITE_METHOD) &&
      (status_code == 100))
  {
    // In routing proxy mode, don't forward 100 response for INVITE as it has
    // already been sent.
      LOG_DEBUG("%s - Discard 100/INVITE response", uac_data->name());
    return;
  }

  if ((edge_proxy) &&
      (method() == PJSIP_REGISTER_METHOD) &&
      (status_code == 200))
  {
    // Pass the REGISTER response to the edge proxy code to see if
    // the associated client flow has been authenticated.
    proxy_process_register_response(rdata);
  }

  status = PJUtils::create_response_fwd(stack_data.endpt, rdata, 0,
                                          &tdata);
  if (status != PJ_SUCCESS)
  {
    LOG_ERROR("Error creating response, %s",
              PJUtils::pj_status_to_string(status).c_str());
    return;
  }

  // Strip any untrusted headers as required, so we don't pass them on.
  _trust->process_response(tdata);

  if ((_proxy != NULL) &&
      (!_proxy->on_response(tdata->msg)))
  {
    // Proxy has taken control.  Stop processing now.
    pjsip_tx_data_dec_ref(tdata);
    return;
  }

  if (_num_targets > 1)
  {
    // Do special response filtering for forked transactions.
    if ((method() == PJSIP_INVITE_METHOD) &&
        (status_code == 180) &&
        (!_ringing))
    {
        LOG_DEBUG("%s - 180/INVITE Ringing response", uac_data->name());
      // We special case the first ringing response to an INVITE,
      // sending a ringing response to the originating UAC, but
      // pretending the response is from a UAS co-resident with the
      // proxy.
      pjsip_fromto_hdr *to;

      _ringing = PJ_TRUE;

      // Change the tag in the To header.
      to = (pjsip_fromto_hdr* )pjsip_msg_find_hdr(tdata->msg,
                                                  PJSIP_H_TO, NULL);
      if (to == NULL)
      {
        LOG_ERROR("No To header in INVITE response", 0);
        return;
      }

      to->tag = pj_str("xyz");

      // Contact header???

      // Forward response with the UAS transaction
      pjsip_tsx_send_msg(_tsx, tdata);
    }
    else if ((method() == PJSIP_INVITE_METHOD) &&
             (status_code > 100) &&
             (status_code < 199))
    {
      // Discard all other provisional responses to INVITE
      // transactions.
        LOG_DEBUG("%s - Discard 1xx/INVITE response", uac_data->name());
      pjsip_tx_data_dec_ref(tdata);
    }
    else if ((status_code > 100) &&
             (status_code < 199))
    {
      // Forward all provisional responses to non-INVITE transactions.
        LOG_DEBUG("%s - Forward 1xx/non-INVITE response", uac_data->name());

      // Forward response with the UAS transaction
      pjsip_tsx_send_msg(_tsx, tdata);
    }
    else if (status_code == 200)
    {
      // 200 OK.
        LOG_DEBUG("%s - Forward 200 OK response", name());

      // Forward response with the UAS transaction
      pjsip_tsx_send_msg(_tsx, tdata);

      // Disconnect the UAC data from the UAS data so no further
      // events get passed between the two.
      dissociate(uac_data);

      if (method() == PJSIP_INVITE_METHOD)
      {
        // Terminate the UAS transaction (this needs to be done
        // manually for INVITE 200 OK response, otherwise the
        // transaction layer will wait for an ACK.  This will also
        // cause all other pending UAC transactions to be cancelled.
          LOG_DEBUG("%s - Terminate UAS INVITE transaction (forking case)", name());
        pjsip_tsx_terminate(_tsx, 200);
      }
    }
    else
    {
      // Final, non-OK response.  Is this the "best" response
      // received so far?
        LOG_DEBUG("%s - 3xx/4xx/5xx/6xx response", uac_data->name());
      pj_grp_lock_acquire(_tsx->grp_lock);
      if ((_best_rsp == NULL) ||
          (compare_sip_sc(status_code, _best_rsp->msg->line.status.code) > 0))
      {
          LOG_DEBUG("%s - Best 3xx/4xx/5xx/6xx response so far", uac_data->name());

        if (_best_rsp != NULL)
        {
          pjsip_tx_data_dec_ref(_best_rsp);
        }

        _best_rsp = tdata;
      }
      else
      {
        pjsip_tx_data_dec_ref(tdata);
      }

      // Disconnect the UAC data from the UAS data so no further
      // events get passed between the two.
      dissociate(uac_data);

      if (--_pending_targets == 0)
      {
        // Received responses on every UAC transaction, so check terminating
        // call services and then send the best response on the UAS
        // transaction.
          LOG_DEBUG("%s - All UAC responded", name());
        pj_grp_lock_release(_tsx->grp_lock);
        handle_final_response();
      }
      else
      {
        pj_grp_lock_release(_tsx->grp_lock);
      }
    }
  }
  else
  {
    // Non-forked transaction.  Create response to be forwarded upstream
    // (Via will be stripped here)
    if (rdata->msg_info.msg->line.status.code < 200)
    {
      // Forward provisional response with the UAS transaction.
        LOG_DEBUG("%s - Forward provisional response on UAS transaction", uac_data->name());
      pjsip_tsx_send_msg(_tsx, tdata);
    }
    else
    {
      // Forward final response.  Disconnect the UAC data from
      // the UAS data so no further events get passed between the two.
        LOG_DEBUG("%s - Final response, so disconnect UAS and UAC transactions", uac_data->name());
      if (_best_rsp != NULL)
      {
        pjsip_tx_data_dec_ref(_best_rsp);
      }
      _best_rsp = tdata;
      _pending_targets--;
      dissociate(uac_data);
      handle_final_response();
    }
  }

    exit_context();
  }
}

// Notification that a client transaction is not responding.
void UASTransaction::on_client_not_responding(UACTransaction* uac_data)
{
  if (_tsx != NULL)
  {
    enter_context();

  if (_num_targets > 1)
  {
    // UAC transaction has timed out or hit a transport error.  If
    // we've not received a response from on any other UAC
    // transactions then keep this as the best response.
      LOG_DEBUG("%s - Forked request", uac_data->name());
    pj_grp_lock_acquire(_tsx->grp_lock);

    if (--_pending_targets == 0)
    {
      // Received responses on every UAC transaction, so
      // send the best response on the UAS transaction.
        LOG_DEBUG("%s - No more pending responses, so send response on UAC tsx", name());
      pj_grp_lock_release(_tsx->grp_lock);
      handle_final_response();
    }
    else
    {
      pj_grp_lock_release(_tsx->grp_lock);
    }
  }
  else
  {
    // UAC transaction has timed out or hit a transport error for
    // non-forked request.  Send a 408 on the UAS transaction.
      LOG_DEBUG("%s - Not forked request", uac_data->name());
    --_pending_targets;
    handle_final_response();
  }

  // Disconnect the UAC data from the UAS data so no further
  // events get passed between the two.
    LOG_DEBUG("%s - Disconnect UAS tsx from UAC tsx", uac_data->name());
  dissociate(uac_data);

    exit_context();
  }
}

// Notification that the underlying PJSIP transaction has changed state.
//
// After calling this, the caller must not assume that the UASTransaction still
// exists - if the PJSIP transaction is being destroyed, this method will
// destroy the UASTransaction.
void UASTransaction::on_tsx_state(pjsip_event* event)
{
  enter_context();

  if (_tsx->state == PJSIP_TSX_STATE_COMPLETED)
  {
    // UAS transaction has completed, so do any transaction completion
    // log activities
    log_on_tsx_complete();
  }

  if (_tsx->state == PJSIP_TSX_STATE_DESTROYED)
  {
    LOG_DEBUG("%s - UAS tsx destroyed", _tsx->obj_name);
    if (method() == PJSIP_INVITE_METHOD)
    {
      // INVITE transaction has been terminated.  If there are any
      // pending UAC transactions they should be cancelled.
      cancel_pending_uac_tsx(0, PJ_TRUE);
    }
    _tsx->mod_data[mod_tu.id] = NULL;
    _tsx = NULL;
    _pending_destroy = true;
  }

  exit_context();
}

// Handles the best final response, once all final responses have been received
// from all forked INVITEs.
// @Returns whether or not the send was a success.
pj_status_t UASTransaction::handle_final_response()
{
  pj_status_t rc = PJ_SUCCESS;
  if ((_tsx != NULL) &&
      ((_proxy == NULL) ||
       (_proxy->on_final_response(_best_rsp))))
  {
    pjsip_tx_data *best_rsp = _best_rsp;
    int st_code = best_rsp->msg->line.status.code;
    _best_rsp = NULL;
    set_trail(best_rsp, trail());
    rc = pjsip_tsx_send_msg(_tsx, best_rsp);

    if ((method() == PJSIP_INVITE_METHOD) &&
        (st_code == 200))
    {
      // Terminate the UAS transaction (this needs to be done
      // manually for INVITE 200 OK response, otherwise the
      // transaction layer will wait for an ACK).  This will also
      // cause all other pending UAC transactions to be cancelled.
      LOG_DEBUG("%s - Terminate UAS INVITE transaction (non-forking case)",
                _tsx->obj_name);
      pjsip_tsx_terminate(_tsx, 200);
    }
  }
  return rc;
}


/// Register a proxy to handle future responses.  Ownership passes to
/// this transaction; it will be deleted when this transaction is
/// deleted.
void UASTransaction::register_proxy(CallServices::Terminating* proxy)
{
  pj_assert(_proxy == NULL);
  _proxy = proxy;
}


// Sends a response using the buffer saved off for the best response.
// @Returns whether or not the send was a success.
pj_status_t UASTransaction::send_response(int st_code, const pj_str_t* st_text)
{
  if ((st_code >= 100) && (st_code < 200))
  {
    pjsip_tx_data* prov_rsp = PJUtils::clone_tdata(_best_rsp);
    prov_rsp->msg->line.status.code = st_code;
    prov_rsp->msg->line.status.reason = (st_text != NULL) ? *st_text : *pjsip_get_status_text(st_code);
    set_trail(prov_rsp, trail());
    return pjsip_tsx_send_msg(_tsx, prov_rsp);
  }
  else
  {
    _best_rsp->msg->line.status.code = st_code;
    _best_rsp->msg->line.status.reason = (st_text != NULL) ? *st_text : *pjsip_get_status_text(st_code);
    return handle_final_response();
  }
}

// Redirects the call to the specified target, for the reason specified in the
// status code.
//
// @returns whether the call should continue as it was.
bool UASTransaction::redirect(std::string target, int code)
{
  pjsip_uri* target_uri = PJUtils::uri_from_string(target, _req->pool);

  if (target_uri == NULL)
  {
    // Target URI was badly formed, so continue processing the call without
    // the redirect.
    return true;
  }

  return redirect_int(target_uri, code);
}

// Enters this transaction's context.  While in the transaction's
// context, it will not be destroyed.  Whenever enter_context is called,
// exit_context must be called before the end of the method.
void UASTransaction::enter_context()
{
  // If the transaction is pending destroy, the context count must be greater
  // than 0.  Otherwise, the transaction should have already been destroyed (so
  // entering its context again is unsafe).
  pj_assert((!_pending_destroy) || (_context_count > 0));

  _context_count++;
}

// Exits this transaction's context.  On return from this method, the caller
// must not assume that the transaction still exists.
void UASTransaction::exit_context()
{
  // If the transaction is pending destroy, the context count must be greater
  // than 0.  Otherwise, the transaction should have already been destroyed (so
  // entering its context again is unsafe).
  pj_assert(_context_count > 0);

  _context_count--;
  if ((_context_count == 0) && (_pending_destroy))
  {
    delete this;
  }
}

// Redirects the call to the specified target, for the reason specified in the
// status code.
//
// @returns whether the call should continue as it was (always false).
bool UASTransaction::redirect(pjsip_uri* target, int code)
{
  return redirect_int((pjsip_uri*)pjsip_uri_clone(_req->pool, target), code);
}

// Generate analytics logs relating to a new transaction starting.
void UASTransaction::log_on_tsx_start(const pjsip_rx_data* rdata)
{
  // Store analytics data from request starting transaction.
  _analytics.from = (rdata->msg_info.from != NULL) ? (pjsip_from_hdr*)pjsip_hdr_clone(_tsx->pool, rdata->msg_info.from) : NULL;
  _analytics.to = (rdata->msg_info.to != NULL) ? (pjsip_to_hdr*)pjsip_hdr_clone(_tsx->pool, rdata->msg_info.to) : NULL;
  _analytics.cid = (rdata->msg_info.cid != NULL) ? (pjsip_cid_hdr*)pjsip_hdr_clone(_tsx->pool, rdata->msg_info.cid) : NULL;

  // Report SAS markers for the transaction.
  LOG_DEBUG("Report SAS start marker - trail (%llx)", trail());
  SAS::Marker start_marker(trail(), SASMarker::INIT_TIME, 1u);
  SAS::report_marker(start_marker);

  if (_analytics.from)
  {
    SAS::Marker calling_dn(trail(), SASMarker::CALLING_DN, 1u);
    pjsip_sip_uri* calling_uri = (pjsip_sip_uri*)pjsip_uri_get_uri(_analytics.from->uri);
    calling_dn.add_var_param(calling_uri->user.slen, calling_uri->user.ptr);
    SAS::report_marker(calling_dn);
  }

  if (_analytics.to)
  {
    SAS::Marker called_dn(trail(), SASMarker::CALLED_DN, 1u);
    pjsip_sip_uri* called_uri = (pjsip_sip_uri*)pjsip_uri_get_uri(_analytics.to->uri);
    called_dn.add_var_param(called_uri->user.slen, called_uri->user.ptr);
    SAS::report_marker(called_dn);
  }

  if (_analytics.cid)
  {
    SAS::Marker cid(trail(), SASMarker::SIP_CALL_ID, 1u);
    cid.add_var_param(_analytics.cid->id.slen, _analytics.cid->id.ptr);
    SAS::report_marker(cid, SAS::Marker::TrailGroup);
  }
}

// Generate analytics logs relating to a transaction completing.
void UASTransaction::log_on_tsx_complete()
{
  // Report SAS markers for the transaction.
  LOG_DEBUG("Report SAS end marker - trail (%llx)", trail());
  SAS::Marker end_marker(trail(), SASMarker::END_TIME, 1u);
  SAS::report_marker(end_marker);

  if (analytics_logger != NULL)
  {
    // Generate analytics inputs based on the end result of the UAS
    // transaction.
    if ((method() == PJSIP_INVITE_METHOD) &&
        (_analytics.to != NULL) &&
        (_analytics.to->tag.slen == 0))
    {
      // INVITE transaction with no To tag in original request, so must
      // be a call set-up.
      if ((_tsx->status_code >= 200) && (_tsx->status_code <= 299))
      {
        // 2xx response, so call connected successfully.
        analytics_logger->call_connected(PJUtils::uri_to_string(PJSIP_URI_IN_FROMTO_HDR, (pjsip_uri*)pjsip_uri_get_uri(_analytics.from->uri)),
                                         PJUtils::uri_to_string(PJSIP_URI_IN_FROMTO_HDR, (pjsip_uri*)pjsip_uri_get_uri(_analytics.to->uri)),
                                         PJUtils::pj_str_to_string(&_analytics.cid->id));
      }
      else if (_tsx->status_code >= 400)
      {
        // non-2xx/non-3xx final response, so call failed to connect.
        analytics_logger->call_not_connected(PJUtils::uri_to_string(PJSIP_URI_IN_FROMTO_HDR, (pjsip_uri*)pjsip_uri_get_uri(_analytics.from->uri)),
                                             PJUtils::uri_to_string(PJSIP_URI_IN_FROMTO_HDR, (pjsip_uri*)pjsip_uri_get_uri(_analytics.to->uri)),
                                             PJUtils::pj_str_to_string(&_analytics.cid->id),
                                             _tsx->status_code);
      }
      // @TODO - what about 3xx redirect responses?
    }
    else if (method() == PJSIP_BYE_METHOD)
    {
      // BYE transaction, so consider this to be a normal disconnection
      // irrespective of the result of the transaction.
      analytics_logger->call_disconnected(PJUtils::pj_str_to_string(&_analytics.cid->id), 0);
    }
    else if (_tsx->status_code >= 400)
    {
      // Non-INVITE/Non-BYE transaction has failed - consider this to
      // always be a call disconnect.
      analytics_logger->call_disconnected(PJUtils::pj_str_to_string(&_analytics.cid->id), _tsx->status_code);
    }
  }
}

// Initializes UAC transactions to each of the specified targets.
//
// @returns a status code indicating whether or not the operation succeeded.
pj_status_t UASTransaction::init_uac_transactions(pjsip_tx_data* tdata,
                                                  target_list& targets)
{
  pj_status_t status = PJ_EUNKNOWN;
  pjsip_transaction *uac_tsx;
  UACTransaction *uac_data;
  pjsip_tx_data *uac_tdata;

  if (_tsx != NULL)
  {
    // Initialise the UAC data structures for each target.
    int ii = 0;
    for (target_list::const_iterator it = targets.begin();
         it != targets.end();
         ++it)
    {
      // First UAC transaction can use existing tdata, others must clone.
      LOG_DEBUG("Allocating transaction and data for target %d", ii);
      uac_tdata = PJUtils::clone_tdata(tdata);

      if (uac_tdata == NULL)
      {
        status = PJ_ENOMEM;
        LOG_ERROR("Failed to clone request for forked transaction, %s",
                  PJUtils::pj_status_to_string(status).c_str());
        break;
      }

      status = pjsip_tsx_create_uac2(&mod_tu, uac_tdata, _tsx->grp_lock, &uac_tsx);
      if (status != PJ_SUCCESS)
      {
        LOG_ERROR("Failed to create UAC transaction, %s",
                  PJUtils::pj_status_to_string(status).c_str());
        break;
      }

      // Add the trail from the UAS transaction to the UAC transaction.
      set_trail(uac_tsx, trail());

      // Attach data to the UAC transaction.
      uac_data = new UACTransaction(this, ii, uac_tsx, uac_tdata);
      _uac_data[ii] = uac_data;
      ii++;
    }

    if (status == PJ_SUCCESS)
    {
      // Allocated all the structures, so now set the targets for transaction
      // (this is done as a separate loop to avoid modifying the message
      // before it is cloned).
      ii = 0;
      for (target_list::const_iterator it = targets.begin();
           it != targets.end();
           ++it)
      {
        LOG_DEBUG("Updating request URI and route for target %d", ii);
        uac_data = _uac_data[ii];
        uac_data->set_target(*it);
        ++ii;
      }
    }

    if (status == PJ_SUCCESS)
    {
      // All the data structures, transactions and transmit data have
      // been created, so start sending messages.
      _num_targets = targets.size();
      _pending_targets = _num_targets;

      // Forward the client requests.
      for (ii = 0; ii < _num_targets; ++ii)
      {
        UACTransaction* uac_data = _uac_data[ii];
        uac_data->send_request();
      }
    }
    else
    {
      // Clean up any transactions and tx data allocated.
      for (ii = 0; ii < (int)targets.size(); ++ii)
      {
        uac_data = _uac_data[ii];
        if (uac_data != NULL)
        {
          // UAC data should be freed up when UAC transaction terminates
          delete uac_data;
          _uac_data[ii] = NULL;
        }
      }
    }
  }

  return status;
}

// Cancels all pending UAC transactions associated with this UAS transaction.
void UASTransaction::cancel_pending_uac_tsx(int st_code, pj_bool_t integrity_protected)
{
  enter_context();

  // Send CANCEL on all pending UAC transactions forked from this UAS
  // transaction.  This is invoked either because the UAS transaction
  // received a CANCEL, or one of the UAC transactions received a 200 OK or
  // 6xx response.
  int ii;
  UACTransaction *uac_data;

  LOG_DEBUG("%s - Cancel %d pending UAC transactions",
            name(), _pending_targets);

  for (ii = 0; ii < _num_targets; ++ii)
  {
    uac_data = _uac_data[ii];
    LOG_DEBUG("%s - Check target %d, UAC data = %p, UAC tsx = %p",
              name(),
              ii,
              uac_data,
              (uac_data != NULL) ? uac_data->_tsx : NULL);
    if (uac_data != NULL)
    {
      // Found a UAC transaction that is still active, so send a CANCEL.
      uac_data->cancel_pending_tsx(st_code, integrity_protected);

      // Leave the UAC transaction connected to the UAS transaction so the
      // 487 response gets passed through.
    }
  }

  exit_context();
}

// Disassociates the specified UAC transaction from this UAS transaction, and
// vice-versa.
//
// This must be called before destroying either transaction.
void UASTransaction::dissociate(UACTransaction* uac_data)
{
  uac_data->_uas_data = NULL;
  _uac_data[uac_data->_target] = NULL;
}

// Redirects the call to the specified target, for the reason specified in the
// status code.
//
// This internal version of the method does not clone the provided URI, so it
// must have been allocated from a suitable pool.
//
// @returns whether the call should continue as it was (always false).
bool UASTransaction::redirect_int(pjsip_uri* target, int code)
{
  static const pj_str_t STR_HISTORY_INFO = pj_str("History-Info");
  static const pj_str_t STR_REASON = pj_str("Reason");
  static const pj_str_t STR_SIP = pj_str("SIP");
  static const pj_str_t STR_CAUSE = pj_str("cause");
  static const pj_str_t STR_TEXT = pj_str("text");
  static const int MAX_HISTORY_INFOS = 5;

  // Default the code to 480 Temporarily Unavailable.
  code = (code != 0) ? code : PJSIP_SC_TEMPORARILY_UNAVAILABLE;

  // Clear out any proxy.  Once we've done a redirect (or failed a
  // redirect), we can't apply further call services for the original
  // callee.
  if (_proxy != NULL)
  {
    delete _proxy;
    _proxy = NULL;
  }

  // Count the number of existing History-Info headers.
  int num_history_infos = 0;
  pjsip_history_info_hdr* prev_history_info_hdr = NULL;
  for (pjsip_hdr* hdr = (pjsip_hdr*)pjsip_msg_find_hdr_by_name(_req->msg, &STR_HISTORY_INFO, NULL);
       hdr != NULL;
       hdr = (pjsip_hdr*)pjsip_msg_find_hdr_by_name(_req->msg, &STR_HISTORY_INFO, hdr->next))
  {
    ++num_history_infos;
    prev_history_info_hdr = (pjsip_history_info_hdr*)hdr;
  }

  // If we haven't already had too many redirections (i.e. History-Info
  // headers), do the redirect.
  if (num_history_infos < MAX_HISTORY_INFOS)
  {
    // Cancel pending UAC transactions and notify the originator.
    cancel_pending_uac_tsx(code, PJ_TRUE);
    send_response(PJSIP_SC_CALL_BEING_FORWARDED);

    // Set up the new target URI.
    _req->msg->line.req.uri = target;

    // Create a History-Info header.
    pjsip_history_info_hdr* history_info_hdr = pjsip_history_info_hdr_create(_req->pool);

    // Clone the URI and set up its parameters.
    pjsip_uri* history_info_uri = (pjsip_uri*)pjsip_uri_clone(_req->pool, (pjsip_uri*)pjsip_uri_get_uri(target));
    if (PJSIP_URI_SCHEME_IS_SIP(history_info_uri))
    {
      // Set up the Reason parameter - this is always "SIP".
      pjsip_sip_uri* history_info_sip_uri = (pjsip_sip_uri*)history_info_uri;
      pjsip_param *param = PJ_POOL_ALLOC_T(_req->pool, pjsip_param);
      param->name = STR_REASON;
      param->value = STR_SIP;
      pj_list_insert_before(&history_info_sip_uri->header_param, param);

      // Now add the cause parameter.
      param = PJ_POOL_ALLOC_T(_req->pool, pjsip_param);
      param->name = STR_CAUSE;
      char cause_text[4];
      sprintf(cause_text, "%u", code);
      pj_strdup2(_req->pool, &param->value, cause_text);
      pj_list_insert_before(&history_info_sip_uri->header_param, param);

      // Finally add the text parameter.
      param = PJ_POOL_ALLOC_T(_req->pool, pjsip_param);
      param->name = STR_TEXT;
      param->value = *pjsip_get_status_text(code);
      pj_list_insert_before(&history_info_sip_uri->header_param, param);
    }
    pjsip_name_addr* history_info_name_addr_uri = pjsip_name_addr_create(_req->pool);
    history_info_name_addr_uri->uri = history_info_uri;
    history_info_hdr->uri = (pjsip_uri*)history_info_name_addr_uri;

    // Set up the index parameter.  This is "1" if it is the first request and
    // the previous value suffixed with ".1" if not.
    if (prev_history_info_hdr == NULL)
    {
      history_info_hdr->index = pj_str("1");
    }
    else
    {
      history_info_hdr->index.slen = prev_history_info_hdr->index.slen + 2;
      history_info_hdr->index.ptr = (char*)pj_pool_alloc(_req->pool, history_info_hdr->index.slen);
      pj_memcpy(history_info_hdr->index.ptr, prev_history_info_hdr->index.ptr, prev_history_info_hdr->index.slen);
      pj_memcpy(history_info_hdr->index.ptr + prev_history_info_hdr->index.slen, ".1", 2);
    }
    // Add the History-Info header to the request.
    pjsip_msg_add_hdr(_req->msg, (pjsip_hdr*)history_info_hdr);

    // Kick off outgoing processing for the new request.
    handle_outgoing_non_cancel(_req, NULL);
  }
  else
  {
    send_response(code);
  }

  return false;
}


// UAC Transaction constructor
UACTransaction::UACTransaction(UASTransaction* uas_data,
                               int target,
                               pjsip_transaction* tsx,
                               pjsip_tx_data *tdata) : _uas_data(uas_data),
                                                       _target(target),
                                                       _tsx(tsx),
                                                       _tdata(tdata),
                                                       _from_store(false),
                                                       _aor(),
                                                       _binding_id(),
                                                       _pending_destroy(false),
                                                       _context_count(0)
{
  _tsx->mod_data[mod_tu.id] = this;
}

UACTransaction::~UACTransaction()
{
  pj_assert(_context_count == 0);

  if (_tsx != NULL)
  {
  _tsx->mod_data[mod_tu.id] = NULL;
  }

  if (_uas_data != NULL)
  {
    _uas_data->dissociate(this);
  }

  if (_tdata != NULL)
  {
    pjsip_tx_data_dec_ref(_tdata);
    _tdata = NULL;
  }

  if ((_tsx != NULL) &&
      (_tsx->state != PJSIP_TSX_STATE_TERMINATED) &&
      (_tsx->state != PJSIP_TSX_STATE_DESTROYED))
  {
    pjsip_tsx_terminate(_tsx, PJSIP_SC_INTERNAL_SERVER_ERROR);
  }

  _tsx = NULL;
}

// Gets a UACTransaction from a PJSIP transaction, if one exists.
//
// @returns a UACTransaction or null.
UACTransaction* UACTransaction::get_from_tsx(pjsip_transaction* tsx)
{
  // Check that the PJSIP transaction is the correct role, and then return
  // any attached data as a UACTransaction.
  return (tsx->role == PJSIP_ROLE_UAC) ? (UACTransaction *)tsx->mod_data[mod_tu.id] : NULL;
}

// Set the target for this UAC transaction.
//
void UACTransaction::set_target(const struct target& target)
{
  enter_context();

  // Write the target in to the request.  Need to clone the URI to make
  // sure it comes from the right pool.
  _tdata->msg->line.req.uri = (pjsip_uri*)pjsip_uri_clone(_tdata->pool, target.uri);

  for (std::list<pjsip_uri*>::const_iterator pit = target.paths.begin();
       pit != target.paths.end();
       ++pit)
  {
    // We've got a path that should be added as a Route header.
    LOG_DEBUG("Adding a Route header to sip:%.*s%s%.*s",
              ((pjsip_sip_uri*)*pit)->user.slen, ((pjsip_sip_uri*)*pit)->user.ptr,
              (((pjsip_sip_uri*)*pit)->user.slen != 0) ? "@" : "",
              ((pjsip_sip_uri*)*pit)->host.slen, ((pjsip_sip_uri*)*pit)->host.ptr);
    pjsip_route_hdr* route_hdr = pjsip_route_hdr_create(_tdata->pool);
    route_hdr->name_addr.uri = (pjsip_uri*)pjsip_uri_clone(_tdata->pool, *pit);
    pjsip_msg_add_hdr(_tdata->msg, (pjsip_hdr*)route_hdr);

    // We no longer set the transport in the route header as it has no effect
    // and the transport should already be set in the path URI.
    //LOG_DEBUG("Explictly setting transport to TCP in Route header");
    //pj_list_init(&route_hdr->other_param);
    //pjsip_param *transport_param = PJ_POOL_ALLOC_T(_tdata->pool, pjsip_param);
    //pj_strdup2(_tdata->pool, &transport_param->name, "transport");
    //pj_strdup2(_tdata->pool, &transport_param->value, "tcp");
    //pj_list_insert_before(&route_hdr->other_param, transport_param);
  }

  if (target.from_store)
  {
    // This target came from the registration store, store the lookup keys.
    LOG_DEBUG("Target came from store, storing AoR = %s, binding_id = %s",
              target.aor.c_str(), target.binding_id.c_str());
    _from_store = PJ_TRUE;
    pj_strdup2(_tsx->pool, &_aor, target.aor.c_str());
    pj_strdup2(_tsx->pool, &_binding_id, target.binding_id.c_str());
  }

  if (target.transport != NULL)
  {
    // The target includes a selected transport, so set it here.
    pjsip_tpselector tp_selector;
    tp_selector.type = PJSIP_TPSELECTOR_TRANSPORT;
    tp_selector.u.transport = target.transport;
    pjsip_tx_data_set_transport(_tdata, &tp_selector);

    // Remove the reference to the transport added when it was chosen.
    pjsip_transport_dec_ref(target.transport);
  }

  exit_context();
}

// Sends the initial request on this UAC transaction.
void UACTransaction::send_request()
{
  enter_context();

  if (_tdata->tp_sel.type == PJSIP_TPSELECTOR_TRANSPORT)
  {
    // The transport has already been selected for this request, so
    // add it to the transaction otherwise it will get overwritten.
    LOG_DEBUG("Transport %s (%s) pre-selected for transaction",
              _tdata->tp_sel.u.transport->obj_name,
              _tdata->tp_sel.u.transport->info);
    pjsip_tsx_set_transport(_tsx, &_tdata->tp_sel);
  }
  LOG_DEBUG("Sending request for %s", PJUtils::uri_to_string(PJSIP_URI_IN_REQ_URI, _tdata->msg->line.req.uri).c_str());
  pj_status_t status = pjsip_tsx_send_msg(_tsx, _tdata);
  if (status != PJ_SUCCESS)
  {
    // Failed to send the request.
    pjsip_tx_data_dec_ref(_tdata);

    // The UAC transaction will have been destroyed when it failed to send
    // the request, so there's no need to destroy it.
  }
  _tdata = NULL;

  exit_context();
}

// Cancels the pending transaction, using the specified status code in the
// Reason header.
void UACTransaction::cancel_pending_tsx(int st_code, pj_bool_t integrity_protected)
{
  if (_tsx != NULL)
  {
    enter_context();

    LOG_DEBUG("Found transaction %s status=%d", name(), _tsx->status_code);
    pj_grp_lock_acquire(_tsx->grp_lock);
    if (_tsx->status_code < 200)
    {
      pjsip_tx_data *cancel;
      pjsip_endpt_create_cancel(stack_data.endpt, _tsx->last_tx, &cancel);
      if (st_code != 0)
      {
        char reason_val_str[96];
        const pj_str_t* st_text = pjsip_get_status_text(st_code);
        sprintf(reason_val_str, "SIP ;cause=%d ;text=\"%.*s\"", st_code, (int)st_text->slen, st_text->ptr);
        pj_str_t reason_name = pj_str("Reason");
        pj_str_t reason_val = pj_str(reason_val_str);
        pjsip_hdr* reason_hdr = (pjsip_hdr*)pjsip_generic_string_hdr_create(cancel->pool, &reason_name, &reason_val);
        pjsip_msg_add_hdr(cancel->msg, reason_hdr);
      }
      if ((edge_proxy) && (integrity_protected))
      {
        // Add integrity protected indication to the request so Sprout will
        // accept it.
        PJUtils::add_integrity_protected_indication(cancel);
      }
      set_trail(cancel, trail());

      if (_tsx->tp_sel.type == PJSIP_TPSELECTOR_TRANSPORT)
      {
        // The transaction being cancelled was forced to a particular transport,
        // so make sure the CANCEL uses this transport as well.
        pjsip_tx_data_set_transport(cancel, &_tsx->tp_sel);
      }

      LOG_DEBUG("Sending CANCEL request");
      pj_status_t status = pjsip_endpt_send_request(stack_data.endpt, cancel, -1, NULL, NULL);
      if (status != PJ_SUCCESS)
      {
        LOG_ERROR("Error sending CANCEL, %s", PJUtils::pj_status_to_string(status).c_str());
      }
    }
    pj_grp_lock_release(_tsx->grp_lock);

    exit_context();
  }
}

// Notification that the underlying PJSIP transaction has changed state.
//
// After calling this, the caller must not assume that the UACTransaction still
// exists - if the PJSIP transaction is being destroyed, this method will
// destroy the UACTransaction.
void UACTransaction::on_tsx_state(pjsip_event* event)
{
  enter_context();

  // Handle incoming responses (provided the UAS transaction hasn't
  // terminated or been cancelled.
  LOG_DEBUG("%s - uac_data = %p, uas_data = %p", name(), this, _uas_data);
  if ((_uas_data != NULL) &&
      (event->body.tsx_state.type == PJSIP_EVENT_RX_MSG))
  {
    LOG_DEBUG("%s - RX_MSG on active UAC transaction", name());
    pjsip_rx_data* rdata = event->body.tsx_state.src.rdata;
    _uas_data->on_new_client_response(this, rdata);

    if (rdata->msg_info.msg->line.status.code == SIP_STATUS_FLOW_FAILED &&
        _from_store)
    {
      // We're the auth proxy and the flow we used failed, delete the
      // record of the flow.
      std::string aor = PJUtils::pj_str_to_string(&_aor);
      std::string binding_id = PJUtils::pj_str_to_string(&_binding_id);
      network_initiated_deregistration(store, aor, binding_id);
    }
  }

  // If UAC transaction is terminated because of a timeout, treat this as
  // a 504 error.
  if ((_tsx->state == PJSIP_TSX_STATE_TERMINATED) &&
      (_uas_data != NULL))
  {
    // UAC transaction has terminated while still connected to the UAS
    // transaction.
    LOG_DEBUG("%s - UAC tsx terminated while still connected to UAS tsx",
              _tsx->obj_name);
    if ((event->body.tsx_state.type == PJSIP_EVENT_TIMER) ||
        (event->body.tsx_state.type == PJSIP_EVENT_TRANSPORT_ERROR))
    {
      _uas_data->on_client_not_responding(this);
    }
    else
    {
      _uas_data->dissociate(this);
    }
  }

  if (_tsx->state == PJSIP_TSX_STATE_DESTROYED)
  {
    LOG_DEBUG("%s - UAC tsx destroyed", _tsx->obj_name);
    _tsx->mod_data[mod_tu.id] = NULL;
    _tsx = NULL;
    _pending_destroy = true;
  }

  exit_context();
}

// Enters this transaction's context.  While in the transaction's
// context, it will not be destroyed.  Whenever enter_context is called,
// exit_context must be called before the end of the method.
void UACTransaction::enter_context()
{
  // If the transaction is pending destroy, the context count must be greater
  // than 0.  Otherwise, the transaction should have already been destroyed (so
  // entering its context again is unsafe).
  pj_assert((!_pending_destroy) || (_context_count > 0));

  _context_count++;
}

// Exits this transaction's context.  On return from this method, the caller
// must not assume that the transaction still exists.
void UACTransaction::exit_context()
{
  // If the transaction is pending destroy, the context count must be greater
  // than 0.  Otherwise, the transaction should have already been destroyed (so
  // entering its context again is unsafe).
  pj_assert(_context_count > 0);

  _context_count--;
  if ((_context_count == 0) && (_pending_destroy))
  {
    delete this;
  }
}


///@{
// MODULE LIFECYCLE

pj_status_t init_stateful_proxy(RegData::Store* registrar_store,
                                CallServices* call_services,
                                IfcHandler* ifc_handler_in,
                                pj_bool_t enable_edge_proxy,
                                const std::string& edge_upstream_proxy,
                                int edge_upstream_proxy_connections,
                                int edge_upstream_proxy_recycle,
                                pj_bool_t enable_ibcf,
                                const std::string& ibcf_trusted_hosts,
                                AnalyticsLogger* analytics,
                                EnumService *enumService,
                                BgcfService *bgcfService)
{
  pj_status_t status;

  analytics_logger = analytics;
  store = registrar_store;

  call_services_handler = call_services;
  ifc_handler = ifc_handler_in;

  edge_proxy = enable_edge_proxy;
  if (edge_proxy)
  {
    // Create a URI for the upstream proxy to use in Route headers.
    upstream_proxy = (pjsip_uri*)pjsip_sip_uri_create(stack_data.pool, PJ_FALSE);
    ((pjsip_sip_uri*)upstream_proxy)->host = pj_strdup3(stack_data.pool, edge_upstream_proxy.c_str());
    ((pjsip_sip_uri*)upstream_proxy)->port = stack_data.trusted_port;
    ((pjsip_sip_uri*)upstream_proxy)->transport_param = pj_str("TCP");
    ((pjsip_sip_uri*)upstream_proxy)->lr_param = 1;

    // Create a flow table object to manage the client flow records.
    flow_table = new FlowTable;

    // Create a connection pool to the upstream proxy.
    pjsip_host_port pool_target;
    pool_target.host = pj_strdup3(stack_data.pool, edge_upstream_proxy.c_str());
    pool_target.port = stack_data.trusted_port;
    upstream_conn_pool = new ConnectionPool(&pool_target,
                                            edge_upstream_proxy_connections,
                                            edge_upstream_proxy_recycle,
                                            stack_data.pool,
                                            stack_data.endpt,
                                            stack_data.tcp_factory);
    upstream_conn_pool->init();

    ibcf = enable_ibcf;
    if (ibcf)
    {
      LOG_STATUS("Create list of trusted hosts");
      std::list<std::string> hosts;
      Utils::split_string(ibcf_trusted_hosts, ',', hosts, 0, true);
      for (std::list<std::string>::const_iterator i = hosts.begin();
           i != hosts.end();
           ++i)
      {
        pj_str_t host;
        pj_cstr(&host, (*i).c_str());
        pj_sockaddr sockaddr;
        pj_status_t status = pj_sockaddr_parse(pj_AF_UNSPEC(), 0, &host, &sockaddr);
        if (status != PJ_SUCCESS)
        {
          LOG_ERROR("Badly formatted trusted host %.*s", host.slen, host.ptr);
          return status;
        }
        char buf[100];
        LOG_STATUS("Adding host %s to list", pj_sockaddr_print(&sockaddr, buf, sizeof(buf), 1));
        trusted_hosts.insert(std::make_pair(sockaddr, true));
      }
    }
  }

  enum_service = enumService;
  bgcf_service = bgcfService;

  status = pjsip_endpt_register_module(stack_data.endpt, &mod_stateful_proxy);
  PJ_ASSERT_RETURN(status == PJ_SUCCESS, 1);

  status = pjsip_endpt_register_module(stack_data.endpt, &mod_tu);
  PJ_ASSERT_RETURN(status == PJ_SUCCESS, 1);

  return PJ_SUCCESS;
}


void destroy_stateful_proxy()
{
  if (edge_proxy)
  {
    // Destroy the upstream connection pool.  This will quiesce all the TCP
    // connections.
    delete upstream_conn_pool;

    // Destroy the flow table.
    delete flow_table;
  }

  pjsip_endpt_unregister_module(stack_data.endpt, &mod_stateful_proxy);
  pjsip_endpt_unregister_module(stack_data.endpt, &mod_tu);
}


///@}

///@{
// HELPERS

// Compare two status codes from the perspective of which is the best to
// return to the originator of a forked transaction.  This will only ever
// be called for 3xx/4xx/5xx/6xx response codes.
//
// @returns +1 if sc1 is better than sc2
//          0 if sc1 and sc2 are identical (or equally as good)
//          -1 if sc2 is better than sc1
//
static int compare_sip_sc(int sc1, int sc2)
{
  // Order is: (best) 487, 300, 301, ..., 698, 699, 408 (worst).
  if (sc1 == sc2)
  {
    // Status codes are equal.
    return 0;
  }
  else if (sc1 == PJSIP_SC_REQUEST_TIMEOUT)
  {
    // A timeout response is never better than anything else.
    return -1;
  }
  else if (sc2 == PJSIP_SC_REQUEST_TIMEOUT)
  {
    // A non-timeout response is always better than a timeout.
    return 1;
  }
  else if (sc2 == PJSIP_SC_REQUEST_TERMINATED)
  {
    // Request terminated is always better than anything else because
    // this should only happen if transaction is CANCELLED by originator
    // and this will be the expected response.
    return -1;
  }
  else if (sc1 == PJSIP_SC_REQUEST_TERMINATED)
  {
    return 1;
  }
  // Default behaviour is to favour the lowest number.
  else if (sc1 < sc2)
  {
    return 1;
  }
  else
  {
    return -1;
  }
}


// TODO: this will always return false until we have a better way to check
//       if a uri is routable
static pj_bool_t is_uri_routeable(const pjsip_uri* uri)
{
  return PJ_FALSE;
}


/// Determines whether a user string is purely numeric (maybe with a leading +).
// @returns PJ_TRUE if so, PJ_FALSE if not.
static pj_bool_t is_user_numeric(const std::string& user)
{
  for (size_t i = 0; i < user.size(); i++)
  {
    if ((!isdigit(user[i])) &&
        ((user[i] != '+') || (i != 0)))
    {
      return PJ_FALSE;
    }
  }
  return PJ_TRUE;
}

/// Adds a Path header when functioning as an edge proxy.
///
/// The path header consists of a SIP URI with our host and a user portion that
/// identifies the client flow.
static pj_status_t add_path(pjsip_tx_data* tdata,
                            const Flow* flow_data,
                            const pjsip_rx_data* rdata)
{
  pjsip_to_hdr* to_hdr = rdata->msg_info.to;
  pj_bool_t secure = (to_hdr != NULL) ? PJSIP_URI_SCHEME_IS_SIPS(to_hdr->uri) : false;

  // Create a path URI with our host name and port, and the flow token in
  // the user field.
  pjsip_sip_uri* path_uri = pjsip_sip_uri_create(tdata->pool, secure);
  pj_strdup2(tdata->pool, &path_uri->user, flow_data->token().c_str());
  path_uri->host = stack_data.local_host;
  path_uri->port = stack_data.trusted_port;
  path_uri->transport_param = pj_str("TCP");
  path_uri->lr_param = 1;

  if (PJUtils::is_first_hop(rdata->msg_info.msg))
  {
    // We own the outbound flow to the UAC.  We must indicate that by adding
    // the ob parameter.
    pjsip_param *ob_node = PJ_POOL_ALLOC_T(tdata->pool, pjsip_param);
    pj_strdup2(tdata->pool, &ob_node->name, "ob");
    pj_strdup2(tdata->pool, &ob_node->value, "");
    pj_list_insert_after(&path_uri->other_param, ob_node);
  }

  // Render the URI as a string.
  char buf[500];
  int len = pjsip_uri_print(PJSIP_URI_IN_ROUTING_HDR, path_uri, buf, sizeof(buf));
  pj_str_t path = {buf, len};

  // Add the path header.
  pjsip_hdr* path_hdr = (pjsip_hdr*)
               pjsip_generic_string_hdr_create(tdata->pool, &STR_PATH, &path);
  pjsip_msg_insert_first_hdr(tdata->msg, path_hdr);

  return PJ_SUCCESS;
}


/// Determine if the given user is registered in the registration data
/// store.
bool is_user_registered(std::string served_user)
{
  bool is_registered = false;

  if (store)
  {
    std::string aor = served_user;
    RegData::AoR* aor_data = store->get_aor_data(aor);
    is_registered = (aor_data != NULL) &&
      (aor_data->bindings().size() != 0u);
    delete aor_data; aor_data = NULL;
    LOG_DEBUG("User %s is %sregistered", aor.c_str(), is_registered ? "" : "un");
  }

  return is_registered;
}


/// Factory method: create AsChain by looking up iFCs.
AsChain* create_as_chain(IfcHandler* ifc_handler,
                         const SessionCase& session_case,
                         pjsip_msg* msg,
                         SAS::TrailId trail)
{
<<<<<<< HEAD
  std::string served_user;
  std::vector<AsInvocation> application_servers;
  ifc_handler->lookup_ifcs(session_case,
                           msg,
                           trail,
                           served_user,
                           application_servers);
=======
  std::vector<std::string> application_servers;

  std::string served_user = ifc_handler->served_user_from_msg(session_case, msg);

  if (!served_user.empty())
  {
    bool is_registered = is_user_registered(served_user);

    ifc_handler->lookup_ifcs(session_case,
                             served_user,
                             is_registered,
                             msg,
                             trail,
                             application_servers);
  }

>>>>>>> 5f7ad247
  return new AsChain(session_case,
                     served_user,
                     application_servers);
}

///@}
<|MERGE_RESOLUTION|>--- conflicted
+++ resolved
@@ -3015,17 +3015,7 @@
                          pjsip_msg* msg,
                          SAS::TrailId trail)
 {
-<<<<<<< HEAD
-  std::string served_user;
   std::vector<AsInvocation> application_servers;
-  ifc_handler->lookup_ifcs(session_case,
-                           msg,
-                           trail,
-                           served_user,
-                           application_servers);
-=======
-  std::vector<std::string> application_servers;
-
   std::string served_user = ifc_handler->served_user_from_msg(session_case, msg);
 
   if (!served_user.empty())
@@ -3040,7 +3030,6 @@
                              application_servers);
   }
 
->>>>>>> 5f7ad247
   return new AsChain(session_case,
                      served_user,
                      application_servers);
