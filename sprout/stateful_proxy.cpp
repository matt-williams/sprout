--- conflicted
+++ resolved
@@ -1239,12 +1239,7 @@
 
 ///@}
 
-<<<<<<< HEAD
-// Look up the associated URIs for the given public ID, using the cache if possible (and caching them and the iFC otherwise).
-std::vector<std::string> UASTransaction::get_associated_uris(std::string public_id, SAS::TrailId trail)
-=======
 HSSCallInformation& UASTransaction::get_data_from_hss(std::string public_id, SAS::TrailId trail)
->>>>>>> aadf469f
 {
   std::map<std::string, HSSCallInformation>::iterator data = cached_hss_data.find(public_id);
   if (data == cached_hss_data.end())
@@ -1266,25 +1261,10 @@
 }
 
 // Look up the Ifcs for the given public ID, using the cache if possible (and caching them and the associated URIs otherwise).
-<<<<<<< HEAD
-Ifcs UASTransaction::lookup_ifcs(std::string public_id, SAS::TrailId trail)
-{
-  std::map<std::string, HSSCallInformation>::iterator data = cached_hss_data.find(public_id);
-  if (data == cached_hss_data.end())
-  {
-    std::vector<std::string> uris;
-    std::map<std::string, Ifcs> ifc_map;
-    hss->get_subscription_data(public_id, "", &ifc_map, &uris, trail);
-    cached_hss_data[public_id] = {ifc_map[public_id], uris};
-    data = cached_hss_data.find(public_id);
-  }
-  return data->second.ifcs;
-=======
 Ifcs& UASTransaction::lookup_ifcs(std::string public_id, SAS::TrailId trail) 
 {
   HSSCallInformation& data = get_data_from_hss(public_id, trail);
   return data.ifcs;
->>>>>>> aadf469f
 }
 
 ///@{
