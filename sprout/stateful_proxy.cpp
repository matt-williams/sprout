/**
 * @file stateful_proxy.cpp Stateful proxy implementation
 *
 * Project Clearwater - IMS in the Cloud
 * Copyright (C) 2013  Metaswitch Networks Ltd
 *
 * Parts of this module were derived from GPL licensed PJSIP sample code
 * with the following copyrights.
 *   Copyright (C) 2008-2011 Teluu Inc. (http://www.teluu.com)
 *   Copyright (C) 2003-2008 Benny Prijono <benny@prijono.org>
 *
 * This program is free software: you can redistribute it and/or modify it
 * under the terms of the GNU General Public License as published by the
 * Free Software Foundation, either version 3 of the License, or (at your
 * option) any later version, along with the "Special Exception" for use of
 * the program along with SSL, set forth below. This program is distributed
 * in the hope that it will be useful, but WITHOUT ANY WARRANTY;
 * without even the implied warranty of MERCHANTABILITY or FITNESS FOR
 * A PARTICULAR PURPOSE.  See the GNU General Public License for more
 * details. You should have received a copy of the GNU General Public
 * License along with this program.  If not, see
 * <http://www.gnu.org/licenses/>.
 *
 * The author can be reached by email at clearwater@metaswitch.com or by
 * post at Metaswitch Networks Ltd, 100 Church St, Enfield EN2 6BQ, UK
 *
 * Special Exception
 * Metaswitch Networks Ltd  grants you permission to copy, modify,
 * propagate, and distribute a work formed by combining OpenSSL with The
 * Software, or a work derivative of such a combination, even if such
 * copying, modification, propagation, or distribution would otherwise
 * violate the terms of the GPL. You must comply with the GPL in all
 * respects for all of the code used other than OpenSSL.
 * "OpenSSL" means OpenSSL toolkit software distributed by the OpenSSL
 * Project and licensed under the OpenSSL Licenses, or a work based on such
 * software and licensed under the OpenSSL Licenses.
 * "OpenSSL Licenses" means the OpenSSL License and Original SSLeay License
 * under which the OpenSSL Project distributes the OpenSSL toolkit software,
 * as those licenses appear in the file LICENSE-OPENSSL.
 */

///
/// = Structure =
///
/// init_stateful_proxy and destroy_stateful_proxy do the obvious.
///
/// The main entry points during operation are: proxy_on_rx_request,
/// proxy_on_rx_response, tu_on_tsx_state.
///
/// proxy_on_rx_request invokes one of the following:
/// * handle_incoming_non_cancel
/// * uas_data->handle_outgoing_non_cancel
/// * cancel logic directly in proxy_on_rx_request.
///
/// proxy_on_rx_response forwards the response upstream appropriately
/// based on the headers.
///
/// tu_on_tsx_state passes transaction state change message to
/// UASTransaction::on_tsx_state or UACTransaction::on_tsx_state as
/// appropriate.  These cause appropriate state updates.
///
/// handle_incoming_non_cancel does the following, in order:
/// * proxy_verify_request
/// * clone request as response
/// * optionally, do proxy_process_edge_routing
/// * do proxy_process_routing
/// * create a UAS transaction object
/// * pass to uas_data->handle_incoming_non_cancel
///
/// UASTransaction::handle_incoming_non_cancel does:
/// * 100 if necessary
/// * originating call services hook if appropriate.
///
/// UASTransaction::handle_outgoing_non_cancel does:
/// * URI translation
/// * terminating call services hook if appropriate
/// * find targets
/// * add headers
/// * UASTransaction::init_uac_transactions
///
/// UASTransaction::init_uac_transactions takes a list of targets and
/// does:
/// * create transaction
/// * create UAC transaction object
/// * UAC::send_request on each
///
/// UAC sends out requests, and passes responses up to
/// UAS::on_new_client_response.
///
/// UAS::on_new_client_response handles appropriately, including
/// handling forked transactions, and forwards upstream as necessary.

extern "C" {
#include <pjsip.h>
#include <pjlib-util.h>
#include <pjlib.h>
#include <stdint.h>
}

// Common STL includes.
#include <cassert>
#include <vector>
#include <map>
#include <set>
#include <list>
#include <queue>
#include <string>

#include "log.h"
#include "utils.h"
#include "pjutils.h"
#include "stack.h"
#include "sasevent.h"
#include "analyticslogger.h"
#include "regdata.h"
#include "stateful_proxy.h"
#include "callservices.h"
#include "constants.h"
#include "enumservice.h"
#include "bgcfservice.h"
#include "connection_pool.h"
#include "flowtable.h"
#include "trustboundary.h"
#include "sessioncase.h"
#include "ifchandler.h"
#include "hssconnection.h"
#include "aschain.h"
#include "registration_utils.h"
#include "custom_headers.h"
#include "dialog_tracker.hpp"
#include "quiescing_manager.h"

static RegData::Store* store;
static RegData::Store* remote_store;

static CallServices* call_services_handler;
static IfcHandler* ifc_handler;

static AnalyticsLogger* analytics_logger;

static EnumService *enum_service;
static BgcfService *bgcf_service;

static bool edge_proxy;
static pjsip_uri* upstream_proxy;
static ConnectionPool* upstream_conn_pool;
static FlowTable* flow_table;
static DialogTracker* dialog_tracker;
static AsChainTable* as_chain_table;
static HSSConnection* hss;

static bool ibcf = false;

PJUtils::host_list_t trusted_hosts(&PJUtils::compare_pj_sockaddr);

//
// mod_stateful_proxy is the module to receive SIP request and
// response message that is outside any transaction context.
//
static pj_bool_t proxy_on_rx_request(pjsip_rx_data *rdata );
static pj_bool_t proxy_on_rx_response(pjsip_rx_data *rdata );

static pjsip_module mod_stateful_proxy =
{
  NULL, NULL,                         // prev, next
  pj_str("mod-stateful-proxy"),       // Name
  -1,                                 // Id
  PJSIP_MOD_PRIORITY_UA_PROXY_LAYER+1,// Priority
  NULL,                               // load()
  NULL,                               // start()
  NULL,                               // stop()
  NULL,                               // unload()
  &proxy_on_rx_request,               // on_rx_request()
  &proxy_on_rx_response,              // on_rx_response()
  NULL,                               // on_tx_request()
  NULL,                               // on_tx_response()
  NULL,                               // on_tsx_state()
};


//
// mod_tu (tu=Transaction User) is the module to receive notification
// from transaction when the transaction state has changed.
//
static void tu_on_tsx_state(pjsip_transaction *tsx, pjsip_event *event);

static pjsip_module mod_tu =
{
  NULL, NULL,                         // prev, next.
  pj_str("mod-transaction-user"),     // Name.
  -1,                                 // Id
  PJSIP_MOD_PRIORITY_APPLICATION,     // Priority
  NULL,                               // load()
  NULL,                               // start()
  NULL,                               // stop()
  NULL,                               // unload()
  NULL,                               // on_rx_request()
  NULL,                               // on_rx_response()
  NULL,                               // on_tx_request()
  NULL,                               // on_tx_response()
  &tu_on_tsx_state,                   // on_tsx_state()
};

// High-level functions.
static void process_tsx_request(pjsip_rx_data* rdata);
static void process_cancel_request(pjsip_rx_data* rdata);
static pj_status_t proxy_verify_request(pjsip_rx_data *rdata);
#ifndef UNIT_TEST
static
#endif
pj_status_t proxy_process_edge_routing(pjsip_rx_data *rdata,
                                       pjsip_tx_data *tdata,
                                       TrustBoundary **trust,
                                       Target **target);
static bool ibcf_trusted_peer(const pj_sockaddr& addr);
static pj_status_t proxy_process_routing(pjsip_tx_data *tdata);
static pj_bool_t proxy_trusted_source(pjsip_rx_data* rdata);


// Helper functions.
static int compare_sip_sc(int sc1, int sc2);
static pj_bool_t is_uri_routeable(const pjsip_uri* uri);
static pj_bool_t is_user_numeric(const std::string& user);
static pj_status_t add_path(pjsip_tx_data* tdata,
                            const Flow* flow_data,
                            const pjsip_rx_data* rdata);


///@{
// MAIN ENTRY POINTS

// Callback to be called to handle new incoming requests.  Subsequent
// responses/requests will be handled by UA[SC]Transaction methods.
static pj_bool_t proxy_on_rx_request(pjsip_rx_data *rdata)
{
  LOG_DEBUG("Proxy RX request");

  if (rdata->msg_info.msg->line.req.method.id != PJSIP_CANCEL_METHOD)
  {
    // Request is a normal transaction request.
    process_tsx_request(rdata);
  }
  else
  {
    // Request is a CANCEL.
    process_cancel_request(rdata);
  }

  return PJ_TRUE;
}


// Callback to be called to handle incoming response outside
// any transactions. This happens for example when 2xx/OK
// for INVITE is received and transaction will be destroyed
// immediately, so we need to forward the subsequent 2xx/OK
// retransmission statelessly.
static pj_bool_t proxy_on_rx_response(pjsip_rx_data *rdata)
{
  pjsip_tx_data *tdata;
  pjsip_response_addr res_addr;
  pjsip_via_hdr *hvia;
  pj_status_t status;

  // Create response to be forwarded upstream (Via will be stripped here)
  status = PJUtils::create_response_fwd(stack_data.endpt, rdata, 0, &tdata);
  if (status != PJ_SUCCESS)
  {
    LOG_ERROR("Error creating response, %s",
              PJUtils::pj_status_to_string(status).c_str());
    return PJ_TRUE;
  }

  // Get topmost Via header
  hvia = (pjsip_via_hdr*) pjsip_msg_find_hdr(tdata->msg, PJSIP_H_VIA, NULL);
  if (hvia == NULL)
  {
    // Invalid response! Just drop it
    pjsip_tx_data_dec_ref(tdata);
    return PJ_TRUE;
  }

  // Calculate the address to forward the response
  pj_bzero(&res_addr, sizeof(res_addr));
  res_addr.dst_host.type = pjsip_transport_get_type_from_name(&hvia->transport);
  res_addr.dst_host.flag =
    pjsip_transport_get_flag_from_type(res_addr.dst_host.type);

  // Destination address is Via's received param
  res_addr.dst_host.addr.host = hvia->recvd_param;
  if (res_addr.dst_host.addr.host.slen == 0)
  {
    // Someone has messed up our Via header!
    res_addr.dst_host.addr.host = hvia->sent_by.host;
  }

  // Destination port is the rport
  if (hvia->rport_param != 0 && hvia->rport_param != -1)
  {
    res_addr.dst_host.addr.port = hvia->rport_param;
  }

  if (res_addr.dst_host.addr.port == 0)
  {
    // Ugh, original sender didn't put rport!
    // At best, can only send the response to the port in Via.
    res_addr.dst_host.addr.port = hvia->sent_by.port;
  }

  // Report a SIP call ID marker on the trail to make sure it gets
  // associated with the INVITE transaction at SAS.
  if (rdata->msg_info.cid != NULL)
  {
    SAS::Marker cid(get_trail(rdata), SASMarker::SIP_CALL_ID, 3u);
    cid.add_var_param(rdata->msg_info.cid->id.slen, rdata->msg_info.cid->id.ptr);
    SAS::report_marker(cid, SAS::Marker::Scope::TrailGroup);
  }

  // We don't know the transaction, so be pessimistic and strip
  // everything.
  TrustBoundary::process_stateless_message(tdata);

  // Forward response
  status = pjsip_endpt_send_response(stack_data.endpt, &res_addr, tdata,
                                     NULL, NULL);
  if (status != PJ_SUCCESS)
  {
    LOG_ERROR("Error forwarding response, %s",
              PJUtils::pj_status_to_string(status).c_str());
    return PJ_TRUE;
  }

  return PJ_TRUE;
}


// Callback to be called to handle transaction state changed.
static void tu_on_tsx_state(pjsip_transaction *tsx, pjsip_event *event)
{
  LOG_DEBUG("%s - tu_on_tsx_state %s, %s %s state=%s",
            tsx->obj_name,
            pjsip_role_name(tsx->role),
            pjsip_event_str(event->type),
            pjsip_event_str(event->body.tsx_state.type),
            pjsip_tsx_state_str(tsx->state));

  if (tsx->role == PJSIP_ROLE_UAS)
  {
    UASTransaction* uas_data = UASTransaction::get_from_tsx(tsx);
    if (uas_data != NULL)
    {
      uas_data->on_tsx_state(event);
    }
  }
  else
  {
    UACTransaction* uac_data = UACTransaction::get_from_tsx(tsx);
    if (uac_data != NULL)
    {
      uac_data->on_tsx_state(event);
    }
  }
}

///@}

///@{
// HIGH LEVEL PROCESSING

/// Process a received transaction request (that is, a non-CANCEL).
///
void process_tsx_request(pjsip_rx_data* rdata)
{
  pj_status_t status;
  pjsip_tx_data* tdata;
  UASTransaction* uas_data;
  ServingState serving_state;
  TrustBoundary* trust = &TrustBoundary::TRUSTED;
  Target *target = NULL;

  // Verify incoming request.
  status = proxy_verify_request(rdata);
  if (status != PJ_SUCCESS)
  {
    LOG_ERROR("RX invalid request, %s",
              PJUtils::pj_status_to_string(status).c_str());
    return;
  }

  // Request looks sane, so clone the request to create transmit data.
  status = PJUtils::create_request_fwd(stack_data.endpt, rdata, NULL, NULL, 0, &tdata);
  if (status != PJ_SUCCESS)
  {
    LOG_ERROR("Failed to clone request to forward");
    PJUtils::respond_stateless(stack_data.endpt, rdata,
                               PJSIP_SC_INTERNAL_SERVER_ERROR,
                               NULL, NULL, NULL);
    return;
  }

  if (edge_proxy)
  {
    // Process edge proxy routing.  This also does IBCF function if enabled.
    status = proxy_process_edge_routing(rdata, tdata, &trust, &target);
    if (status != PJ_SUCCESS)
    {
      // Delete the request since we're not forwarding it
      pjsip_tx_data_dec_ref(tdata);
      return;
    }
  }
  else
  {
    // Process route information for routing proxy.
    pjsip_route_hdr* hroute;
    if (PJUtils::is_top_route_local(tdata->msg, &hroute))
    {
      // This is our own Route header, containing a SIP URI.  Check for an
      // ODI token.  We need to determine the session case: is
      // this an originating request or not - see 3GPP TS 24.229
      // s5.4.3.1, s5.4.1.2.2F and the behaviour of
      // proxy_calculate_targets as an edge proxy.
      pjsip_sip_uri* uri = (pjsip_sip_uri*)hroute->name_addr.uri;
      pjsip_param* orig_param = pjsip_param_find(&uri->other_param, &STR_ORIG);
      const SessionCase* session_case = (orig_param != NULL) ? &SessionCase::Originating : &SessionCase::Terminating;

      AsChainLink original_dialog;
      if (pj_strncmp(&uri->user, &STR_ODI_PREFIX, STR_ODI_PREFIX.slen) == 0)
      {
        // This is one of our original dialog identifier (ODI) tokens.
        // See 3GPP TS 24.229 s5.4.3.4.
        std::string odi_token = std::string(uri->user.ptr + STR_ODI_PREFIX.slen,
                                            uri->user.slen - STR_ODI_PREFIX.slen);
        original_dialog = as_chain_table->lookup(odi_token);

        if (original_dialog.is_set())
        {
          LOG_INFO("Original dialog for %.*s found: %s",
                   uri->user.slen, uri->user.ptr,
                   original_dialog.to_string().c_str());
          session_case = &original_dialog.session_case();

          // This message forms part of the AsChain trail.
          set_trail(rdata, original_dialog.trail());
        }
        else
        {
          // We're in the middle of an AS chain, but we've lost our
          // reference to the rest of the chain. We must not carry on
          // - fail the request with a suitable error code.
          LOG_ERROR("Original dialog lookup for %.*s not found",
                    uri->user.slen, uri->user.ptr);
          pjsip_tx_data_dec_ref(tdata);
          PJUtils::respond_stateless(stack_data.endpt, rdata,
                                     PJSIP_SC_BAD_REQUEST, NULL,
                                     NULL, NULL);
          return;
        }
      }

      LOG_DEBUG("Got our Route header, session case %s, OD=%s",
                session_case->to_string().c_str(),
                original_dialog.to_string().c_str());
      serving_state = ServingState(session_case, original_dialog);
    }

    // Do standard processing of Route headers.
    status = proxy_process_routing(tdata);

    if (status != PJ_SUCCESS)
    {
      LOG_ERROR("Error processing route, %s",
                PJUtils::pj_status_to_string(status).c_str());
      return;
    }
  }

  // We now know various details of this transaction:
  LOG_DEBUG("Trust mode %s, serving state %s",
            trust->to_string().c_str(),
            serving_state.to_string().c_str());

  // If this is an ACK request, forward statelessly.
  // This happens if the proxy records route and this ACK
  // is sent for 2xx response. An ACK that is sent for non-2xx
  // final response will be absorbed by transaction layer, and
  // it will not be received by on_rx_request() callback.
  if (tdata->msg->line.req.method.id == PJSIP_ACK_METHOD)
  {
    // Report a SIP call ID marker on the trail to make sure it gets
    // associated with the INVITE transaction at SAS.
    if (rdata->msg_info.cid != NULL)
    {
      SAS::Marker cid(get_trail(rdata), SASMarker::SIP_CALL_ID, 2u);
      cid.add_var_param(rdata->msg_info.cid->id.slen, rdata->msg_info.cid->id.ptr);
      SAS::report_marker(cid, SAS::Marker::Scope::TrailGroup);
    }

    trust->process_request(tdata);
    status = pjsip_endpt_send_request_stateless(stack_data.endpt, tdata,
                                                NULL, NULL);
    if (status != PJ_SUCCESS)
    {
      LOG_ERROR("Error forwarding request, %s",
                PJUtils::pj_status_to_string(status).c_str());
    }

    return;
  }

  // Create the transaction.  This implicitly enters its context, so we're
  // safe to operate on it (and have to exit its context below).
  status = UASTransaction::create(rdata, tdata, trust, &uas_data);
  if (status != PJ_SUCCESS)
  {
    LOG_ERROR("Failed to create UAS transaction, %s",
              PJUtils::pj_status_to_string(status).c_str());

    // Delete the request since we're not forwarding it
    pjsip_tx_data_dec_ref(tdata);
    PJUtils::respond_stateless(stack_data.endpt, rdata,
                               PJSIP_SC_INTERNAL_SERVER_ERROR, NULL,
                               NULL, NULL);
    return;
  }

  if ((!edge_proxy) &&
      (uas_data->method() == PJSIP_INVITE_METHOD))
  {
    // If running in routing proxy mode send the 100 Trying response before
    // applying services and routing the request as both may involve
    // interacting with external databases.  When running in edge proxy
    // mode we hold off sending the 100 Trying until we've received one from
    // upstream so we can be sure we could route a subsequent CANCEL to the
    // right place.
    uas_data->send_trying(rdata);
  }

  // Perform common initial processing.  This will delete the
  // target if specified.
  uas_data->handle_non_cancel(serving_state, target);

  uas_data->exit_context();
}


/// Process a received CANCEL request
///
void process_cancel_request(pjsip_rx_data* rdata)
{
  pjsip_transaction *invite_uas;
  pj_str_t key;

  // Find the UAS INVITE transaction
  pjsip_tsx_create_key(rdata->tp_info.pool, &key, PJSIP_UAS_ROLE,
                       pjsip_get_invite_method(), rdata);
  invite_uas = pjsip_tsx_layer_find_tsx(&key, PJ_TRUE);
  if (!invite_uas)
  {
    // Invite transaction not found, respond to CANCEL with 481
    PJUtils::respond_stateless(stack_data.endpt, rdata, 481, NULL,
                               NULL, NULL);
    return;
  }

  if (!proxy_trusted_source(rdata))
  {
    // The CANCEL request has not come from a trusted source, so reject it
    // (can't challenge a CANCEL).
    PJUtils::respond_stateless(stack_data.endpt, rdata, PJSIP_SC_FORBIDDEN, NULL, NULL, NULL);
    return;
  }

  // Respond 200 OK to CANCEL.  Must do this statefully.
  pjsip_transaction* tsx;
  pj_status_t status = pjsip_tsx_create_uas(NULL, rdata, &tsx);
  if (status != PJ_SUCCESS)
  {
    PJUtils::respond_stateless(stack_data.endpt, rdata, PJSIP_SC_INTERNAL_SERVER_ERROR, NULL, NULL, NULL);
    return;
  }

  // Set the SAS trail on the CANCEL transaction so the response gets correlated
  set_trail(tsx, get_trail(rdata));

  // Feed the CANCEL request to the transaction.
  pjsip_tsx_recv_msg(tsx, rdata);

  // Send the 200 OK statefully.
  PJUtils::respond_stateful(stack_data.endpt, tsx, rdata, 200, NULL, NULL, NULL);

  // Send CANCEL to cancel the UAC transactions.
  // The UAS INVITE transaction will get final response when
  // we receive final response from the UAC INVITE transaction.
  LOG_DEBUG("%s - Cancel for UAS transaction", invite_uas->obj_name);
  UASTransaction *uas_data = UASTransaction::get_from_tsx(invite_uas);
  uas_data->cancel_pending_uac_tsx(0, false);

  // Unlock UAS tsx because it is locked in find_tsx()
  pj_grp_lock_release(invite_uas->grp_lock);
}


// Proxy utility to verify incoming requests.
// Return non-zero if verification failed.
static pj_status_t proxy_verify_request(pjsip_rx_data *rdata)
{
  const pj_str_t STR_PROXY_REQUIRE = pj_str("Proxy-Require");

  // RFC 3261 Section 16.3 Request Validation

  // Before an element can proxy a request, it MUST verify the message's
  // validity.  A valid message must pass the following checks:
  //
  // 1. Reasonable Syntax
  // 2. URI scheme
  // 3. Max-Forwards
  // 4. (Optional) Loop Detection
  // 5. Proxy-Require
  // 6. Proxy-Authorization

  // 1. Reasonable Syntax.
  // This would have been checked by transport layer.

  // 2. URI scheme.
  // We only want to support "sip:" URI scheme for this simple proxy.
  if (!PJSIP_URI_SCHEME_IS_SIP(rdata->msg_info.msg->line.req.uri))
  {
    PJUtils::respond_stateless(stack_data.endpt, rdata,
                               PJSIP_SC_UNSUPPORTED_URI_SCHEME, NULL,
                               NULL, NULL);
    return PJSIP_ERRNO_FROM_SIP_STATUS(PJSIP_SC_UNSUPPORTED_URI_SCHEME);
  }

  // 3. Max-Forwards.
  // Send error if Max-Forwards is 1 or lower.
  if (rdata->msg_info.max_fwd && rdata->msg_info.max_fwd->ivalue <= 1)
  {
    PJUtils::respond_stateless(stack_data.endpt, rdata,
                               PJSIP_SC_TOO_MANY_HOPS, NULL,
                               NULL, NULL);
    return PJSIP_ERRNO_FROM_SIP_STATUS(PJSIP_SC_TOO_MANY_HOPS);
  }

  // 4. (Optional) Loop Detection.
  // Nah, we don't do that with this simple proxy.

  // 5. Proxy-Require
  if (pjsip_msg_find_hdr_by_name(rdata->msg_info.msg, &STR_PROXY_REQUIRE,
                                 NULL) != NULL)
  {
    PJUtils::respond_stateless(stack_data.endpt, rdata,
                               PJSIP_SC_BAD_EXTENSION, NULL,
                               NULL, NULL);
    return PJSIP_ERRNO_FROM_SIP_STATUS(PJSIP_SC_BAD_EXTENSION);
  }

  // 6. Proxy-Authorization.
  // Nah, we don't require any authorization with this sample.

  return PJ_SUCCESS;
}

static SIPPeerType determine_source(pjsip_transport* transport, pj_sockaddr addr)
{
  if (transport == NULL) {
    LOG_DEBUG("determine_source called with a NULL pjsip_transport");
    return SIP_PEER_UNKNOWN;
  }
  if (transport->local_name.port == stack_data.trusted_port)
  {
    // Request received on trusted port.
    LOG_DEBUG("Request received on trusted port %d", transport->local_name.port);
    return SIP_PEER_TRUSTED_PORT;
  }

  LOG_DEBUG("Request received on non-trusted port %d", transport->local_name.port);

  // Request received on untrusted port, so see if it came over a trunk.
  if ((ibcf) &&
      (ibcf_trusted_peer(addr)))
  {
    LOG_DEBUG("Request received on configured SIP trunk");
    return SIP_PEER_CONFIGURED_TRUNK;
  }

  return SIP_PEER_CLIENT;
}

/// Checks whether the request was received from a trusted source.
static pj_bool_t proxy_trusted_source(pjsip_rx_data* rdata)
{
  SIPPeerType source = determine_source(rdata->tp_info.transport, rdata->pkt_info.src_addr);
  pj_bool_t trusted = PJ_FALSE;

  if ((source == SIP_PEER_TRUSTED_PORT)
      || (source == SIP_PEER_CONFIGURED_TRUNK))
  {
    trusted = PJ_TRUE;
  }
  else if (source == SIP_PEER_CLIENT)
  {
    Flow* src_flow = flow_table->find_flow(rdata->tp_info.transport,
                                           &rdata->pkt_info.src_addr);
    if (src_flow != NULL)
    {
      // Request received on a known flow, so check it is
      // authenticated.
      pjsip_from_hdr *from_hdr = PJSIP_MSG_FROM_HDR(rdata->msg_info.msg);
      if (src_flow->asserted_identity((pjsip_uri*)pjsip_uri_get_uri(from_hdr->uri)).length() > 0)
      {
        LOG_DEBUG("Request received on authenticated client flow.");
        trusted = PJ_TRUE;
      }
      src_flow->dec_ref();
    }
  }
  return trusted;
}


/// Checks for double Record-Routing and removes superfluous Route header to
/// avoid request spirals.
void proxy_handle_double_rr(pjsip_tx_data* tdata)
{
  pjsip_route_hdr* r1 = NULL;
  pjsip_route_hdr* r2 = NULL;

  if ((PJUtils::is_top_route_local(tdata->msg, &r1)) &&
      (PJUtils::is_next_route_local(tdata->msg, r1, &r2)))
  {
    // The top two Route headers were both added by this node, so check for
    // different transports or ports.  We don't act on all Route header pairs
    // that look like a spiral, only ones that look like the result of
    // double Record-Routing, and we only do that if the transport and/or port
    // are different.
    LOG_DEBUG("Top two route headers added by this node, checking transports and ports");
    pjsip_sip_uri* uri1 = (pjsip_sip_uri*)r1->name_addr.uri;
    pjsip_sip_uri* uri2 = (pjsip_sip_uri*)r2->name_addr.uri;
    if ((uri1->port != uri2->port) ||
        (pj_stricmp(&uri1->transport_param, &uri2->transport_param) != 0))
    {
      // Possible double record routing.  If one of the route headers doesn't
      // have a flow token it can safely be removed.
      LOG_DEBUG("Host names are the same and transports are different");
      if (uri1->user.slen == 0)
      {
        LOG_DEBUG("Remove top route header");
        pj_list_erase(r1);
      }
      else if (uri2->user.slen == 0)
      {
        LOG_DEBUG("Remove second route header");
        pj_list_erase(r2);
      }
    }
  }
}


/// Find and remove P-Preferred-Identity headers from the message.
static void extract_preferred_identities(pjsip_tx_data* tdata, std::vector<pjsip_uri*>& identities)
{
  pjsip_routing_hdr* p_preferred_id;
  p_preferred_id = (pjsip_routing_hdr*)
                       pjsip_msg_find_hdr_by_name(tdata->msg,
                                                  &STR_P_PREFERRED_IDENTITY,
                                                  NULL);

  while (p_preferred_id != NULL)
  {
    identities.push_back((pjsip_uri*)&p_preferred_id->name_addr);

    void* next_hdr = p_preferred_id->next;

    pj_list_erase(p_preferred_id);

    p_preferred_id = (pjsip_routing_hdr*)pjsip_msg_find_hdr_by_name(tdata->msg, &STR_P_PREFERRED_IDENTITY, next_hdr);
  }
}


/// Create a simple target routing the call to Sprout.
static void proxy_route_upstream(pjsip_rx_data* rdata,
                                 pjsip_tx_data* tdata,
                                 TrustBoundary **trust,
                                 Target** target)
{
  // Forward it to the upstream proxy to deal with.  We do this by creating
  // a target with the existing request URI and a path to the upstream
  // proxy and stripping any loose routes that might have been added by the
  // UA.  If the request URI is a SIP URI with a domain/host that is not
  // the home domain, change it to use the home domain.
  LOG_INFO("Route request to upstream proxy %.*s",
      ((pjsip_sip_uri*)upstream_proxy)->host.slen,
      ((pjsip_sip_uri*)upstream_proxy)->host.ptr);
  *target = new Target();
  Target* target_p = *target;
  target_p->upstream_route = PJ_TRUE;
  if ((PJSIP_URI_SCHEME_IS_SIP(tdata->msg->line.req.uri)) &&
      (!PJUtils::is_home_domain((pjsip_uri*)tdata->msg->line.req.uri)))
  {
    // Change host/domain in target to use home domain.
    target_p->uri = (pjsip_uri*)pjsip_uri_clone(tdata->pool,
        tdata->msg->line.req.uri);
    ((pjsip_sip_uri*)target_p->uri)->host = stack_data.home_domain;
  }
  else
  {
    // Use request URI unchanged.
    target_p->uri = (pjsip_uri*)tdata->msg->line.req.uri;
  }

  // Route upstream.
  pjsip_routing_hdr* route_hdr;
  pjsip_sip_uri* upstream_uri = (pjsip_sip_uri*)pjsip_uri_clone(tdata->pool,
                                                                upstream_proxy);

  // Maybe mark it as originating, so Sprout knows to
  // apply originating handling.
  //
  // In theory, on the access side, the UE ought to have
  // done this itself - see 3GPP TS 24.229 s5.1.1.2.1 200-OK d and
  // s5.1.2A.1.1 "The UE shall build a proper preloaded Route header"
  //
  // When working on the IBCF side, the provided route will not have
  // orig set, so we won't set in on the route upstream ether.
  //
  // When working as a load-balancer for a third-party P-CSCF, trust the
  // orig parameter of the top-most Route header.
  pjsip_param* orig_param = NULL;
  if (PJUtils::is_top_route_local(tdata->msg, &route_hdr))
  {
    pjsip_sip_uri* uri = (pjsip_sip_uri*)route_hdr->name_addr.uri;
    orig_param = pjsip_param_find(&uri->other_param, &STR_ORIG);
  }

  if (orig_param ||
      (*trust == &TrustBoundary::INBOUND_EDGE_CLIENT))
  {
    LOG_DEBUG("Mark originating");
    pjsip_param *orig_param = PJ_POOL_ALLOC_T(tdata->pool, pjsip_param);
    pj_strdup(tdata->pool, &orig_param->name, &STR_ORIG);
    pj_strdup2(tdata->pool, &orig_param->value, "");
    pj_list_insert_after(&upstream_uri->other_param, orig_param);
  }

  target_p->paths.push_back((pjsip_uri*)upstream_uri);
}


/// Perform edge-proxy-specific routing.
#ifndef UNIT_TEST
static
#endif
pj_status_t proxy_process_edge_routing(pjsip_rx_data *rdata,
                                       pjsip_tx_data *tdata,
                                       TrustBoundary **trust,
                                       Target **target)
{
  pj_status_t status;
  Flow* src_flow = NULL;
  Flow* tgt_flow = NULL;
  SIPPeerType source_type = determine_source(rdata->tp_info.transport,
                                             rdata->pkt_info.src_addr);

  LOG_DEBUG("Perform edge proxy routing for %.*s request",
            tdata->msg->line.req.method.name.slen, tdata->msg->line.req.method.name.ptr);

  if (tdata->msg->line.req.method.id == PJSIP_REGISTER_METHOD)
  {
    if (source_type == SIP_PEER_CONFIGURED_TRUNK)
    {
      LOG_WARNING("Rejecting REGISTER request received over SIP trunk");
      PJUtils::respond_stateless(stack_data.endpt,
                                 rdata,
                                 PJSIP_SC_METHOD_NOT_ALLOWED,
                                 NULL, NULL, NULL);
      return PJ_ENOTFOUND;
    }

    if (source_type != SIP_PEER_TRUSTED_PORT)
    {
      // The REGISTER came from outside the trust domain and not over a SIP
      // trunk, so we must act as the edge proxy for the node.  (Previously
      // we would only act as edge proxy for nodes that requested it with
      // the outbound flag, or we detected were behind a NAT - now we have a
      // well-defined trust zone we have to do it for all nodes outside
      // the trust node.)
      LOG_DEBUG("Message requires outbound support");

      // Find or create a flow object to represent this flow.
      src_flow = flow_table->find_create_flow(rdata->tp_info.transport,
                                              &rdata->pkt_info.src_addr);

      if (src_flow == NULL)
      {
        LOG_ERROR("Failed to create flow data record");
        return PJ_ENOMEM; // LCOV_EXCL_LINE find_create_flow failure cases are all excluded already
      }

      LOG_DEBUG("Found or created flow data record, token = %s", src_flow->token().c_str());

      // Reject the REGISTER with a 305 if Bono is trying to quiesce and
      // there are no active dialogs on this flow.
      if (src_flow->should_quiesce())
      {
        LOG_DEBUG("REGISTER request received on a quiescing flow - responding with 305");
        PJUtils::respond_stateless(stack_data.endpt,
                                   rdata,
                                   PJSIP_SC_USE_PROXY,
                                   NULL, NULL, NULL);
        src_flow->dec_ref();

        // Of the PJSIP error codes, EIGNORED seems most appropriate -
        // but anything that's not PJ_SUCCESS will do.
        return PJ_EIGNORED;
      }

      // Touch the flow to make sure it doesn't time out while we are waiting
      // for the REGISTER response from upstream.
      src_flow->touch();

      pjsip_to_hdr *to_hdr = PJSIP_MSG_TO_HDR(rdata->msg_info.msg);
      if (src_flow->asserted_identity((pjsip_uri*)pjsip_uri_get_uri(to_hdr->uri)).length() > 0)
      {
        // The message was received on a client flow that has already been
        // authenticated, so add an integrity-protected indication.
        PJUtils::add_integrity_protected_indication(tdata, PJUtils::Integrity::YES);
      }
      else
      {
        // The client flow hasn't yet been authenticated, so add an integrity-protected
        // indicator so Sprout will challenge and/or authenticate. it
        PJUtils::add_integrity_protected_indication(tdata, PJUtils::Integrity::NO);
      }
    }

    // Add a path header so we get included in the egress call flow.  If we're not
    // acting as edge proxy, we'll add the bono cluster instead.
    status = add_path(tdata, src_flow, rdata);
    if (status != PJ_SUCCESS)
    {
      if (src_flow)
      {
        src_flow->dec_ref();
      }
      return status; // LCOV_EXCL_LINE No failure cases exist.
    }

    if (src_flow)
    {
      // Remove the reference to the source flow since we have finished with it.
      src_flow->dec_ref();
    }

    // Message from client. Allow client to provide data, but don't let it discover internal data.
    *trust = &TrustBoundary::INBOUND_EDGE_CLIENT;

    // Until we support routing, all REGISTER requests should be sent to the upstream sprout
    // for processing.
    proxy_route_upstream(rdata, tdata, trust, target);

    // Do standard route header processing for the request.  This may
    // remove the top route header if it corresponds to this node.
    proxy_process_routing(tdata);
  }
  else
  {
    // Check for double Record-Routing and remove extra Route header.
    proxy_handle_double_rr(tdata);

    // Work out whether the message has come from an implicitly trusted
    // source (that is, from within the trust zone, or over a known SIP
    // trunk), or a source we can now trust because it has been authenticated
    // (that is, a client flow).
    bool trusted = false;

    if (source_type != SIP_PEER_TRUSTED_PORT)
    {
      // Message received on untrusted port, so see if it came over a trunk
      // or on a known client flow.
      LOG_DEBUG("Message received on non-trusted port %d", rdata->tp_info.transport->local_name.port);
      if (source_type == SIP_PEER_CONFIGURED_TRUNK)
      {
        LOG_DEBUG("Message received on configured SIP trunk");
        trusted = true;
        *trust = &TrustBoundary::INBOUND_TRUNK;

        pjsip_route_hdr* route_hdr;
        if ((PJUtils::is_top_route_local(tdata->msg, &route_hdr)) &&
            (pjsip_param_find(&(((pjsip_sip_uri*)route_hdr->name_addr.uri)->other_param), &STR_ORIG)))
        {
          // Topmost route header points to us/Sprout and requests originating
          // handling, but this is not a known client. This is forbidden.
          //
          // This covers 3GPP TS 24.229 s5.10.3.2, except that we
          // implement a whitelist (only known Bono clients can pass this)
          // rather than a blacklist (IBCF clients are forbidden).
          //
          // All connections to our IBCF are untrusted (we don't implement
          // any trusted ones) in the sense of s5.10.3.2, so this always
          // applies and we never implement the step 4 and 5 behaviour of
          // copying the ;orig parameter to the outgoing Route.
          //
          // We are slightly overloading TrustBoundary here - how to
          // improve this is FFS.
          LOG_WARNING("Request for originating handling but not from known client");
          PJUtils::respond_stateless(stack_data.endpt,
                                     rdata,
                                     PJSIP_SC_FORBIDDEN,
                                     NULL, NULL, NULL);
          return PJ_ENOTFOUND;
        }
      }
      else
      {
        src_flow = flow_table->find_flow(rdata->tp_info.transport,
                                         &rdata->pkt_info.src_addr);
        if (src_flow != NULL)
        {
          // Message on a known client flow.
          LOG_DEBUG("Message received on known client flow");

          // Get all the preferred identities from the message and remove
          // the P-Preferred-Identity headers.
          std::vector<pjsip_uri*> identities;
          extract_preferred_identities(tdata, identities);

          if (identities.size() > 2)
          {
            // Cannot have more than two preferred identities.
            LOG_DEBUG("Request has more than two P-Preferred-Identitys, rejecting");
            PJUtils::respond_stateless(stack_data.endpt, rdata, PJSIP_SC_FORBIDDEN, NULL, NULL, NULL);
            src_flow->dec_ref();
            return PJ_ENOTFOUND;
          }
          else if (identities.size() == 0)
          {
            // No identities specified, so check there is valid default identity
            // and use it for the P-Asserted-Identity.
            LOG_DEBUG("Request has no P-Preferred-Identity headers, so check for default identity on flow");
            std::string aid = src_flow->default_identity();

            if (aid.length() > 0)
            {
              *trust = &TrustBoundary::INBOUND_EDGE_CLIENT;
              trusted = true;
              PJUtils::add_asserted_identity(tdata, aid);
            }
          }
          else if (identities.size() == 1)
          {
            // Only one preferred identity specified.
            LOG_DEBUG("Request has one P-Preferred-Identity");
            if ((!PJSIP_URI_SCHEME_IS_SIP(identities[0])) &&
                (!PJSIP_URI_SCHEME_IS_TEL(identities[0])))
            {
              // Preferred identity must be sip, sips or tel URI.
              LOG_DEBUG("Invalid URI scheme in P-Preferred-Identity, rejecting");
              PJUtils::respond_stateless(stack_data.endpt, rdata, PJSIP_SC_FORBIDDEN, NULL, NULL, NULL);
              src_flow->dec_ref();
              return PJ_ENOTFOUND;
            }

            // Check the preferred identity is authorized and get the corresponding
            // asserted identity.
            std::string aid = src_flow->asserted_identity(identities[0]);

            if (aid.length() > 0)
            {
              *trust = &TrustBoundary::INBOUND_EDGE_CLIENT;
              trusted = true;
              PJUtils::add_asserted_identity(tdata, aid);
            }
          }
          else if (identities.size() == 2)
          {
            // Two preferred identities specified.
            LOG_DEBUG("Request has two P-Preferred-Identitys");
            if (!(((PJSIP_URI_SCHEME_IS_SIP(identities[0])) &&
                   (PJSIP_URI_SCHEME_IS_TEL(identities[1]))) ||
                  ((PJSIP_URI_SCHEME_IS_TEL(identities[0])) &&
                   (PJSIP_URI_SCHEME_IS_SIP(identities[1])))))
            {
              // One identity must be sip or sips URI and the other must be
              // tel URI
              LOG_DEBUG("Invalid combination of URI schemes in P-Preferred-Identitys, rejecting");
              PJUtils::respond_stateless(stack_data.endpt, rdata, PJSIP_SC_FORBIDDEN, NULL, NULL, NULL);
              src_flow->dec_ref();
              return PJ_ENOTFOUND;
            }

            // Check both preferred identities are authorized and get the
            // corresponding asserted identities.
            std::string aid1 = src_flow->asserted_identity(identities[0]);
            std::string aid2 = src_flow->asserted_identity(identities[1]);

            if ((aid1.length() > 0) && (aid2.length() > 0))
            {
              *trust = &TrustBoundary::INBOUND_EDGE_CLIENT;
              trusted = true;
              PJUtils::add_asserted_identity(tdata, aid1);
              PJUtils::add_asserted_identity(tdata, aid2);
            }
          }
        }
      }
    }
    else
    {
      // Message received on a trusted port.
      LOG_DEBUG("Message received on trusted port");
      trusted = true;

      // See if the message is destined for a client.
      pjsip_route_hdr* route_hdr;
      if ((PJUtils::is_top_route_local(tdata->msg, &route_hdr)) &&
          (((pjsip_sip_uri*)route_hdr->name_addr.uri)->user.slen > 0))
      {
        // The user part is present, it should hold our token, so validate the
        // token.
        pjsip_sip_uri* sip_path_uri = (pjsip_sip_uri*)route_hdr->name_addr.uri;
        LOG_DEBUG("Flow identifier in Route header = %.*s", sip_path_uri->user.slen, sip_path_uri->user.ptr);
        tgt_flow = flow_table->find_flow(PJUtils::pj_str_to_string(&sip_path_uri->user));

        if (tgt_flow == NULL)
        {
          // We couldn't find the flow referenced in the
          // flow token, tell upstream that the flow failed.
          // Note: RFC 5626 specs that we should send a FORBIDDEN
          // if the token was invalid (as opposed to for a flow
          // that we don't have).  The authentication module
          // should handle that.
          LOG_ERROR("Route header flow identifier failed to correlate");
          if (rdata->msg_info.msg->line.req.method.id != PJSIP_ACK_METHOD)
          {
            PJUtils::respond_stateless(stack_data.endpt, rdata,
                                       SIP_STATUS_FLOW_FAILED,
                                       &SIP_REASON_FLOW_FAILED,
                                       NULL, NULL);
          }
          return PJ_ENOTFOUND;
        }

        // This must be a request for a client, so make sure it is routed
        // over the appropriate flow.
        LOG_DEBUG("Inbound request for client with flow identifier in Route header");
        pjsip_tpselector tp_selector;
        tp_selector.type = PJSIP_TPSELECTOR_TRANSPORT;
        tp_selector.u.transport = tgt_flow->transport();
        pjsip_tx_data_set_transport(tdata, &tp_selector);

        tdata->dest_info.addr.count = 1;
        tdata->dest_info.addr.entry[0].type = (pjsip_transport_type_e)tgt_flow->transport()->key.type;
        pj_memcpy(&tdata->dest_info.addr.entry[0].addr, tgt_flow->remote_addr(), sizeof(pj_sockaddr));
        tdata->dest_info.addr.entry[0].addr_len =
             (tdata->dest_info.addr.entry[0].addr.addr.sa_family == pj_AF_INET()) ?
             sizeof(pj_sockaddr_in) : sizeof(pj_sockaddr_in6);
        tdata->dest_info.cur_addr = 0;

        *trust = &TrustBoundary::OUTBOUND_EDGE_CLIENT;

        // If there is an authorization header remove it.
        pjsip_msg_find_remove_hdr(tdata->msg, PJSIP_H_AUTHORIZATION, NULL);
      }
    }

    if (!trusted)
    {
      // Request is not from a trusted source, so reject or discard it.
      if (tdata->msg->line.req.method.id != PJSIP_ACK_METHOD)
      {
        LOG_WARNING("Rejecting request from untrusted source");
        PJUtils::respond_stateless(stack_data.endpt, rdata, PJSIP_SC_FORBIDDEN, NULL, NULL, NULL);
      }
      else
      {
        LOG_WARNING("Discard ACK from untrusted source not directed to Sprout");
      }
      if (src_flow != NULL)
      {
        src_flow->dec_ref();
      }
      return PJ_ENOTFOUND;
    }

    // Do standard route header processing for the request.  This may
    // remove the top route header if it corresponds to this node.
    proxy_process_routing(tdata);

    // Work out the next hop target for the message.  This will either be the
    // URI in the top route header, or the request URI.
    pjsip_uri* next_hop = PJUtils::next_hop(tdata->msg);

    if (PJUtils::is_home_domain(next_hop))
    {
      // Route the request upstream to Sprout.
      proxy_route_upstream(rdata, tdata, trust, target);
    }

    if ((ibcf) &&
        (tgt_flow == NULL) &&
        (PJSIP_URI_SCHEME_IS_SIP(next_hop)))
    {
      // Check if the message is destined for a SIP trunk
      LOG_DEBUG("Check whether destination %.*s is a SIP trunk",
                ((pjsip_sip_uri*)next_hop)->host.slen, ((pjsip_sip_uri*)next_hop)->host.ptr);
      pj_sockaddr dest;
      if (pj_sockaddr_parse(pj_AF_UNSPEC(), 0, &((pjsip_sip_uri*)next_hop)->host, &dest) == PJ_SUCCESS)
      {
        // Target host name is an IP address, so check against the IBCF trusted
        // peers.
        LOG_DEBUG("Parsed destination as an IP address, so check against trusted peers list");
        if (ibcf_trusted_peer(dest))
        {
          LOG_DEBUG("Destination is a SIP trunk");
          *trust = &TrustBoundary::OUTBOUND_TRUNK;
          pjsip_msg_find_remove_hdr(tdata->msg, PJSIP_H_AUTHORIZATION, NULL);
        }
      }
    }

    // Add suitable Record-Route header(s).
    LOG_DEBUG("Add record route header(s)");
    if (src_flow != NULL)
    {
      // Message is from a client, so add separate Record-Route headers for
      // the ingress and egress hops.
      LOG_DEBUG("Message received from client - double Record-Route");
      PJUtils::add_record_route(tdata, src_flow->transport()->type_name, src_flow->transport()->local_name.port, src_flow->token().c_str());
      PJUtils::add_record_route(tdata, "TCP", stack_data.trusted_port, NULL);
    }
    else if (tgt_flow != NULL)
    {
      // Message is destined for a client, so add separate Record-Route headers
      // for the ingress and egress hops.
      LOG_DEBUG("Message destined for client - double Record-Route");
      PJUtils::add_record_route(tdata, "TCP", stack_data.trusted_port, NULL);
      PJUtils::add_record_route(tdata, tgt_flow->transport()->type_name, tgt_flow->transport()->local_name.port, tgt_flow->token().c_str());
    }
    else if ((ibcf) && (*trust == &TrustBoundary::INBOUND_TRUNK))
    {
      // Received message on a trunk, so add separate Record-Route headers for
      // the ingress and egress hops.
      PJUtils::add_record_route(tdata, rdata->tp_info.transport->type_name, rdata->tp_info.transport->local_name.port, NULL);
      PJUtils::add_record_route(tdata, "TCP", stack_data.trusted_port, NULL);
    }
    else if ((ibcf) && (*trust == &TrustBoundary::OUTBOUND_TRUNK))
    {
      // Message destined for trunk, so add separate Record-Route headers for
      // the ingress and egress hops.
      PJUtils::add_record_route(tdata, "TCP", stack_data.trusted_port, NULL);
      PJUtils::add_record_route(tdata, "TCP", stack_data.untrusted_port, NULL);   // @TODO - transport type?
    }
    else
    {
      // Message is being routed between a third-party edge proxy and Sprout (or vice-
      // versa).  Just do a single Record-Route, using the cluster address.
      LOG_DEBUG("Single Record-Route");
      PJUtils::add_record_route(tdata, "TCP", stack_data.trusted_port, NULL, false);
    }

    // Decrement references on flows as we have finished with them.
    if (tgt_flow != NULL)
    {
      tgt_flow->dec_ref();
    }

    if (src_flow != NULL)
    {
      src_flow->dec_ref();
    }
  }

  return PJ_SUCCESS;
}


/// Determine whether a source or destination IP address corresponds to
/// a configured trusted peer.  "Trusted" here simply means that it's
/// known, not that we trust any headers it sets.
static bool ibcf_trusted_peer(const pj_sockaddr& addr)
{
  // Check whether the source IP address of the message is in the list of
  // trusted hosts.  Zero out the source port before doing the search.
  pj_sockaddr sockaddr;
  pj_sockaddr_cp(&sockaddr, &addr);
  pj_sockaddr_set_port(&sockaddr, 0);
  PJUtils::host_list_t::const_iterator i = trusted_hosts.find(sockaddr);

  return (i != trusted_hosts.end());
}


// Process route information in the request
static pj_status_t proxy_process_routing(pjsip_tx_data *tdata)
{
  pjsip_sip_uri *target;
  pjsip_route_hdr *hroute;

  // RFC 3261 Section 16.4 Route Information Preprocessing

  target = (pjsip_sip_uri*) tdata->msg->line.req.uri;

  // The proxy MUST inspect the Request-URI of the request.  If the
  // Request-URI of the request contains a value this proxy previously
  // placed into a Record-Route header field (see Section 16.6 item 4),
  // the proxy MUST replace the Request-URI in the request with the last
  // value from the Route header field, and remove that value from the
  // Route header field.  The proxy MUST then proceed as if it received
  // this modified request.
  if (PJUtils::is_uri_local((pjsip_uri*)target))
  {
    pjsip_route_hdr *r;
    pjsip_sip_uri *uri;

    // Find the first Route header
    r = hroute = (pjsip_route_hdr*)pjsip_msg_find_hdr(tdata->msg, PJSIP_H_ROUTE, NULL);
    if (r == NULL)
    {
      // No Route header. This request is destined for this proxy.
      return PJ_SUCCESS;
    }

    // Find the last Route header
    while ( (r=(pjsip_route_hdr*)pjsip_msg_find_hdr(tdata->msg,
                                                    PJSIP_H_ROUTE,
                                                    r->next)) != NULL )
    {
      hroute = r;
    }

    // If the last Route header doesn't have ";lr" parameter, then
    // this is a strict-routed request indeed, and we follow the steps
    // in processing strict-route requests above.
    //
    // But if it does contain ";lr" parameter, skip the strict-route
    // processing.
    uri = (pjsip_sip_uri*)pjsip_uri_get_uri(&hroute->name_addr);
    if (uri->lr_param == 0)
    {
      // Yes this is strict route, so:
      // - replace req URI with the URI in Route header,
      // - remove the Route header,
      // - proceed as if it received this modified request.
      tdata->msg->line.req.uri = hroute->name_addr.uri;
      target = (pjsip_sip_uri*) tdata->msg->line.req.uri;
      pj_list_erase(hroute);
    }
  }

  // maddr handling for source routing is considered deprecated, so we don't
  // support it.  (See RFC 3261/19.1.1 - recommendation is to use Route headers
  // if requests must traverse a fixed set of proxies.)

  // If the first value in the Route header field indicates this proxy or
  // home domain, the proxy MUST remove that value from the request.
  if (PJUtils::is_top_route_local(tdata->msg, &hroute))
  {
    pj_list_erase(hroute);
  }

  return PJ_SUCCESS;
}

///@}

// Gets the subscriber's associated URIs and iFCs for each URI from
// the HSS. Returns true on success, false on failure.

// The info parameter is only filled in correctly if this function
// returns true,
bool UASTransaction::get_data_from_hss(std::string public_id, HSSCallInformation& info, SAS::TrailId trail)
{
  std::map<std::string, HSSCallInformation>::iterator data = cached_hss_data.find(public_id);
  bool rc = false;
  if (data != cached_hss_data.end())
  {
    info = data->second;
    rc = true;
  }
  else
  {
    std::vector<std::string> uris;
    std::map<std::string, Ifcs> ifc_map;
    long http_code = hss->get_subscription_data(public_id, "", ifc_map, uris, trail);
    info = {ifc_map[public_id], uris};
    if (http_code == 200)
    {
      cached_hss_data[public_id] = info;
      rc = true;
    }
  }
  return rc;
}

// Look up the associated URIs for the given public ID, using the cache if possible (and caching them and the iFC otherwise).
// The uris parameter is only filled in correctly if this function
// returns true,
bool UASTransaction::get_associated_uris(std::string public_id, std::vector<std::string>& uris, SAS::TrailId trail) 
{
  HSSCallInformation data;
  bool success = get_data_from_hss(public_id, data, trail);
  if (success)
  {
    uris = data.uris;
  }
  return success;
}

// Look up the Ifcs for the given public ID, using the cache if possible (and caching them and the associated URIs otherwise).  
// The ifcs parameter is only filled in correctly if this function
// returns true,
bool UASTransaction::lookup_ifcs(std::string public_id, Ifcs& ifcs, SAS::TrailId trail) 
{
  HSSCallInformation data; 
  bool success = get_data_from_hss(public_id, data, trail);
  if (success)
  {
    ifcs = data.ifcs;
  }
  return success;
}

///@{
// IN-TRANSACTION PROCESSING

/// Calculate a list of targets for the message.
<<<<<<< HEAD
#ifndef UNIT_TEST
static
#endif
void proxy_calculate_targets(pjsip_msg* msg,
                             pj_pool_t* pool,
                             const TrustBoundary* trust,
                             TargetList& targets,
                             int max_targets,
                             SAS::TrailId trail)
=======
void UASTransaction::proxy_calculate_targets(pjsip_msg* msg,
                                             pj_pool_t* pool,
                                             const TrustBoundary* trust,
                                             target_list& targets,
                                             int max_targets,
                                             SAS::TrailId trail)
>>>>>>> 57260d8f
{
  // RFC 3261 Section 16.5 Determining Request Targets

  pjsip_sip_uri* req_uri = (pjsip_sip_uri*)msg->line.req.uri;

  // If the Request-URI of the request contains an maddr parameter, the
  // Request-URI MUST be placed into the target set as the only target
  // URI, and the proxy MUST proceed to Section 16.6.
  if (req_uri->maddr_param.slen)
  {
    LOG_INFO("Route request to maddr %.*s", req_uri->maddr_param.slen, req_uri->maddr_param.ptr);
    Target target;
    target.uri = (pjsip_uri*)req_uri;
    targets.push_back(target);
    return;
  }

  // If the domain of the Request-URI indicates a domain this element is
  // not responsible for, the Request-URI MUST be placed into the target
  // set as the only target, and the element MUST proceed to the task of
  // Request Forwarding (Section 16.6).
  if ((!PJUtils::is_home_domain((pjsip_uri*)req_uri)) &&
      (!PJUtils::is_uri_local((pjsip_uri*)req_uri)))
  {
    LOG_INFO("Route request to domain %.*s", req_uri->host.slen, req_uri->host.ptr);
    Target target;
    target.uri = (pjsip_uri*)req_uri;

    if ((bgcf_service) &&
        (PJSIP_URI_SCHEME_IS_SIP(req_uri)))
    {
      // See if we have a configured route to the destination.
      std::string domain = PJUtils::pj_str_to_string(&((pjsip_sip_uri*)req_uri)->host);
      std::vector<std::string> bgcf_route = bgcf_service->get_route(domain);

      if (!bgcf_route.empty())
      {
        for (std::vector<std::string>::const_iterator ii = bgcf_route.begin(); ii != bgcf_route.end(); ++ii)
        { 
          // Split the route into a host and (optional) port.
          int port = 0;
          std::vector<std::string> bgcf_route_elems;
          Utils::split_string(*ii, ':', bgcf_route_elems, 2, true);

          if (bgcf_route_elems.size() > 1)
          {
            port = atoi(bgcf_route_elems[1].c_str());
          }

          // BGCF configuration has a route to this destination, so translate to
          // a URI.
          pjsip_sip_uri* route_uri = pjsip_sip_uri_create(pool, false);
          pj_strdup2(pool, &route_uri->host, bgcf_route_elems[0].c_str());
          route_uri->port = port;
          route_uri->transport_param = pj_str("TCP");
          route_uri->lr_param = 1;
          target.paths.push_back((pjsip_uri*)route_uri);
        }
      }
    }

    targets.push_back(target);
    return;
  }

  // If the target set for the request has not been predetermined as
  // described above, this implies that the element is responsible for the
  // domain in the Request-URI, and the element MAY use whatever mechanism
  // it desires to determine where to send the request.
  if ((store) && (hss))
  {
    // Determine the canonical public ID, and look up the set of associated
    // URIs on the HSS.
    std::string public_id = PJUtils::aor_from_uri(req_uri);
    std::vector<std::string> uris;
    bool success = get_associated_uris(public_id, uris, trail);

    std::string aor;
    if (success && (uris.size() > 0))
    {
      // Take the first associated URI as the AOR.
      aor = uris.front();
    }
    else
    {
      // Failed to get the associated URIs from Homestead.  We'll try to
      // do the registration look-up with the specified target URI - this may
      // fail, but we'll never misroute the call.
      aor = public_id;
    }

    // Look up the target in the registration data store.
    LOG_INFO("Look up targets in registration store: %s", aor.c_str());
    RegData::AoR* aor_data = store->get_aor_data(aor);

    // If we didn't get bindings from the local store and we have a remote
    // store, try the remote.
    if ((remote_store != NULL) &&
        ((aor_data == NULL) ||
         (aor_data->bindings().empty())))
    {
      delete aor_data;
      aor_data = remote_store->get_aor_data(aor);
    }

    // Pick up to max_targets bindings to attempt to contact.  Since
    // some of these may be stale, and we don't want stale bindings to
    // push live bindings out, we sort by expiry time and pick those
    // with the most distant expiry times.  See bug 45.
    std::list<RegData::AoR::Bindings::value_type> target_bindings;
    if (aor_data != NULL)
    {
      const RegData::AoR::Bindings& bindings = aor_data->bindings();
      if ((int)bindings.size() <= max_targets)
      {
        for (RegData::AoR::Bindings::const_iterator i = bindings.begin();
             i != bindings.end();
             ++i)
        {
          target_bindings.push_back(*i);
        }
      }
      else
      {
        std::multimap<int, RegData::AoR::Bindings::value_type> ordered;
        for (RegData::AoR::Bindings::const_iterator i = bindings.begin();
             i != bindings.end();
             ++i)
        {
          std::pair<int, RegData::AoR::Bindings::value_type> p = std::make_pair(i->second->_expires, *i);
          ordered.insert(p);
        }

        int num_contacts = 0;
        for (std::multimap<int, RegData::AoR::Bindings::value_type>::const_reverse_iterator i = ordered.rbegin();
             num_contacts < max_targets;
             ++i)
        {
          target_bindings.push_back(i->second);
          num_contacts++;
        }
      }
    }

    for (std::list<RegData::AoR::Bindings::value_type>::const_iterator i = target_bindings.begin();
         i != target_bindings.end();
         ++i)
    {
      RegData::AoR::Binding* binding = i->second;
      LOG_DEBUG("Target = %s", binding->_uri.c_str());
      bool useable_contact = true;
      Target target;
      target.from_store = PJ_TRUE;
      target.aor = aor;
      target.binding_id = i->first;
      target.uri = PJUtils::uri_from_string(binding->_uri, pool);
      if (target.uri == NULL)
      {
        LOG_WARNING("Ignoring badly formed contact URI %s for target %s",
                    binding->_uri.c_str(), aor.c_str());
        useable_contact = false;
      }
      else
      {
        for (std::list<std::string>::const_iterator j = binding->_path_headers.begin();
             j != binding->_path_headers.end();
             ++j)
        {
          pjsip_uri* path = PJUtils::uri_from_string(*j, pool);
          if (path != NULL)
          {
            target.paths.push_back(path);
          }
          else
          {
            LOG_WARNING("Ignoring contact %s for target %s because of badly formed path header %s",
                        binding->_uri.c_str(), aor.c_str(), (*j).c_str());
            useable_contact = false;
            break;
          }
        }
      }

      if (useable_contact)
      {
        targets.push_back(target);
      }
    }

    if (targets.empty())
    {
      LOG_ERROR("Failed to find any valid bindings for %s in registration store", aor.c_str());
    }

    delete aor_data;
  }
}


/// Attempt ENUM lookup if appropriate.
static pj_status_t translate_request_uri(pjsip_tx_data* tdata, SAS::TrailId trail)
{
  pj_status_t status = PJ_SUCCESS;
  std::string uri;

  if (PJSIP_URI_SCHEME_IS_SIP(tdata->msg->line.req.uri))
  {
    std::string user = PJUtils::pj_str_to_string(&((pjsip_sip_uri*)tdata->msg->line.req.uri)->user);
    if (is_user_numeric(user))
    {
      uri = enum_service->lookup_uri_from_user(user, trail);
    }
  }
  else
  {
    std::string user = PJUtils::pj_str_to_string(&((pjsip_other_uri*)tdata->msg->line.req.uri)->content);
    uri = enum_service->lookup_uri_from_user(user, trail);
  }

  if (!uri.empty())
  {
    pjsip_uri* req_uri = (pjsip_uri*)PJUtils::uri_from_string(uri, tdata->pool);
    if (req_uri != NULL)
    {
      LOG_DEBUG("Update request URI to %s", uri.c_str());
      tdata->msg->line.req.uri = req_uri;
    }
    else
    {
      LOG_WARNING("Badly formed URI %s from ENUM translation", uri.c_str());
      status = PJ_EINVAL;
    }
  }

  return status;
}


static void proxy_process_register_response(pjsip_rx_data* rdata)
{
  // Check to see if the REGISTER response contains a Path header.  If so
  // this is a signal that the registrar accepted the REGISTER and so
  // authenticated the client.
  pjsip_generic_string_hdr* path_hdr = (pjsip_generic_string_hdr*)
              pjsip_msg_find_hdr_by_name(rdata->msg_info.msg, &STR_PATH, NULL);
  if (path_hdr != NULL)
  {
    // The response has a Path header in it, so parse this to a URI so we can
    // check for a flow token.  Extract the field to a null terminated string
    // first since we can't guarantee it is null terminated in the message,
    // and pjsip_parse_uri requires a null terminated string.
    pj_str_t hvalue;
    pj_strdup_with_null(rdata->tp_info.pool, &hvalue, &path_hdr->hvalue);
    pjsip_sip_uri* path_uri = (pjsip_sip_uri*)
                                      pjsip_parse_uri(rdata->tp_info.pool,
                                                      hvalue.ptr,
                                                      hvalue.slen,
                                                      0);

    // The user part may be missing if the path is simply to the bono cluster
    // (for example if a commercial P-CSCF is in use and bono is simply providing
    // a proxying service to it), in this case, we're not using flows so there's
    // no need to update the authenticated URIs.
    if ((path_uri != NULL) &&
        (path_uri->user.slen > 0))
    {
      // The Path header has a flow token, so see if this maps to a known
      // active flow.
      std::string flow_token = PJUtils::pj_str_to_string(&path_uri->user);
      Flow* flow_data = flow_table->find_flow(flow_token);

      if (flow_data != NULL)
      {
        // The response correlates to an active flow.  Check the contact
        // headers and expiry header to find when the last contacts will
        // expire.
        //
        // If a binding does not specify an expiry time then assume it expires
        // in 5 minutes (300s).  This should never happens as it means the
        // registrar is misbehaving, but we defensively assume a short expiry
        // time as this is more secure.
        int max_expires = PJUtils::max_expires(rdata->msg_info.msg, 300);
        LOG_DEBUG("Maximum contact expiry is %d", max_expires);

        // Go through the list of URIs covered by this registration setting
        // them on the flow.  This is either the list in the P-Associated-URI
        // header, if supplied, or the URI in the To header.
        pjsip_route_hdr* p_assoc_uri = (pjsip_route_hdr*)
                             pjsip_msg_find_hdr_by_name(rdata->msg_info.msg,
                                                        &STR_P_ASSOCIATED_URI,
                                                        NULL);
        if (p_assoc_uri != NULL)
        {
          // Use P-Associated-URIs list as list of authenticated URIs.
          LOG_DEBUG("Found P-Associated-URI header");
          bool is_default = true;
          while (p_assoc_uri != NULL)
          {
            flow_data->set_identity((pjsip_uri*)&p_assoc_uri->name_addr, is_default, max_expires);
            p_assoc_uri = (pjsip_route_hdr*)
                        pjsip_msg_find_hdr_by_name(rdata->msg_info.msg,
                                                   &STR_P_ASSOCIATED_URI,
                                                   p_assoc_uri->next);
            is_default = false;
          }
        }
        else
        {
          // Use URI in To header as authenticated URIs.
          LOG_DEBUG("No P-Associated-URI, use URI in To header.");
          flow_data->set_identity(PJSIP_MSG_TO_HDR(rdata->msg_info.msg)->uri, true, max_expires);
        }

        // Decrement the reference to the flow data
        flow_data->dec_ref();
      }
      else
      {
        // Failed to correlate the token in the Path header to an active flow.
        // This can happen if, for example, the connection to the client
        // failed, but it is unusual, so log at info level rather than as an
        // error or warning.
        LOG_INFO("Failed to correlate REGISTER response Path token %s to a flow", flow_token.c_str());
      }
    }
  }
}

///@}

// UAS Transaction constructor
UASTransaction::UASTransaction(pjsip_transaction* tsx,
                               pjsip_rx_data* rdata,
                               pjsip_tx_data* tdata,
                               TrustBoundary* trust) :
  _tsx(tsx),
  _num_targets(0),
  _pending_targets(0),
  _ringing(PJ_FALSE),
  _req(tdata),
  _best_rsp(NULL),
  _trust(trust),
  _proxy(NULL),
  _pending_destroy(false),
  _context_count(0),
  _as_chain_link(),
  _victims()
{
  for (int ii = 0; ii < MAX_FORKING; ++ii)
  {
    _uac_data[ii] = NULL;
  }

  // Reference the transaction's group lock.
  _lock = tsx->grp_lock;
  pj_grp_lock_add_ref(tsx->grp_lock);

  // Set the trail identifier for the transaction using the trail ID on
  // the original message.
  set_trail(_tsx, get_trail(rdata));

  // Feed the request to the UAS transaction to drive its state
  // out of NULL state.
  pjsip_tsx_recv_msg(_tsx, rdata);

  // Create a 408 response to use if none of the targets responds.
  pjsip_endpt_create_response(stack_data.endpt, rdata,
                              PJSIP_SC_REQUEST_TIMEOUT, NULL, &_best_rsp);

  // Do any start of transaction logging operations.
  log_on_tsx_start(rdata);

  _tsx->mod_data[mod_tu.id] = this;
}

/// UASTransaction destructor.  On entry, the group lock must be held.  On
/// exit, it will have been released (and possibly destroyed).
UASTransaction::~UASTransaction()
{
  LOG_DEBUG("UASTransaction destructor");

  pj_assert(_context_count == 0);

  if (_tsx != NULL)
  {
    _tsx->mod_data[mod_tu.id] = NULL;
  }

  if (method() == PJSIP_INVITE_METHOD)
  {
    // INVITE transaction has been terminated.  If there are any
    // pending UAC transactions they should be cancelled.
    cancel_pending_uac_tsx(0, true);
  }

  // Disconnect all UAC transactions from the UAS transaction.
  LOG_DEBUG("Disconnect UAC transactions from UAS transaction");
  for (int ii = 0; ii < _num_targets; ++ii)
  {
    UACTransaction* uac_data = _uac_data[ii];
    if (uac_data != NULL)
    {
      dissociate(uac_data);
    }
  }

  if (_req != NULL)
  {
    LOG_DEBUG("Free original request");
    pjsip_tx_data_dec_ref(_req);
    _req = NULL;
  }

  if (_best_rsp != NULL)
  {
    // The pre-built response hasn't been used, so free it.
    LOG_DEBUG("Free un-used best response");
    pjsip_tx_data_dec_ref(_best_rsp);
    _best_rsp = NULL;
  }

  if (_proxy != NULL)
  {
    // The proxy is still around, so free it.
    LOG_DEBUG("Free proxy");
    delete _proxy;
    _proxy = NULL;
  }

  if (_as_chain_link.is_set())
  {
    _as_chain_link.release();
  }

  // Request destruction of any AsChains scheduled for destruction
  // along with this transaction. They are not actually deleted until
  // any concurrent threads have finished using them.
  for (std::list<AsChain*>::iterator it = _victims.begin();
       it != _victims.end();
       ++it)
  {
    (*it)->request_destroy();
  }
  _victims.clear();

  pj_grp_lock_release(_lock);
  pj_grp_lock_dec_ref(_lock);

  LOG_DEBUG("UASTransaction destructor completed");
}

// Creates a PJSIP transaction and a corresponding UASTransaction.  On
// success, we will be in the transaction's context.
//
// This should all be done in the UASTransaction constructor, but creating a
// PJSIP transaction can fail, and it's hard to fail a constructor.
//
// @returns status code indicating whether the operation was successful.
pj_status_t UASTransaction::create(pjsip_rx_data* rdata,
                                   pjsip_tx_data* tdata,
                                   TrustBoundary* trust,
                                   UASTransaction** uas_data_ptr)
{
  // Create a group lock, and take it.  This avoids the transaction being
  // destroyed before we even get our hands on it.
  pj_grp_lock_t* lock;
  pj_status_t status = pj_grp_lock_create(stack_data.pool, NULL, &lock);
  if (status != PJ_SUCCESS)
  {
    return status;
  }
  pj_grp_lock_add_ref(lock);
  pj_grp_lock_acquire(lock);

  // Create a transaction for the UAS side.  We do this before looking
  // up targets because calculating targets may involve interacting
  // with an external database, and we need the transaction in place
  // early to ensure CANCEL gets handled correctly.
  pjsip_transaction* uas_tsx;
  status = pjsip_tsx_create_uas2(&mod_tu, rdata, lock, &uas_tsx);
  if (status != PJ_SUCCESS)
  {
    pj_grp_lock_release(lock);
    pj_grp_lock_dec_ref(lock);
    return status;
  }

  // Allocate UAS data to keep track of the transaction.
  *uas_data_ptr = new UASTransaction(uas_tsx, rdata, tdata, trust);

  // Enter the transaction's context, and then release our copy of the
  // group lock.
  (*uas_data_ptr)->enter_context();
  pj_grp_lock_release(lock);
  pj_grp_lock_dec_ref(lock);

  return PJ_SUCCESS;
}

// Gets a UASTransaction from a PJSIP transaction, if one exists.
//
// @returns a UASTransaction or null.
UASTransaction* UASTransaction::get_from_tsx(pjsip_transaction* tsx)
{
  // Check that the PJSIP transaction is the correct role, and then return
  // any attached data as a UASTransaction.
  return (tsx->role == PJSIP_ROLE_UAS) ? (UASTransaction *)tsx->mod_data[mod_tu.id] : NULL;
}


/// Handle a non-CANCEL message.
void UASTransaction::handle_non_cancel(const ServingState& serving_state, Target *target)
{
  AsChainLink::Disposition disposition = AsChainLink::Disposition::Complete;
  pj_status_t status;

  // Strip any untrusted headers as required, so we don't pass them on.
  _trust->process_request(_req);

  // If we're a routing proxy, perform AS handling to pick the next hop.
  if (!target && !edge_proxy)
  {
    if ((PJUtils::is_home_domain(_req->msg->line.req.uri)) ||
        (PJUtils::is_uri_local(_req->msg->line.req.uri)))
    {
      // Do services and translation processing for requests targeted at this
      // node/home domain.
      bool rc = handle_incoming_non_cancel(serving_state);

      if (!rc)
      {
        LOG_INFO("Reject request with 404 due to failed originating iFC lookup");
        send_response(PJSIP_SC_NOT_FOUND);
        delete target;
        return;
      };

      // Add ourselves as orig-IOI if appropriate.
      //
      // Here we rely on the served_user not being populated unless the user
      // is locally hosted.  This is policed in served_user_from_msg().
      pjsip_p_c_v_hdr* pcv = (pjsip_p_c_v_hdr*)
        pjsip_msg_find_hdr_by_name(_req->msg, &STR_P_C_V, NULL);
      if (pcv && !_as_chain_link.served_user().empty())
      {
        pcv->orig_ioi = stack_data.home_domain;
      }

      // Do incoming (originating) half.
      disposition = handle_originating(&target);

      if ((disposition == AsChainLink::Disposition::Complete) &&
          (enum_service) &&
          (PJUtils::is_home_domain(_req->msg->line.req.uri)) &&
          (!is_uri_routeable(_req->msg->line.req.uri)))
      {
        // Request is targeted at this domain but URI is not currently
        // routeable, so translate it to a routeable URI.
        LOG_DEBUG("Translating URI");
        status = translate_request_uri(_req, trail());

        if (status != PJ_SUCCESS)
        {
          // An error occurred during URI translation.  This doesn't happen if
          // there is no match, only if there is a match but there is an error
          // performing the defined mapping.  We therefore reject the request
          // with the not found status code and a specific reason phrase.
          send_response(PJSIP_SC_NOT_FOUND, &SIP_REASON_ENUM_FAILED);
          disposition = AsChainLink::Disposition::Stop;
        }
      }

      if (disposition == AsChainLink::Disposition::Complete)
      {
        if (!_as_chain_link.is_set() || !_as_chain_link.session_case().is_terminating())
        {
          // We've completed the originating half and we don't yet have a
          // terminating chain: switch to terminating and look up iFCs
          // again.  The served user changes here.
          LOG_DEBUG("Originating AS chain complete, move to terminating chain");
          bool success = move_to_terminating_chain();
          if (!success)
          {
            LOG_INFO("Reject request with 404 due to failed move to terminating chain");
            send_response(PJSIP_SC_NOT_FOUND);
            delete target;
            return;
          }
        }
        // Do outgoing (terminating) half.
        LOG_DEBUG("Terminating half");
        disposition = handle_terminating(&target);
      }
    }
    else
    {
      // Request is not targeted at this domain.  If the serving state is set
      // we need to release the original dialog as otherwise we may leak an
      // AsChain.
      if (serving_state.is_set())
      {
        serving_state.original_dialog().release();
      }
    }
  }

  if (disposition != AsChainLink::Disposition::Stop)
  {
    // Perform common outgoing processing.
    handle_outgoing_non_cancel(target);
  }

  delete target;
}


// Handle the incoming half of a non-CANCEL message.
bool UASTransaction::handle_incoming_non_cancel(const ServingState& serving_state)
{
  LOG_DEBUG("Handle incoming transaction request, serving state = %s", serving_state.to_string().c_str());
  bool success = true;

  std::string served_user;
  Ifcs ifcs;
  if (serving_state.is_set())
  {
    if (serving_state.original_dialog().is_set())
    {
      // Pick up existing AS chain.
      _as_chain_link = serving_state.original_dialog();
      LOG_DEBUG("Picking up original AS chain");
      success = true;

      if ((serving_state.session_case() == SessionCase::Terminating) &&
          (!_as_chain_link.matches_target(_req)))
      {
        // AS is retargeting per 3GPP TS 24.229 s5.4.3.3 step 3, so
        // create new AS chain with session case orig-cdiv and the
        // terminating user as served user.
        LOG_INFO("Request-URI has changed, retargeting");
        served_user = _as_chain_link.served_user();

        _as_chain_link.release();
        success = lookup_ifcs(served_user, ifcs, trail());
        if (success)
        {
          _as_chain_link = create_as_chain(SessionCase::OriginatingCdiv, ifcs, served_user);
        }
      }
    }
    else
    {
      // No existing AS chain - create new.
      served_user = ifc_handler->served_user_from_msg(serving_state.session_case(), _req->msg, _req->pool);
      LOG_DEBUG("Looking up iFCs for %s for new AS chain", served_user.c_str());
      success = lookup_ifcs(served_user, ifcs, trail());
      if (success)
      {
        _as_chain_link = create_as_chain(serving_state.session_case(), ifcs, served_user);
      }
    }
  }
  return success;
}


/// Perform originating handling.
//
// @returns whether processing should `Stop`, `Skip` to the end, or
// continue to next chain because the current chain is
// `Complete`. Never returns `Next`.
AsChainLink::Disposition UASTransaction::handle_originating(Target** target) // OUT: target, if disposition is Skip

{
  if (!(_as_chain_link.is_set() && _as_chain_link.session_case().is_originating()))
  {
    // No chain or not an originating (or orig-cdiv) session case.  Skip.
    return AsChainLink::Disposition::Complete;
  }

  // Apply originating call services to the message
  LOG_DEBUG("Applying originating services");
  AsChainLink::Disposition disposition;
  for (;;)
  {
    disposition = _as_chain_link.on_initial_request(call_services_handler, this, _req, target);

    if (disposition == AsChainLink::Disposition::Next)
    {
      _as_chain_link = _as_chain_link.next();
      LOG_DEBUG("Done internal step - advance link to %s and go around again", _as_chain_link.to_string().c_str());
    }
    else
    {
      break;
    }
  }

  LOG_INFO("Originating services disposition %d", (int)disposition);
  return disposition;
}


/// Move from originating to terminating handling.
bool UASTransaction::move_to_terminating_chain()
{
  // These headers name the originating user, so should not survive
  // the changearound to the terminating chain.
  PJUtils::delete_header(_req->msg, &STR_P_SERVED_USER);

  // Create new terminating chain.
  _as_chain_link.release();
  std::string served_user = ifc_handler->served_user_from_msg(SessionCase::Terminating, _req->msg, _req->pool);

  // If we got a served user, look it up.  We won't get a served user if we've recognized that they're remote.
  bool success = true;
  if (!served_user.empty())
  {
    Ifcs ifcs;
    success = lookup_ifcs(served_user, ifcs, trail());

    if (success)
    {
      _as_chain_link = create_as_chain(SessionCase::Terminating, ifcs, served_user);
    }
  }
  return success;
}

// Perform terminating handling.
//
// @returns whether processing should `Stop`, `Skip` to the end, or
// is now `Complete`. Never returns `Next`.
AsChainLink::Disposition UASTransaction::handle_terminating(Target** target) // OUT: target, if disposition is Skip
{
  if (!PJUtils::is_home_domain(_req->msg->line.req.uri))
  {
    // This is an off-net domain.  Find the calling party, either in the
    // P-Asserted-Identity (which really should be present) or the From (if
    // not).
    pjsip_routing_hdr* asserted_id_hdr = (pjsip_routing_hdr*)
                             pjsip_msg_find_hdr_by_name(_req->msg, &STR_P_ASSERTED_IDENTITY, NULL);
    pjsip_uri* id_uri = (pjsip_uri*)((asserted_id_hdr != NULL) ?
                                pjsip_uri_get_uri(&asserted_id_hdr->name_addr) :
                                pjsip_uri_get_uri(PJSIP_MSG_FROM_HDR(_req->msg)->uri));

    if (!PJUtils::is_e164(id_uri))
    {
      // The URI has been translated to an off-net domain, but the user does
      // not have a valid E.164 number that can be used to make off-net calls.
      // Reject the call with a not found response code, which is about the
      // most suitable for this case.
      LOG_INFO("Rejecting off-net call from user without E.164 address");
      send_response(PJSIP_SC_NOT_FOUND, &SIP_REASON_OFFNET_DISALLOWED);
      return AsChainLink::Disposition::Stop;
    }
  }

  // If the newly translated ReqURI indicates that we're the host of the
  // target user, include ourselves as the terminating operator for
  // billing.
  pjsip_p_c_v_hdr* pcv = (pjsip_p_c_v_hdr*)
    pjsip_msg_find_hdr_by_name(_req->msg, &STR_P_C_V, NULL);
  if (pcv && PJUtils::is_home_domain(_req->msg->line.req.uri))
  {
    pcv->term_ioi = stack_data.home_domain;
  }
  else if (pcv)
  {
    pcv->term_ioi = pj_str("");
  }

  if (!(_as_chain_link.is_set() && _as_chain_link.session_case().is_terminating()))
  {
    return AsChainLink::Disposition::Complete;
  }

  // Apply terminating call services to the message
  LOG_DEBUG("Apply terminating services");
  AsChainLink::Disposition disposition;
  for (;;)
  {
    disposition = _as_chain_link.on_initial_request(call_services_handler, this, _req, target);
    // On return from on_initial_request, our _proxy pointer may be
    // NULL.  Don't use it without checking first.

    if (disposition == AsChainLink::Disposition::Next)
    {
      _as_chain_link = _as_chain_link.next();
      LOG_DEBUG("Done internal step - advance link to %s and go around again", _as_chain_link.to_string().c_str());
    }
    else
    {
      break;
    }
  }

  LOG_INFO("Terminating services disposition %d", (int)disposition);
  return disposition;
}

// Handle the outgoing half of a non-CANCEL message.
void UASTransaction::handle_outgoing_non_cancel(Target* target)
{
  // Calculate targets
  TargetList targets;
  if (target != NULL)
  {
    // Already have a target, so use it.
    targets.push_back(*target);
  }
  else
  {
    // Find targets.
    proxy_calculate_targets(_req->msg, _req->pool, _trust, targets, MAX_FORKING, trail());
  }

  if (targets.size() == 0)
  {
    // No targets found, so reject with a 404 error - reuse the best_rsp
    // message.
    LOG_INFO("Reject request with 404");
    send_response(PJSIP_SC_NOT_FOUND);

    return;
  }

  // Now set up the data structures and transactions required to
  // process the request.
  pj_status_t status = init_uac_transactions(targets);

  if (status != PJ_SUCCESS)
  {
    // Send 500/Internal Server Error to UAS transaction */
    LOG_ERROR("Failed to allocate UAC transaction for UAS transaction");
    send_response(PJSIP_SC_INTERNAL_SERVER_ERROR);
    return;
  }
}

// Handles a response to an associated UACTransaction.
void UASTransaction::on_new_client_response(UACTransaction* uac_data, pjsip_rx_data *rdata)
{
  if (_tsx != NULL)
  {
    enter_context();

    pjsip_tx_data *tdata;
    pj_status_t status;
    int status_code = rdata->msg_info.msg->line.status.code;

    if ((!edge_proxy) &&
        (method() == PJSIP_INVITE_METHOD) &&
        (status_code == 100))
    {
      // In routing proxy mode, don't forward 100 response for INVITE as it has
      // already been sent.
      LOG_DEBUG("%s - Discard 100/INVITE response", uac_data->name());

      if (_as_chain_link.is_set())
      {
        // Received a 100 Trying response from the application server, so
        // turn off default handling.
        _as_chain_link.reset_default_handling();
      }

      exit_context();
      return;
    }

    if ((edge_proxy) &&
        (method() == PJSIP_REGISTER_METHOD) &&
        (status_code == 200))
    {
      // Pass the REGISTER response to the edge proxy code to see if
      // the associated client flow has been authenticated.
      proxy_process_register_response(rdata);
    }

    status = PJUtils::create_response_fwd(stack_data.endpt, rdata, 0,
                                            &tdata);
    if (status != PJ_SUCCESS)
    {
      LOG_ERROR("Error creating response, %s",
                PJUtils::pj_status_to_string(status).c_str());
      exit_context();
      return;
    }

    // Strip any untrusted headers as required, so we don't pass them on.
    _trust->process_response(tdata);

    if ((_proxy != NULL) &&
        (!_proxy->on_response(tdata->msg)))
    {
      // Proxy has taken control.  Stop processing now.
      pjsip_tx_data_dec_ref(tdata);
      exit_context();
      return;
    }

    if (_num_targets > 1)
    {
      // Do special response filtering for forked transactions.
      if ((method() == PJSIP_INVITE_METHOD) &&
          (status_code == 180) &&
          (!_ringing))
      {
        LOG_DEBUG("%s - 180/INVITE Ringing response", uac_data->name());
        // We special case the first ringing response to an INVITE,
        // sending a ringing response to the originating UAC, but
        // pretending the response is from a UAS co-resident with the
        // proxy.
        pjsip_fromto_hdr *to;

        _ringing = PJ_TRUE;

        // Change the tag in the To header.
        to = (pjsip_fromto_hdr* )pjsip_msg_find_hdr(tdata->msg,
                                                    PJSIP_H_TO, NULL);
        if (to == NULL)
        {
          LOG_ERROR("No To header in INVITE response", 0);
          exit_context();
          return;
        }

        to->tag = pj_str("xyz");

        // Contact header???

        // Forward response with the UAS transaction
        pjsip_tsx_send_msg(_tsx, tdata);
      }
      else if ((method() == PJSIP_INVITE_METHOD) &&
               (status_code > 100) &&
               (status_code < 199))
      {
        // Discard all other provisional responses to INVITE
        // transactions.
        LOG_DEBUG("%s - Discard 1xx/INVITE response", uac_data->name());
        pjsip_tx_data_dec_ref(tdata);
      }
      else if ((status_code > 100) &&
               (status_code < 199))
      {
        // Forward all provisional responses to non-INVITE transactions.
        LOG_DEBUG("%s - Forward 1xx/non-INVITE response", uac_data->name());

        // Forward response with the UAS transaction
        pjsip_tsx_send_msg(_tsx, tdata);
      }
      else if (status_code == 200)
      {
        // 200 OK.
        LOG_DEBUG("%s - Forward 200 OK response", name());

        // Forward response with the UAS transaction
        pjsip_tsx_send_msg(_tsx, tdata);

        // Disconnect the UAC data from the UAS data so no further
        // events get passed between the two.
        dissociate(uac_data);

        if (method() == PJSIP_INVITE_METHOD)
        {
          // Terminate the UAS transaction (this needs to be done
          // manually for INVITE 200 OK response, otherwise the
          // transaction layer will wait for an ACK.  This will also
          // cause all other pending UAC transactions to be cancelled.
          LOG_DEBUG("%s - Terminate UAS INVITE transaction (forking case)", name());
          pjsip_tsx_terminate(_tsx, 200);
        }
      }
      else
      {
        // Final, non-OK response.  Is this the "best" response
        // received so far?
        LOG_DEBUG("%s - 3xx/4xx/5xx/6xx response", uac_data->name());
        if ((_best_rsp == NULL) ||
            (compare_sip_sc(status_code, _best_rsp->msg->line.status.code) > 0))
        {
          LOG_DEBUG("%s - Best 3xx/4xx/5xx/6xx response so far", uac_data->name());

          if (_best_rsp != NULL)
          {
            pjsip_tx_data_dec_ref(_best_rsp);
          }

          _best_rsp = tdata;
        }
        else
        {
          pjsip_tx_data_dec_ref(tdata);
        }

        // Disconnect the UAC data from the UAS data so no further
        // events get passed between the two.
        dissociate(uac_data);

        if (--_pending_targets == 0)
        {
          // Received responses on every UAC transaction, so check terminating
          // call services and then send the best response on the UAS
          // transaction.
          LOG_DEBUG("%s - All UAC responded", name());
          handle_final_response();
        }
      }
    }
    else
    {
      // Non-forked transaction.  Create response to be forwarded upstream
      // (Via will be stripped here)
      if (rdata->msg_info.msg->line.status.code < 200)
      {
        // Forward provisional response with the UAS transaction.
        LOG_DEBUG("%s - Forward provisional response on UAS transaction", uac_data->name());
        pjsip_tsx_send_msg(_tsx, tdata);
      }
      else
      {
        // Forward final response.  Disconnect the UAC data from
        // the UAS data so no further events get passed between the two.
        LOG_DEBUG("%s - Final response, so disconnect UAS and UAC transactions", uac_data->name());
        if (_best_rsp != NULL)
        {
          pjsip_tx_data_dec_ref(_best_rsp);
        }
        _best_rsp = tdata;
        _pending_targets--;
        dissociate(uac_data);
        handle_final_response();
      }
    }

    exit_context();
  }
}

// Notification that a client transaction is not responding.
void UASTransaction::on_client_not_responding(UACTransaction* uac_data)
{
  if (_tsx != NULL)
  {
    enter_context();

    if (_num_targets > 1)
    {
      // UAC transaction has timed out or hit a transport error.  If
      // we've not received a response from on any other UAC
      // transactions then keep this as the best response.
      LOG_DEBUG("%s - Forked request", uac_data->name());

      if (--_pending_targets == 0)
      {
        // Received responses on every UAC transaction, so
        // send the best response on the UAS transaction.
        LOG_DEBUG("%s - No more pending responses, so send response on UAC tsx", name());
        handle_final_response();
      }
    }
    else
    {
      // UAC transaction has timed out or hit a transport error for
      // non-forked request.  Send a 408 on the UAS transaction.
      LOG_DEBUG("%s - Not forked request", uac_data->name());
      --_pending_targets;
      handle_final_response();
    }

    // Disconnect the UAC data from the UAS data so no further
    // events get passed between the two.
    LOG_DEBUG("%s - Disconnect UAS tsx from UAC tsx", uac_data->name());
    dissociate(uac_data);

    exit_context();
  }
}

// Notification that the underlying PJSIP transaction has changed state.
//
// After calling this, the caller must not assume that the UASTransaction still
// exists - if the PJSIP transaction is being destroyed, this method will
// destroy the UASTransaction.
void UASTransaction::on_tsx_state(pjsip_event* event)
{
  enter_context();

  if (_tsx->state == PJSIP_TSX_STATE_COMPLETED)
  {
    // UAS transaction has completed, so do any transaction completion
    // log activities

    // This has to be conditional on a completed state, else
    // _tsx->transport might not be set.
    if (edge_proxy)
    {
      SIPPeerType stype  = determine_source(_tsx->transport, _tsx->addr);
      bool is_client = (stype == SIP_PEER_CLIENT);
      dialog_tracker->on_uas_tsx_complete(_req, _tsx, event, is_client);
    }

    log_on_tsx_complete();
  }

  if (_tsx->state == PJSIP_TSX_STATE_DESTROYED)
  {
    LOG_DEBUG("%s - UAS tsx destroyed", _tsx->obj_name);
    if (method() == PJSIP_INVITE_METHOD)
    {
      // INVITE transaction has been terminated.  If there are any
      // pending UAC transactions they should be cancelled.
      cancel_pending_uac_tsx(0, true);
    }
    _tsx->mod_data[mod_tu.id] = NULL;
    _tsx = NULL;
    _pending_destroy = true;
  }

  exit_context();
}

// Handles the best final response, once all final responses have been received
// from all forked INVITEs.
// @Returns whether or not the send was a success.
pj_status_t UASTransaction::handle_final_response()
{
  pj_status_t rc = PJ_SUCCESS;
  if ((_tsx != NULL) &&
      ((_proxy == NULL) ||
       (_proxy->on_final_response(_best_rsp))))
  {
    pjsip_tx_data *best_rsp = _best_rsp;
    int st_code = best_rsp->msg->line.status.code;

    if (((st_code == PJSIP_SC_REQUEST_TIMEOUT) ||
         ((st_code >= 500) && (st_code < 600))) &&
        (_as_chain_link.is_set()) &&
        (!_as_chain_link.complete()) &&
        (_as_chain_link.default_handling()))
    {
      // Default handling was set to continue, and the status code is a
      // failure that triggers default handling.
      LOG_DEBUG("Trigger default_handling=CONTINUE processing");

      // Reset the best response to a 408 response to use if none of the targets responds.
      _best_rsp->msg->line.status.code = PJSIP_SC_REQUEST_TIMEOUT;

      // Redirect the dialog to the next AS in the chain.
      ServingState serving_state(&_as_chain_link.session_case(),
                                 _as_chain_link.next());
      handle_non_cancel(serving_state, NULL);
    }
    else
    {
      // Send the best response back on the UAS transaction.
      _best_rsp = NULL;
      set_trail(best_rsp, trail());
      rc = pjsip_tsx_send_msg(_tsx, best_rsp);

      if ((method() == PJSIP_INVITE_METHOD) &&
          (st_code == 200))
      {
        // Terminate the UAS transaction (this needs to be done
        // manually for INVITE 200 OK response, otherwise the
        // transaction layer will wait for an ACK).  This will also
        // cause all other pending UAC transactions to be cancelled.
        LOG_DEBUG("%s - Terminate UAS INVITE transaction (non-forking case)",
                  _tsx->obj_name);
        pjsip_tsx_terminate(_tsx, 200);
      }
    }
  }
  return rc;
}


/// Register a proxy to handle future responses received from our
// child UAC transaction or generated internally.  Ownership passes
// to this transaction; it will be deleted when this transaction is
// deleted.
void UASTransaction::register_proxy(CallServices::Terminating* proxy)
{
  pj_assert(_proxy == NULL);
  _proxy = proxy;
}


// Sends a 100 Trying response to the given rdata, in this transaction.
// @Returns whether or not the send was a success.
pj_status_t UASTransaction::send_trying(pjsip_rx_data* rdata)
{
  return PJUtils::respond_stateful(stack_data.endpt, _tsx, rdata, 100, NULL, NULL, NULL);
}


// Sends a response using the buffer saved off for the best response.
// @Returns whether or not the send was a success.
pj_status_t UASTransaction::send_response(int st_code, const pj_str_t* st_text)
{
  if ((st_code >= 100) && (st_code < 200))
  {
    pjsip_tx_data* prov_rsp = PJUtils::clone_tdata(_best_rsp);
    prov_rsp->msg->line.status.code = st_code;
    prov_rsp->msg->line.status.reason = (st_text != NULL) ? *st_text : *pjsip_get_status_text(st_code);
    set_trail(prov_rsp, trail());
    return pjsip_tsx_send_msg(_tsx, prov_rsp);
  }
  else
  {
    _best_rsp->msg->line.status.code = st_code;
    _best_rsp->msg->line.status.reason = (st_text != NULL) ? *st_text : *pjsip_get_status_text(st_code);
    return handle_final_response();
  }
}

/// Redirects the call to the specified target, for the reason specified in the
// status code.
//
// If a proxy is set, it is deleted by this method.  Beware!
//
// @returns whether the call should continue as it was.
bool UASTransaction::redirect(std::string target, int code)
{
  pjsip_uri* target_uri = PJUtils::uri_from_string(target, _req->pool);

  if (target_uri == NULL)
  {
    // Target URI was badly formed, so continue processing the call without
    // the redirect.
    return true;
  }

  return redirect_int(target_uri, code);
}

// Enters this transaction's context.  While in the transaction's
// context, processing on this and associated transactions will be
// single-threaded and the transaction will not be destroyed.  Whenever
// enter_context is called, exit_context must be called before the end of the
// method.
void UASTransaction::enter_context()
{
  // Take the group lock.
  pj_grp_lock_acquire(_lock);

  // If the transaction is pending destroy, the context count must be greater
  // than 0.  Otherwise, the transaction should have already been destroyed (so
  // entering its context again is unsafe).
  pj_assert((!_pending_destroy) || (_context_count > 0));

  _context_count++;
}

// Exits this transaction's context.  On return from this method, the caller
// must not assume that the transaction still exists.
void UASTransaction::exit_context()
{
  // If the transaction is pending destroy, the context count must be greater
  // than 0.  Otherwise, the transaction should have already been destroyed (so
  // entering its context again is unsafe).
  pj_assert(_context_count > 0);

  _context_count--;
  if ((_context_count == 0) && (_pending_destroy))
  {
    // Deleting the transaction implicitly releases the group lock.
    delete this;
  }
  else
  {
    // Release the group lock.
    pj_grp_lock_release(_lock);
  }
}

/// Redirects the call to the specified target, for the reason specified in the
// status code.
//
// If a proxy is set, it is deleted by this method.  Beware!
//
// @returns whether the call should continue as it was (always false).
bool UASTransaction::redirect(pjsip_uri* target, int code)
{
  return redirect_int((pjsip_uri*)pjsip_uri_clone(_req->pool, target), code);
}

// Generate analytics logs relating to a new transaction starting.
void UASTransaction::log_on_tsx_start(const pjsip_rx_data* rdata)
{
  // Store analytics data from request starting transaction.
  _analytics.from = (rdata->msg_info.from != NULL) ? (pjsip_from_hdr*)pjsip_hdr_clone(_tsx->pool, rdata->msg_info.from) : NULL;
  _analytics.to = (rdata->msg_info.to != NULL) ? (pjsip_to_hdr*)pjsip_hdr_clone(_tsx->pool, rdata->msg_info.to) : NULL;
  _analytics.cid = (rdata->msg_info.cid != NULL) ? (pjsip_cid_hdr*)pjsip_hdr_clone(_tsx->pool, rdata->msg_info.cid) : NULL;

  // Report SAS markers for the transaction.
  LOG_DEBUG("Report SAS start marker - trail (%llx)", trail());
  SAS::Marker start_marker(trail(), SASMarker::INIT_TIME, 1u);
  SAS::report_marker(start_marker);

  if (_analytics.from)
  {
    SAS::Marker calling_dn(trail(), SASMarker::CALLING_DN, 1u);
    pjsip_sip_uri* calling_uri = (pjsip_sip_uri*)pjsip_uri_get_uri(_analytics.from->uri);
    calling_dn.add_var_param(calling_uri->user.slen, calling_uri->user.ptr);
    SAS::report_marker(calling_dn);
  }

  if (_analytics.to)
  {
    SAS::Marker called_dn(trail(), SASMarker::CALLED_DN, 1u);
    pjsip_sip_uri* called_uri = (pjsip_sip_uri*)pjsip_uri_get_uri(_analytics.to->uri);
    called_dn.add_var_param(called_uri->user.slen, called_uri->user.ptr);
    SAS::report_marker(called_dn);
  }

  if (_analytics.cid)
  {
    SAS::Marker cid(trail(), SASMarker::SIP_CALL_ID, 1u);
    cid.add_var_param(_analytics.cid->id.slen, _analytics.cid->id.ptr);
    SAS::report_marker(cid, SAS::Marker::TrailGroup);
  }
}

// Generate analytics logs relating to a transaction completing.
void UASTransaction::log_on_tsx_complete()
{
  // Report SAS markers for the transaction.
  LOG_DEBUG("Report SAS end marker - trail (%llx)", trail());
  SAS::Marker end_marker(trail(), SASMarker::END_TIME, 1u);
  SAS::report_marker(end_marker);

  if (analytics_logger != NULL)
  {
    // Generate analytics inputs based on the end result of the UAS
    // transaction.
    if ((method() == PJSIP_INVITE_METHOD) &&
        (_analytics.to != NULL) &&
        (_analytics.to->tag.slen == 0))
    {
      // INVITE transaction with no To tag in original request, so must
      // be a call set-up.
      if ((_tsx->status_code >= 200) && (_tsx->status_code <= 299))
      {
        // 2xx response, so call connected successfully.
        analytics_logger->call_connected(PJUtils::uri_to_string(PJSIP_URI_IN_FROMTO_HDR, (pjsip_uri*)pjsip_uri_get_uri(_analytics.from->uri)),
                                         PJUtils::uri_to_string(PJSIP_URI_IN_FROMTO_HDR, (pjsip_uri*)pjsip_uri_get_uri(_analytics.to->uri)),
                                         PJUtils::pj_str_to_string(&_analytics.cid->id));
      }
      else if (_tsx->status_code >= 400)
      {
        // non-2xx/non-3xx final response, so call failed to connect.
        analytics_logger->call_not_connected(PJUtils::uri_to_string(PJSIP_URI_IN_FROMTO_HDR, (pjsip_uri*)pjsip_uri_get_uri(_analytics.from->uri)),
                                             PJUtils::uri_to_string(PJSIP_URI_IN_FROMTO_HDR, (pjsip_uri*)pjsip_uri_get_uri(_analytics.to->uri)),
                                             PJUtils::pj_str_to_string(&_analytics.cid->id),
                                             _tsx->status_code);
      }
      // @TODO - what about 3xx redirect responses?
    }
    else if (method() == PJSIP_BYE_METHOD)
    {
      // BYE transaction, so consider this to be a normal disconnection
      // irrespective of the result of the transaction.
      analytics_logger->call_disconnected(PJUtils::pj_str_to_string(&_analytics.cid->id), 0);
    }
    else if (_tsx->status_code >= 400)
    {
      // Non-INVITE/Non-BYE transaction has failed - consider this to
      // always be a call disconnect.
      analytics_logger->call_disconnected(PJUtils::pj_str_to_string(&_analytics.cid->id), _tsx->status_code);
    }
  }
}

// Initializes UAC transactions to each of the specified targets.
//
// @returns a status code indicating whether or not the operation succeeded.
pj_status_t UASTransaction::init_uac_transactions(TargetList& targets)
{
  pj_status_t status = PJ_EUNKNOWN;
  pjsip_transaction *uac_tsx;
  UACTransaction *uac_data;
  pjsip_tx_data *uac_tdata;

  if (_tsx != NULL)
  {
    // Initialise the UAC data structures for each target.
    int ii = 0;
    for (TargetList::const_iterator it = targets.begin();
         it != targets.end();
         ++it)
    {
      // First UAC transaction can use existing tdata, others must clone.
      LOG_DEBUG("Allocating transaction and data for target %d", ii);
      uac_tdata = PJUtils::clone_tdata(_req);

      if (uac_tdata == NULL)
      {
        status = PJ_ENOMEM;
        LOG_ERROR("Failed to clone request for forked transaction, %s",
                  PJUtils::pj_status_to_string(status).c_str());
        break;
      }

      status = pjsip_tsx_create_uac2(&mod_tu, uac_tdata, _lock, &uac_tsx);
      if (status != PJ_SUCCESS)
      {
        LOG_ERROR("Failed to create UAC transaction, %s",
                  PJUtils::pj_status_to_string(status).c_str());
        break;
      }

      // Add the trail from the UAS transaction to the UAC transaction.
      LOG_DEBUG("Adding trail identifier %ld to UAC transaction", trail());
      set_trail(uac_tsx, trail());

      // Attach data to the UAC transaction.
      uac_data = new UACTransaction(this, ii, uac_tsx, uac_tdata);
      _uac_data[ii] = uac_data;
      ii++;
    }

    if (status == PJ_SUCCESS)
    {
      // Allocated all the structures, so now set the targets for transaction
      // (this is done as a separate loop to avoid modifying the message
      // before it is cloned).
      ii = 0;
      for (TargetList::const_iterator it = targets.begin();
           it != targets.end();
           ++it)
      {
        LOG_DEBUG("Updating request URI and route for target %d", ii);
        uac_data = _uac_data[ii];
        uac_data->set_target(*it);
        ++ii;
      }
    }

    if (status == PJ_SUCCESS)
    {
      // All the data structures, transactions and transmit data have
      // been created, so start sending messages.
      _num_targets = targets.size();
      _pending_targets = _num_targets;

      // Forward the client requests.
      for (ii = 0; ii < _num_targets; ++ii)
      {
        UACTransaction* uac_data = _uac_data[ii];
        uac_data->send_request();
      }
    }
    else
    {
      // Clean up any transactions and tx data allocated.
      for (ii = 0; ii < (int)targets.size(); ++ii)
      {
        uac_data = _uac_data[ii];
        if (uac_data != NULL)
        {
          // UAC data should be freed up when UAC transaction terminates
          delete uac_data;
          _uac_data[ii] = NULL;
        }
      }
    }
  }

  return status;
}

// Cancels all pending UAC transactions associated with this UAS transaction.
void UASTransaction::cancel_pending_uac_tsx(int st_code, bool dissociate_uac)
{
  enter_context();

  // Send CANCEL on all pending UAC transactions forked from this UAS
  // transaction.  This is invoked either because the UAS transaction
  // received a CANCEL, or one of the UAC transactions received a 200 OK or
  // 6xx response.
  int ii;
  UACTransaction *uac_data;

  LOG_DEBUG("%s - Cancel %d pending UAC transactions",
            name(), _pending_targets);

  for (ii = 0; ii < _num_targets; ++ii)
  {
    uac_data = _uac_data[ii];
    LOG_DEBUG("%s - Check target %d, UAC data = %p, UAC tsx = %p",
              name(),
              ii,
              uac_data,
              (uac_data != NULL) ? uac_data->_tsx : NULL);
    if (uac_data != NULL)
    {
      // Found a UAC transaction that is still active, so send a CANCEL.
      uac_data->cancel_pending_tsx(st_code);

      // Normal behaviour (that is, on receipt of a CANCEL on the UAS
      // transaction), is to leave the UAC transaction connected to the UAS
      // transaction so the 487 response gets passed through.  However, in
      // cases where the CANCEL is initiated on this node (for example,
      // because the UAS transaction has already failed, or in call forwarding
      // scenarios) we dissociate immediately so the 487 response gets
      // swallowed on this node
      if (dissociate_uac)
      {
        dissociate(uac_data);
      }
    }
  }

  exit_context();
}

// Disassociates the specified UAC transaction from this UAS transaction, and
// vice-versa.
//
// This must be called before destroying either transaction.
void UASTransaction::dissociate(UACTransaction* uac_data)
{
  uac_data->_uas_data = NULL;
  _uac_data[uac_data->_target] = NULL;
}

/// Redirects the call to the specified target, for the reason specified in the
// status code.
//
// This internal version of the method does not clone the provided URI, so it
// must have been allocated from a suitable pool.
//
// If a proxy is set, it is deleted by this method.  Beware!
//
// @returns whether the call should continue as it was (always false).
bool UASTransaction::redirect_int(pjsip_uri* target, int code)
{
  static const pj_str_t STR_HISTORY_INFO = pj_str("History-Info");
  static const int MAX_HISTORY_INFOS = 5;

  // Default the code to 480 Temporarily Unavailable.
  code = (code != 0) ? code : PJSIP_SC_TEMPORARILY_UNAVAILABLE;

  // Clear out any proxy.  Once we've done a redirect (or failed a
  // redirect), we can't apply further call services for the original
  // callee.
  if (_proxy != NULL)
  {
    delete _proxy;
    _proxy = NULL;
  }

  // Count the number of existing History-Info headers.
  int num_history_infos = 0;
  pjsip_history_info_hdr* prev_history_info_hdr = NULL;
  for (pjsip_hdr* hdr = (pjsip_hdr*)pjsip_msg_find_hdr_by_name(_req->msg, &STR_HISTORY_INFO, NULL);
       hdr != NULL;
       hdr = (pjsip_hdr*)pjsip_msg_find_hdr_by_name(_req->msg, &STR_HISTORY_INFO, hdr->next))
  {
    ++num_history_infos;
    prev_history_info_hdr = (pjsip_history_info_hdr*)hdr;
  }

  // If we haven't already had too many redirections (i.e. History-Info
  // headers), do the redirect.
  if (num_history_infos < MAX_HISTORY_INFOS)
  {
    // Cancel pending UAC transactions and notify the originator.
    cancel_pending_uac_tsx(code, true);
    send_response(PJSIP_SC_CALL_BEING_FORWARDED);

    // Add a Diversion header with the original request URI and the reason
    // for the diversion.
    std::string div = PJUtils::uri_to_string(PJSIP_URI_IN_REQ_URI, _req->msg->line.req.uri);
    div += ";reason=";
    div += (code == PJSIP_SC_BUSY_HERE) ? "user-busy" :
           (code == PJSIP_SC_TEMPORARILY_UNAVAILABLE) ? "no-answer" :
           (code == PJSIP_SC_NOT_FOUND) ? "out-of-service" :
           (code == 0) ? "unconditional" :
           "unknown";
    pj_str_t sdiv;
    pjsip_generic_string_hdr* diversion =
                    pjsip_generic_string_hdr_create(_req->pool,
                                                    &STR_DIVERSION,
                                                    pj_cstr(&sdiv, div.c_str()));
    pjsip_msg_add_hdr(_req->msg, (pjsip_hdr*)diversion);

    // Create or update a History-Info header for the old target.
    if (prev_history_info_hdr == NULL)
    {
      prev_history_info_hdr = create_history_info_hdr(_req->msg->line.req.uri);
      prev_history_info_hdr->index = pj_str("1");
      pjsip_msg_add_hdr(_req->msg, (pjsip_hdr*)prev_history_info_hdr);
    }

    update_history_info_reason(((pjsip_name_addr*)(prev_history_info_hdr->uri))->uri, code);

    // Set up the new target URI.
    _req->msg->line.req.uri = target;

    // Create a History-Info header for the new target.
    pjsip_history_info_hdr* history_info_hdr = create_history_info_hdr(target);

    // Set up the index parameter.  This is the previous value suffixed with ".1".
    history_info_hdr->index.slen = prev_history_info_hdr->index.slen + 2;
    history_info_hdr->index.ptr = (char*)pj_pool_alloc(_req->pool, history_info_hdr->index.slen);
    pj_memcpy(history_info_hdr->index.ptr, prev_history_info_hdr->index.ptr, prev_history_info_hdr->index.slen);
    pj_memcpy(history_info_hdr->index.ptr + prev_history_info_hdr->index.slen, ".1", 2);

    pjsip_msg_add_hdr(_req->msg, (pjsip_hdr*)history_info_hdr);

    // Kick off outgoing processing for the new request.  Continue the
    // existing AsChain. This will trigger orig-cdiv handling.
    handle_non_cancel(ServingState(&SessionCase::Terminating, _as_chain_link), NULL);
  }
  else
  {
    send_response(code);
  }

  return false;
}


pjsip_history_info_hdr* UASTransaction::create_history_info_hdr(pjsip_uri* target)
{
  // Create a History-Info header.
  pjsip_history_info_hdr* history_info_hdr = pjsip_history_info_hdr_create(_req->pool);

  // Clone the URI and set up its parameters.
  pjsip_uri* history_info_uri = (pjsip_uri*)pjsip_uri_clone(_req->pool, (pjsip_uri*)pjsip_uri_get_uri(target));
  pjsip_name_addr* history_info_name_addr_uri = pjsip_name_addr_create(_req->pool);
  history_info_name_addr_uri->uri = history_info_uri;
  history_info_hdr->uri = (pjsip_uri*)history_info_name_addr_uri;

  return history_info_hdr;
}


void UASTransaction::update_history_info_reason(pjsip_uri* history_info_uri, int code)
{
  static const pj_str_t STR_REASON = pj_str("Reason");
  static const pj_str_t STR_SIP = pj_str("SIP");
  static const pj_str_t STR_CAUSE = pj_str("cause");
  static const pj_str_t STR_TEXT = pj_str("text");

  if (PJSIP_URI_SCHEME_IS_SIP(history_info_uri))
  {
    // Set up the Reason parameter - this is always "SIP".
    pjsip_sip_uri* history_info_sip_uri = (pjsip_sip_uri*)history_info_uri;
    if (pj_list_empty(&history_info_sip_uri->other_param))
    {
      pjsip_param *param = PJ_POOL_ALLOC_T(_req->pool, pjsip_param);
      param->name = STR_REASON;
      param->value = STR_SIP;

      pj_list_insert_after(&history_info_sip_uri->other_param, (pj_list_type*)param);

      // Now add the cause parameter.
      param = PJ_POOL_ALLOC_T(_req->pool, pjsip_param);
      param->name = STR_CAUSE;
      char cause_text[4];
      sprintf(cause_text, "%u", code);
      pj_strdup2(_req->pool, &param->value, cause_text);
      pj_list_insert_after(&history_info_sip_uri->other_param, param);

      // Finally add the text parameter.
      param = PJ_POOL_ALLOC_T(_req->pool, pjsip_param);
      param->name = STR_TEXT;
      param->value = *pjsip_get_status_text(code);
      pj_list_insert_after(&history_info_sip_uri->other_param, param);
    }
  }
}


// UAC Transaction constructor
UACTransaction::UACTransaction(UASTransaction* uas_data,
                               int target,
                               pjsip_transaction* tsx,
                               pjsip_tx_data *tdata) :
  _uas_data(uas_data),
  _target(target),
  _tsx(tsx),
  _tdata(tdata),
  _from_store(false),
  _aor(),
  _binding_id(),
  _pending_destroy(false),
  _context_count(0)
{
  // Reference the transaction's group lock.
  _lock = tsx->grp_lock;
  pj_grp_lock_add_ref(tsx->grp_lock);

  _tsx->mod_data[mod_tu.id] = this;

  // Initialise the liveness timer.
  pj_timer_entry_init(&_liveness_timer, 0, (void*)this, &liveness_timer_callback);
}

/// UACTransaction destructor.  On entry, the group lock must be held.  On
/// exit, it will have been released (and possibly destroyed).
UACTransaction::~UACTransaction()
{
  pj_assert(_context_count == 0);

  if (_tsx != NULL)
  {
    _tsx->mod_data[mod_tu.id] = NULL;
  }

  if (_uas_data != NULL)
  {
    _uas_data->dissociate(this);
  }

  if (_tdata != NULL)
  {
    pjsip_tx_data_dec_ref(_tdata);
    _tdata = NULL;
  }

  if (_liveness_timer.id == LIVENESS_TIMER)
  {
    // The liveness timer is running, so cancel it.
    _liveness_timer.id = 0;
    pjsip_endpt_cancel_timer(stack_data.endpt, &_liveness_timer);
  }

  if ((_tsx != NULL) &&
      (_tsx->state != PJSIP_TSX_STATE_TERMINATED) &&
      (_tsx->state != PJSIP_TSX_STATE_DESTROYED))
  {
    pjsip_tsx_terminate(_tsx, PJSIP_SC_INTERNAL_SERVER_ERROR);
  }

  _tsx = NULL;

  pj_grp_lock_release(_lock);
  pj_grp_lock_dec_ref(_lock);
}

// Gets a UACTransaction from a PJSIP transaction, if one exists.
//
// @returns a UACTransaction or null.
UACTransaction* UACTransaction::get_from_tsx(pjsip_transaction* tsx)
{
  // Check that the PJSIP transaction is the correct role, and then return
  // any attached data as a UACTransaction.
  return (tsx->role == PJSIP_ROLE_UAC) ? (UACTransaction *)tsx->mod_data[mod_tu.id] : NULL;
}

// Set the target for this UAC transaction.
//
void UACTransaction::set_target(const struct Target& target)
{
  enter_context();

  if (target.from_store)
  {
    // This target came from the registration store.  Before we overwrite the
    // URI, extract its AOR and write it to the P-Called-Party-ID header.
    static const pj_str_t called_party_id_hdr_name = pj_str("P-Called-Party-ID");
    pjsip_hdr* hdr = (pjsip_hdr*)pjsip_msg_find_hdr_by_name(_tdata->msg, &called_party_id_hdr_name, NULL);
    if (hdr)
    {
      pj_list_erase(hdr);
    }
    std::string name_addr_str("<" + PJUtils::aor_from_uri((pjsip_sip_uri*)_tdata->msg->line.req.uri) + ">");
    pj_str_t called_party_id;
    pj_strdup2(_tdata->pool,
               &called_party_id,
               name_addr_str.c_str());
    hdr = (pjsip_hdr*)pjsip_generic_string_hdr_create(_tdata->pool,
                                                      &called_party_id_hdr_name,
                                                      &called_party_id);
    pjsip_msg_add_hdr(_tdata->msg, hdr);
  }

  // Write the target in to the request.  Need to clone the URI to make
  // sure it comes from the right pool.
  _tdata->msg->line.req.uri = (pjsip_uri*)pjsip_uri_clone(_tdata->pool, target.uri);

  // If the target is routing to the upstream device (we're acting as an edge
  // proxy), strip any extra loose routes on the message to prevent accidental
  // double routing.
  if (target.upstream_route)
  {
     LOG_DEBUG("Stripping loose routes from proxied message");

     // Tight loop to strip all route headers.
     while (pjsip_msg_find_remove_hdr(_tdata->msg,
                                      PJSIP_H_ROUTE,
                                      NULL) != NULL)
     {
       // Tight loop.
     };
  }

  // Store the liveness timeout.
  _liveness_timeout = target.liveness_timeout;

  // Add all the paths as a sequence of Route headers.
  for (std::list<pjsip_uri*>::const_iterator pit = target.paths.begin();
       pit != target.paths.end();
       ++pit)
  {
    LOG_DEBUG("Adding a Route header to sip:%.*s%s%.*s",
              ((pjsip_sip_uri*)*pit)->user.slen, ((pjsip_sip_uri*)*pit)->user.ptr,
              (((pjsip_sip_uri*)*pit)->user.slen != 0) ? "@" : "",
              ((pjsip_sip_uri*)*pit)->host.slen, ((pjsip_sip_uri*)*pit)->host.ptr);
    pjsip_route_hdr* route_hdr = pjsip_route_hdr_create(_tdata->pool);
    route_hdr->name_addr.uri = (pjsip_uri*)pjsip_uri_clone(_tdata->pool, *pit);
    pjsip_msg_add_hdr(_tdata->msg, (pjsip_hdr*)route_hdr);

    // We no longer set the transport in the route header as it has no effect
    // and the transport should already be set in the path URI.
    //LOG_DEBUG("Explictly setting transport to TCP in Route header");
    //pj_list_init(&route_hdr->other_param);
    //pjsip_param *transport_param = PJ_POOL_ALLOC_T(_tdata->pool, pjsip_param);
    //pj_strdup2(_tdata->pool, &transport_param->name, "transport");
    //pj_strdup2(_tdata->pool, &transport_param->value, "tcp");
    //pj_list_insert_before(&route_hdr->other_param, transport_param);
  }

  if (target.from_store)
  {
    // This target came from the registration store, store the lookup keys.
    LOG_DEBUG("Target came from store, storing AoR = %s, binding_id = %s",
              target.aor.c_str(), target.binding_id.c_str());
    _from_store = PJ_TRUE;
    pj_strdup2(_tsx->pool, &_aor, target.aor.c_str());
    pj_strdup2(_tsx->pool, &_binding_id, target.binding_id.c_str());
  }

  if (target.transport != NULL)
  {
    // The target includes a selected transport, so set it here.
    pjsip_tpselector tp_selector;
    tp_selector.type = PJSIP_TPSELECTOR_TRANSPORT;
    tp_selector.u.transport = target.transport;
    pjsip_tx_data_set_transport(_tdata, &tp_selector);

    // Remove the reference to the transport added when it was chosen.
    pjsip_transport_dec_ref(target.transport);
  }

  exit_context();
}

// Sends the initial request on this UAC transaction.
void UACTransaction::send_request()
{
  enter_context();

  if (_tdata->tp_sel.type == PJSIP_TPSELECTOR_TRANSPORT)
  {
    // The transport has already been selected for this request, so
    // add it to the transaction otherwise it will get overwritten.
    LOG_DEBUG("Transport %s (%s) pre-selected for transaction",
              _tdata->tp_sel.u.transport->obj_name,
              _tdata->tp_sel.u.transport->info);
    pjsip_tsx_set_transport(_tsx, &_tdata->tp_sel);
  }
  LOG_DEBUG("Sending request for %s", PJUtils::uri_to_string(PJSIP_URI_IN_REQ_URI, _tdata->msg->line.req.uri).c_str());
  pj_status_t status = pjsip_tsx_send_msg(_tsx, _tdata);
  if (status != PJ_SUCCESS)
  {
    // Failed to send the request.
    pjsip_tx_data_dec_ref(_tdata);

    // The UAC transaction will have been destroyed when it failed to send
    // the request, so there's no need to destroy it.
  }
  else
  {
    // Sent the request successfully.
    if (_liveness_timeout != 0)
    {
      _liveness_timer.id = LIVENESS_TIMER;
      pj_time_val delay = {_liveness_timeout, 0};
      pjsip_endpt_schedule_timer(stack_data.endpt, &_liveness_timer, &delay);
    }
  }
  _tdata = NULL;

  exit_context();
}

// Cancels the pending transaction, using the specified status code in the
// Reason header.
void UACTransaction::cancel_pending_tsx(int st_code)
{
  enter_context();
  if (_tsx != NULL)
  {
    LOG_DEBUG("Found transaction %s status=%d", name(), _tsx->status_code);
    if (_tsx->status_code < 200)
    {
      pjsip_tx_data *cancel;
      pjsip_endpt_create_cancel(stack_data.endpt, _tsx->last_tx, &cancel);
      if (st_code != 0)
      {
        char reason_val_str[96];
        const pj_str_t* st_text = pjsip_get_status_text(st_code);
        sprintf(reason_val_str, "SIP ;cause=%d ;text=\"%.*s\"", st_code, (int)st_text->slen, st_text->ptr);
        pj_str_t reason_name = pj_str("Reason");
        pj_str_t reason_val = pj_str(reason_val_str);
        pjsip_hdr* reason_hdr = (pjsip_hdr*)pjsip_generic_string_hdr_create(cancel->pool, &reason_name, &reason_val);
        pjsip_msg_add_hdr(cancel->msg, reason_hdr);
      }
      set_trail(cancel, trail());

      if (_tsx->tp_sel.type == PJSIP_TPSELECTOR_TRANSPORT)
      {
        // The transaction being cancelled was forced to a particular transport,
        // so make sure the CANCEL uses this transport as well.
        pjsip_tx_data_set_transport(cancel, &_tsx->tp_sel);
      }

      LOG_DEBUG("Sending CANCEL request");
      pj_status_t status = PJUtils::send_request(stack_data.endpt, cancel);
      if (status != PJ_SUCCESS)
      {
        LOG_ERROR("Error sending CANCEL, %s", PJUtils::pj_status_to_string(status).c_str());
      }
    }
  }
  exit_context();
}

// Notification that the underlying PJSIP transaction has changed state.
//
// After calling this, the caller must not assume that the UACTransaction still
// exists - if the PJSIP transaction is being destroyed, this method will
// destroy the UACTransaction.
void UACTransaction::on_tsx_state(pjsip_event* event)
{
  enter_context();

  // Handle incoming responses (provided the UAS transaction hasn't
  // terminated or been cancelled.
  LOG_DEBUG("%s - uac_data = %p, uas_data = %p", name(), this, _uas_data);
  if ((_uas_data != NULL) &&
      (event->body.tsx_state.type == PJSIP_EVENT_RX_MSG))
  {
    LOG_DEBUG("%s - RX_MSG on active UAC transaction", name());
    if (_liveness_timer.id == LIVENESS_TIMER)
    {
      // The liveness timer is running on this transaction, so cancel it.
      _liveness_timer.id = 0;
      pjsip_endpt_cancel_timer(stack_data.endpt, &_liveness_timer);
    }

    pjsip_rx_data* rdata = event->body.tsx_state.src.rdata;
    _uas_data->on_new_client_response(this, rdata);

    if ((rdata->msg_info.msg->line.status.code == SIP_STATUS_FLOW_FAILED) &&
        (_from_store))
    {
      // We're the auth proxy and the flow we used failed, delete the
      // record of the flow.
      std::string aor = PJUtils::pj_str_to_string(&_aor);
      std::string binding_id = PJUtils::pj_str_to_string(&_binding_id);
      std::vector<std::string> uris;
      std::map<std::string, Ifcs> ifc_map;
      hss->get_subscription_data(aor, "", ifc_map, uris, trail());

      if (!uris.empty())
      {
        RegistrationUtils::network_initiated_deregistration(store, ifc_map[aor], aor, binding_id, trail());
      }
    }
  }

  // If UAC transaction is terminated because of a timeout, treat this as
  // a 504 error.
  if ((_tsx->state == PJSIP_TSX_STATE_TERMINATED) &&
      (_uas_data != NULL))
  {
    // UAC transaction has terminated while still connected to the UAS
    // transaction.
    LOG_DEBUG("%s - UAC tsx terminated while still connected to UAS tsx",
              _tsx->obj_name);
    if ((event->body.tsx_state.type == PJSIP_EVENT_TIMER) ||
        (event->body.tsx_state.type == PJSIP_EVENT_TRANSPORT_ERROR))
    {
      _uas_data->on_client_not_responding(this);
    }
    else
    {
      _uas_data->dissociate(this);
    }
  }

  if (_tsx->state == PJSIP_TSX_STATE_DESTROYED)
  {
    LOG_DEBUG("%s - UAC tsx destroyed", _tsx->obj_name);
    _tsx->mod_data[mod_tu.id] = NULL;
    _tsx = NULL;
    _pending_destroy = true;
  }

  exit_context();
}


/// Handle the liveness timer expiring on this transaction.
void UACTransaction::liveness_timer_expired()
{
  enter_context();

  if ((_tsx->state == PJSIP_TSX_STATE_NULL) ||
      (_tsx->state == PJSIP_TSX_STATE_CALLING))
  {
    // The transaction is still in NULL or CALLING state, so we've not
    // received any response (provisional or final) from the downstream UAS.
    // Terminate the transaction and send a timeout response upstream.
    pjsip_tsx_terminate(_tsx, PJSIP_SC_REQUEST_TIMEOUT);
  }

  exit_context();
}


/// Static method called by PJSIP when a liveness timer expires.  The instance
/// is stored in the user_data field of the timer entry.
void UACTransaction::liveness_timer_callback(pj_timer_heap_t *timer_heap, struct pj_timer_entry *entry)
{
  if (entry->id == LIVENESS_TIMER)
  {
    ((UACTransaction*)entry->user_data)->liveness_timer_expired();
  }
}


// Enters this transaction's context.  While in the transaction's
// context, processing on this and associated transactions will be
// single-threaded and the transaction will not be destroyed.  Whenever
// enter_context is called, exit_context must be called before the end of the
// method.
void UACTransaction::enter_context()
{
  // Take the group lock.
  pj_grp_lock_acquire(_lock);

  // If the transaction is pending destroy, the context count must be greater
  // than 0.  Otherwise, the transaction should have already been destroyed (so
  // entering its context again is unsafe).
  pj_assert((!_pending_destroy) || (_context_count > 0));

  _context_count++;
}

// Exits this transaction's context.  On return from this method, the caller
// must not assume that the transaction still exists.
void UACTransaction::exit_context()
{
  // If the transaction is pending destroy, the context count must be greater
  // than 0.  Otherwise, the transaction should have already been destroyed (so
  // entering its context again is unsafe).
  pj_assert(_context_count > 0);

  _context_count--;
  if ((_context_count == 0) && (_pending_destroy))
  {
    // Deleting the transaction implicitly releases the group lock.
    delete this;
  }
  else
  {
    // Release the group lock.
    pj_grp_lock_release(_lock);
  }
}


///@{
// MODULE LIFECYCLE

pj_status_t init_stateful_proxy(RegData::Store* registrar_store,
                                RegData::Store* remote_reg_store,
                                CallServices* call_services,
                                IfcHandler* ifc_handler_in,
                                pj_bool_t enable_edge_proxy,
                                const std::string& edge_upstream_proxy,
                                int edge_upstream_proxy_port,
                                int edge_upstream_proxy_connections,
                                int edge_upstream_proxy_recycle,
                                pj_bool_t enable_ibcf,
                                const std::string& ibcf_trusted_hosts,
                                AnalyticsLogger* analytics,
                                EnumService *enumService,
                                BgcfService *bgcfService,
                                HSSConnection* hss_connection,
                                QuiescingManager* quiescing_manager)
{
  pj_status_t status;

  analytics_logger = analytics;
  store = registrar_store;
  remote_store = remote_reg_store;

  call_services_handler = call_services;
  ifc_handler = ifc_handler_in;

  edge_proxy = enable_edge_proxy;
  if (edge_proxy)
  {
    // Create a URI for the upstream proxy to use in Route headers.
    upstream_proxy = (pjsip_uri*)pjsip_sip_uri_create(stack_data.pool, PJ_FALSE);
    ((pjsip_sip_uri*)upstream_proxy)->host = pj_strdup3(stack_data.pool, edge_upstream_proxy.c_str());
    ((pjsip_sip_uri*)upstream_proxy)->port = edge_upstream_proxy_port;
    ((pjsip_sip_uri*)upstream_proxy)->transport_param = pj_str("TCP");
    ((pjsip_sip_uri*)upstream_proxy)->lr_param = 1;

    // Create a flow table object to manage the client flow records
    // and handle edge proxy quiescing.
    flow_table = new FlowTable(quiescing_manager);
    quiescing_manager->register_flows_handler(flow_table);

    // Create a dialog tracker to count dialogs on each flow
    dialog_tracker = new DialogTracker(flow_table);

    // Create a connection pool to the upstream proxy.
    pjsip_host_port pool_target;
    pool_target.host = pj_strdup3(stack_data.pool, edge_upstream_proxy.c_str());
    pool_target.port = edge_upstream_proxy_port;
    upstream_conn_pool = new ConnectionPool(&pool_target,
                                            edge_upstream_proxy_connections,
                                            edge_upstream_proxy_recycle,
                                            stack_data.pool,
                                            stack_data.endpt,
                                            stack_data.trusted_tcp_factory);
    upstream_conn_pool->init();

    ibcf = enable_ibcf;
    if (ibcf)
    {
      LOG_STATUS("Create list of trusted hosts");
      std::list<std::string> hosts;
      Utils::split_string(ibcf_trusted_hosts, ',', hosts, 0, true);
      for (std::list<std::string>::const_iterator i = hosts.begin();
           i != hosts.end();
           ++i)
      {
        pj_str_t host;
        pj_cstr(&host, (*i).c_str());
        pj_sockaddr sockaddr;
        pj_status_t status = pj_sockaddr_parse(pj_AF_UNSPEC(), 0, &host, &sockaddr);
        if (status != PJ_SUCCESS)
        {
          LOG_ERROR("Badly formatted trusted host %.*s", host.slen, host.ptr);
          return status;
        }
        char buf[100];
        LOG_STATUS("Adding host %s to list", pj_sockaddr_print(&sockaddr, buf, sizeof(buf), 1));
        trusted_hosts.insert(std::make_pair(sockaddr, true));
      }
    }
  }
  else
  {
    // Routing proxy (Sprout).

    as_chain_table = new AsChainTable;
  }

  enum_service = enumService;
  bgcf_service = bgcfService;
  hss = hss_connection;

  status = pjsip_endpt_register_module(stack_data.endpt, &mod_stateful_proxy);
  PJ_ASSERT_RETURN(status == PJ_SUCCESS, 1);

  status = pjsip_endpt_register_module(stack_data.endpt, &mod_tu);
  PJ_ASSERT_RETURN(status == PJ_SUCCESS, 1);

  return PJ_SUCCESS;
}


void destroy_stateful_proxy()
{
  if (edge_proxy)
  {
    // Destroy the upstream connection pool.  This will quiesce all the TCP
    // connections.
    delete upstream_conn_pool; upstream_conn_pool = NULL;

    // Destroy the flow table.
    delete flow_table;
    flow_table = NULL;

    delete dialog_tracker;
    dialog_tracker = NULL;
  }
  else
  {
    delete as_chain_table; as_chain_table = NULL;
  }

  pjsip_endpt_unregister_module(stack_data.endpt, &mod_stateful_proxy);
  pjsip_endpt_unregister_module(stack_data.endpt, &mod_tu);
}


///@}

///@{
// HELPERS

// Compare two status codes from the perspective of which is the best to
// return to the originator of a forked transaction.  This will only ever
// be called for 3xx/4xx/5xx/6xx response codes.
//
// @returns +1 if sc1 is better than sc2
//          0 if sc1 and sc2 are identical (or equally as good)
//          -1 if sc2 is better than sc1
//
static int compare_sip_sc(int sc1, int sc2)
{
  // Order is: (best) 487, 300, 301, ..., 698, 699, 408 (worst).
  if (sc1 == sc2)
  {
    // Status codes are equal.
    return 0;
  }
  else if (sc1 == PJSIP_SC_REQUEST_TIMEOUT)
  {
    // A timeout response is never better than anything else.
    return -1;
  }
  else if (sc2 == PJSIP_SC_REQUEST_TIMEOUT)
  {
    // A non-timeout response is always better than a timeout.
    return 1;
  }
  else if (sc2 == PJSIP_SC_REQUEST_TERMINATED)
  {
    // Request terminated is always better than anything else because
    // this should only happen if transaction is CANCELLED by originator
    // and this will be the expected response.
    return -1;
  }
  else if (sc1 == PJSIP_SC_REQUEST_TERMINATED)
  {
    return 1;
  }
  // Default behaviour is to favour the lowest number.
  else if (sc1 < sc2)
  {
    return 1;
  }
  else
  {
    return -1;
  }
}


// TODO: this will always return false until we have a better way to check
//       if a uri is routable
static pj_bool_t is_uri_routeable(const pjsip_uri* uri)
{
  return PJ_FALSE;
}


/// Determines whether a user string is purely numeric (maybe with a leading +).
// @returns PJ_TRUE if so, PJ_FALSE if not.
static pj_bool_t is_user_numeric(const std::string& user)
{
  for (size_t i = 0; i < user.size(); i++)
  {
    if ((!isdigit(user[i])) &&
        ((user[i] != '+') || (i != 0)))
    {
      return PJ_FALSE;
    }
  }
  return PJ_TRUE;
}

/// Adds a Path header when functioning as an edge proxy or as a load-balancing
/// proxy for a commercial P-CSCF/IBCF.
///
/// If we're the edge-proxy (and thus supplying outbound support for the client,
/// the path header consists of a SIP URI with our host and a user portion that
/// identifies the client flow.
///
/// If we're merely acting as a loadbalancing proxy for a commercial P-CSCF/IBCF,
/// we'll simply add a path to the bono cluster.  This is indicated by the absence
/// of a flow entry.
static pj_status_t add_path(pjsip_tx_data* tdata,
                            const Flow* flow_data,
                            const pjsip_rx_data* rdata)
{
  // Determine if the connection is secured (so we use the correct scheme in the
  // generated Path header).
  pjsip_to_hdr* to_hdr = rdata->msg_info.to;
  pj_bool_t secure = (to_hdr != NULL) ? PJSIP_URI_SCHEME_IS_SIPS(to_hdr->uri) : false;

  pjsip_sip_uri* path_uri = pjsip_sip_uri_create(tdata->pool, secure);
  path_uri->port = stack_data.trusted_port;
  path_uri->transport_param = pj_str("TCP");
  path_uri->lr_param = 1;

  if (flow_data)
  {
    // Specify this particular node, as only we can find the client.
    path_uri->host = stack_data.local_host;

    // Add the flow token and "ob" parameter.
    pj_strdup2(tdata->pool, &path_uri->user, flow_data->token().c_str());

    if (PJUtils::is_first_hop(rdata->msg_info.msg))
    {
      // We own the outbound flow to the UAC.  We must indicate that by adding
      // the ob parameter.
      pjsip_param *ob_node = PJ_POOL_ALLOC_T(tdata->pool, pjsip_param);
      pj_strdup2(tdata->pool, &ob_node->name, "ob");
      pj_strdup2(tdata->pool, &ob_node->value, "");
      pj_list_insert_after(&path_uri->other_param, ob_node);
    }
  }
  else
  {
    // Specify the bono cluster, as any of them can find the upstream P-CSCF/IBCF.
    path_uri->host = stack_data.bono_cluster_domain;
  }

  // Render the URI as a string.
  char buf[500];
  int len = pjsip_uri_print(PJSIP_URI_IN_ROUTING_HDR, path_uri, buf, sizeof(buf));
  pj_str_t path = {buf, len};

  // Add the path header.
  pjsip_hdr* path_hdr = (pjsip_hdr*)
               pjsip_generic_string_hdr_create(tdata->pool, &STR_PATH, &path);
  pjsip_msg_insert_first_hdr(tdata->msg, path_hdr);

  return PJ_SUCCESS;
}


/// Determine if the given user is registered in the registration data
/// store.
bool is_user_registered(std::string served_user)
{
  bool is_registered = false;

  if (store)
  {
    std::string aor = served_user;
    RegData::AoR* aor_data = store->get_aor_data(aor);

    // If we have a remote store and the local store suggests the subscriber is
    // unregistered, double-check in the remote store.
    if ((remote_store != NULL) &&
        ((aor_data == NULL) ||
         (aor_data->bindings().empty())))
    {
      delete aor_data;
      aor_data = remote_store->get_aor_data(aor);
    }

    is_registered = (aor_data != NULL) &&
                    (aor_data->bindings().size() != 0u);
    delete aor_data; aor_data = NULL;
    LOG_DEBUG("User %s is %sregistered", aor.c_str(), is_registered ? "" : "un");
  }

  return is_registered;
}


/// Factory method: create AsChain by looking up iFCs.
AsChainLink UASTransaction::create_as_chain(const SessionCase& session_case,
                                            Ifcs ifcs,
                                            std::string served_user)
{
  bool is_registered = is_user_registered(served_user);

  // Create the AsChain, and schedule its destruction.  AsChain
  // lifetime is tied to the lifetime of the creating transaction.
  //
  // Rationale:
  //
  // Consider two successive Sprout UAS transactions Ai and Ai+1 in
  // the chain. Sprout creates Ai+1 in response to it receiving the Ai
  // ODI token from the AS.
  //
  // (1) Ai+1 can only be created if the ODI is valid at the point
  // Sprout receives the transaction-creating message.
  //
  // (2) Before the point Sprout creates Ai+1, the ODI’s lifetime
  // cannot be dependent on Ai+1, but only on Ai (and previous
  // transactions).
  //
  // (3) Hence at the point Ai+1 is created, Ai must still be live.
  //
  // (4) This applies transitively, so the lifetime of A0 bounds the
  // lifetime of Aj for all j.
  //
  // This means that there’s a constraint on B2BUA AS behaviour: it
  // must not give a final response to the inbound transaction before
  // receiving a final response from the outbound transaction.
  //
  // While this constraint is not stated explicitly in 24.229, there
  // is no other sensible lifetime for the ODI token. The alternative
  // would allow B2BUAs that gave a final response to the caller, and
  // then at some arbitrary time later did some action that continued
  // the original AS chain, which is nonsensical.

  AsChainLink ret = AsChainLink::create_as_chain(as_chain_table,
                                                 session_case,
                                                 served_user,
                                                 is_registered,
                                                 trail(),
                                                 ifcs);
  _victims.push_back(ret.as_chain());
  LOG_DEBUG("Retrieved AsChain %s", ret.to_string().c_str());
  return ret;
}

///@}<|MERGE_RESOLUTION|>--- conflicted
+++ resolved
@@ -1427,24 +1427,12 @@
 // IN-TRANSACTION PROCESSING
 
 /// Calculate a list of targets for the message.
-<<<<<<< HEAD
-#ifndef UNIT_TEST
-static
-#endif
-void proxy_calculate_targets(pjsip_msg* msg,
-                             pj_pool_t* pool,
-                             const TrustBoundary* trust,
-                             TargetList& targets,
-                             int max_targets,
-                             SAS::TrailId trail)
-=======
 void UASTransaction::proxy_calculate_targets(pjsip_msg* msg,
                                              pj_pool_t* pool,
                                              const TrustBoundary* trust,
-                                             target_list& targets,
+                                             TargetList& targets,
                                              int max_targets,
                                              SAS::TrailId trail)
->>>>>>> 57260d8f
 {
   // RFC 3261 Section 16.5 Determining Request Targets
 
