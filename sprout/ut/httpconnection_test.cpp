/**
 * @file httpconnection_test.cpp UT for Sprout HttpConnection.
 *
 * Project Clearwater - IMS in the Cloud
 * Copyright (C) 2013  Metaswitch Networks Ltd
 *
 * This program is free software: you can redistribute it and/or modify it
 * under the terms of the GNU General Public License as published by the
 * Free Software Foundation, either version 3 of the License, or (at your
 * option) any later version, along with the "Special Exception" for use of
 * the program along with SSL, set forth below. This program is distributed
 * in the hope that it will be useful, but WITHOUT ANY WARRANTY;
 * without even the implied warranty of MERCHANTABILITY or FITNESS FOR
 * A PARTICULAR PURPOSE.  See the GNU General Public License for more
 * details. You should have received a copy of the GNU General Public
 * License along with this program.  If not, see
 * <http://www.gnu.org/licenses/>.
 *
 * The author can be reached by email at clearwater@metaswitch.com or by
 * post at Metaswitch Networks Ltd, 100 Church St, Enfield EN2 6BQ, UK
 *
 * Special Exception
 * Metaswitch Networks Ltd  grants you permission to copy, modify,
 * propagate, and distribute a work formed by combining OpenSSL with The
 * Software, or a work derivative of such a combination, even if such
 * copying, modification, propagation, or distribution would otherwise
 * violate the terms of the GPL. You must comply with the GPL in all
 * respects for all of the code used other than OpenSSL.
 * "OpenSSL" means OpenSSL toolkit software distributed by the OpenSSL
 * Project and licensed under the OpenSSL Licenses, or a work based on such
 * software and licensed under the OpenSSL Licenses.
 * "OpenSSL Licenses" means the OpenSSL License and Original SSLeay License
 * under which the OpenSSL Project distributes the OpenSSL toolkit software,
 * as those licenses appear in the file LICENSE-OPENSSL.
 */

///
///----------------------------------------------------------------------------

#include <string>
#include "gmock/gmock.h"
#include "gtest/gtest.h"
#include <json/reader.h>
#include <boost/algorithm/string.hpp>

#include "utils.h"
#include "sas.h"
#include "sproutsasevent.h"
#include "httpconnection.h"
#include "basetest.hpp"
#include "fakecurl.hpp"
#include "test_interposer.hpp"
#include "test_utils.hpp"
#include "load_monitor.h"
#include "mock_sas.h"

using namespace std;
using ::testing::MatchesRegex;

/// Fixture for test.
class HttpConnectionTest : public BaseTest
{
  LoadMonitor _lm;
  HttpConnection _http;
  HttpConnectionTest() :
    _lm(100000, 20, 10, 10),
    _http("cyrus",
          true,
          "connected_homers",
          &_lm,
          stack_data.stats_aggregator,
          SASEvent::HttpLogLevel::PROTOCOL)
  {
    fakecurl_responses.clear();
    fakecurl_responses["http://cyrus/blah/blah/blah"] = "<?xml version=\"1.0\" encoding=\"UTF-8\"><boring>Document</boring>";
    fakecurl_responses["http://cyrus/blah/blah/wot"] = CURLE_REMOTE_FILE_NOT_FOUND;
    fakecurl_responses["http://cyrus/blah/blah/503"] = CURLE_HTTP_RETURNED_ERROR;
    fakecurl_responses["http://cyrus/up/up/up"] = "<message>ok, whatever...</message>";
    fakecurl_responses["http://cyrus/up/up/down"] = CURLE_REMOTE_ACCESS_DENIED;
    fakecurl_responses["http://cyrus/down/down/down"] = "<message>WHOOOOSH!!</message>";
    fakecurl_responses["http://cyrus/down/down/up"] = CURLE_RECV_ERROR;
    fakecurl_responses["http://cyrus/down/around"] = Response(CURLE_SEND_ERROR, "<message>Gotcha!</message>");
    fakecurl_responses["http://cyrus/delete_id"] = CURLE_OK;
    fakecurl_responses["http://cyrus/put_id"] = CURLE_OK;
    fakecurl_responses["http://cyrus/post_id"] = Response({"Location: test"});
  }

  virtual ~HttpConnectionTest()
  {
    fakecurl_responses.clear();
    fakecurl_requests.clear();
  }
};


TEST_F(HttpConnectionTest, SimpleKeyAuthGet)
{
  string output;
  long ret = _http.send_get("/blah/blah/blah", output, "gandalf", 0);
  EXPECT_EQ(200, ret);
  EXPECT_EQ("<?xml version=\"1.0\" encoding=\"UTF-8\"><boring>Document</boring>", output);
  Request& req = fakecurl_requests["http://cyrus/blah/blah/blah"];
  EXPECT_EQ("GET", req._method);
  EXPECT_FALSE(req._httpauth & CURLAUTH_DIGEST) << req._httpauth;
  EXPECT_EQ("", req._username);
  EXPECT_EQ("", req._password);
}

TEST_F(HttpConnectionTest, SimpleGetFailure)
{
  string output;
  long ret = _http.send_get("/blah/blah/wot", output, "gandalf", 0);
  EXPECT_EQ(404, ret);
  ret = _http.send_get("/blah/blah/503", output, "gandalf", 0);
  EXPECT_EQ(503, ret);
}

TEST_F(HttpConnectionTest, SimpleGetRetry)
{
  string output;

  // Warm up the connection.
  long ret = _http.send_get("/blah/blah/blah", output, "gandalf", 0);
  EXPECT_EQ(200, ret);

  // Get a failure on the connection and retry it.
  ret = _http.send_get("/down/around", output, "gandalf", 0);
  EXPECT_EQ(200, ret);
  EXPECT_EQ("<message>Gotcha!</message>", output);
}

TEST_F(HttpConnectionTest, ConnectionRecycle)
{
  // Warm up.
  string output;
  long ret = _http.send_get("/blah/blah/blah", output, "gandalf", 0);
  EXPECT_EQ(200, ret);
<<<<<<< HEAD
  // Wait a very short time.
=======

  // Wait a very short time. Note that this is reverted by the
  // BaseTest destructor, which calls cwtest_reset_time().
>>>>>>> 653facb6
  cwtest_advance_time_ms(10L);

  // Next request should be on same connection (it's possible but very
  // unlikely (~2e-4) that we'll choose to recycle already - let's
  // just take the risk of an occasional spurious test failure).
  ret = _http.send_get("/up/up/up", output, "legolas", 0);
  EXPECT_EQ(200, ret);
  Request& req = fakecurl_requests["http://cyrus/up/up/up"];
  EXPECT_FALSE(req._fresh);

  // Now wait a long time - much longer than the 1-minute average
  // recycle time.
  cwtest_advance_time_ms(10 * 60 * 1000L);

  // Next request should be on a different connection. Again, there's
  // a tiny chance (~5e-5) we'll fail here because we're still using
  // the same connection, but we'll take the risk.
  ret = _http.send_get("/down/down/down", output, "gimli", 0);
  EXPECT_EQ(200, ret);
  Request& req2 = fakecurl_requests["http://cyrus/down/down/down"];
  EXPECT_TRUE(req2._fresh);

  // Should be a single connection to the hardcoded fakecurl IP.
  EXPECT_EQ(1u, _http._server_count.size());
  EXPECT_EQ(1, _http._server_count["10.42.42.42"]);
}

TEST_F(HttpConnectionTest, SimplePost)
{
  std::map<std::string, std::string> head;
  std::string response;

  long ret = _http.send_post("/post_id", head, response, "", 0);
  EXPECT_EQ(200, ret);
}

TEST_F(HttpConnectionTest, SimplePut)
{
  long ret = _http.send_put("/put_id", "", 0);
  EXPECT_EQ(200, ret);
}

TEST_F(HttpConnectionTest, SimpleDelete)
{
  long ret = _http.send_delete("/delete_id", 0);
  EXPECT_EQ(200, ret);
}

TEST_F(HttpConnectionTest, DeleteBody)
{
  long ret = _http.send_delete("/delete_id", 0, "body");
  EXPECT_EQ(200, ret);
}

TEST_F(HttpConnectionTest, SASCorrelationHeader)
{
  mock_sas_collect_messages(true);

  std::string uuid;
  std::string output;

  _http.send_get("/blah/blah/blah", output, "gandalf", 0);

  Request& req = fakecurl_requests["http://cyrus/blah/blah/blah"];

  // The CURL request should contain an X-SAS-HTTP-Branch-ID whose value is a
  // UUID.
  bool found_header = false;
  for(std::list<std::string>::iterator it = req._headers.begin();
      it != req._headers.end();
      ++it)
  {
    if (boost::starts_with(*it, "X-SAS-HTTP-Branch-ID"))
    {
      EXPECT_THAT(*it, MatchesRegex(
        "^X-SAS-HTTP-Branch-ID: *[0-9a-fA-F]{8}-"
                                "[0-9a-fA-F]{4}-"
                                "[0-9a-fA-F]{4}-"
                                "[0-9a-fA-F]{4}-"
                                "[0-9a-fA-F]{12}$"));

      // This strips off the header name and leaves just the value.
      uuid = it->substr(std::string("X-SAS-HTTP-Branch-ID: ").length());
      found_header = true;
    }
  }
  EXPECT_TRUE(found_header);

  // Check that we logged a branch ID marker.
  MockSASMessage* marker = mock_sas_find_marker(MARKER_ID_VIA_BRANCH_PARAM);
  EXPECT_TRUE(marker != NULL);
  EXPECT_EQ(marker->var_params.size(), 1u);
  EXPECT_EQ(marker->var_params[0], uuid);

  mock_sas_collect_messages(false);
}<|MERGE_RESOLUTION|>--- conflicted
+++ resolved
@@ -135,13 +135,9 @@
   string output;
   long ret = _http.send_get("/blah/blah/blah", output, "gandalf", 0);
   EXPECT_EQ(200, ret);
-<<<<<<< HEAD
-  // Wait a very short time.
-=======
 
   // Wait a very short time. Note that this is reverted by the
   // BaseTest destructor, which calls cwtest_reset_time().
->>>>>>> 653facb6
   cwtest_advance_time_ms(10L);
 
   // Next request should be on same connection (it's possible but very
