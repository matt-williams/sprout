--- conflicted
+++ resolved
@@ -212,12 +212,8 @@
 
 TEST_F(HttpConnectionTest, SimplePut)
 {
-<<<<<<< HEAD
+  EXPECT_CALL(_cm, inform_success(_));
   long ret = _http.send_put("/put_id", "");
-=======
-  EXPECT_CALL(_cm, inform_success(_));
-  long ret = _http.send_put("/put_id", "", 0);
->>>>>>> 9a105f36
   EXPECT_EQ(200, ret);
 }
 
