/**
 * @file aschain_test.cpp UT for Sprout IfcHandler module
 *
 * Project Clearwater - IMS in the Cloud
 * Copyright (C) 2013  Metaswitch Networks Ltd
 *
 * This program is free software: you can redistribute it and/or modify it
 * under the terms of the GNU General Public License as published by the
 * Free Software Foundation, either version 3 of the License, or (at your
 * option) any later version, along with the "Special Exception" for use of
 * the program along with SSL, set forth below. This program is distributed
 * in the hope that it will be useful, but WITHOUT ANY WARRANTY;
 * without even the implied warranty of MERCHANTABILITY or FITNESS FOR
 * A PARTICULAR PURPOSE.  See the GNU General Public License for more
 * details. You should have received a copy of the GNU General Public
 * License along with this program.  If not, see
 * <http://www.gnu.org/licenses/>.
 *
 * The author can be reached by email at clearwater@metaswitch.com or by
 * post at Metaswitch Networks Ltd, 100 Church St, Enfield EN2 6BQ, UK
 *
 * Special Exception
 * Metaswitch Networks Ltd  grants you permission to copy, modify,
 * propagate, and distribute a work formed by combining OpenSSL with The
 * Software, or a work derivative of such a combination, even if such
 * copying, modification, propagation, or distribution would otherwise
 * violate the terms of the GPL. You must comply with the GPL in all
 * respects for all of the code used other than OpenSSL.
 * "OpenSSL" means OpenSSL toolkit software distributed by the OpenSSL
 * Project and licensed under the OpenSSL Licenses, or a work based on such
 * software and licensed under the OpenSSL Licenses.
 * "OpenSSL Licenses" means the OpenSSL License and Original SSLeay License
 * under which the OpenSSL Project distributes the OpenSSL toolkit software,
 * as those licenses appear in the file LICENSE-OPENSSL.
 */

///
///----------------------------------------------------------------------------

#include <string>
#include "gtest/gtest.h"
#include <boost/algorithm/string/replace.hpp>
#include <boost/lexical_cast.hpp>

#include "utils.h"
#include "siptest.hpp"
#include "fakehssconnection.hpp"
#include "localstorefactory.h"
#include "fakelogger.hpp"

#include "ifchandler.h"

using namespace std;

/// Fixture for IfcHandlerTest
class IfcHandlerTest : public SipTest
{
public:
  FakeLogger _log;
  static FakeHSSConnection* _hss_connection;
  static RegData::Store* _store;
  static IfcHandler* _ifc_handler;
  pjsip_msg* TEST_MSG;

  static void SetUpTestCase()
  {
    SipTest::SetUpTestCase();

    _hss_connection = new FakeHSSConnection();
    _store = RegData::create_local_store();
    _ifc_handler = new IfcHandler(_hss_connection, _store);
  }

  static void TearDownTestCase()
  {
    RegData::destroy_local_store(_store);
    delete _ifc_handler; _ifc_handler = NULL;
    delete _hss_connection; _hss_connection = NULL;

    SipTest::TearDownTestCase();
  }

  IfcHandlerTest() : SipTest(NULL)
  {
    _store->flush_all();  // start from a clean slate on each test
    if (_hss_connection)
    {
      _hss_connection->flush_all();
    }

    string str("INVITE sip:5755550033@homedomain SIP/2.0\n"
               "Via: SIP/2.0/TCP 10.64.90.97:50693;rport;branch=z9hG4bKPjPtKqxhkZnvVKI2LUEWoZVFjFaqo.cOzf;alias\n"
               "Max-Forwards: 69\n"
               "From: <sip:5755550033@homedomain>;tag=13919SIPpTag0011234\n"
               "To: <sip:5755550033@homedomain>\n"
               "Contact: <sip:5755550018@10.16.62.109:58309;transport=TCP;ob>\n"
               "Call-ID: 1-13919@10.151.20.48\n"
               "CSeq: 4 INVITE\n"
               "Route: <sip:testnode;transport=TCP;lr;orig>\n"
               "Content-Length: 0\n\n");
    pjsip_rx_data* rdata = build_rxdata(str);
    parse_rxdata(rdata);
    TEST_MSG = rdata->msg_info.msg;
  }

  ~IfcHandlerTest()
  {
  }

  void doBaseTest(string description,
                  string ifc,
                  pjsip_msg* msg,
                  string served_user,
                  bool reg,
                  const SessionCase& sescase,
                  bool expected,
                  bool third_party_reg);
  void doTest(string description,
              string frag,
              bool reg,
              const SessionCase& sescase,
              bool expected);
  void doCaseTest(string description, string frag, bool test[]);
};

FakeHSSConnection* IfcHandlerTest::_hss_connection;
RegData::Store* IfcHandlerTest::_store;
IfcHandler* IfcHandlerTest::_ifc_handler;

TEST_F(IfcHandlerTest, ServedUser)
{
  string str0("INVITE $1 SIP/2.0\n"
             "Via: SIP/2.0/TCP 10.64.90.97:50693;rport;branch=z9hG4bKPjPtKqxhkZnvVKI2LUEWoZVFjFaqo.cOzf;alias\n"
             "Max-Forwards: 69\n"
             "From: <sip:5755550018@homedomain>;tag=13919SIPpTag0011234\n"
             "To: <sip:5755550099@homedomain>\n"
             "Contact: <sip:5755550018@10.16.62.109:58309;transport=TCP;ob>\n"
             "Call-ID: 1-13919@10.151.20.48\n"
             "CSeq: 4 INVITE\n"
             "Route: <sip:testnode;transport=TCP;lr;orig>\n"
             "Content-Length: 0\n\n");
  string str = boost::replace_all_copy(str0, "$1", "sip:5755550099@homedomain");
  pjsip_rx_data* rdata = build_rxdata(str);
  parse_rxdata(rdata);

  EXPECT_EQ("sip:5755550018@homedomain", IfcHandler::served_user_from_msg(SessionCase::Originating, rdata->msg_info.msg));
  EXPECT_EQ("sip:5755550018@homedomain", IfcHandler::served_user_from_msg(SessionCase::OriginatingCdiv, rdata->msg_info.msg));
  EXPECT_EQ("sip:5755550099@homedomain", IfcHandler::served_user_from_msg(SessionCase::Terminating, rdata->msg_info.msg));

  str = boost::replace_all_copy(str0, "$1", "sip:5755550099@testnode");
  rdata = build_rxdata(str);
  parse_rxdata(rdata);
  EXPECT_EQ("sip:5755550099@testnode", IfcHandler::served_user_from_msg(SessionCase::Terminating, rdata->msg_info.msg));

  str = boost::replace_all_copy(str0, "$1", "sip:5755550099@remotenode");
  rdata = build_rxdata(str);
  parse_rxdata(rdata);
  EXPECT_EQ("", IfcHandler::served_user_from_msg(SessionCase::Terminating, rdata->msg_info.msg));
}

/// Test an iFC.
void IfcHandlerTest::doBaseTest(string description,
                                string ifc,
                                pjsip_msg* msg,
                                string served_user,
                                bool reg,
                                const SessionCase& sescase,
                                bool expected,
                                bool third_party_reg)
{
  SCOPED_TRACE(description);
  if (ifc != "")
  {
    _hss_connection->set_user_ifc("sip:5755550033@homedomain",
                                  ifc);
  }
<<<<<<< HEAD
  string served_user;
  std::vector<AsInvocation> application_servers;
=======
  std::vector<std::string> application_servers;
>>>>>>> 5f7ad247
  _store->flush_all();  // start from a clean slate on each test
  _ifc_handler->lookup_ifcs(sescase,
                            served_user,
                            reg,
                            msg,
                            0,
                            application_servers);
  EXPECT_EQ(expected ? 1u : 0u, application_servers.size());
  if (application_servers.size())
  {
    EXPECT_EQ("sip:1.2.3.4:56789;transport=UDP", application_servers[0].server_name);
    EXPECT_EQ("0", application_servers[0].default_handling);
    if (third_party_reg)
    {
      EXPECT_EQ("banana", application_servers[0].service_info);
      EXPECT_EQ(true, application_servers[0].include_register_request);
      EXPECT_EQ(false, application_servers[0].include_register_response);
    } else {
      EXPECT_EQ("", application_servers[0].service_info);
      EXPECT_EQ(false, application_servers[0].include_register_request);
      EXPECT_EQ(false, application_servers[0].include_register_response);
    }
  }
}

<<<<<<< HEAD
TEST_F(IfcHandlerTest, NoServedUser)
{
  string str("INVITE sip:5755550033@homedomain SIP/2.0\n"
             "Via: SIP/2.0/TCP 10.64.90.97:50693;rport;branch=z9hG4bKPjPtKqxhkZnvVKI2LUEWoZVFjFaqo.cOzf;alias\n"
             "Max-Forwards: 69\n"
             "From: <sip:5755550033@remotedomain>;tag=13919SIPpTag0011234\n"
             "To: <sip:5755550033@homedomain>\n"
             "Contact: <sip:5755550018@10.16.62.109:58309;transport=TCP;ob>\n"
             "Call-ID: 1-13919@10.151.20.48\n"
             "CSeq: 4 INVITE\n"
             "Route: <sip:testnode;transport=TCP;lr;orig>\n"
             "Content-Length: 0\n\n");
  pjsip_rx_data* rdata = build_rxdata(str);
  parse_rxdata(rdata);
  pjsip_msg* msg = rdata->msg_info.msg;

  doBaseTest("",
             "",
             msg,
             "",
             false,
             SessionCase::Originating,
             false,
             false);
  EXPECT_TRUE(_log.contains("No served user"));
}

=======
>>>>>>> 5f7ad247
TEST_F(IfcHandlerTest, ProfilePart)
{
  for (int profilepart = 0; profilepart <= 1; profilepart++)
  {
    SCOPED_TRACE(profilepart);
    for (int reg = 0; reg <= 1; reg++)
    {
      bool is_reg = !!reg;
      SCOPED_TRACE(is_reg);

      doBaseTest("",
                 "<?xml version=\"1.0\" encoding=\"UTF-8\"?>\n"
                 "<ServiceProfile>\n"
                 "  <InitialFilterCriteria>\n"
                 "    <Priority>1</Priority>\n"
                 "    <ApplicationServer>\n"
                 "      <ServerName>sip:1.2.3.4:56789;transport=UDP</ServerName>\n"
                 "      <DefaultHandling>0</DefaultHandling>\n"
                 "    </ApplicationServer>\n"
                 "    <ProfilePartIndicator>" + boost::lexical_cast<std::string>(profilepart) + "</ProfilePartIndicator>\n"
                 "  </InitialFilterCriteria>\n"
                 "</ServiceProfile>",
                 TEST_MSG,
                 "sip:5755550033@homedomain",
                 is_reg,
                 SessionCase::Originating,
                 (profilepart == 0) ? is_reg : !is_reg,
                 false);
    }
  }
}

TEST_F(IfcHandlerTest, NoIfc)
{
  doBaseTest("",
             "",
             TEST_MSG,
             "sip:5755550033@homedomain",
             true,
             SessionCase::Originating,
             false,
             false);
  EXPECT_TRUE(_log.contains("No iFC found"));
}

TEST_F(IfcHandlerTest, NoPriority)
{
  doBaseTest("",
             "<?xml version=\"1.0\" encoding=\"UTF-8\"?>\n"
             "<ServiceProfile>\n"
             "  <InitialFilterCriteria>\n"
             "    <ApplicationServer>\n"
             "      <ServerName>sip:1.2.3.4:56789;transport=UDP</ServerName>\n"
             "      <DefaultHandling>0</DefaultHandling>\n"
             "    </ApplicationServer>\n"
             "  </InitialFilterCriteria>\n"
             "</ServiceProfile>",
             TEST_MSG,
             "sip:5755550033@homedomain",
             true,
             SessionCase::Originating,
             false,
             false);
  EXPECT_TRUE(_log.contains("Missing mandatory value for iFC priority"));
}

TEST_F(IfcHandlerTest, ThirdPartyRegistration)
{
      doBaseTest("",
                 "<?xml version=\"1.0\" encoding=\"UTF-8\"?>\n"
                 "<ServiceProfile>\n"
                 "  <InitialFilterCriteria>\n"
                 "    <Priority>1</Priority>\n"
                 "    <ApplicationServer>\n"
                 "      <ServerName>sip:1.2.3.4:56789;transport=UDP</ServerName>\n"
                 "      <DefaultHandling>0</DefaultHandling>\n"
                 "      <ServiceInfo>banana</ServiceInfo>\n"
                 "      <Extension>\n"
                 "        <IncludeRegisterRequest />\n"
                 "      </Extension>\n"
                 "    </ApplicationServer>\n"
                 "  </InitialFilterCriteria>\n"
                 "</ServiceProfile>",
                 TEST_MSG,
                 "sip:5755550033@homedomain",
                 true,
                 SessionCase::Originating,
                 true,
                 true);
}


/// Test an individual TriggerPoint.
void IfcHandlerTest::doTest(string description,
                            string frag,
                            bool reg,
                            const SessionCase& sescase,
                            bool expected)
{
  doBaseTest(description,
             "<?xml version=\"1.0\" encoding=\"UTF-8\"?>\n"
             "<ServiceProfile>\n"
             "  <InitialFilterCriteria>\n"
             "    <Priority>1</Priority>\n"
             + frag +
             "  <ApplicationServer>\n"
             "    <ServerName>sip:1.2.3.4:56789;transport=UDP</ServerName>\n"
             "    <DefaultHandling>0</DefaultHandling>\n"
             "  </ApplicationServer>\n"
             "  </InitialFilterCriteria>\n"
             "</ServiceProfile>",
             TEST_MSG,
             "sip:5755550033@homedomain",
             reg,
             sescase,
             expected,
             false);
}

TEST_F(IfcHandlerTest, MethodMatch)
{
  doTest("",
         "    <TriggerPoint>\n"
         "    <ConditionTypeCNF>1</ConditionTypeCNF>\n"
         "    <SPT>\n"
         "      <ConditionNegated>0</ConditionNegated>\n"
         "      <Group>0</Group>\n"
         "      <Method>INVITE</Method>\n"
         "      <Extension></Extension>\n"
         "    </SPT>\n"
         "  </TriggerPoint>\n",
         true,
         SessionCase::Originating,
         true);
}

TEST_F(IfcHandlerTest, NoTrigger)
{
  Log::setLoggingLevel(5);
  doTest("",
         "",
         true,
         SessionCase::Originating,
         true);
  EXPECT_TRUE(_log.contains("has no trigger point"));
}

TEST_F(IfcHandlerTest, ParseError)
{
  doTest("",
         "<shrdlu ",
         true,
         SessionCase::Originating,
         false);
  EXPECT_TRUE(_log.contains("iFCs parse error"));
}

TEST_F(IfcHandlerTest, NoClass1)
{
  doTest("",
         "    <TriggerPoint>\n"
         "    <ConditionTypeCNF>1</ConditionTypeCNF>\n"
         "    <SPT>\n"
         "      <ConditionNegated>0</ConditionNegated>\n"
         "      <Group>0</Group>\n"
         "      <Extension></Extension>\n"
         "    </SPT>\n"
         "  </TriggerPoint>\n",
         true,
         SessionCase::Originating,
         false);
  EXPECT_TRUE(_log.contains("Missing class"));
}

TEST_F(IfcHandlerTest, NoClass2)
{
  doTest("",
         "    <TriggerPoint>\n"
         "    <ConditionTypeCNF>1</ConditionTypeCNF>\n"
         "    <SPT>\n"
         "      <ConditionNegated>0</ConditionNegated>\n"
         "      <Group>0</Group>\n"
         "    </SPT>\n"
         "  </TriggerPoint>\n",
         true,
         SessionCase::Originating,
         false);
  EXPECT_TRUE(_log.contains("Missing class"));
}

TEST_F(IfcHandlerTest, NoType)
{
  doTest("",
         "    <TriggerPoint>\n"
         "    <SPT>\n"
         "      <ConditionNegated>0</ConditionNegated>\n"
         "      <Group>0</Group>\n"
         "      <Method>INVITE</Method>\n"
         "      <Extension></Extension>\n"
         "    </SPT>\n"
         "  </TriggerPoint>\n",
         true,
         SessionCase::Originating,
         false);
  EXPECT_TRUE(_log.contains("Missing mandatory value for ConditionTypeCNF"));
}

TEST_F(IfcHandlerTest, Unimplemented)
{
  doTest("",
         "    <TriggerPoint>\n"
         "    <ConditionTypeCNF>1</ConditionTypeCNF>\n"
         "    <SPT>\n"
         "      <ConditionNegated>0</ConditionNegated>\n"
         "      <Group>0</Group>\n"
         "      <SuperDuperNewThingy>ehwot</SuperDuperNewThingy>\n"
         "      <Extension></Extension>\n"
         "    </SPT>\n"
         "  </TriggerPoint>\n",
         true,
         SessionCase::Originating,
         false);
  EXPECT_TRUE(_log.contains("Unimplemented"));
  EXPECT_TRUE(_log.contains("SuperDuperNewThingy"));
}

TEST_F(IfcHandlerTest, MethodCase)
{
  doTest("",
         "    <TriggerPoint>\n"
         "    <ConditionTypeCNF>1</ConditionTypeCNF>\n"
         "    <SPT>\n"
         "      <ConditionNegated>0</ConditionNegated>\n"
         "      <Group>0</Group>\n"
         "      <Method>invite</Method>\n"
         "      <Extension></Extension>\n"
         "    </SPT>\n"
         "  </TriggerPoint>\n",
         true,
         SessionCase::Originating,
         false);
}

TEST_F(IfcHandlerTest, MethodNoMatch)
{
  doTest("",
         "    <TriggerPoint>\n"
         "    <ConditionTypeCNF>1</ConditionTypeCNF>\n"
         "    <SPT>\n"
         "      <ConditionNegated>0</ConditionNegated>\n"
         "      <Group>0</Group>\n"
         "      <Method>MESSAGE</Method>\n"
         "      <Extension></Extension>\n"
         "    </SPT>\n"
         "  </TriggerPoint>\n",
         true,
         SessionCase::Originating,
         false);
}

/// Test an individual TriggerPoint under all session case conditions.
void IfcHandlerTest::doCaseTest(string description,
                                string frag, //< TriggerPoint element
                                bool test[]) //< Should it trigger? orig/term/origcdiv * unreg/reg
{
  for (int i = 0; i < 6; i++)
  {
    SCOPED_TRACE(i);
    bool reg = i % 2;
    const SessionCase& sescase = ((i/2) == 0) ? SessionCase::Originating :
                                 ((i/2) == 1) ? SessionCase::Terminating :
                                               SessionCase::OriginatingCdiv;
    string desc = description;
    desc.append(reg ? " reg " : " unreg ");
    desc.append(sescase.to_string());
    doTest(desc, frag, reg, sescase, test[i]);
  }
}

TEST_F(IfcHandlerTest, SesCase0)
{
  bool results[] = {false, true, false, false, false, false};
  doCaseTest("",
             "    <TriggerPoint>\n"
             "    <ConditionTypeCNF>1</ConditionTypeCNF>\n"
             "    <SPT>\n"
             "      <ConditionNegated>0</ConditionNegated>\n"
             "      <Group>0</Group>\n"
             "      <SessionCase>0</Method>\n"
             "      <Extension></Extension>\n"
             "    </SPT>\n"
             "  </TriggerPoint>\n",
             results);
}

TEST_F(IfcHandlerTest, SesCase1)
{
  bool results[] = {false, false, false, true, false, false};
  doCaseTest("",
             "    <TriggerPoint>\n"
             "    <ConditionTypeCNF>1</ConditionTypeCNF>\n"
             "    <SPT>\n"
             "      <ConditionNegated>0</ConditionNegated>\n"
             "      <Group>0</Group>\n"
             "      <SessionCase>1</Method>\n"
             "      <Extension></Extension>\n"
             "    </SPT>\n"
             "  </TriggerPoint>\n",
             results);
}

TEST_F(IfcHandlerTest, SesCase2)
{
  bool results[] = {false, false, true, false, false, false};
  doCaseTest("",
             "    <TriggerPoint>\n"
             "    <ConditionTypeCNF>1</ConditionTypeCNF>\n"
             "    <SPT>\n"
             "      <ConditionNegated>0</ConditionNegated>\n"
             "      <Group>0</Group>\n"
             "      <SessionCase>2</Method>\n"
             "      <Extension></Extension>\n"
             "    </SPT>\n"
             "  </TriggerPoint>\n",
             results);
}

TEST_F(IfcHandlerTest, SesCase3)
{
  bool results[] = {true, false, false, false, false, false};
  doCaseTest("",
             "    <TriggerPoint>\n"
             "    <ConditionTypeCNF>1</ConditionTypeCNF>\n"
             "    <SPT>\n"
             "      <ConditionNegated>0</ConditionNegated>\n"
             "      <Group>0</Group>\n"
             "      <SessionCase>3</Method>\n"
             "      <Extension></Extension>\n"
             "    </SPT>\n"
             "  </TriggerPoint>\n",
             results);
}

TEST_F(IfcHandlerTest, SesCase4)
{
  bool results[] = {false, false, false, false, true, true};
  doCaseTest("",
             "    <TriggerPoint>\n"
             "    <ConditionTypeCNF>1</ConditionTypeCNF>\n"
             "    <SPT>\n"
             "      <ConditionNegated>0</ConditionNegated>\n"
             "      <Group>0</Group>\n"
             "      <SessionCase>4</Method>\n"
             "      <Extension></Extension>\n"
             "    </SPT>\n"
             "  </TriggerPoint>\n",
             results);
}

TEST_F(IfcHandlerTest, SesCaseGarbage)
{
  doTest("",
         "    <TriggerPoint>\n"
         "    <ConditionTypeCNF>1</ConditionTypeCNF>\n"
         "    <SPT>\n"
         "      <ConditionNegated>0</ConditionNegated>\n"
         "      <Group>0</Group>\n"
         "      <SessionCase>ORIGINATING_REGISTERED</Method>\n"
         "      <Extension></Extension>\n"
         "    </SPT>\n"
         "  </TriggerPoint>\n",
         true,
         SessionCase::Originating,
         false);
  EXPECT_TRUE(_log.contains("Can't parse session case"));
}

TEST_F(IfcHandlerTest, SesCaseRange1)
{
  doTest("",
         "    <TriggerPoint>\n"
         "    <ConditionTypeCNF>1</ConditionTypeCNF>\n"
         "    <SPT>\n"
         "      <ConditionNegated>0</ConditionNegated>\n"
         "      <Group>0</Group>\n"
         "      <SessionCase>-1</Method>\n"
         "      <Extension></Extension>\n"
         "    </SPT>\n"
         "  </TriggerPoint>\n",
         true,
         SessionCase::Originating,
         false);
  EXPECT_TRUE(_log.contains("session case out of allowable range"));
}

TEST_F(IfcHandlerTest, SesCaseRange2)
{
  doTest("",
         "    <TriggerPoint>\n"
         "    <ConditionTypeCNF>1</ConditionTypeCNF>\n"
         "    <SPT>\n"
         "      <ConditionNegated>0</ConditionNegated>\n"
         "      <Group>0</Group>\n"
         "      <SessionCase>5</Method>\n"
         "      <Extension></Extension>\n"
         "    </SPT>\n"
         "  </TriggerPoint>\n",
         true,
         SessionCase::Originating,
         false);
  EXPECT_TRUE(_log.contains("session case out of allowable range"));
}

TEST_F(IfcHandlerTest, Negation)
{
  doTest("",
         "    <TriggerPoint>\n"
         "    <ConditionTypeCNF>1</ConditionTypeCNF>\n"
         "    <SPT>\n"
         "      <ConditionNegated>1</ConditionNegated>\n"
         "      <Group>0</Group>\n"
         "      <Method>INVITE</Method>\n"
         "      <Extension></Extension>\n"
         "    </SPT>\n"
         "  </TriggerPoint>\n",
         true,
         SessionCase::Originating,
         false);
}

TEST_F(IfcHandlerTest, And1)
{
  doTest("",
         "    <TriggerPoint>\n"
         "    <ConditionTypeCNF>1</ConditionTypeCNF>\n"
         "    <SPT>\n"
         "      <ConditionNegated>0</ConditionNegated>\n"
         "      <Group>99</Group>\n"
         "      <Method>INVITE</Method>\n"
         "      <Extension></Extension>\n"
         "    </SPT>\n"
         "    <SPT>\n"
         "      <ConditionNegated>1</ConditionNegated>\n"
         "      <Group>3</Group>\n"
         "      <Method>INVITE</Method>\n"
         "      <Extension></Extension>\n"
         "    </SPT>\n"
         "  </TriggerPoint>\n",
         true,
         SessionCase::Originating,
         false);
}

TEST_F(IfcHandlerTest, SubOr1)
{
  doTest("",
         "    <TriggerPoint>\n"
         "    <ConditionTypeCNF>1</ConditionTypeCNF>\n"
         "    <SPT>\n"
         "      <ConditionNegated>0</ConditionNegated>\n"
         "      <Group>3</Group>\n"
         "      <Method>INVITE</Method>\n"
         "      <Extension></Extension>\n"
         "    </SPT>\n"
         "    <SPT>\n"
         "      <ConditionNegated>1</ConditionNegated>\n"
         "      <Group>3</Group>\n"
         "      <Method>INVITE</Method>\n"
         "      <Extension></Extension>\n"
         "    </SPT>\n"
         "  </TriggerPoint>\n",
         true,
         SessionCase::Originating,
         true);
}

TEST_F(IfcHandlerTest, And2)
{
  doTest("",
         "    <TriggerPoint>\n"
         "    <ConditionTypeCNF>1</ConditionTypeCNF>\n"
         "    <SPT>\n"
         "      <ConditionNegated>0</ConditionNegated>\n"
         "      <Group>3</Group>\n"
         "      <Method>INVITE</Method>\n"
         "      <Extension></Extension>\n"
         "    </SPT>\n"
         "    <SPT>\n"
         "      <ConditionNegated>0</ConditionNegated>\n"
         "      <Group>99</Group>\n"
         "      <SessionCase>0</Method>\n"
         "      <Extension></Extension>\n"
         "    </SPT>\n"
         "  </TriggerPoint>\n",
         true,
         SessionCase::Originating,
         true);
}

TEST_F(IfcHandlerTest, AndSubOr1)
{
  doTest("",
         "    <TriggerPoint>\n"
         "    <ConditionTypeCNF>1</ConditionTypeCNF>\n"
         "    <SPT>\n"
         "      <ConditionNegated>0</ConditionNegated>\n"
         "      <Group>3</Group>\n"
         "      <Method>INVITE</Method>\n"
         "      <Extension></Extension>\n"
         "    </SPT>\n"
         "    <SPT>\n"
         "      <ConditionNegated>1</ConditionNegated>\n"
         "      <Group>3</Group>\n"
         "      <Method>INVITE</Method>\n"
         "      <Extension></Extension>\n"
         "    </SPT>\n"
         "    <SPT>\n"
         "      <ConditionNegated>0</ConditionNegated>\n"
         "      <Group>99</Group>\n"
         "      <SessionCase>0</Method>\n"
         "      <Extension></Extension>\n"
         "    </SPT>\n"
         "  </TriggerPoint>\n",
         true,
         SessionCase::Originating,
         true);
}

TEST_F(IfcHandlerTest, Or1)
{
  doTest("",
         "    <TriggerPoint>\n"
         "    <ConditionTypeCNF>0</ConditionTypeCNF>\n"
         "    <SPT>\n"
         "      <ConditionNegated>0</ConditionNegated>\n"
         "      <Group>99</Group>\n"
         "      <Method>INVITE</Method>\n"
         "      <Extension></Extension>\n"
         "    </SPT>\n"
         "    <SPT>\n"
         "      <ConditionNegated>1</ConditionNegated>\n"
         "      <Group>3</Group>\n"
         "      <Method>INVITE</Method>\n"
         "      <Extension></Extension>\n"
         "    </SPT>\n"
         "  </TriggerPoint>\n",
         true,
         SessionCase::Originating,
         true);
}

TEST_F(IfcHandlerTest, SubAnd1)
{
  doTest("",
         "    <TriggerPoint>\n"
         "    <ConditionTypeCNF>0</ConditionTypeCNF>\n"
         "    <SPT>\n"
         "      <ConditionNegated>0</ConditionNegated>\n"
         "      <Group>3</Group>\n"
         "      <Method>INVITE</Method>\n"
         "      <Extension></Extension>\n"
         "    </SPT>\n"
         "    <SPT>\n"
         "      <ConditionNegated>1</ConditionNegated>\n"
         "      <Group>3</Group>\n"
         "      <Method>INVITE</Method>\n"
         "      <Extension></Extension>\n"
         "    </SPT>\n"
         "  </TriggerPoint>\n",
         true,
         SessionCase::Originating,
         false);
}

TEST_F(IfcHandlerTest, MultipleOccurrences)
{
  doTest("",
         "    <TriggerPoint>\n"
         "    <ConditionTypeCNF>0</ConditionTypeCNF>\n"
         "    <SPT>\n"
         "      <ConditionNegated>1</ConditionNegated>\n"
         "      <Group>4</Group>\n"
         "      <Method>INVITE</Method>\n"
         "      <Extension></Extension>\n"
         "    </SPT>\n"
         "    <SPT>\n"
         "      <ConditionNegated>0</ConditionNegated>\n"
         "      <Group>3</Group>\n"
         "      <Group>4</Group>\n"
         "      <Method>INVITE</Method>\n"
         "      <Extension></Extension>\n"
         "    </SPT>\n"
         "  </TriggerPoint>\n",
         true,
         SessionCase::Originating,
         true);
}

TEST_F(IfcHandlerTest, Or2)
{
  doTest("",
         "    <TriggerPoint>\n"
         "    <ConditionTypeCNF>0</ConditionTypeCNF>\n"
         "    <SPT>\n"
         "      <ConditionNegated>0</ConditionNegated>\n"
         "      <Group>3</Group>\n"
         "      <Method>INVITE</Method>\n"
         "      <Extension></Extension>\n"
         "    </SPT>\n"
         "    <SPT>\n"
         "      <ConditionNegated>0</ConditionNegated>\n"
         "      <Group>99</Group>\n"
         "      <SessionCase>0</Method>\n"
         "      <Extension></Extension>\n"
         "    </SPT>\n"
         "  </TriggerPoint>\n",
         true,
         SessionCase::Originating,
         true);
}

TEST_F(IfcHandlerTest, OrSubAnd1)
{
  doTest("",
         "    <TriggerPoint>\n"
         "    <ConditionTypeCNF>0</ConditionTypeCNF>\n"
         "    <SPT>\n"
         "      <ConditionNegated>0</ConditionNegated>\n"
         "      <Group>3</Group>\n"
         "      <Method>INVITE</Method>\n"
         "      <Extension></Extension>\n"
         "    </SPT>\n"
         "    <SPT>\n"
         "      <ConditionNegated>1</ConditionNegated>\n"
         "      <Group>3</Group>\n"
         "      <Method>INVITE</Method>\n"
         "      <Extension></Extension>\n"
         "    </SPT>\n"
         "    <SPT>\n"
         "      <ConditionNegated>0</ConditionNegated>\n"
         "      <Group>99</Group>\n"
         "      <SessionCase>0</Method>\n"
         "      <Extension></Extension>\n"
         "    </SPT>\n"
         "  </TriggerPoint>\n",
         true,
         SessionCase::Originating,
         true);
}


// @@@ iFC XML parse error
// @@@ lookup_ifcs gets no served user
// @@@ lookup_ifcs finds empty iFCs
// ++@@@ served_user_from_msg: URI is not home domain, but is local; URI is not home domain or local<|MERGE_RESOLUTION|>--- conflicted
+++ resolved
@@ -174,12 +174,7 @@
     _hss_connection->set_user_ifc("sip:5755550033@homedomain",
                                   ifc);
   }
-<<<<<<< HEAD
-  string served_user;
   std::vector<AsInvocation> application_servers;
-=======
-  std::vector<std::string> application_servers;
->>>>>>> 5f7ad247
   _store->flush_all();  // start from a clean slate on each test
   _ifc_handler->lookup_ifcs(sescase,
                             served_user,
@@ -205,36 +200,6 @@
   }
 }
 
-<<<<<<< HEAD
-TEST_F(IfcHandlerTest, NoServedUser)
-{
-  string str("INVITE sip:5755550033@homedomain SIP/2.0\n"
-             "Via: SIP/2.0/TCP 10.64.90.97:50693;rport;branch=z9hG4bKPjPtKqxhkZnvVKI2LUEWoZVFjFaqo.cOzf;alias\n"
-             "Max-Forwards: 69\n"
-             "From: <sip:5755550033@remotedomain>;tag=13919SIPpTag0011234\n"
-             "To: <sip:5755550033@homedomain>\n"
-             "Contact: <sip:5755550018@10.16.62.109:58309;transport=TCP;ob>\n"
-             "Call-ID: 1-13919@10.151.20.48\n"
-             "CSeq: 4 INVITE\n"
-             "Route: <sip:testnode;transport=TCP;lr;orig>\n"
-             "Content-Length: 0\n\n");
-  pjsip_rx_data* rdata = build_rxdata(str);
-  parse_rxdata(rdata);
-  pjsip_msg* msg = rdata->msg_info.msg;
-
-  doBaseTest("",
-             "",
-             msg,
-             "",
-             false,
-             SessionCase::Originating,
-             false,
-             false);
-  EXPECT_TRUE(_log.contains("No served user"));
-}
-
-=======
->>>>>>> 5f7ad247
 TEST_F(IfcHandlerTest, ProfilePart)
 {
   for (int profilepart = 0; profilepart <= 1; profilepart++)
