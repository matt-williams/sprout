/**
 * @file siptest.cpp UT class for Sprout PJSIP modules.
 *
 * Project Clearwater - IMS in the Cloud
 * Copyright (C) 2013  Metaswitch Networks Ltd
 *
 * This program is free software: you can redistribute it and/or modify it
 * under the terms of the GNU General Public License as published by the
 * Free Software Foundation, either version 3 of the License, or (at your
 * option) any later version, along with the "Special Exception" for use of
 * the program along with SSL, set forth below. This program is distributed
 * in the hope that it will be useful, but WITHOUT ANY WARRANTY;
 * without even the implied warranty of MERCHANTABILITY or FITNESS FOR
 * A PARTICULAR PURPOSE.  See the GNU General Public License for more
 * details. You should have received a copy of the GNU General Public
 * License along with this program.  If not, see
 * <http://www.gnu.org/licenses/>.
 *
 * The author can be reached by email at clearwater@metaswitch.com or by
 * post at Metaswitch Networks Ltd, 100 Church St, Enfield EN2 6BQ, UK
 *
 * Special Exception
 * Metaswitch Networks Ltd  grants you permission to copy, modify,
 * propagate, and distribute a work formed by combining OpenSSL with The
 * Software, or a work derivative of such a combination, even if such
 * copying, modification, propagation, or distribution would otherwise
 * violate the terms of the GPL. You must comply with the GPL in all
 * respects for all of the code used other than OpenSSL.
 * "OpenSSL" means OpenSSL toolkit software distributed by the OpenSSL
 * Project and licensed under the OpenSSL Licenses, or a work based on such
 * software and licensed under the OpenSSL Licenses.
 * "OpenSSL Licenses" means the OpenSSL License and Original SSLeay License
 * under which the OpenSSL Project distributes the OpenSSL toolkit software,
 * as those licenses appear in the file LICENSE-OPENSSL.
 */


#include <string>
#include <stdexcept>
#include "gtest/gtest.h"
#include "arpa/inet.h"
#include <sys/types.h>
#include <sys/socket.h>
#include <netdb.h>
#include <boost/lexical_cast.hpp>

extern "C" {
#include <pjsip.h>
#include <pjlib-util.h>
#include <pjlib.h>
}

#include "stack.h"
#include "zmq_lvc.h"
#include "statistic.h"
#include "faketransport_udp.hpp"
#include "faketransport_tcp.hpp"
#include "fakelogger.hpp"
#include "pjutils.h"
#include "test_interposer.hpp"
#include "siptest.hpp"

using namespace std;

static pjsip_module mod_siptest =
{
  NULL, NULL,                         /* prev, next.          */
  pj_str("mod-siptest"),              /* Name.                */
  -1,                                 /* Id                   */
  PJSIP_MOD_PRIORITY_TRANSPORT_LAYER + 1,  /* Priority        */
  NULL,                               /* load()               */
  NULL,                               /* start()              */
  NULL,                               /* stop()               */
  NULL,                               /* unload()             */
  NULL,                               /* on_rx_request()      */
  NULL,                               /* on_rx_response()     */
  &SipTest::on_tx_msg,                /* on_tx_request()      */
  &SipTest::on_tx_msg,                /* on_tx_response()     */
  NULL,                               /* on_tsx_state()       */
};

/// Runs before each test.
SipTest::SipTest(pjsip_module* module) :
  _log_traffic(false)
{
  EXPECT_TRUE(_current_instance == NULL) << "Can't run two SipTests in parallel";
  _current_instance = this;
  _module = module;
}

/// Runs after each test.
SipTest::~SipTest()
{
  _current_instance = NULL;
  for_each(_out.begin(), _out.end(), pjsip_tx_data_dec_ref);
}

pjsip_tpfactory* SipTest::_tcp_tpfactory_trusted;
pjsip_transport* SipTest::_udp_tp_trusted;
pjsip_tpfactory* SipTest::_tcp_tpfactory_untrusted;
pjsip_transport* SipTest::_udp_tp_untrusted;
SipTest::TransportFlow* SipTest::_tp_default;
SipTest* SipTest::_current_instance;

/// Automatically run once, before the first test.
void SipTest::SetUpTestCase(bool clear_host_mapping)
{
  FakeLogger _log(false);  // swallow logs during this method

  // Add what we need to the resolver map.
  if (clear_host_mapping)
  {
    cwtest_clear_host_mapping();
  }
  cwtest_add_host_mapping("testnode", "localhost");
  cwtest_add_host_mapping("homedomain", "10.6.6.1");

  stack_data.untrusted_port = 5060;
  stack_data.trusted_port = 5058;
  stack_data.local_host = pj_str("testnode");
  stack_data.home_domain = pj_str("homedomain");
  stack_data.name_cnt = 0;
  stack_data.name[stack_data.name_cnt] = stack_data.local_host;
  stack_data.name_cnt++;

  init_pjsip();

  stack_data.stats_aggregator = new LastValueCache(Statistic::known_stats_count(),
                                                   Statistic::known_stats(),
                                                   10);  // Short period to reduce shutdown delays.

  pjsip_endpt_register_module(stack_data.endpt, &mod_siptest);
}

/// Automatically run once, after the last test.
void SipTest::TearDownTestCase()
{
  FakeLogger _log(false);  // swallow logs during this method
  delete stack_data.stats_aggregator;
  stack_data.stats_aggregator = NULL;
  term_pjsip();
}


/// Initialises a SIP port for both UDP and TCP transports.
void SipTest::init_port(int port, pjsip_transport** udp_tp, pjsip_tpfactory** tcp_factory)
{
  pj_status_t status;
  pj_sockaddr_in addr;
  pjsip_host_port published_name;

  memset(&addr, 0, sizeof(pj_sockaddr_in));
  addr.sin_family = pj_AF_INET();
  addr.sin_addr.s_addr = 0;
  addr.sin_port = pj_htons((pj_uint16_t)port);

  published_name.host = stack_data.local_host;
  published_name.port = port;

  status = pjsip_fake_udp_transport_start(stack_data.endpt,
                                          &addr,
                                          &published_name,
                                          50,
                                          udp_tp);
  ASSERT_EQ(PJ_SUCCESS, status);

  status = pjsip_fake_tcp_transport_start2(stack_data.endpt,
                                           &addr,
                                           &published_name,
                                           50,
                                           tcp_factory);
  ASSERT_EQ(PJ_SUCCESS, status);
}

void SipTest::init_pjsip()
{
  // Sort out logging:
  init_pjsip_logging(99, false, "");

  // Must init PJLIB first:
  pj_status_t status = pj_init();
  ASSERT_EQ(PJ_SUCCESS, status);

  // Then init PJLIB-UTIL:
  status = pjlib_util_init();
  ASSERT_EQ(PJ_SUCCESS, status);

  // Must create a pool factory before we can allocate any memory.
  pj_caching_pool_init(&stack_data.cp, &pj_pool_factory_default_policy, 0);
  stack_data.pool = pj_pool_create(&stack_data.cp.factory, "unit_test", 4000, 4000, NULL);

  // Create the endpoint.
  status = pjsip_endpt_create(stack_data.pool->factory, NULL, &stack_data.endpt);
  ASSERT_EQ(PJ_SUCCESS, status);

  // Init transaction layer.
  status = pjsip_tsx_layer_init_module(stack_data.endpt);
  ASSERT_EQ(PJ_SUCCESS, status);

  // Initialise the trusted port.
  init_port(stack_data.trusted_port, &_udp_tp_trusted, &_tcp_tpfactory_trusted);

  // Initialise the untrusted port.
  init_port(stack_data.untrusted_port, &_udp_tp_untrusted, &_tcp_tpfactory_untrusted);

  // Set the TCP factory used by Bono to create connections to Sprout.
  stack_data.tcp_factory = _tcp_tpfactory_trusted;

  // Get a default TCP transport flow to use for injection.  Give it a dummy address.
  _tp_default = new TransportFlow(TransportFlow::Protocol::TCP,
                                  TransportFlow::Trust::TRUSTED,
                                  "0.0.0.0",
                                  5060);
}

void SipTest::term_pjsip()
{
  delete _tp_default;
  pjsip_endpt_destroy(stack_data.endpt);
  pj_pool_release(stack_data.pool);
  pj_caching_pool_destroy(&stack_data.cp);
  pj_shutdown();
}

SipTest::TransportFlow::TransportFlow(Protocol protocol, Trust trust, const char* addr, int port)
{
  pj_str_t addr_str = pj_str(const_cast<char*>(addr));
  pj_sockaddr_init(PJ_AF_INET, &_rem_addr, &addr_str, port);

  if (protocol == UDP)
  {
    _transport = (trust == TRUSTED) ? _udp_tp_trusted : _udp_tp_untrusted;
  }
  else
  {
    pj_status_t status;
    pjsip_tpfactory *factory = (trust == TRUSTED) ? _tcp_tpfactory_trusted : _tcp_tpfactory_untrusted;
    status = pjsip_fake_tcp_accept(factory,
                                   (pj_sockaddr_t*)&_rem_addr,
                                   sizeof(pj_sockaddr_in),
                                   &_transport);
    EXPECT_EQ(PJ_SUCCESS, status);
  }
}

SipTest::TransportFlow::~TransportFlow()
{
  if (!strcmp(_transport->type_name, "TCP"))
  {
    fake_tcp_init_shutdown((fake_tcp_transport*)_transport, PJ_EEOF);
  }
}

std::string SipTest::TransportFlow::type_name()
{
  return std::string(_transport->type_name);
}

int SipTest::TransportFlow::local_port()
{
  return _transport->local_name.port;
}

std::string SipTest::TransportFlow::to_string(bool transport)
{
  char buf[100];
  pj_sockaddr_print(&_rem_addr, buf, sizeof(buf), 3);
  if (transport)
  {
    strcat(buf, ";transport=");
    strcat(buf, _transport->type_name);
  }
  return std::string(buf);
}

void SipTest::TransportFlow::expect_target(const pjsip_tx_data* tdata, bool strict)
{
  if (strict)
  {
    EXPECT_EQ(_transport, tdata->tp_info.transport)
      << "Wrong transport: expected " << to_string(true)
      << " / actual " << tdata->tp_info.transport->obj_name
      << " " << tdata->tp_info.transport->info;
  }

  if (!strcmp(_transport->type_name, "UDP"))
  {
    bool remote_addr_eq = (pj_sockaddr_cmp(&_rem_addr, &tdata->tp_info.dst_addr) == 0);
    EXPECT_EQ(remote_addr_eq, true) << "Wrong destination address";
  }
}

void SipTest::inject_msg(const string& msg, TransportFlow* tp)
{
  pjsip_rx_data* rdata = build_rxdata(msg, tp);
  char buf[100];
  snprintf(buf, sizeof(buf), "inject_msg on %p", tp);
  log_pjsip_buf(buf, rdata->pkt_info.packet, rdata->pkt_info.len);
  pj_size_t size_eaten = pjsip_tpmgr_receive_packet(rdata->tp_info.transport->tpmgr,
                                                    rdata);
  EXPECT_EQ((pj_size_t)rdata->pkt_info.len, size_eaten);
}

void SipTest::inject_msg(pjsip_msg* msg, TransportFlow* tp)
{
  char buf[16384];
  pj_ssize_t len = pjsip_msg_print(msg, buf, sizeof(buf));
  inject_msg(string(buf, len), tp);
}


/// Inject message directly into the registrar module, bypassing other
/// layers.  Allows testing which messages we accept into the module.
pj_bool_t SipTest::inject_msg_direct(const string& msg, pjsip_module* module)
{
  pjsip_rx_data* rdata = build_rxdata(msg);
  parse_rxdata(rdata);
  pj_bool_t ret = module->on_rx_request(rdata);
  return ret;
}

pjsip_rx_data* SipTest::build_rxdata(const string& msg, TransportFlow* tp)
{
  pjsip_rx_data* rdata = PJ_POOL_ZALLOC_T(stack_data.pool, pjsip_rx_data);

  // Init transport info part.
  rdata->tp_info.pool = stack_data.pool;
  rdata->tp_info.transport = tp->_transport;
  rdata->tp_info.tp_data = NULL;
  rdata->tp_info.op_key.rdata = rdata;
  pj_ioqueue_op_key_init(&rdata->tp_info.op_key.op_key,
                         sizeof(pj_ioqueue_op_key_t));

  // Copy in message bytes.
  strcpy(rdata->pkt_info.packet, msg.data());
  rdata->pkt_info.len = msg.length();

  // Fill in packet info part.
  rdata->pkt_info.src_addr = tp->_rem_addr;
  rdata->pkt_info.src_addr_len = sizeof(rdata->pkt_info.src_addr);
  pj_sockaddr* rem_addr = &tp->_rem_addr;
  pj_sockaddr_print(rem_addr, rdata->pkt_info.src_name,
                    sizeof(rdata->pkt_info.src_name), 0);
  rdata->pkt_info.src_port = pj_sockaddr_get_port(rem_addr);

  pj_gettimeofday(&rdata->pkt_info.timestamp);

  return rdata;
}

void SipTest::parse_rxdata(pjsip_rx_data* rdata)
{
  // Parse message.
  pj_bzero(&rdata->msg_info, sizeof(rdata->msg_info));
  pj_list_init(&rdata->msg_info.parse_err);
  rdata->msg_info.msg = pjsip_parse_rdata(rdata->pkt_info.packet, rdata->pkt_info.len, rdata);
  if (!pj_list_empty(&rdata->msg_info.parse_err))
  {
    // Parse error!  See sip_transport.c
    /* Gather syntax error information */
    pjsip_parser_err_report* err = rdata->msg_info.parse_err.next;
    while (err != &rdata->msg_info.parse_err)
    {
      printf("%s exception when parsing '%.*s' "
             "header on line %d col %d\n",
             pj_exception_id_name(err->except_code),
             (int)err->hname.slen, err->hname.ptr,
             err->line, err->col);
      err = err->next;
    }
    throw runtime_error("PJSIP parse error");
  }

  if (rdata->msg_info.msg == NULL)
  {
    throw runtime_error("PJSIP parse failed");
  }

  // Perform basic header checking.
  EXPECT_FALSE(rdata->msg_info.cid == NULL ||
               rdata->msg_info.cid->id.slen == 0 ||
               rdata->msg_info.from == NULL ||
               rdata->msg_info.to == NULL ||
               rdata->msg_info.via == NULL ||
               rdata->msg_info.cseq == NULL);

  // Fill in VIA.
  if (rdata->msg_info.msg->type == PJSIP_REQUEST_MSG)
  {
    pj_strdup2(rdata->tp_info.pool,
               &rdata->msg_info.via->recvd_param,
               rdata->pkt_info.src_name);

    if (rdata->msg_info.via->rport_param == 0)
    {
      rdata->msg_info.via->rport_param = rdata->pkt_info.src_port;
    }
  }
  else
  {
    EXPECT_FALSE(rdata->msg_info.msg->line.status.code < 100 ||
                 rdata->msg_info.msg->line.status.code >= 700) << rdata->msg_info.msg->line.status.code;
  }
}


pj_status_t SipTest::on_tx_msg(pjsip_tx_data* tdata)
{
  _current_instance->handle_txdata(tdata);
  return PJ_SUCCESS;
}

void SipTest::handle_txdata(pjsip_tx_data* tdata)
{
  pjsip_tx_data_add_ref(tdata);
  _out.push_back(tdata);
  char buf[100];
  snprintf(buf, sizeof(buf), "handle_txdata on %p", tdata->tp_info.transport);
  log_pjsip_msg(buf, tdata->msg);
}

/// Extract a named header as a C++ string.
std::string get_headers(pjsip_msg* msg, std::string name)
{
  pj_str_t name_str = { const_cast<char*>(name.data()), name.length() };
  std::string ret;
  pjsip_hdr* hdr = NULL;

  while (NULL != (hdr = (pjsip_hdr*)pjsip_msg_find_hdr_by_name(msg, &name_str, hdr)))
  {
    char buf[1024];
    int n = pjsip_hdr_print_on(hdr, buf, sizeof(buf));
    EXPECT_LT(n, (int)sizeof(buf));
    if (!ret.empty())
    {
      ret.append("\r\n");
    }
    ret.append(buf, n);
    hdr = hdr->next;
  }

  return ret;
}

void SipTest::log_pjsip_buf(const char* description, const char* buf, int len)
{
  if (_log_traffic)
  {
    printf("== %s:\n%.*s==\n", description, len, buf);
  }
}

void SipTest::log_pjsip_msg(const char* description, pjsip_msg* msg)
{
  if (_log_traffic)
  {
    char buf[16384];
    if (msg)
    {
      pj_ssize_t len = pjsip_msg_print(msg, buf, sizeof(buf));
      buf[len] = '\0';
    }
    else
    {
      strcpy(buf, "(null)\n");
    }
    printf("== %s:\n%s==\n", description, buf);
  }
}

void SipTest::register_uri(RegData::Store* store, const std::string& user, const std::string& domain, const std::string& contact, int lifetime)
{
  string uri("sip:");
  uri.append(user).append("@").append(domain);
  RegData::AoR* aor = store->get_aor_data(uri);
  RegData::AoR::Binding* binding = aor->get_binding(contact);
  binding->_uri = contact;
  binding->_cid = "1";
  binding->_cseq = 1;
  binding->_expires = time(NULL) + lifetime;
  binding->_priority = 1000;
  bool ret = store->set_aor_data(uri, aor);
  delete aor;
  EXPECT_TRUE(ret);
};

pjsip_tx_data* SipTest::current_txdata()
{
  return _out.empty() ? NULL : _out.front();
}

void SipTest::free_txdata()
{
  if (!_out.empty())
  {
    pjsip_tx_data_dec_ref(_out.front());
    _out.pop_front();
  }
}

pjsip_tx_data* SipTest::pop_txdata()
{
  pjsip_tx_data* tdata = NULL;
  if (!_out.empty())
  {
    tdata = _out.front();
    _out.pop_front();
  }
  return tdata;
}

int SipTest::txdata_count()
{
  return _out.size();
}

pjsip_tx_data* SipTest::create_response(pjsip_tx_data* tdata, int st_code, const pj_str_t* st_text)
{
  // First, turn the message around to become a received message.
  pjsip_rx_data* rdata = PJ_POOL_ZALLOC_T(stack_data.pool, pjsip_rx_data);

  /* Initialize rdata. */
  rdata->tp_info.pool = stack_data.pool;
  rdata->tp_info.transport = tdata->tp_info.transport;

  /* Copy the packet. */
  pj_memcpy(rdata->pkt_info.packet, tdata->buf.start,
            tdata->buf.cur - tdata->buf.start);
  rdata->pkt_info.len = tdata->buf.cur - tdata->buf.start;

  /* the source address */
  rdata->pkt_info.src_addr = tdata->tp_info.dst_addr;

  /* "Source address" info. */
  rdata->pkt_info.src_addr_len = tdata->tp_info.dst_addr_len;
  memcpy(rdata->pkt_info.src_name, tdata->tp_info.dst_name, sizeof(tdata->tp_info.dst_name));
  rdata->pkt_info.src_port = tdata->tp_info.dst_port;

  /* When do we need to "deliver" this packet. */
  pj_gettimeofday(&rdata->pkt_info.timestamp);

  // Parse it.
  parse_rxdata(rdata);

  // Now, create a response.
  pjsip_tx_data* tdata_out;
  pjsip_endpt_create_response(stack_data.endpt, rdata, st_code, st_text, &tdata_out);
  pjsip_tx_data_add_ref(tdata_out);

  // Now, return the resulting message.
  return tdata_out;
}

string SipTest::respond_to_current_txdata(int st_code, string body, string extra)
{
  string ret = respond_to_txdata(current_txdata(), st_code, body, extra);
  free_txdata();
  return ret;
}

std::string SipTest::respond_to_txdata(pjsip_tx_data* tdata, int st_code, string body, string extra)
{
  char buf[16384];
  pjsip_tx_data* resp = create_response(tdata, st_code, NULL);
  pj_ssize_t len = pjsip_msg_print(resp->msg, buf, sizeof(buf));
  string ret(buf, len - 2);
  pjsip_tx_data_dec_ref(resp);

  if (!extra.empty())
  {
    ret.append(extra).append("\r\n");
  }

  if (!body.empty())
  {
    ret.resize(ret.size() - string("Content-Length:  0\r\n").size());
    ret.append("Content-Type: text/plain\r\n");
    ret.append("Content-Length:  ").append(boost::lexical_cast<string>(body.size())).append("\r\n");
  }
  ret.append("\r\n");
  ret.append(body);

  return ret;
}

void SipTest::poll()
{
<<<<<<< HEAD
  pj_time_val delay = { 0, 0 }; // zero milliseconds
=======
  pj_time_val delay = { 0, 1 }; // one millisecond (zero seems to open up some
                                // race conditions that result in double memory
                                // free errors/corruption).
>>>>>>> 97d9e574
  unsigned count;
  do
  {
    pj_status_t status = pjsip_endpt_handle_events2(stack_data.endpt, &delay, &count);
    LOG_INFO("Poll found %d events, status %d\n", (int)count, (int)status);
  }
  while (count != 0);
}


string SipTest::timestamp()
{
  pj_time_val tv;
  pj_gettimeofday(&tv);
  pj_parsed_time pt;
  pj_time_decode(&tv, &pt);
  char buf[1000];
  snprintf(buf, sizeof(buf), "%02d:%02d:%02d.%03d", pt.hour, pt.min, pt.sec, pt.msec);
  return buf;
}


/// Copy of structure from sip_transaction.c. Nasty but required.
struct mod_tsx_layer_t {
  struct pjsip_module  mod;
  pj_pool_t           *pool;
  pjsip_endpoint      *endpt;
  pj_mutex_t          *mutex;
  pj_hash_table_t     *htable;
};

void SipTest::expect_all_tsx_done()
{
  list<pjsip_transaction*> tsxs = get_all_tsxs();
  for (list<pjsip_transaction*>::iterator it = tsxs.begin();
       it != tsxs.end();
       ++it)
  {
    EXPECT_GE((*it)->state, PJSIP_TSX_STATE_COMPLETED);
  }
}

list<pjsip_transaction*> SipTest::get_all_tsxs()
{
  list<pjsip_transaction*> ret;

  mod_tsx_layer_t* mod_tsx_layer = (mod_tsx_layer_t*)pjsip_tsx_layer_instance();
  pj_hash_table_t* htable = mod_tsx_layer->htable;
  pj_hash_iterator_t itbuf, *it;
  pj_mutex_lock(mod_tsx_layer->mutex);
  it = pj_hash_first(htable, &itbuf);
  while (it != NULL)
  {
    pjsip_transaction* tsx = (pjsip_transaction*)pj_hash_this(htable, it);
    ret.push_back(tsx);
    it = pj_hash_next(htable, it);
  }
  pj_mutex_unlock(mod_tsx_layer->mutex);
  return ret;
}

void SipTest::expect_target(const char* type_name, const char* addr, int port, pjsip_tx_data* tdata)
{
  // Goes to the right place.  It's OK to test the remote host like
  // this because our fake TCP transport (like the real PJSIP one)
  // gets the sockaddr from the socket and converts it to a string for
  // this PJSIP field.
  pjsip_transport* tp = tdata->tp_info.transport;
  EXPECT_STREQ(type_name, tp->type_name) << "Wrong transport type " << tp;
  EXPECT_EQ(addr, str_pj(tp->remote_name.host)) << "Wrong transport address " << tp;
  EXPECT_EQ(port, tp->remote_name.port) << "Wrong transport port " << tp;
}

std::ostream& operator<<(std::ostream& os, const PjStatus& pj)
{
  char buf[256];
  pj_str_t err = pj_strerror(pj._rc, buf, sizeof(buf));
  os << str_pj(err);
  return os;
}

std::ostream& operator<<(std::ostream& os, const PjMsg& msg)
{
  char buf[16384];
  pj_ssize_t len = pjsip_msg_print(msg._msg, buf, sizeof(buf));
  os << string(buf,len);
  return os;
}

void MsgMatcher::matches(pjsip_msg* msg)
{
  if (_match_body)
  {
    char buf[16384];
    int n = msg->body->print_body(msg->body, buf, sizeof(buf));
    string body(buf, n);
    EXPECT_EQ(_expected_body, body) << PjMsg(msg);
  }
}

void ReqMatcher::matches(pjsip_msg* msg)
{
  ASSERT_EQ(PJSIP_REQUEST_MSG, msg->type) << PjMsg(msg);
  EXPECT_EQ(_method, str_pj(msg->line.req.method.name)) << PjMsg(msg);
  MsgMatcher::matches(msg);
  _uri = str_uri(msg->line.req.uri);
}

void RespMatcher::matches(pjsip_msg* msg)
{
  ASSERT_EQ(PJSIP_RESPONSE_MSG, msg->type);
  EXPECT_EQ(_status, msg->line.status.code);
  MsgMatcher::matches(msg);
}<|MERGE_RESOLUTION|>--- conflicted
+++ resolved
@@ -585,13 +585,9 @@
 
 void SipTest::poll()
 {
-<<<<<<< HEAD
-  pj_time_val delay = { 0, 0 }; // zero milliseconds
-=======
   pj_time_val delay = { 0, 1 }; // one millisecond (zero seems to open up some
                                 // race conditions that result in double memory
                                 // free errors/corruption).
->>>>>>> 97d9e574
   unsigned count;
   do
   {
