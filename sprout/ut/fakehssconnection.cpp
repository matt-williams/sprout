/**
 * @file fakehssconnection.cpp Fake HSS Connection (for testing).
 *
 * Project Clearwater - IMS in the Cloud
 * Copyright (C) 2013  Metaswitch Networks Ltd
 *
 * This program is free software: you can redistribute it and/or modify it
 * under the terms of the GNU General Public License as published by the
 * Free Software Foundation, either version 3 of the License, or (at your
 * option) any later version, along with the "Special Exception" for use of
 * the program along with SSL, set forth below. This program is distributed
 * in the hope that it will be useful, but WITHOUT ANY WARRANTY;
 * without even the implied warranty of MERCHANTABILITY or FITNESS FOR
 * A PARTICULAR PURPOSE.  See the GNU General Public License for more
 * details. You should have received a copy of the GNU General Public
 * License along with this program.  If not, see
 * <http://www.gnu.org/licenses/>.
 *
 * The author can be reached by email at clearwater@metaswitch.com or by
 * post at Metaswitch Networks Ltd, 100 Church St, Enfield EN2 6BQ, UK
 *
 * Special Exception
 * Metaswitch Networks Ltd  grants you permission to copy, modify,
 * propagate, and distribute a work formed by combining OpenSSL with The
 * Software, or a work derivative of such a combination, even if such
 * copying, modification, propagation, or distribution would otherwise
 * violate the terms of the GPL. You must comply with the GPL in all
 * respects for all of the code used other than OpenSSL.
 * "OpenSSL" means OpenSSL toolkit software distributed by the OpenSSL
 * Project and licensed under the OpenSSL Licenses, or a work based on such
 * software and licensed under the OpenSSL Licenses.
 * "OpenSSL Licenses" means the OpenSSL License and Original SSLeay License
 * under which the OpenSSL Project distributes the OpenSSL toolkit software,
 * as those licenses appear in the file LICENSE-OPENSSL.
 */

<<<<<<< HEAD

=======
>>>>>>> f7947bd1
#include <cstdio>
#include "fakehssconnection.hpp"
#include <json/reader.h>
#include "gtest/gtest.h"


FakeHSSConnection::FakeHSSConnection() : HSSConnection("localhost", NULL)
{
}


FakeHSSConnection::~FakeHSSConnection()
{
  flush_all();
}


void FakeHSSConnection::flush_all()
{
  _results.clear();
}


void FakeHSSConnection::set_result(const std::string& url,
                                   const std::string& result)
{
  _results[url] = result;
}


void FakeHSSConnection::delete_result(const std::string& url)
{
  _results.erase(url);
}


Json::Value* FakeHSSConnection::get_json_object(const std::string& path,
                                                SAS::TrailId trail)
{
  Json::Value* root = NULL;

  std::map<std::string, std::string>::const_iterator i = _results.find(path);

  if (i != _results.end())
  {
    root = new Json::Value;
    Json::Reader reader;
    bool parsingSuccessful = reader.parse(i->second, *root);
    if (!parsingSuccessful)
    {
      // report to the user the failure and their locations in the document.
      LOG_ERROR("Failed to parse Homestead response:\n %s\n %s\n %s\n",
                path.c_str(),
                i->second.c_str(),
                reader.getFormatedErrorMessages().c_str());
      delete root;
      root = NULL;
    }
  }
  else
  {
    LOG_DEBUG("Failed to find JSON result for URL %s", path.c_str());
  }

  return root;
}


long FakeHSSConnection::get_xml_object(const std::string& path,
                                       rapidxml::xml_document<>*& root,
                                       SAS::TrailId trail)
{
  HTTPCode http_code = HTTP_NOT_FOUND;

  std::map<std::string, std::string>::const_iterator i = _results.find(path);

  if (i != _results.end())
  {
    http_code = HTTP_OK;
    root = new rapidxml::xml_document<>;
    try
    {
      root->parse<0>(root->allocate_string(i->second.c_str()));
    }
    catch (rapidxml::parse_error& err)
    {
      // report to the user the failure and their locations in the document.
      printf("Failed to parse Homestead response:\n %s\n %s\n %s\n",
             path.c_str(),
             i->second.c_str(),
             err.what());
      LOG_ERROR("Failed to parse Homestead response:\n %s\n %s\n %s\n",
                path.c_str(),
                i->second.c_str(),
                err.what());
      delete root;
      root = NULL;
    }
  }
  else
  {
    LOG_DEBUG("Failed to find XML result for URL %s", path.c_str());
  }

  return http_code;
}
<|MERGE_RESOLUTION|>--- conflicted
+++ resolved
@@ -34,10 +34,6 @@
  * as those licenses appear in the file LICENSE-OPENSSL.
  */
 
-<<<<<<< HEAD
-
-=======
->>>>>>> f7947bd1
 #include <cstdio>
 #include "fakehssconnection.hpp"
 #include <json/reader.h>
