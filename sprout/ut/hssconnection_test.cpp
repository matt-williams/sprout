/**
 * @file hssconnection_test.cpp UT for Sprout HSS connection.
 *
 * Project Clearwater - IMS in the Cloud
 * Copyright (C) 2013  Metaswitch Networks Ltd
 *
 * This program is free software: you can redistribute it and/or modify it
 * under the terms of the GNU General Public License as published by the
 * Free Software Foundation, either version 3 of the License, or (at your
 * option) any later version, along with the "Special Exception" for use of
 * the program along with SSL, set forth below. This program is distributed
 * in the hope that it will be useful, but WITHOUT ANY WARRANTY;
 * without even the implied warranty of MERCHANTABILITY or FITNESS FOR
 * A PARTICULAR PURPOSE.  See the GNU General Public License for more
 * details. You should have received a copy of the GNU General Public
 * License along with this program.  If not, see
 * <http://www.gnu.org/licenses/>.
 *
 * The author can be reached by email at clearwater@metaswitch.com or by
 * post at Metaswitch Networks Ltd, 100 Church St, Enfield EN2 6BQ, UK
 *
 * Special Exception
 * Metaswitch Networks Ltd  grants you permission to copy, modify,
 * propagate, and distribute a work formed by combining OpenSSL with The
 * Software, or a work derivative of such a combination, even if such
 * copying, modification, propagation, or distribution would otherwise
 * violate the terms of the GPL. You must comply with the GPL in all
 * respects for all of the code used other than OpenSSL.
 * "OpenSSL" means OpenSSL toolkit software distributed by the OpenSSL
 * Project and licensed under the OpenSSL Licenses, or a work based on such
 * software and licensed under the OpenSSL Licenses.
 * "OpenSSL Licenses" means the OpenSSL License and Original SSLeay License
 * under which the OpenSSL Project distributes the OpenSSL toolkit software,
 * as those licenses appear in the file LICENSE-OPENSSL.
 */

///
///----------------------------------------------------------------------------

#include <string>
#include "gtest/gtest.h"
#include <json/reader.h>

#include "utils.h"
#include "sas.h"
#include "hssconnection.h"
#include "basetest.hpp"
#include "fakecurl.hpp"
#include "fakelogger.hpp"

using namespace std;

/// Fixture for HssConnectionTest.
class HssConnectionTest : public BaseTest
{
  HSSConnection _hss;

  HssConnectionTest() :
    _hss("narcissus")
  {
    fakecurl_responses.clear();
    fakecurl_responses["http://narcissus/impi/privid69/digest"] = "{\"digest\": \"myhashhere\"}";
    fakecurl_responses["http://narcissus/impi/privid69/digest?public_id=pubid42"] = "{\"digest\": \"myhashhere\"}";
    fakecurl_responses["http://narcissus/impi/privid_corrupt/digest?public_id=pubid42"] = "{\"digest\"; \"myhashhere\"}";
    fakecurl_responses["http://narcissus/impi/privid69/digest?public_id=wrongpubid"] = CURLE_REMOTE_FILE_NOT_FOUND;
    fakecurl_responses["http://narcissus/impu/pubid42"] =
      "<?xml version=\"1.0\" encoding=\"UTF-8\"?>"
      "<IMSSubscription>"
      "<ServiceProfile>"
      "<PublicIdentity>"
      "<Identity>sip:123@example.com</Identity>"
      "</PublicIdentity>"
      "<PublicIdentity>"
      "<Identity>sip:456@example.com</Identity>"
      "</PublicIdentity>"
        "<InitialFilterCriteria>"
          "<TriggerPoint>"
            "<ConditionTypeCNF>0</ConditionTypeCNF>"
            "<SPT>"
              "<ConditionNegated>0</ConditionNegated>"
              "<Group>0</Group>"
              "<Method>INVITE</Method>"
              "<Extension></Extension>"
            "</SPT>"
          "</TriggerPoint>"
          "<ApplicationServer>"
            "<ServerName>mmtel.narcissi.example.com</ServerName>"
            "<DefaultHandling>0</DefaultHandling>"
          "</ApplicationServer>"
        "</InitialFilterCriteria>"
      "</ServiceProfile>"
      "</IMSSubscription>";
    fakecurl_responses["http://narcissus/impu/pubid42_malformed"] =
      "<?xml version=\"1.0\" encoding=\"UTF-8\"?>"
              "<Grou";
    fakecurl_responses["http://narcissus/impu/pubid43_malformed"] =
      "<?xml version=\"1.0\" encoding=\"UTF-8\"?>"
      "<NonsenseWord>"
      "<ServiceProfile>"
      "<PublicIdentity>"
      "<Identity>sip:123@example.com</Identity>"
      "</PublicIdentity>"
      "<PublicIdentity>"
      "<Identity>sip:456@example.com</Identity>"
      "</PublicIdentity>"
        "<InitialFilterCriteria>"
          "<TriggerPoint>"
            "<ConditionTypeCNF>0</ConditionTypeCNF>"
            "<SPT>"
              "<ConditionNegated>0</ConditionNegated>"
              "<Group>0</Group>"
              "<Method>INVITE</Method>"
              "<Extension></Extension>"
            "</SPT>"
          "</TriggerPoint>"
          "<ApplicationServer>"
            "<ServerName>mmtel.narcissi.example.com</ServerName>"
            "<DefaultHandling>0</DefaultHandling>"
          "</ApplicationServer>"
        "</InitialFilterCriteria>"
      "</ServiceProfile>"
      "</NonsenseWord>";
 
    fakecurl_responses["http://narcissus/impu/pubid44"] = CURLE_REMOTE_FILE_NOT_FOUND;
  }

  virtual ~HssConnectionTest()
  {
  }
};

TEST_F(HssConnectionTest, SimpleDigest)
{
  Json::Value* actual = _hss.get_digest_data("privid69", "pubid42",  0);
  ASSERT_TRUE(actual != NULL);
  EXPECT_EQ("myhashhere", actual->get("digest", "").asString());
  delete actual;
}

TEST_F(HssConnectionTest, CorruptDigest)
{
  Json::Value* actual = _hss.get_digest_data("privid_corrupt", "pubid42", 0);
  ASSERT_TRUE(actual == NULL);
  EXPECT_TRUE(_log.contains("Failed to parse Homestead response"));
  delete actual;
}

TEST_F(HssConnectionTest, SimpleAssociatedUris)
{
  std::vector<std::string> uris;
  std::map<std::string, Ifcs> ifcs_map;
  _hss.get_subscription_data("pubid42", "", ifcs_map, uris, 0);
  EXPECT_EQ(2u, uris.size());
  EXPECT_EQ("sip:123@example.com", uris[0]);
  EXPECT_EQ("sip:456@example.com", uris[1]);
}

TEST_F(HssConnectionTest, SimpleIfc)
{
  std::vector<std::string> uris;
  std::map<std::string, Ifcs> ifcs_map;
  _hss.get_subscription_data("pubid42", "", ifcs_map, uris, 0);
  EXPECT_FALSE(ifcs_map.empty());
}

TEST_F(HssConnectionTest, BadXML)
{
  std::vector<std::string> uris;
  std::map<std::string, Ifcs> ifcs_map;
  _hss.get_subscription_data("pubid42_malformed", "", ifcs_map, uris, 0);
  EXPECT_TRUE(uris.empty());
  EXPECT_TRUE(_log.contains("Failed to parse Homestead response"));
}


TEST_F(HssConnectionTest, BadXML2)
{
  std::vector<std::string> uris;
  std::map<std::string, Ifcs> ifcs_map;
  _hss.get_subscription_data("pubid43_malformed", "", ifcs_map, uris, 0);
  EXPECT_TRUE(uris.empty());
  EXPECT_TRUE(_log.contains("Malformed HSS XML"));
}

TEST_F(HssConnectionTest, ServerFailure)
{
<<<<<<< HEAD
  std::vector<std::string> uris;
  std::map<std::string, Ifcs> ifcs_map;
  _hss.get_subscription_data("pubid44", "", ifcs_map, uris, 0);
  EXPECT_TRUE(uris.empty());
  EXPECT_TRUE(_log.contains("HTTP error response"));
=======
  std::string actual;
  bool res = _hss.get_user_ifc("pubid44", actual, 0);
  EXPECT_FALSE(res);
  EXPECT_TRUE(_log.contains("GET http://narcissus/filtercriteria/pubid44 failed"));
>>>>>>> c4caee97
}<|MERGE_RESOLUTION|>--- conflicted
+++ resolved
@@ -184,16 +184,8 @@
 
 TEST_F(HssConnectionTest, ServerFailure)
 {
-<<<<<<< HEAD
-  std::vector<std::string> uris;
-  std::map<std::string, Ifcs> ifcs_map;
-  _hss.get_subscription_data("pubid44", "", ifcs_map, uris, 0);
-  EXPECT_TRUE(uris.empty());
-  EXPECT_TRUE(_log.contains("HTTP error response"));
-=======
   std::string actual;
   bool res = _hss.get_user_ifc("pubid44", actual, 0);
   EXPECT_FALSE(res);
   EXPECT_TRUE(_log.contains("GET http://narcissus/filtercriteria/pubid44 failed"));
->>>>>>> c4caee97
 }