/**
 * @file basicproxy_test.cpp UT for BasicProxy class.
 *
 * Project Clearwater - IMS in the Cloud
 * Copyright (C) 2013  Metaswitch Networks Ltd
 *
 * This program is free software: you can redistribute it and/or modify it
 * under the terms of the GNU General Public License as published by the
 * Free Software Foundation, either version 3 of the License, or (at your
 * option) any later version, along with the "Special Exception" for use of
 * the program along with SSL, set forth below. This program is distributed
 * in the hope that it will be useful, but WITHOUT ANY WARRANTY;
 * without even the implied warranty of MERCHANTABILITY or FITNESS FOR
 * A PARTICULAR PURPOSE.  See the GNU General Public License for more
 * details. You should have received a copy of the GNU General Public
 * License along with this program.  If not, see
 * <http://www.gnu.org/licenses/>.
 *
 * The author can be reached by email at clearwater@metaswitch.com or by
 * post at Metaswitch Networks Ltd, 100 Church St, Enfield EN2 6BQ, UK
 *
 * Special Exception
 * Metaswitch Networks Ltd  grants you permission to copy, modify,
 * propagate, and distribute a work formed by combining OpenSSL with The
 * Software, or a work derivative of such a combination, even if such
 * copying, modification, propagation, or distribution would otherwise
 * violate the terms of the GPL. You must comply with the GPL in all
 * respects for all of the code used other than OpenSSL.
 * "OpenSSL" means OpenSSL toolkit software distributed by the OpenSSL
 * Project and licensed under the OpenSSL Licenses, or a work based on such
 * software and licensed under the OpenSSL Licenses.
 * "OpenSSL Licenses" means the OpenSSL License and Original SSLeay License
 * under which the OpenSSL Project distributes the OpenSSL toolkit software,
 * as those licenses appear in the file LICENSE-OPENSSL.
 */

#include <string>
#include "gmock/gmock.h"
#include "gtest/gtest.h"
#include <boost/lexical_cast.hpp>

#include "pjutils.h"
#include "constants.h"
#include "siptest.hpp"
#include "utils.h"
#include "basicproxy.h"
#include "test_utils.hpp"
#include "fakehssconnection.hpp"
#include "faketransport_tcp.hpp"
#include "test_interposer.hpp"

using namespace std;
using testing::StrEq;
using testing::ElementsAre;
using testing::MatchesRegex;
using testing::HasSubstr;
using testing::Not;

/// To fully test the BasicProxy class we need to override some of the
/// methods to force execution of function such as forking and retries.
class BasicProxyUT : public BasicProxy
{
public:
  class TestTarget
  {
  public:
    TestTarget(const std::string& uri) :
      _uri(uri),
      _paths(),
      _transport(NULL)
    {
    }

    TestTarget(const std::list<std::string>& paths) :
      _uri(),
      _paths(paths),
      _transport(NULL)
    {
    }

    TestTarget(const std::string& uri, const std::list<std::string>& paths) :
      _uri(uri),
      _paths(paths),
      _transport(NULL)
    {
    }

    TestTarget(pjsip_transport* transport) :
      _uri(),
      _paths(),
      _transport(transport)
    {
    }

    TestTarget(const std::string& uri, pjsip_transport* transport) :
      _uri(uri),
      _paths(),
      _transport(transport)
    {
    }

    TestTarget(const std::list<std::string>& paths, pjsip_transport* transport) :
      _uri(),
      _paths(paths),
      _transport(transport)
    {
    }

    TestTarget(const std::string& uri, const std::list<std::string>& paths, pjsip_transport* transport) :
      _uri(uri),
      _paths(paths),
      _transport(transport)
    {
    }

  private:
    std::string _uri;
    std::list<std::string> _paths;
    pjsip_transport* _transport;

    friend class BasicProxyUT;
  };

  BasicProxyUT(pjsip_endpoint* endpt, int priority) :
    BasicProxy(endpt,
               "UTProxy",
               priority,
               false,
               std::set<std::string>({"stateless-proxy.awaydomain"}))
  {
  }

  void add_test_target(const std::string& aor, const std::string& uri)
  {
    _test_targets[aor].push_back(TestTarget(uri));
  }

  void add_test_target(const std::string& aor, const std::list<std::string>& paths)
  {
    _test_targets[aor].push_back(TestTarget(paths));
  }

  void add_test_target(const std::string& aor, const std::string& uri, const std::list<std::string>& paths)
  {
    _test_targets[aor].push_back(TestTarget(uri, paths));
  }

  void add_test_target(const std::string& aor, pjsip_transport* transport)
  {
    _test_targets[aor].push_back(TestTarget(transport));
  }

  void add_test_target(const std::string& aor, const std::string& uri, pjsip_transport* transport)
  {
    _test_targets[aor].push_back(TestTarget(uri, transport));
  }

  void add_test_target(const std::string& aor, const std::list<std::string>& paths, pjsip_transport* transport)
  {
    _test_targets[aor].push_back(TestTarget(paths, transport));
  }

  void add_test_target(const std::string& aor, const std::string& uri, const std::list<std::string>& paths, pjsip_transport* transport)
  {
    _test_targets[aor].push_back(TestTarget(uri, paths, transport));
  }

  void remove_test_targets(const std::string& aor)
  {
    _test_targets.erase(aor);
  }

  std::list<TestTarget> find_test_targets(const std::string& aor)
  {
    std::map<std::string, std::list<TestTarget> >::const_iterator i = _test_targets.find(aor);
    if (i == _test_targets.end())
    {
      TRC_DEBUG("Failed to find test targets for AOR %s", aor.c_str());
      return std::list<TestTarget>();
    }

    return i->second;
  }

protected:
  /// Create UAS transaction objects.
  BasicProxy::UASTsx* create_uas_tsx()
  {
    return (BasicProxy::UASTsx*)new UASTsx(this);
  }

private:
  class UASTsx : public BasicProxy::UASTsx
  {
    UASTsx(BasicProxyUT* proxy) :
      BasicProxy::UASTsx((BasicProxy*)proxy)
    {
    }

  protected:
    virtual int calculate_targets()
    {
      // Invoke the standard function first.
      int status_code = BasicProxy::UASTsx::calculate_targets();

      if (status_code == PJSIP_SC_NOT_FOUND)
      {
        // No targets set up by default function, so see if any have been
        // manually configured in the test case
<<<<<<< HEAD
        LOG_DEBUG("Check for test targets");
        std::string aor = PJUtils::public_id_from_uri(_req->msg->line.req.uri);
=======
        TRC_DEBUG("Check for test targets");
        std::string aor = PJUtils::aor_from_uri((pjsip_sip_uri*)_req->msg->line.req.uri);
>>>>>>> 7cb947af
        std::list<BasicProxyUT::TestTarget> test_targets = ((BasicProxyUT*)_proxy)->find_test_targets(aor);
        TRC_DEBUG("Found %d targets for %s", test_targets.size(), aor.c_str());

        // Add the targets to the transaction.
        while (!test_targets.empty())
        {
          TestTarget& tt = test_targets.front();
          BasicProxy::Target* target = new BasicProxy::Target;
          if (tt._uri != "")
          {
            target->uri = PJUtils::uri_from_string(tt._uri, _req->pool);
          }
          for (std::list<std::string>::const_iterator i = tt._paths.begin();
               i != tt._paths.end();
               ++i)
          {
            target->paths.push_back(PJUtils::uri_from_string(*i, _req->pool));
          }
          if (tt._transport != NULL)
          {
            target->transport = tt._transport;
            pjsip_transport_add_ref(target->transport);
          }

          add_target(target);
          test_targets.pop_front();

          // Found at least one target.
          status_code = PJSIP_SC_OK;
        }
      }

      return status_code;
    }
  };

  /// Map holding targets programmed by the tests.
  std::map<std::string, std::list<BasicProxyUT::TestTarget> > _test_targets;

};


/// ABC for fixtures for BasicProxyTest.
class BasicProxyTestBase : public SipTest
{
public:
  /// TX data for testing.  Will be cleaned up.  Each message in a
  /// forked flow has its URI stored in _uris, and its txdata stored
  /// in _tdata against that URI.

  /// Set up test case.  Caller must clear host_mapping.
  static void SetUpTestCase()
  {
    SipTest::SetUpTestCase(false);

    _basic_proxy = new BasicProxyUT(stack_data.endpt,
                                    PJSIP_MOD_PRIORITY_UA_PROXY_LAYER+1);

    // Schedule timers.
    SipTest::poll();
  }

  static void TearDownTestCase()
  {
    // Shut down the transaction module first, before we destroy the
    // objects that might handle any callbacks!
    pjsip_tsx_layer_destroy();
    delete _basic_proxy; _basic_proxy = NULL;
    SipTest::TearDownTestCase();
  }

  BasicProxyTestBase()
  {
    _log_traffic = PrintingTestLogger::DEFAULT.isPrinting(); // true to see all traffic
  }

  ~BasicProxyTestBase()
  {
    // Give any transactions in progress a chance to complete.
    poll();

    pjsip_tsx_layer_dump(true);

    // Terminate all transactions
    list<pjsip_transaction*> tsxs = get_all_tsxs();
    for (list<pjsip_transaction*>::iterator it2 = tsxs.begin();
         it2 != tsxs.end();
         ++it2)
    {
      pjsip_tsx_terminate(*it2, PJSIP_SC_SERVICE_UNAVAILABLE);
    }

    // PJSIP transactions aren't actually destroyed until a zero ms
    // timer fires (presumably to ensure destruction doesn't hold up
    // real work), so poll for that to happen. Otherwise we leak!
    // Allow a good length of time to pass too, in case we have
    // transactions still open. 32s is the default UAS INVITE
    // transaction timeout, so we go higher than that.
    cwtest_advance_time_ms(33000L);
    poll();

    // Stop and restart the transaction layer just in case
    pjsip_tsx_layer_instance()->stop();
    pjsip_tsx_layer_instance()->start();
  }

  class Message
  {
  public:
    string _method;
    string _requri; //< overrides toscheme:to@todomain
    string _toscheme;
    string _fromscheme;
    string _status;
    string _from;
    string _fromdomain;
    string _to;
    string _todomain;
    string _content_type;
    string _body;
    string _extra;
    int _forwards;
    int _unique; //< unique to this dialog; inserted into Call-ID
    string _via;
    string _route;
    int _cseq;

    Message() :
      _method("INVITE"),
      _toscheme("sip"),
      _fromscheme("pres"),
      _status("200 OK"),
      _from("6505551000"),
      _fromdomain("homedomain"),
      _to("6505551234"),
      _todomain("homedomain"),
      _content_type("application/sdp"),
      _forwards(68),
      _via("10.83.18.38:36530"),
      _cseq(16567)
    {
      static int unique = 1042;
      _unique = unique;
      unique += 10; // leave room for manual increments
    }

    void set_route(pjsip_msg* msg)
    {
      string route = get_headers(msg, "Record-Route");
      if (route != "")
      {
        // Convert to a Route set by replacing all instances of Record-Route: with Route:
        for (size_t n = 0; (n = route.find("Record-Route:", n)) != string::npos;)
        {
          route.replace(n, 13, "Route:");
        }
      }
      _route = route;
    }

    string get_request()
    {
      char buf[16384];

      // The remote target.
      string target = _toscheme + ":" + _to;
      if (!_todomain.empty())
      {
        target += "@" + _todomain;
      }

      string from = _fromscheme + ":" + _from;
      string requri = _requri.empty() ? target : _requri;
      string route = _route.empty() ? "" : _route + "\r\n";

      int n = snprintf(buf, sizeof(buf),
                       "%1$s %9$s SIP/2.0\r\n"
                       "Via: SIP/2.0/TCP %12$s;rport;branch=z9hG4bKPjmo1aimuq33BAI4rjhgQgBr4sY%11$04dSPI\r\n"
                       "From: <sip:%2$s@%3$s>;tag=10.114.61.213+1+8c8b232a+5fb751cf\r\n"
                       "To: <%10$s>\r\n"
                       "Max-Forwards: %8$d\r\n"
                       "Call-ID: 0gQAAC8WAAACBAAALxYAAAL8P3UbW8l4mT8YBkKGRKc5SOHaJ1gMRqs%11$04dohntC@10.114.61.213\r\n"
                       "CSeq: %14$d %1$s\r\n"
                       "User-Agent: Accession 2.0.0.0\r\n"
                       "Allow: PRACK, INVITE, ACK, BYE, CANCEL, UPDATE, SUBSCRIBE, NOTIFY, REFER, MESSAGE, OPTIONS\r\n"
                       "%4$s"
                       "%7$s"
                       "%13$s"
                       "Content-Length: %5$d\r\n"
                       "\r\n"
                       "%6$s",
                       /*  1 */ _method.c_str(),
                       /*  2 */ from.c_str(),
                       /*  3 */ _fromdomain.c_str(),
                       /*  4 */ _content_type.empty() ? "" : string("Content-Type: ").append(_content_type).append("\r\n").c_str(),
                       /*  5 */ (int)_body.length(),
                       /*  6 */ _body.c_str(),
                       /*  7 */ _extra.empty() ? "" : string(_extra).append("\r\n").c_str(),
                       /*  8 */ _forwards,
                       /*  9 */ requri.c_str(),
                       /* 10 */ target.c_str(),
                       /* 11 */ _unique,
                       /* 12 */ _via.c_str(),
                       /* 13 */ route.c_str(),
                       /* 14 */ _cseq
        );

      EXPECT_LT(n, (int)sizeof(buf));

      string ret(buf, n);
      // cout << ret <<endl;
      return ret;
    }

    string get_response()
    {
      char buf[16384];

      string to = _toscheme + ":" + _to;
      if (!_todomain.empty())
      {
        to += "@" + _todomain;
      }

      string from = _fromscheme + ":" + _from;
      string route = _route.empty() ? "" : _route + "\r\n";

      int n = snprintf(buf, sizeof(buf),
                       "SIP/2.0 %8$s\r\n"
                       "Via: SIP/2.0/TCP %12$s;rport;branch=z9hG4bKPjmo1aimuq33BAI4rjhgQgBr4sY%10$04dSPI\r\n"
                       "From: <sip:%2$s@%3$s>;tag=10.114.61.213+1+8c8b232a+5fb751cf\r\n"
                       "To: <sip:%7$s>\r\n"
                       "Call-ID: 0gQAAC8WAAACBAAALxYAAAL8P3UbW8l4mT8YBkKGRKc5SOHaJ1gMRqs%10$04dohntC@10.114.61.213\r\n"
                       "CSeq: %11$d %1$s\r\n"
                       "User-Agent: Accession 2.0.0.0\r\n"
                       "Allow: PRACK, INVITE, ACK, BYE, CANCEL, UPDATE, SUBSCRIBE, NOTIFY, REFER, MESSAGE, OPTIONS\r\n"
                       "%4$s"
                       "%9$s"
                       "Content-Length: %5$d\r\n"
                       "\r\n"
                       "%6$s",
                       /*  1 */ _method.c_str(),
                       /*  2 */ from.c_str(),
                       /*  3 */ _fromdomain.c_str(),
                       /*  4 */ _content_type.empty() ? "" : string("Content-Type: ").append(_content_type).append("\r\n").c_str(),
                       /*  5 */ (int)_body.length(),
                       /*  6 */ _body.c_str(),
                       /*  7 */ to.c_str(),
                       /*  8 */ _status.c_str(),
                       /*  9 */ _extra.empty() ? "" : string(_extra).append("\r\n").c_str(),
                       /* 10 */ _unique,
                       /* 11 */ _cseq,
                       /* 12 */ _via.c_str()
        );

      EXPECT_LT(n, (int)sizeof(buf));

      string ret(buf, n);
      // cout << ret <<endl;
      return ret;
    }
  };

protected:
  static BasicProxyUT* _basic_proxy;

};

BasicProxyUT* BasicProxyTestBase::_basic_proxy;


class BasicProxyTest : public BasicProxyTestBase
{
public:
  static void SetUpTestCase()
  {
    BasicProxyTestBase::SetUpTestCase();

    // Set up DNS mappings for destinations.
    add_host_mapping("proxy1.homedomain", "10.10.10.1");
    add_host_mapping("proxy2.homedomain", "10.10.10.2");
    add_host_mapping("node1.homedomain", "10.10.18.1");
    add_host_mapping("node2.homedomain", "10.10.18.2");
    add_host_mapping("node2.homedomain", "10.10.18.3");
    add_host_mapping("node2.homedomain", "10.10.18.4");

    add_host_mapping("proxy1.awaydomain", "10.10.20.1");
    add_host_mapping("proxy2.awaydomain", "10.10.20.2");
    add_host_mapping("node1.awaydomain", "10.10.28.1");
    add_host_mapping("node2.awaydomain", "10.10.28.2");
  }

  static void TearDownTestCase()
  {
    BasicProxyTestBase::TearDownTestCase();
  }

  BasicProxyTest()
  {
  }

  ~BasicProxyTest()
  {
  }

protected:
};


TEST_F(BasicProxyTest, RouteOnRouteHeaders)
{
  // Tests routing of requests on normal loose routing Route headers.

  pjsip_tx_data* tdata;

  // Create a TCP connection to the listening port.
  TransportFlow* tp = new TransportFlow(TransportFlow::Protocol::TCP,
                                        stack_data.scscf_port,
                                        "1.2.3.4",
                                        49152);

  // Inject a request with a Route header not referencing this node or the
  // home domain.
  Message msg1;
  msg1._method = "INVITE";
  msg1._requri = "sip:bob@awaydomain";
  msg1._from = "alice";
  msg1._to = "bob";
  msg1._todomain = "awaydomain";
  msg1._via = tp->to_string(false);
  msg1._route = "Route: <sip:proxy1.awaydomain;transport=TCP;lr>";
  inject_msg(msg1.get_request(), tp);

  // Expecting 100 Trying and forwarded INVITE

  // Check the 100 Trying.
  ASSERT_EQ(2, txdata_count());
  tdata = current_txdata();
  RespMatcher(100).matches(tdata->msg);
  tp->expect_target(tdata);
  EXPECT_EQ("To: <sip:bob@awaydomain>", get_headers(tdata->msg, "To")); // No tag
  free_txdata();

  // Request is forwarded to the node in the top Route header.
  ASSERT_EQ(1, txdata_count());
  tdata = current_txdata();
  expect_target("TCP", "10.10.20.1", 5060, tdata);
  ReqMatcher("INVITE").matches(tdata->msg);

  // Check the RequestURI has not been altered.
  EXPECT_EQ("sip:bob@awaydomain", str_uri(tdata->msg->line.req.uri));

  // Check the Route header has not been removed.
  string route = get_headers(tdata->msg, "Route");
  EXPECT_EQ("Route: <sip:proxy1.awaydomain;transport=TCP;lr>", route);

  // Check no Record-Route headers have been added.
  string rr = get_headers(tdata->msg, "Record-Route");
  EXPECT_EQ("", rr);

  // Send a 200 OK response.
  inject_msg(respond_to_current_txdata(200));

  // Check the response is forwarded back to the source.
  ASSERT_EQ(1, txdata_count());
  tdata = current_txdata();
  tp->expect_target(tdata);
  RespMatcher(200).matches(tdata->msg);
  free_txdata();

  // Inject a request with two Route headers, the first refering to the
  // home domain and the second refering to an external domain.
  Message msg2;
  msg2._method = "INVITE";
  msg2._requri = "sip:bob@awaydomain";
  msg2._from = "alice";
  msg2._to = "bob";
  msg2._todomain = "awaydomain";
  msg2._via = tp->to_string(false);
  msg2._route = "Route: <sip:127.0.0.1;transport=TCP;lr>\r\nRoute: <sip:proxy1.awaydomain;transport=TCP;lr>";
  inject_msg(msg2.get_request(), tp);

  // Expecting 100 Trying and forwarded INVITE

  // Check the 100 Trying.
  ASSERT_EQ(2, txdata_count());
  tdata = current_txdata();
  RespMatcher(100).matches(tdata->msg);
  tp->expect_target(tdata);
  EXPECT_EQ("To: <sip:bob@awaydomain>", get_headers(tdata->msg, "To")); // No tag
  free_txdata();

  // Request is forwarded to the node in the second Route header.
  ASSERT_EQ(1, txdata_count());
  tdata = current_txdata();
  expect_target("TCP", "10.10.20.1", 5060, tdata);
  ReqMatcher("INVITE").matches(tdata->msg);

  // Check the RequestURI has not been altered.
  EXPECT_EQ("sip:bob@awaydomain", str_uri(tdata->msg->line.req.uri));

  // Check the first Route header has been removed, but the second remains.
  route = get_headers(tdata->msg, "Route");
  EXPECT_EQ("Route: <sip:proxy1.awaydomain;transport=TCP;lr>", route);

  // Check no Record-Route headers have been added.
  rr = get_headers(tdata->msg, "Record-Route");
  EXPECT_EQ("", rr);

  // Send a 200 OK response.
  inject_msg(respond_to_current_txdata(200));

  // Check the response is forwarded back to the source.
  ASSERT_EQ(1, txdata_count());
  tdata = current_txdata();
  tp->expect_target(tdata);
  RespMatcher(200).matches(tdata->msg);
  free_txdata();

  delete tp;
}

TEST_F(BasicProxyTest, RouteOnRouteHeadersWithTelURI)
{
  // Tests routing of requests on normal loose routing Route headers.

  pjsip_tx_data* tdata;

  // Create a TCP connection to the listening port.
  TransportFlow* tp = new TransportFlow(TransportFlow::Protocol::TCP,
                                        stack_data.scscf_port,
                                        "1.2.3.4",
                                        49152);

  // Inject a request with a Route header not referencing this node or the
  // home domain.
  Message msg1;
  msg1._method = "INVITE";
  msg1._requri = "tel:1231231231";
  msg1._from = "alice";
  msg1._to = "1231231231";
  msg1._todomain = "";
  msg1._toscheme = "tel";
  msg1._via = tp->to_string(false);
  msg1._route = "Route: <sip:proxy1.awaydomain;transport=TCP;lr>";
  inject_msg(msg1.get_request(), tp);

  // Expecting 100 Trying and forwarded INVITE

  // Check the 100 Trying.
  ASSERT_EQ(2, txdata_count());
  tdata = current_txdata();
  RespMatcher(100).matches(tdata->msg);
  tp->expect_target(tdata);
  EXPECT_EQ("To: <tel:1231231231>", get_headers(tdata->msg, "To")); // No tag
  free_txdata();

  // Request is forwarded to the node in the top Route header.
  ASSERT_EQ(1, txdata_count());
  tdata = current_txdata();
  expect_target("TCP", "10.10.20.1", 5060, tdata);
  ReqMatcher("INVITE").matches(tdata->msg);

  // Check the RequestURI has not been altered.
  EXPECT_EQ("tel:1231231231", str_uri(tdata->msg->line.req.uri));

  // Check the Route header has not been removed.
  string route = get_headers(tdata->msg, "Route");
  EXPECT_EQ("Route: <sip:proxy1.awaydomain;transport=TCP;lr>", route);
  // Check no Record-Route headers have been added.
  string rr = get_headers(tdata->msg, "Record-Route");
  EXPECT_EQ("", rr);

  // Send a 200 OK response.
  inject_msg(respond_to_current_txdata(200));

  // Check the response is forwarded back to the source.
  ASSERT_EQ(1, txdata_count());
  tdata = current_txdata();
  tp->expect_target(tdata);
  RespMatcher(200).matches(tdata->msg);
  free_txdata();

  delete tp;
}


TEST_F(BasicProxyTest, RouteOnRequestURIDomain)
{
  // Tests routing of requests to an external RequestURI.

  pjsip_tx_data* tdata;

  // Create a TCP connection to the listening port.
  TransportFlow* tp = new TransportFlow(TransportFlow::Protocol::TCP,
                                        stack_data.scscf_port,
                                        "1.2.3.4",
                                        49152);

  // Inject a request with no Route headers and a RequestURI with an external
  // node.
  Message msg1;
  msg1._method = "INVITE";
  msg1._requri = "sip:bob@proxy1.awaydomain;transport=TCP";
  msg1._from = "alice";
  msg1._to = "bob";
  msg1._todomain = "awaydomain";
  msg1._via = tp->to_string(false);
  inject_msg(msg1.get_request(), tp);

  // Expecting 100 Trying and forwarded INVITE

  // Check the 100 Trying.
  ASSERT_EQ(2, txdata_count());
  tdata = current_txdata();
  RespMatcher(100).matches(tdata->msg);
  tp->expect_target(tdata);
  EXPECT_EQ("To: <sip:bob@awaydomain>", get_headers(tdata->msg, "To")); // No tag
  free_txdata();

  // Request is forwarded to the node in RequestURI.
  ASSERT_EQ(1, txdata_count());
  tdata = current_txdata();
  expect_target("TCP", "10.10.20.1", 5060, tdata);
  ReqMatcher("INVITE").matches(tdata->msg);

  // Check the RequestURI has not been altered.
  EXPECT_EQ("sip:bob@proxy1.awaydomain;transport=TCP", str_uri(tdata->msg->line.req.uri));

  // Check no Route headers have been added.
  string route = get_headers(tdata->msg, "Route");
  EXPECT_EQ("", route);

  // Check no Record-Route headers have been added.
  string rr = get_headers(tdata->msg, "Record-Route");
  EXPECT_EQ("", rr);

  // Send a 200 OK response.
  inject_msg(respond_to_current_txdata(200));

  // Check the response is forwarded back to the source.
  ASSERT_EQ(1, txdata_count());
  tdata = current_txdata();
  tp->expect_target(tdata);
  RespMatcher(200).matches(tdata->msg);
  free_txdata();

  delete tp;
}


TEST_F(BasicProxyTest, RouteToHomeURINoPathTransport)
{
  // Tests routing of requests to a home domain RequestURI.

  pjsip_tx_data* tdata;

  // Create a TCP connection to the listening port.
  TransportFlow* tp = new TransportFlow(TransportFlow::Protocol::TCP,
                                        stack_data.scscf_port,
                                        "1.2.3.4",
                                        49152);

  // Add a test target for bob@homedomain, with just a URI in the target.
  _basic_proxy->add_test_target("sip:bob@homedomain", "sip:bob@node1.homedomain;transport=TCP");

  // Inject a request with a Route header referring to this node and a
  // RequestURI with a URI in the home domain.
  Message msg1;
  msg1._method = "INVITE";
  msg1._requri = "sip:bob@homedomain;transport=TCP";
  msg1._from = "alice";
  msg1._to = "bob";
  msg1._todomain = "awaydomain";
  msg1._via = tp->to_string(false);
  msg1._route = "Route: <sip:127.0.0.1;transport=TCP;lr>";
  inject_msg(msg1.get_request(), tp);

  // Expecting 100 Trying and forwarded INVITE

  // Check the 100 Trying.
  ASSERT_EQ(2, txdata_count());
  tdata = current_txdata();
  RespMatcher(100).matches(tdata->msg);
  tp->expect_target(tdata);
  EXPECT_EQ("To: <sip:bob@awaydomain>", get_headers(tdata->msg, "To")); // No tag
  free_txdata();

  // The proxy resolves the requestURI to the test target bob@node1.homedomain.
  ASSERT_EQ(1, txdata_count());
  tdata = current_txdata();
  expect_target("TCP", "10.10.18.1", 5060, tdata);
  ReqMatcher("INVITE").matches(tdata->msg);

  // Check the RequestURI has been altered.
  EXPECT_EQ("sip:bob@node1.homedomain;transport=TCP", str_uri(tdata->msg->line.req.uri));

  // Check the Route header has been removed.
  string route = get_headers(tdata->msg, "Route");
  EXPECT_EQ("", route);

  // Check no Record-Route headers have been added.
  string rr = get_headers(tdata->msg, "Record-Route");
  EXPECT_EQ("", rr);

  // Send a 200 OK response.
  inject_msg(respond_to_current_txdata(200));

  // Check the response is forwarded back to the source.
  ASSERT_EQ(1, txdata_count());
  tdata = current_txdata();
  tp->expect_target(tdata);
  RespMatcher(200).matches(tdata->msg);
  free_txdata();

  _basic_proxy->remove_test_targets("sip:bob@homedomain");

  delete tp;
}


TEST_F(BasicProxyTest, RouteToHomeURIWithPath)
{
  // Tests routing of requests to a home domain RequestURI inserting
  // appropriate Route headers from a stored path.

  pjsip_tx_data* tdata;

  // Create a TCP connection to the listening port.
  TransportFlow* tp = new TransportFlow(TransportFlow::Protocol::TCP,
                                        stack_data.scscf_port,
                                        "1.2.3.4",
                                        49152);

  // Add a test target for bob@homedomain, with a URI plus a path with a
  // single proxy.
  _basic_proxy->add_test_target("sip:bob@homedomain",
                                "sip:bob@node1.homedomain;transport=TCP",
                                std::list<std::string>(1, "sip:proxy1.homedomain;transport=TCP;lr"));

  // Inject a request with a Route header referring to this node and a
  // RequestURI with a URI in the home domain.
  Message msg1;
  msg1._method = "INVITE";
  msg1._requri = "sip:bob@homedomain;transport=TCP";
  msg1._from = "alice";
  msg1._to = "bob";
  msg1._todomain = "awaydomain";
  msg1._via = tp->to_string(false);
  msg1._route = "Route: <sip:127.0.0.1;transport=TCP;lr>";
  inject_msg(msg1.get_request(), tp);

  // Expecting 100 Trying and forwarded INVITE

  // Check the 100 Trying.
  ASSERT_EQ(2, txdata_count());
  tdata = current_txdata();
  RespMatcher(100).matches(tdata->msg);
  tp->expect_target(tdata);
  EXPECT_EQ("To: <sip:bob@awaydomain>", get_headers(tdata->msg, "To")); // No tag
  free_txdata();

  // The proxy resolves the requestURI to the test target bob@node1.homedomain
  // with path via proxy1.homedomain.
  ASSERT_EQ(1, txdata_count());
  tdata = current_txdata();
  expect_target("TCP", "10.10.10.1", 5060, tdata);
  ReqMatcher("INVITE").matches(tdata->msg);

  // Check the RequestURI has been altered.
  EXPECT_EQ("sip:bob@node1.homedomain;transport=TCP", str_uri(tdata->msg->line.req.uri));

  // Check the Route header has been removed and a new one added for the path.
  string route = get_headers(tdata->msg, "Route");
  EXPECT_EQ("Route: <sip:proxy1.homedomain;transport=TCP;lr>", route);

  // Check no Record-Route headers have been added.
  string rr = get_headers(tdata->msg, "Record-Route");
  EXPECT_EQ("", rr);

  // Send a 200 OK response.
  inject_msg(respond_to_current_txdata(200));

  // Check the response is forwarded back to the source.
  ASSERT_EQ(1, txdata_count());
  tdata = current_txdata();
  tp->expect_target(tdata);
  RespMatcher(200).matches(tdata->msg);
  free_txdata();

  _basic_proxy->remove_test_targets("sip:bob@homedomain");

  delete tp;
}


TEST_F(BasicProxyTest, RouteToHomeURIWithTransport)
{
  // Tests routing of requests to a home domain RequestURI forcing use of
  // a particular transport.

  pjsip_tx_data* tdata;

  // Create a two TCP connections to the listening port.
  TransportFlow* tp1 = new TransportFlow(TransportFlow::Protocol::TCP,
                                        stack_data.scscf_port,
                                        "1.2.3.4",
                                        49152);
  TransportFlow* tp2 = new TransportFlow(TransportFlow::Protocol::TCP,
                                        stack_data.scscf_port,
                                        "5.6.7.8",
                                        49322);

  // Add a test target for bob@homedomain, with a URI plus transport tp2
  // single proxy.
  _basic_proxy->add_test_target("sip:bob@homedomain",
                                "sip:bob@node1.homedomain;transport=TCP",
                                tp2->transport());

  // Inject a request with a Route header referring to this node and a
  // RequestURI with a URI in the home domain.
  Message msg1;
  msg1._method = "INVITE";
  msg1._requri = "sip:bob@homedomain;transport=TCP";
  msg1._from = "alice";
  msg1._to = "bob";
  msg1._todomain = "awaydomain";
  msg1._via = tp1->to_string(false);
  msg1._route = "Route: <sip:127.0.0.1;transport=TCP;lr>";
  inject_msg(msg1.get_request(), tp1);

  // Expecting 100 Trying and forwarded INVITE

  // Check the 100 Trying.
  ASSERT_EQ(2, txdata_count());
  tdata = current_txdata();
  RespMatcher(100).matches(tdata->msg);
  tp1->expect_target(tdata);
  EXPECT_EQ("To: <sip:bob@awaydomain>", get_headers(tdata->msg, "To")); // No tag
  free_txdata();

  // The proxy resolves the requestURI to the test target bob@node1.homedomain
  // using transport tp2.
  ASSERT_EQ(1, txdata_count());
  tdata = current_txdata();
  tp2->expect_target(tdata);
  ReqMatcher("INVITE").matches(tdata->msg);

  // Check the RequestURI has been altered.
  EXPECT_EQ("sip:bob@node1.homedomain;transport=TCP", str_uri(tdata->msg->line.req.uri));

  // Check the Route header has been removed.
  string route = get_headers(tdata->msg, "Route");
  EXPECT_EQ("", route);

  // Check no Record-Route headers have been added.
  string rr = get_headers(tdata->msg, "Record-Route");
  EXPECT_EQ("", rr);

  // Send a 200 OK response.
  inject_msg(respond_to_current_txdata(200), tp2);

  // Check the response is forwarded back to the source.
  ASSERT_EQ(1, txdata_count());
  tdata = current_txdata();
  tp1->expect_target(tdata);
  RespMatcher(200).matches(tdata->msg);
  free_txdata();

  _basic_proxy->remove_test_targets("sip:bob@homedomain");

  delete tp1;
  delete tp2;
}


TEST_F(BasicProxyTest, RouteToHomeURITransportCancel)
{
  // Tests cancelling a requests to a home domain RequestURI forcing use of
  // a particular transport.

  pjsip_tx_data* tdata;

  // Create a two TCP connections to the listening port.
  TransportFlow* tp1 = new TransportFlow(TransportFlow::Protocol::TCP,
                                        stack_data.scscf_port,
                                        "1.2.3.4",
                                        49152);
  TransportFlow* tp2 = new TransportFlow(TransportFlow::Protocol::TCP,
                                        stack_data.scscf_port,
                                        "5.6.7.8",
                                        49322);

  // Add a test target for bob@homedomain, with a URI plus transport tp2
  // single proxy.
  _basic_proxy->add_test_target("sip:bob@homedomain",
                                "sip:bob@node1.homedomain;transport=TCP",
                                tp2->transport());

  // Inject a request with a Route header referring to this node and a
  // RequestURI with a URI in the home domain.
  Message msg1;
  msg1._method = "INVITE";
  msg1._requri = "sip:bob@homedomain;transport=TCP";
  msg1._from = "alice";
  msg1._to = "bob";
  msg1._todomain = "awaydomain";
  msg1._via = tp1->to_string(false);
  msg1._route = "Route: <sip:127.0.0.1;transport=TCP;lr>";
  inject_msg(msg1.get_request(), tp1);

  // Expecting 100 Trying and forwarded INVITE

  // Check the 100 Trying.
  ASSERT_EQ(2, txdata_count());
  tdata = current_txdata();
  RespMatcher(100).matches(tdata->msg);
  tp1->expect_target(tdata);
  EXPECT_EQ("To: <sip:bob@awaydomain>", get_headers(tdata->msg, "To")); // No tag
  free_txdata();

  // The proxy resolves the requestURI to the test target bob@node1.homedomain
  // using transport tp2.
  ASSERT_EQ(1, txdata_count());
  pjsip_tx_data* tdata1 = pop_txdata();
  tp2->expect_target(tdata1);
  ReqMatcher("INVITE").matches(tdata1->msg);
  EXPECT_EQ("sip:bob@node1.homedomain;transport=TCP", str_uri(tdata1->msg->line.req.uri));
  EXPECT_EQ("", get_headers(tdata1->msg, "Route"));
  EXPECT_EQ("", get_headers(tdata1->msg, "Record-Route"));

  // Send 100 Trying from the downstream node.
  inject_msg(respond_to_txdata(tdata1, 100));
  ASSERT_EQ(0, txdata_count());

  // Send a CANCEL from the originator.
  Message msg2;
  msg2._method = "CANCEL";
  msg2._requri = "sip:bob@homedomain;transport=TCP";
  msg2._from = "alice";
  msg2._to = "bob";
  msg2._todomain = "awaydomain";
  msg2._via = tp1->to_string(false);
  msg2._unique = msg1._unique;    // Make sure branch and call-id are same as the INVITE
  inject_msg(msg2.get_request(), tp1);

  // Expect both a 200 OK response to the CANCEL and a CANCELs on the
  // outstanding forked transactions.
  ASSERT_EQ(2, txdata_count());

  // Check the 200 OK.
  tdata = current_txdata();
  tp1->expect_target(tdata);
  RespMatcher(200).matches(tdata->msg);
  free_txdata();

  // Check the CANCEL is forwarded.
  tdata = current_txdata();
  tp2->expect_target(tdata);
  ReqMatcher("CANCEL").matches(tdata->msg);
  inject_msg(respond_to_current_txdata(200));

  // Send 487 response to the original INVITE.  Check that this is ACKed
  // and forwarded.
  inject_msg(respond_to_txdata(tdata1, 487));
  ASSERT_EQ(2, txdata_count());
  tdata = current_txdata();
  tp2->expect_target(tdata);
  ReqMatcher("ACK").matches(tdata->msg);
  free_txdata();

  // A 487 response is now forwarded back to the source.
  ASSERT_EQ(1, txdata_count());
  tdata = current_txdata();
  tp1->expect_target(tdata);
  RespMatcher(487).matches(tdata->msg);
  free_txdata();

  // Send an ACK to complete the UAS transaction.
  msg1._method = "ACK";
  inject_msg(msg1.get_request(), tp1);

  _basic_proxy->remove_test_targets("sip:bob@homedomain");

  delete tp1;
  delete tp2;
}


TEST_F(BasicProxyTest, ForkedRequestSuccess)
{
  // Tests forking of request to a home domain RequestURI.

  pjsip_tx_data* tdata;

  // Create a TCP connection to the listening port.
  TransportFlow* tp = new TransportFlow(TransportFlow::Protocol::TCP,
                                        stack_data.scscf_port,
                                        "1.2.3.4",
                                        49152);

  // Add three test targets for bob@homedomain, all with a URI plus a path with a
  // single proxy.
  _basic_proxy->add_test_target("sip:bob@homedomain",
                                "sip:bob@node1.homedomain;transport=TCP",
                                std::list<std::string>(1, "sip:proxy1.homedomain;transport=TCP;lr"));
  _basic_proxy->add_test_target("sip:bob@homedomain",
                                "sip:bob@node2.homedomain;transport=TCP",
                                std::list<std::string>(1, "sip:proxy1.homedomain;transport=TCP;lr"));
  _basic_proxy->add_test_target("sip:bob@homedomain",
                                "sip:bob@node3.homedomain;transport=TCP",
                                std::list<std::string>(1, "sip:proxy2.homedomain;transport=TCP;lr"));
  _basic_proxy->add_test_target("sip:bob@homedomain",
                                "sip:bob@node4.homedomain;transport=TCP",
                                std::list<std::string>(1, "sip:proxy2.homedomain;transport=TCP;lr"));
  _basic_proxy->add_test_target("sip:bob@homedomain",
                                "sip:bob@node5.homedomain;transport=TCP",
                                std::list<std::string>(1, "sip:proxy2.homedomain;transport=TCP;lr"));

  // Inject a request with a Route header referring to this node and a
  // RequestURI with a URI in the home domain.
  Message msg1;
  msg1._method = "INVITE";
  msg1._requri = "sip:bob@homedomain;transport=TCP";
  msg1._from = "alice";
  msg1._to = "bob";
  msg1._todomain = "awaydomain";
  msg1._via = tp->to_string(false);
  msg1._route = "Route: <sip:127.0.0.1;transport=TCP;lr>";
  inject_msg(msg1.get_request(), tp);

  // Expecting 100 Trying and five forwarded INVITEs
  ASSERT_EQ(6, txdata_count());

  // Check the 100 Trying.
  tdata = current_txdata();
  RespMatcher(100).matches(tdata->msg);
  tp->expect_target(tdata);
  EXPECT_EQ("To: <sip:bob@awaydomain>", get_headers(tdata->msg, "To")); // No tag
  free_txdata();

  // Catch the request forked to node1.homedomain via proxy1.homedomain.
  pjsip_tx_data* tdata1 = pop_txdata();
  expect_target("TCP", "10.10.10.1", 5060, tdata1);
  ReqMatcher("INVITE").matches(tdata1->msg);
  EXPECT_EQ("sip:bob@node1.homedomain;transport=TCP",
            str_uri(tdata1->msg->line.req.uri));
  EXPECT_EQ("Route: <sip:proxy1.homedomain;transport=TCP;lr>",
            get_headers(tdata1->msg, "Route"));

  // Catch the request forked to node2.homedomain via proxy1.homedomain.
  pjsip_tx_data* tdata2 = pop_txdata();
  expect_target("TCP", "10.10.10.1", 5060, tdata2);
  ReqMatcher("INVITE").matches(tdata2->msg);
  EXPECT_EQ("sip:bob@node2.homedomain;transport=TCP",
            str_uri(tdata2->msg->line.req.uri));
  EXPECT_EQ("Route: <sip:proxy1.homedomain;transport=TCP;lr>",
            get_headers(tdata2->msg, "Route"));

  // Catch the request forked to node3.homedomain via proxy2.homedomain.
  pjsip_tx_data* tdata3 = pop_txdata();
  expect_target("TCP", "10.10.10.2", 5060, tdata3);
  ReqMatcher("INVITE").matches(tdata3->msg);
  EXPECT_EQ("sip:bob@node3.homedomain;transport=TCP",
            str_uri(tdata3->msg->line.req.uri));
  EXPECT_EQ("Route: <sip:proxy2.homedomain;transport=TCP;lr>",
            get_headers(tdata3->msg, "Route"));

  // Catch the request forked to node4.homedomain via proxy2.homedomain.
  pjsip_tx_data* tdata4 = pop_txdata();
  expect_target("TCP", "10.10.10.2", 5060, tdata4);
  ReqMatcher("INVITE").matches(tdata4->msg);
  EXPECT_EQ("sip:bob@node4.homedomain;transport=TCP",
            str_uri(tdata4->msg->line.req.uri));
  EXPECT_EQ("Route: <sip:proxy2.homedomain;transport=TCP;lr>",
            get_headers(tdata4->msg, "Route"));

  // Catch the request forked to node5.homedomain via proxy2.homedomain.
  pjsip_tx_data* tdata5 = pop_txdata();
  expect_target("TCP", "10.10.10.2", 5060, tdata5);
  ReqMatcher("INVITE").matches(tdata5->msg);
  EXPECT_EQ("sip:bob@node5.homedomain;transport=TCP",
            str_uri(tdata5->msg->line.req.uri));
  EXPECT_EQ("Route: <sip:proxy2.homedomain;transport=TCP;lr>",
            get_headers(tdata5->msg, "Route"));

  // Send 100 Trying responses from all five nodes, and check they are
  // absorbed.
  inject_msg(respond_to_txdata(tdata1, 100));
  ASSERT_EQ(0, txdata_count());
  inject_msg(respond_to_txdata(tdata2, 100));
  ASSERT_EQ(0, txdata_count());
  inject_msg(respond_to_txdata(tdata3, 100));
  ASSERT_EQ(0, txdata_count());
  inject_msg(respond_to_txdata(tdata4, 100));
  ASSERT_EQ(0, txdata_count());
  inject_msg(respond_to_txdata(tdata5, 100));
  ASSERT_EQ(0, txdata_count());

  // Send 180 Ringing response from node 2, and check this is passed to the
  // source.
  inject_msg(respond_to_txdata(tdata2, 180));
  ASSERT_EQ(1, txdata_count());
  tdata = current_txdata();
  tp->expect_target(tdata);
  RespMatcher(180).matches(tdata->msg);
  free_txdata();

  // Send a 480 response from the first target, and check the proxy absorbs
  // this while waiting for a better offer.
  inject_msg(respond_to_txdata(tdata1, 480));
  ASSERT_EQ(1, txdata_count());
  tdata = current_txdata();
  ReqMatcher("ACK").matches(tdata->msg);
  free_txdata();

  // Send a 480 response from the fourth target, and check the proxy absorbs
  // this while waiting for a better offer.
  inject_msg(respond_to_txdata(tdata4, 480));
  ASSERT_EQ(1, txdata_count());
  tdata = current_txdata();
  ReqMatcher("ACK").matches(tdata->msg);
  free_txdata();

  // Send a 408 response from the fifth target, and check the proxy absorbs
  // this while waiting for a better offer.
  inject_msg(respond_to_txdata(tdata5, 408));
  ASSERT_EQ(1, txdata_count());
  tdata = current_txdata();
  ReqMatcher("ACK").matches(tdata->msg);
  free_txdata();

  // Send a 200 OK response from the second target.
  inject_msg(respond_to_txdata(tdata2, 200));

  // Check the 200 OK is forwarded immediately to the source.
  ASSERT_EQ(1, txdata_count());
  tdata = current_txdata();
  tp->expect_target(tdata);
  RespMatcher(200).matches(tdata->msg);
  free_txdata();

  // Now wait for the UAS transaction to terminate, which will cancel
  // the outstanding forked transaction.
  poll();

  // Catch the CANCEL for the outstanding forked transaction.
  ASSERT_EQ(1, txdata_count());
  tdata = current_txdata();
  expect_target("TCP", "10.10.10.2", 5060, tdata);
  ReqMatcher("CANCEL").matches(tdata->msg);

  // Send a 200 OK to the CANCEL.
  inject_msg(respond_to_current_txdata(200));
  ASSERT_EQ(0, txdata_count());

  // Send a 487 response from node3.homedomain in response to the CANCEL.
  // Check that this is ACKed, but otherwise absorbed by the proxy.
  inject_msg(respond_to_txdata(tdata3, 487));
  ASSERT_EQ(1, txdata_count());
  tdata = current_txdata();
  ReqMatcher("ACK").matches(tdata->msg);
  free_txdata();

  _basic_proxy->remove_test_targets("sip:bob@homedomain");

  delete tp;
}


TEST_F(BasicProxyTest, ForkedRequestFail)
{
  // Tests forking of request to a home domain RequestURI where all
  // downstream transactions fail.

  pjsip_tx_data* tdata;

  // Create a TCP connection to the listening port.
  TransportFlow* tp = new TransportFlow(TransportFlow::Protocol::TCP,
                                        stack_data.scscf_port,
                                        "1.2.3.4",
                                        49152);

  // Add four test targets for bob@homedomain, all with a URI plus a path with a
  // single proxy.
  _basic_proxy->add_test_target("sip:bob@homedomain",
                                "sip:bob@node1.homedomain;transport=TCP",
                                std::list<std::string>(1, "sip:proxy1.homedomain;transport=TCP;lr"));
  _basic_proxy->add_test_target("sip:bob@homedomain",
                                "sip:bob@node2.homedomain;transport=TCP",
                                std::list<std::string>(1, "sip:proxy2.homedomain;transport=TCP;lr"));
  _basic_proxy->add_test_target("sip:bob@homedomain",
                                "sip:bob@node3.homedomain;transport=TCP",
                                std::list<std::string>(1, "sip:proxy2.homedomain;transport=TCP;lr"));
  _basic_proxy->add_test_target("sip:bob@homedomain",
                                "sip:bob@node4.homedomain;transport=TCP",
                                std::list<std::string>(1, "sip:proxy2.homedomain;transport=TCP;lr"));

  // Inject a request with a Route header referring to this node and a
  // RequestURI with a URI in the home domain.
  Message msg1;
  msg1._method = "INVITE";
  msg1._requri = "sip:bob@homedomain;transport=TCP";
  msg1._from = "alice";
  msg1._to = "bob";
  msg1._todomain = "awaydomain";
  msg1._via = tp->to_string(false);
  msg1._route = "Route: <sip:127.0.0.1;transport=TCP;lr>";
  inject_msg(msg1.get_request(), tp);

  // Expecting 100 Trying and four forwarded INVITEs
  ASSERT_EQ(5, txdata_count());

  // Check the 100 Trying.
  tdata = current_txdata();
  RespMatcher(100).matches(tdata->msg);
  tp->expect_target(tdata);
  EXPECT_EQ("To: <sip:bob@awaydomain>", get_headers(tdata->msg, "To")); // No tag
  free_txdata();

  // Catch the request forked to node1.homedomain via proxy1.homedomain.
  pjsip_tx_data* tdata1 = pop_txdata();
  expect_target("TCP", "10.10.10.1", 5060, tdata1);
  ReqMatcher("INVITE").matches(tdata1->msg);
  EXPECT_EQ("sip:bob@node1.homedomain;transport=TCP",
            str_uri(tdata1->msg->line.req.uri));
  EXPECT_EQ("Route: <sip:proxy1.homedomain;transport=TCP;lr>",
            get_headers(tdata1->msg, "Route"));

  // Catch the request forked to node2.homedomain via proxy2.homedomain.
  pjsip_tx_data* tdata2 = pop_txdata();
  expect_target("TCP", "10.10.10.2", 5060, tdata2);
  ReqMatcher("INVITE").matches(tdata2->msg);
  EXPECT_EQ("sip:bob@node2.homedomain;transport=TCP",
            str_uri(tdata2->msg->line.req.uri));
  EXPECT_EQ("Route: <sip:proxy2.homedomain;transport=TCP;lr>",
            get_headers(tdata2->msg, "Route"));

  // Catch the request forked to node2.homedomain via proxy2.homedomain.
  pjsip_tx_data* tdata3 = pop_txdata();
  expect_target("TCP", "10.10.10.2", 5060, tdata3);
  ReqMatcher("INVITE").matches(tdata3->msg);
  EXPECT_EQ("sip:bob@node3.homedomain;transport=TCP",
            str_uri(tdata3->msg->line.req.uri));
  EXPECT_EQ("Route: <sip:proxy2.homedomain;transport=TCP;lr>",
            get_headers(tdata3->msg, "Route"));

  // Catch the request forked to node3.homedomain via proxy2.homedomain.
  pjsip_tx_data* tdata4 = pop_txdata();
  expect_target("TCP", "10.10.10.2", 5060, tdata4);
  ReqMatcher("INVITE").matches(tdata4->msg);
  EXPECT_EQ("sip:bob@node4.homedomain;transport=TCP",
            str_uri(tdata4->msg->line.req.uri));
  EXPECT_EQ("Route: <sip:proxy2.homedomain;transport=TCP;lr>",
            get_headers(tdata4->msg, "Route"));

  // Send 100 Trying responses from all four nodes, and check they are absorbed.
  inject_msg(respond_to_txdata(tdata1, 100));
  ASSERT_EQ(0, txdata_count());
  inject_msg(respond_to_txdata(tdata2, 100));
  ASSERT_EQ(0, txdata_count());
  inject_msg(respond_to_txdata(tdata3, 100));
  ASSERT_EQ(0, txdata_count());
  inject_msg(respond_to_txdata(tdata4, 100));
  ASSERT_EQ(0, txdata_count());

  // Send a 480 response from the first target, and check the proxy absorbs
  // this while waiting for a better offer.
  inject_msg(respond_to_txdata(tdata1, 480));
  ASSERT_EQ(1, txdata_count());
  tdata = current_txdata();
  ReqMatcher("ACK").matches(tdata->msg);
  free_txdata();

  // Send a 488 Not Acceptable Here reponse from the second target.
  inject_msg(respond_to_txdata(tdata2, 488));
  ASSERT_EQ(1, txdata_count());
  tdata = current_txdata();
  ReqMatcher("ACK").matches(tdata->msg);
  free_txdata();

  // Send a 404 Not Found reponse from the third target.
  inject_msg(respond_to_txdata(tdata3, 404));
  ASSERT_EQ(1, txdata_count());
  tdata = current_txdata();
  ReqMatcher("ACK").matches(tdata->msg);
  free_txdata();

  // Send a 604 Not Found reponse from the fourth target.
  inject_msg(respond_to_txdata(tdata4, 604));
  ASSERT_EQ(2, txdata_count());
  tdata = current_txdata();
  ReqMatcher("ACK").matches(tdata->msg);
  free_txdata();

  // The proxy sends the best response (the 604) to the source.
  ASSERT_EQ(1, txdata_count());
  tdata = current_txdata();
  tp->expect_target(tdata);
  RespMatcher(604).matches(tdata->msg);
  free_txdata();

  // Send an ACK to complete the UAS transaction.
  msg1._method = "ACK";
  inject_msg(msg1.get_request(), tp);

  _basic_proxy->remove_test_targets("sip:bob@homedomain");

  delete tp;
}


TEST_F(BasicProxyTest, ForkedRequestConnFail)
{
  // Tests forking of request to a home domain RequestURI where the
  // downstream transactions fail because of a connection failure.

  pjsip_tx_data* tdata;

  // Create a TCP connection to the listening port.
  TransportFlow* tp = new TransportFlow(TransportFlow::Protocol::TCP,
                                        stack_data.scscf_port,
                                        "1.2.3.4",
                                        49152);

  // Add two test targets for bob@homedomain, both with a URI plus a path with a
  // single proxy.
  _basic_proxy->add_test_target("sip:bob@homedomain",
                                "sip:bob@node1.homedomain;transport=TCP",
                                std::list<std::string>(1, "sip:proxy1.homedomain;transport=TCP;lr"));
  _basic_proxy->add_test_target("sip:bob@homedomain",
                                "sip:bob@node2.homedomain;transport=TCP",
                                std::list<std::string>(1, "sip:proxy1.homedomain;transport=TCP;lr"));

  // Inject a request with a Route header referring to this node and a
  // RequestURI with a URI in the home domain.
  Message msg1;
  msg1._method = "INVITE";
  msg1._requri = "sip:bob@homedomain;transport=TCP";
  msg1._from = "alice";
  msg1._to = "bob";
  msg1._todomain = "awaydomain";
  msg1._via = tp->to_string(false);
  msg1._route = "Route: <sip:127.0.0.1;transport=TCP;lr>";
  inject_msg(msg1.get_request(), tp);

  // Expecting 100 Trying and three forwarded INVITEs
  ASSERT_EQ(3, txdata_count());

  // Check the 100 Trying.
  tdata = current_txdata();
  RespMatcher(100).matches(tdata->msg);
  tp->expect_target(tdata);
  EXPECT_EQ("To: <sip:bob@awaydomain>", get_headers(tdata->msg, "To")); // No tag
  free_txdata();

  // Catch the request forked to node1.homedomain via proxy1.homedomain.
  pjsip_tx_data* tdata1 = pop_txdata();
  expect_target("TCP", "10.10.10.1", 5060, tdata1);
  ReqMatcher("INVITE").matches(tdata1->msg);
  EXPECT_EQ("sip:bob@node1.homedomain;transport=TCP",
            str_uri(tdata1->msg->line.req.uri));
  EXPECT_EQ("Route: <sip:proxy1.homedomain;transport=TCP;lr>",
            get_headers(tdata1->msg, "Route"));

  // Catch the request forked to node2.homedomain via proxy2.homedomain.
  pjsip_tx_data* tdata2 = pop_txdata();
  expect_target("TCP", "10.10.10.1", 5060, tdata2);
  ReqMatcher("INVITE").matches(tdata2->msg);
  EXPECT_EQ("sip:bob@node2.homedomain;transport=TCP",
            str_uri(tdata2->msg->line.req.uri));
  EXPECT_EQ("Route: <sip:proxy1.homedomain;transport=TCP;lr>",
            get_headers(tdata2->msg, "Route"));

  // Send 100 Trying responses from both nodes, and check they are absorbed.
  inject_msg(respond_to_txdata(tdata1, 100));
  ASSERT_EQ(0, txdata_count());
  inject_msg(respond_to_txdata(tdata2, 100));
  ASSERT_EQ(0, txdata_count());

  // proxy1.homedomain fails causing both transactions to fail.
  ASSERT_EQ(tdata1->tp_info.transport, tdata2->tp_info.transport);
  fake_tcp_init_shutdown((fake_tcp_transport*)tdata1->tp_info.transport, PJ_EEOF);
  poll();

  // The proxy sends the best response (a 408) to the source.
  ASSERT_EQ(1, txdata_count());
  tdata = current_txdata();
  tp->expect_target(tdata);
  RespMatcher(408).matches(tdata->msg);
  free_txdata();

  // Send an ACK to complete the UAS transaction.
  msg1._method = "ACK";
  inject_msg(msg1.get_request(), tp);

  _basic_proxy->remove_test_targets("sip:bob@homedomain");

  delete tp;
}


TEST_F(BasicProxyTest, ForkedRequestCancel)
{
  // Tests CANCELing a forked of request to a home domain RequestURI.

  pjsip_tx_data* tdata;

  // Create a TCP connection to the listening port.
  TransportFlow* tp = new TransportFlow(TransportFlow::Protocol::TCP,
                                        stack_data.scscf_port,
                                        "1.2.3.4",
                                        49152);

  // Add three test targets for bob@homedomain, all with a URI plus a path with a
  // single proxy.
  _basic_proxy->add_test_target("sip:bob@homedomain",
                                "sip:bob@node1.homedomain;transport=TCP",
                                std::list<std::string>(1, "sip:proxy1.homedomain;transport=TCP;lr"));
  _basic_proxy->add_test_target("sip:bob@homedomain",
                                "sip:bob@node2.homedomain;transport=TCP",
                                std::list<std::string>(1, "sip:proxy1.homedomain;transport=TCP;lr"));
  _basic_proxy->add_test_target("sip:bob@homedomain",
                                "sip:bob@node3.homedomain;transport=TCP",
                                std::list<std::string>(1, "sip:proxy2.homedomain;transport=TCP;lr"));

  // Inject a request with a Route header referring to this node and a
  // RequestURI with a URI in the home domain.
  Message msg1;
  msg1._method = "INVITE";
  msg1._requri = "sip:bob@homedomain;transport=TCP";
  msg1._from = "alice";
  msg1._to = "bob";
  msg1._todomain = "awaydomain";
  msg1._via = tp->to_string(false);
  msg1._route = "Route: <sip:127.0.0.1;transport=TCP;lr>";
  inject_msg(msg1.get_request(), tp);

  // Expecting 100 Trying and three forwarded INVITEs
  ASSERT_EQ(4, txdata_count());

  // Check the 100 Trying.
  tdata = current_txdata();
  RespMatcher(100).matches(tdata->msg);
  tp->expect_target(tdata);
  EXPECT_EQ("To: <sip:bob@awaydomain>", get_headers(tdata->msg, "To")); // No tag
  free_txdata();

  // Catch the request forked to node1.homedomain via proxy1.homedomain.
  pjsip_tx_data* tdata1 = pop_txdata();
  expect_target("TCP", "10.10.10.1", 5060, tdata1);
  ReqMatcher("INVITE").matches(tdata1->msg);
  EXPECT_EQ("sip:bob@node1.homedomain;transport=TCP",
            str_uri(tdata1->msg->line.req.uri));
  EXPECT_EQ("Route: <sip:proxy1.homedomain;transport=TCP;lr>",
            get_headers(tdata1->msg, "Route"));

  // Catch the request forked to node2.homedomain via proxy1.homedomain.
  pjsip_tx_data* tdata2 = pop_txdata();
  expect_target("TCP", "10.10.10.1", 5060, tdata2);
  ReqMatcher("INVITE").matches(tdata2->msg);
  EXPECT_EQ("sip:bob@node2.homedomain;transport=TCP",
            str_uri(tdata2->msg->line.req.uri));
  EXPECT_EQ("Route: <sip:proxy1.homedomain;transport=TCP;lr>",
            get_headers(tdata2->msg, "Route"));

  // Catch the request forked to node3.homedomain via proxy2.homedomain.
  pjsip_tx_data* tdata3 = pop_txdata();
  expect_target("TCP", "10.10.10.2", 5060, tdata3);
  ReqMatcher("INVITE").matches(tdata3->msg);
  EXPECT_EQ("sip:bob@node3.homedomain;transport=TCP",
            str_uri(tdata3->msg->line.req.uri));
  EXPECT_EQ("Route: <sip:proxy2.homedomain;transport=TCP;lr>",
            get_headers(tdata3->msg, "Route"));

  // Send 100 Trying responses from all three nodes, and check they are
  // absorbed.
  inject_msg(respond_to_txdata(tdata1, 100));
  ASSERT_EQ(0, txdata_count());
  inject_msg(respond_to_txdata(tdata2, 100));
  ASSERT_EQ(0, txdata_count());
  inject_msg(respond_to_txdata(tdata3, 100));
  ASSERT_EQ(0, txdata_count());

  // Send a 480 response from the first target, and check the proxy absorbs
  // this while waiting for a better offer.
  inject_msg(respond_to_txdata(tdata1, 480));
  ASSERT_EQ(1, txdata_count());
  tdata = current_txdata();
  ReqMatcher("ACK").matches(tdata->msg);
  free_txdata();

  // Send a CANCEL from the originator.
  Message msg2;
  msg2._method = "CANCEL";
  msg2._requri = "sip:bob@homedomain;transport=TCP";
  msg2._from = "alice";
  msg2._to = "bob";
  msg2._todomain = "awaydomain";
  msg2._via = tp->to_string(false);
  msg2._unique = msg1._unique;    // Make sure branch and call-id are same as the INVITE
  inject_msg(msg2.get_request(), tp);

  // Expect both a 200 OK response to the CANCEL and CANCELs on the two
  // outstanding forked transactions.
  ASSERT_EQ(3, txdata_count());

  // Check the 200 OK.
  tdata = current_txdata();
  tp->expect_target(tdata);
  RespMatcher(200).matches(tdata->msg);
  tp->expect_target(tdata);
  free_txdata();

  // Check the CANCEL is forwarded to node2.homedomain via proxy1.homedomain
  // and send a 200 OK response (which is absorbed by the proxy).
  tdata = current_txdata();
  expect_target("TCP", "10.10.10.1", 5060, tdata);
  ReqMatcher("CANCEL").matches(tdata->msg);
  inject_msg(respond_to_current_txdata(200));

  // Check the CANCEL is forwarded to node3.homedomain via proxy2.homedomain
  // and send a 200 OK response (which is absorbed by the proxy).
  tdata = current_txdata();
  expect_target("TCP", "10.10.10.2", 5060, tdata);
  ReqMatcher("CANCEL").matches(tdata->msg);
  inject_msg(respond_to_current_txdata(200));
  ASSERT_EQ(0, txdata_count());

  // Send 487 response from node2.homedomain.  Check that this is ACKed
  // and absorbed.
  inject_msg(respond_to_txdata(tdata2, 487));
  ASSERT_EQ(1, txdata_count());
  tdata = current_txdata();
  expect_target("TCP", "10.10.10.1", 5060, tdata);
  ReqMatcher("ACK").matches(tdata->msg);
  free_txdata();

  // Send 480 response from node3.homedomain (this crossed with the CANCEL).
  // Check that this is ACKed.
  inject_msg(respond_to_txdata(tdata3, 480));
  ASSERT_EQ(2, txdata_count());
  tdata = current_txdata();
  expect_target("TCP", "10.10.10.2", 5060, tdata);
  ReqMatcher("ACK").matches(tdata->msg);
  free_txdata();

  // A 487 response is now forwarded back to the source.
  ASSERT_EQ(1, txdata_count());
  tdata = current_txdata();
  tp->expect_target(tdata);
  RespMatcher(487).matches(tdata->msg);
  free_txdata();

  // Send an ACK to complete the UAS transaction.
  msg1._method = "ACK";
  inject_msg(msg1.get_request(), tp);

  _basic_proxy->remove_test_targets("sip:bob@homedomain");

  delete tp;
}


TEST_F(BasicProxyTest, ForkedRequest6xx)
{
  // Tests forking of request to a home domain RequestURI where one
  // downstream transaction fails with 6xx and we cancel all the others.

  pjsip_tx_data* tdata;

  // Create a TCP connection to the listening port.
  TransportFlow* tp = new TransportFlow(TransportFlow::Protocol::TCP,
                                        stack_data.scscf_port,
                                        "1.2.3.4",
                                        49152);

  // Add three test targets for bob@homedomain, both with a URI plus a path with a
  // single proxy.
  _basic_proxy->add_test_target("sip:bob@homedomain",
                                "sip:bob@node1.homedomain;transport=TCP",
                                std::list<std::string>(1, "sip:proxy1.homedomain;transport=TCP;lr"));
  _basic_proxy->add_test_target("sip:bob@homedomain",
                                "sip:bob@node2.homedomain;transport=TCP",
                                std::list<std::string>(1, "sip:proxy2.homedomain;transport=TCP;lr"));
  _basic_proxy->add_test_target("sip:bob@homedomain",
                                "sip:bob@node3.homedomain;transport=TCP",
                                std::list<std::string>(1, "sip:proxy2.homedomain;transport=TCP;lr"));

  // Inject a request with a Route header referring to this node and a
  // RequestURI with a URI in the home domain.
  Message msg1;
  msg1._method = "INVITE";
  msg1._requri = "sip:bob@homedomain;transport=TCP";
  msg1._from = "alice";
  msg1._to = "bob";
  msg1._todomain = "awaydomain";
  msg1._via = tp->to_string(false);
  msg1._route = "Route: <sip:127.0.0.1;transport=TCP;lr>";
  inject_msg(msg1.get_request(), tp);

  // Expecting 100 Trying and three forwarded INVITEs
  ASSERT_EQ(4, txdata_count());

  // Check the 100 Trying.
  tdata = current_txdata();
  RespMatcher(100).matches(tdata->msg);
  tp->expect_target(tdata);
  EXPECT_EQ("To: <sip:bob@awaydomain>", get_headers(tdata->msg, "To")); // No tag
  free_txdata();

  // Catch the request forked to node1.homedomain via proxy1.homedomain.
  pjsip_tx_data* tdata1 = pop_txdata();
  expect_target("TCP", "10.10.10.1", 5060, tdata1);
  ReqMatcher("INVITE").matches(tdata1->msg);
  EXPECT_EQ("sip:bob@node1.homedomain;transport=TCP",
            str_uri(tdata1->msg->line.req.uri));
  EXPECT_EQ("Route: <sip:proxy1.homedomain;transport=TCP;lr>",
            get_headers(tdata1->msg, "Route"));

  // Catch the request forked to node2.homedomain via proxy2.homedomain.
  pjsip_tx_data* tdata2 = pop_txdata();
  expect_target("TCP", "10.10.10.2", 5060, tdata2);
  ReqMatcher("INVITE").matches(tdata2->msg);
  EXPECT_EQ("sip:bob@node2.homedomain;transport=TCP",
            str_uri(tdata2->msg->line.req.uri));
  EXPECT_EQ("Route: <sip:proxy2.homedomain;transport=TCP;lr>",
            get_headers(tdata2->msg, "Route"));

  // Catch the request forked to node3.homedomain via proxy2.homedomain.
  pjsip_tx_data* tdata3 = pop_txdata();
  expect_target("TCP", "10.10.10.2", 5060, tdata3);
  ReqMatcher("INVITE").matches(tdata3->msg);
  EXPECT_EQ("sip:bob@node3.homedomain;transport=TCP",
            str_uri(tdata3->msg->line.req.uri));
  EXPECT_EQ("Route: <sip:proxy2.homedomain;transport=TCP;lr>",
            get_headers(tdata3->msg, "Route"));

  // Send 100 Trying responses from all three nodes, and check they are absorbed.
  inject_msg(respond_to_txdata(tdata1, 100));
  ASSERT_EQ(0, txdata_count());
  inject_msg(respond_to_txdata(tdata2, 100));
  ASSERT_EQ(0, txdata_count());
  inject_msg(respond_to_txdata(tdata3, 100));
  ASSERT_EQ(0, txdata_count());

  // Send a 600 response from the first target and expect an ACK.
  inject_msg(respond_to_txdata(tdata1, 600));
  ASSERT_EQ(3, txdata_count());
  tdata = current_txdata();
  ReqMatcher("ACK").matches(tdata->msg);
  free_txdata();

  // Also expect CANCEL at node2.homedomain.  Send a 200 OK.
  tdata = current_txdata();
  expect_target("TCP", "10.10.10.2", 5060, tdata);
  ReqMatcher("CANCEL").matches(tdata->msg);
  inject_msg(respond_to_current_txdata(200));

  // Also expect CANCEL at node3.homedomain.  Send a 200 OK.
  tdata = current_txdata();
  expect_target("TCP", "10.10.10.2", 5060, tdata);
  ReqMatcher("CANCEL").matches(tdata->msg);
  inject_msg(respond_to_current_txdata(200));

  // Send 487 response from node2.homedomain.  Check that this is ACKed.
  inject_msg(respond_to_txdata(tdata2, 487));
  ASSERT_EQ(1, txdata_count());
  tdata = current_txdata();
  expect_target("TCP", "10.10.10.2", 5060, tdata);
  ReqMatcher("ACK").matches(tdata->msg);
  free_txdata();

  // Send 604 response from node3.homedomain.  Check that this is ACKed.
  inject_msg(respond_to_txdata(tdata3, 604));
  ASSERT_EQ(2, txdata_count());
  tdata = current_txdata();
  expect_target("TCP", "10.10.10.2", 5060, tdata);
  ReqMatcher("ACK").matches(tdata->msg);
  free_txdata();

  // The proxy sends the best response (the 600) to the source.
  tdata = current_txdata();
  tp->expect_target(tdata);
  RespMatcher(600).matches(tdata->msg);
  free_txdata();

  // Send an ACK to complete the UAS transaction.
  msg1._method = "ACK";
  inject_msg(msg1.get_request(), tp);

  _basic_proxy->remove_test_targets("sip:bob@homedomain");

  delete tp;
}


TEST_F(BasicProxyTest, RouteToHomeURINotFound)
{
  // Tests routing of requests to a home domain RequestURI which isn't found.

  pjsip_tx_data* tdata;

  // Create a TCP connection to the listening port.
  TransportFlow* tp = new TransportFlow(TransportFlow::Protocol::TCP,
                                        stack_data.scscf_port,
                                        "1.2.3.4",
                                        49152);

  // Inject a request with a Route header referring to this node and a
  // RequestURI with a URI in the home domain.
  Message msg1;
  msg1._method = "INVITE";
  msg1._requri = "sip:bob@homedomain;transport=TCP";
  msg1._from = "alice";
  msg1._to = "bob";
  msg1._todomain = "awaydomain";
  msg1._via = tp->to_string(false);
  msg1._route = "Route: <sip:127.0.0.1;transport=TCP;lr>";
  inject_msg(msg1.get_request(), tp);

  // Expecting 100 Trying and a 404 Not Found response.

  // Check the 100 Trying.
  ASSERT_EQ(2, txdata_count());
  tdata = current_txdata();
  RespMatcher(100).matches(tdata->msg);
  tp->expect_target(tdata);
  EXPECT_EQ("To: <sip:bob@awaydomain>", get_headers(tdata->msg, "To")); // No tag
  free_txdata();

  // Check the 404 Not Found.
  ASSERT_EQ(1, txdata_count());
  tdata = current_txdata();
  tp->expect_target(tdata);
  RespMatcher(404).matches(tdata->msg);
  free_txdata();

  delete tp;
}


TEST_F(BasicProxyTest, StrictRouterUpstream)
{
  // Tests routing of requests when upstream and/or downstream proxies are
  // "strict routers".

  pjsip_tx_data* tdata;

  // Create a TCP connection to the listening port.
  TransportFlow* tp = new TransportFlow(TransportFlow::Protocol::TCP,
                                        stack_data.scscf_port,
                                        "1.2.3.4",
                                        49152);

  // Inject a request with this node in the RequestURI and Route headers
  // indicating the onward Route.  This is the expected request if the
  // upstream proxy is a strict router.
  Message msg1;
  msg1._method = "INVITE";
  msg1._requri = "sip:127.0.0.1";
  msg1._from = "alice";
  msg1._to = "bob";
  msg1._todomain = "awaydomain";
  msg1._via = tp->to_string(false);
  msg1._route = "Route: <sip:proxy1.awaydomain;transport=TCP;lr>\r\nRoute: <sip:bob@awaydomain>";
  inject_msg(msg1.get_request(), tp);

  // Expecting 100 Trying and forwarded INVITE

  // Check the 100 Trying.
  ASSERT_EQ(2, txdata_count());
  tdata = current_txdata();
  RespMatcher(100).matches(tdata->msg);
  tp->expect_target(tdata);
  EXPECT_EQ("To: <sip:bob@awaydomain>", get_headers(tdata->msg, "To")); // No tag
  free_txdata();

  // Request is forwarded to the node in the top Route header.
  ASSERT_EQ(1, txdata_count());
  tdata = current_txdata();
  expect_target("TCP", "10.10.20.1", 5060, tdata);
  ReqMatcher("INVITE").matches(tdata->msg);

  // Check the RequestURI has been rewritten to the URI from the final Route header.
  EXPECT_EQ("sip:bob@awaydomain", str_uri(tdata->msg->line.req.uri));

  // Check the last Route header has been removed.
  EXPECT_EQ("Route: <sip:proxy1.awaydomain;transport=TCP;lr>",
            get_headers(tdata->msg, "Route"));

  // Check no Record-Route headers have been added.
  EXPECT_EQ("", get_headers(tdata->msg, "Record-Route"));

  // Send a 200 OK response.
  inject_msg(respond_to_current_txdata(200));

  // Check the response is forwarded back to the source.
  ASSERT_EQ(1, txdata_count());
  tdata = current_txdata();
  tp->expect_target(tdata);
  RespMatcher(200).matches(tdata->msg);
  free_txdata();

  // Inject a request with this node in the RequestURI and no Route headers
  // indicating an onward Route.  This is the expected request if the
  // upstream proxy is a strict router.
  Message msg2;
  msg2._method = "INVITE";
  msg2._requri = "sip:127.0.0.1";
  msg2._from = "alice";
  msg2._to = "bob";
  msg2._todomain = "awaydomain";
  msg2._via = tp->to_string(false);
  //msg2._route = "Route: <sip:proxy1.awaydomain;transport=TCP;lr>\r\nRoute: <sip:bob@awaydomain>";
  inject_msg(msg2.get_request(), tp);

  // Expecting 100 Trying and then a 404 response.
  ASSERT_EQ(2, txdata_count());

  // Check the 100 Trying.
  tdata = current_txdata();
  RespMatcher(100).matches(tdata->msg);
  tp->expect_target(tdata);
  EXPECT_EQ("To: <sip:bob@awaydomain>", get_headers(tdata->msg, "To")); // No tag
  free_txdata();

  // Check the 404 response.
  tdata = current_txdata();
  RespMatcher(404).matches(tdata->msg);
  tp->expect_target(tdata);
  free_txdata();

  // Send an ACK to complete the UAS transaction.
  msg1._method = "ACK";
  inject_msg(msg1.get_request(), tp);

  delete tp;
}


TEST_F(BasicProxyTest, StrictRouterDownstream)
{
  // Tests routing of requests when upstream and/or downstream proxies are
  // "strict routers".

  pjsip_tx_data* tdata;

  // Create a TCP connection to the listening port.
  TransportFlow* tp = new TransportFlow(TransportFlow::Protocol::TCP,
                                        stack_data.scscf_port,
                                        "1.2.3.4",
                                        49152);

  // Inject a request with this node in the first Route header and another
  // domain in the second Route headers, with no lr parameter in the second
  // Route header.  This is the form of request expected if the downstream
  // proxy is a strict router.
  Message msg1;
  msg1._method = "INVITE";
  msg1._requri = "sip:bob@awaydomain";
  msg1._from = "alice";
  msg1._to = "bob";
  msg1._todomain = "awaydomain";
  msg1._via = tp->to_string(false);
  msg1._route = "Route: <sip:127.0.0.1;transport=TCP;lr>\r\nRoute: <sip:proxy1.awaydomain;transport=TCP>";
  inject_msg(msg1.get_request(), tp);

  // Expecting 100 Trying and forwarded INVITE

  // Check the 100 Trying.
  ASSERT_EQ(2, txdata_count());
  tdata = current_txdata();
  RespMatcher(100).matches(tdata->msg);
  tp->expect_target(tdata);
  EXPECT_EQ("To: <sip:bob@awaydomain>", get_headers(tdata->msg, "To")); // No tag
  free_txdata();

  // Request is forwarded to the node in the second Route header.
  ASSERT_EQ(1, txdata_count());
  tdata = current_txdata();
  expect_target("TCP", "10.10.20.1", 5060, tdata);
  ReqMatcher("INVITE").matches(tdata->msg);

  // Check the RequestURI has been rewritten with the URI from the second Route
  // header.
  EXPECT_EQ("sip:proxy1.awaydomain;transport=TCP", str_uri(tdata->msg->line.req.uri));

  // Check the first Route header has been removed and the second Route header
  // rewritten with the RequestURI
  string route = get_headers(tdata->msg, "Route");
  EXPECT_EQ("Route: <sip:bob@awaydomain>", route);

  // Check no Record-Route headers have been added.
  string rr = get_headers(tdata->msg, "Record-Route");
  EXPECT_EQ("", rr);

  // Send a 200 OK response.
  inject_msg(respond_to_current_txdata(200));

  // Check the response is forwarded back to the source.
  ASSERT_EQ(1, txdata_count());
  tdata = current_txdata();
  tp->expect_target(tdata);
  RespMatcher(200).matches(tdata->msg);
  free_txdata();

  delete tp;
}


TEST_F(BasicProxyTest, StatelessForwardResponse)
{
  // Tests stateless forwarding of responses (this can happen to 200 OK
  // response retries if the ACK is delayed).

  pjsip_tx_data* tdata;

  // Create a TCP connection to the listening port.
  TransportFlow* tp = new TransportFlow(TransportFlow::Protocol::TCP,
                                        stack_data.scscf_port,
                                        "1.2.3.4",
                                        49152);

  // Inject a request with a Route header not referencing this node or the
  // home domain.
  Message msg1;
  msg1._method = "INVITE";
  msg1._requri = "sip:bob@awaydomain";
  msg1._from = "alice";
  msg1._to = "bob";
  msg1._todomain = "awaydomain";
  msg1._via = tp->to_string(false);
  msg1._route = "Route: <sip:proxy1.awaydomain;transport=TCP;lr>";
  inject_msg(msg1.get_request(), tp);

  // Expecting 100 Trying and forwarded INVITE

  // Check the 100 Trying.
  ASSERT_EQ(2, txdata_count());
  tdata = current_txdata();
  RespMatcher(100).matches(tdata->msg);
  tp->expect_target(tdata);
  EXPECT_EQ("To: <sip:bob@awaydomain>", get_headers(tdata->msg, "To")); // No tag
  free_txdata();

  // Request is forwarded to the node in the top Route header.
  ASSERT_EQ(1, txdata_count());
  tdata = current_txdata();
  expect_target("TCP", "10.10.20.1", 5060, tdata);
  ReqMatcher("INVITE").matches(tdata->msg);

  // Check the RequestURI has not been altered.
  EXPECT_EQ("sip:bob@awaydomain", str_uri(tdata->msg->line.req.uri));

  // Check the Route header has not been removed.
  string route = get_headers(tdata->msg, "Route");
  EXPECT_EQ("Route: <sip:proxy1.awaydomain;transport=TCP;lr>", route);

  // Check no Record-Route headers have been added.
  string rr = get_headers(tdata->msg, "Record-Route");
  EXPECT_EQ("", rr);

  // Save the forwarded INVITE so we can generate multiple responses.
  pjsip_tx_data* invite_tdata = pop_txdata();

  // Send a 200 OK response.
  inject_msg(respond_to_txdata(invite_tdata, 200));

  // Check the response is forwarded back to the source.
  ASSERT_EQ(1, txdata_count());
  tdata = current_txdata();
  tp->expect_target(tdata);
  RespMatcher(200).matches(tdata->msg);
  free_txdata();

  // Leave some time for the transactions to be destroyed.
  poll();

  // Resend the 200 OK response.
  inject_msg(respond_to_txdata(invite_tdata, 200));

  // Check the response is forwarded back to the source.
  ASSERT_EQ(1, txdata_count());
  tdata = current_txdata();
  tp->expect_target(tdata);
  RespMatcher(200).matches(tdata->msg);
  free_txdata();

  delete tp;
}


TEST_F(BasicProxyTest, StatelessForwardACK)
{
  // Tests stateless forwarding of ACK.

  pjsip_tx_data* tdata;

  // Create a TCP connection to the listening port.
  TransportFlow* tp = new TransportFlow(TransportFlow::Protocol::TCP,
                                        stack_data.scscf_port,
                                        "1.2.3.4",
                                        49152);

  // Inject a request with a Route header not referencing this node or the
  // home domain.
  Message msg1;
  msg1._method = "INVITE";
  msg1._requri = "sip:bob@awaydomain";
  msg1._from = "alice";
  msg1._to = "bob";
  msg1._todomain = "awaydomain";
  msg1._via = tp->to_string(false);
  msg1._route = "Route: <sip:proxy1.awaydomain;transport=TCP;lr>";
  inject_msg(msg1.get_request(), tp);

  // Expecting 100 Trying and forwarded INVITE

  // Check the 100 Trying.
  ASSERT_EQ(2, txdata_count());
  tdata = current_txdata();
  RespMatcher(100).matches(tdata->msg);
  tp->expect_target(tdata);
  EXPECT_EQ("To: <sip:bob@awaydomain>", get_headers(tdata->msg, "To")); // No tag
  free_txdata();

  // Request is forwarded to the node in the top Route header.
  ASSERT_EQ(1, txdata_count());
  tdata = current_txdata();
  expect_target("TCP", "10.10.20.1", 5060, tdata);
  ReqMatcher("INVITE").matches(tdata->msg);

  // Check the RequestURI has not been altered.
  EXPECT_EQ("sip:bob@awaydomain", str_uri(tdata->msg->line.req.uri));

  // Check the Route header has not been removed.
  string route = get_headers(tdata->msg, "Route");
  EXPECT_EQ("Route: <sip:proxy1.awaydomain;transport=TCP;lr>", route);

  // Check no Record-Route headers have been added.
  string rr = get_headers(tdata->msg, "Record-Route");
  EXPECT_EQ("", rr);

  // Send a 200 OK response.
  inject_msg(respond_to_current_txdata(200));

  // Check the response is forwarded back to the source.
  ASSERT_EQ(1, txdata_count());
  tdata = current_txdata();
  tp->expect_target(tdata);
  RespMatcher(200).matches(tdata->msg);
  free_txdata();

  // Send an ACK with Route headers traversing the proxy.  (This wouldn't
  // normally happen since the BasicProxy does not RecordRoute itself.)
  Message msg2;
  msg2._method = "ACK";
  msg2._requri = "sip:bob@awaydomain";
  msg2._from = "alice";
  msg2._to = "bob";
  msg2._todomain = "awaydomain";
  msg2._via = tp->to_string(false);
  msg2._route = "Route: <sip:127.0.0.1;transport=TCP;lr>\r\nRoute: <sip:proxy1.awaydomain;transport=TCP;lr>";
  inject_msg(msg2.get_request(), tp);

  // Request is forwarded to the node in the second Route header.
  ASSERT_EQ(1, txdata_count());
  tdata = current_txdata();
  expect_target("TCP", "10.10.20.1", 5060, tdata);
  ReqMatcher("ACK").matches(tdata->msg);

  // Check the RequestURI has not been altered.
  EXPECT_EQ("sip:bob@awaydomain", str_uri(tdata->msg->line.req.uri));

  // Check the top Route header has been removed.
  route = get_headers(tdata->msg, "Route");
  EXPECT_EQ("Route: <sip:proxy1.awaydomain;transport=TCP;lr>", route);

  // Check no Record-Route headers have been added.
  rr = get_headers(tdata->msg, "Record-Route");
  EXPECT_EQ("", rr);

  delete tp;
}


TEST_F(BasicProxyTest, StatelessForwardLargeACK)
{
  // Tests stateless forwarding of a large ACK where the onward hop is
  // over UDP.  This tests that switching to TCP works.
  pjsip_tx_data* tdata;

  // Create a TCP connection to the listening port.
  TransportFlow* tp = new TransportFlow(TransportFlow::Protocol::TCP,
                                        stack_data.scscf_port,
                                        "1.2.3.4",
                                        49152);


  // Send an ACK with Route headers traversing the proxy, with a large message
  // body.  The second Route header specifies UDP transport.
  Message msg;
  msg._method = "ACK";
  msg._requri = "sip:bob@awaydomain";
  msg._from = "alice";
  msg._to = "bob";
  msg._todomain = "awaydomain";
  msg._via = tp->to_string(false);
  msg._route = "Route: <sip:127.0.0.1;transport=TCP;lr>\r\nRoute: <sip:proxy1.awaydomain;transport=UDP;lr>";
  msg._body = std::string(1300, '!');
  inject_msg(msg.get_request(), tp);

  // Request is forwarded to the node in the second Route header, over TCP
  // not UDP.
  ASSERT_EQ(1, txdata_count());
  tdata = current_txdata();
  expect_target("TCP", "10.10.20.1", 5060, tdata);
  ReqMatcher("ACK").matches(tdata->msg);
  free_txdata();

  // Create a UDP flow and force this as a target for bob@homedomain.
  TransportFlow* tp2 = new TransportFlow(TransportFlow::Protocol::UDP,
                                        stack_data.scscf_port,
                                        "5.6.7.8",
                                        49322);
  _basic_proxy->add_test_target("sip:bob@homedomain",
                                "sip:bob@5.6.7.8:49322;transport=UDP",
                                tp2->transport());

  // Send an ACK with no Route headers directed at bob@homedomain, with a
  // large message body.
  msg._method = "ACK";
  msg._requri = "sip:bob@homedomain";
  msg._from = "alice";
  msg._to = "bob";
  msg._todomain = "homedomain";
  msg._via = tp->to_string(false);
  msg._body = std::string(1300, '!');
  inject_msg(msg.get_request(), tp);

  // Request is forwarded to the UDP flow, not switched to TCP.
  ASSERT_EQ(1, txdata_count());
  tdata = current_txdata();
  tp2->expect_target(tdata);
  ReqMatcher("ACK").matches(tdata->msg);
  free_txdata();

  _basic_proxy->remove_test_targets("sip:bob@homedomain");

  delete tp2;
  delete tp;

}


TEST_F(BasicProxyTest, LateCancel)
{
  // Tests CANCELing a request after the request has completed.

  pjsip_tx_data* tdata;

  // Create a TCP connection to the listening port.
  TransportFlow* tp = new TransportFlow(TransportFlow::Protocol::TCP,
                                        stack_data.scscf_port,
                                        "1.2.3.4",
                                        49152);

  // Add three test targets for bob@homedomain, all with a URI plus a path with a
  // single proxy.
  _basic_proxy->add_test_target("sip:bob@homedomain",
                                "sip:bob@node1.homedomain;transport=TCP",
                                std::list<std::string>(1, "sip:proxy1.homedomain;transport=TCP;lr"));

  // Inject a request with a Route header referring to this node and a
  // RequestURI with a URI in the home domain.
  Message msg1;
  msg1._method = "INVITE";
  msg1._requri = "sip:bob@homedomain;transport=TCP";
  msg1._from = "alice";
  msg1._to = "bob";
  msg1._todomain = "awaydomain";
  msg1._via = tp->to_string(false);
  msg1._route = "Route: <sip:127.0.0.1;transport=TCP;lr>";
  inject_msg(msg1.get_request(), tp);

  // Expecting 100 Trying and the forwarded INVITEs
  ASSERT_EQ(2, txdata_count());

  // Check the 100 Trying.
  tdata = current_txdata();
  RespMatcher(100).matches(tdata->msg);
  tp->expect_target(tdata);
  EXPECT_EQ("To: <sip:bob@awaydomain>", get_headers(tdata->msg, "To")); // No tag
  free_txdata();

  // Catch the request forwarded to node1.homedomain via proxy1.homedomain.
  pjsip_tx_data* tdata1 = pop_txdata();
  expect_target("TCP", "10.10.10.1", 5060, tdata1);
  ReqMatcher("INVITE").matches(tdata1->msg);
  EXPECT_EQ("sip:bob@node1.homedomain;transport=TCP",
            str_uri(tdata1->msg->line.req.uri));
  EXPECT_EQ("Route: <sip:proxy1.homedomain;transport=TCP;lr>",
            get_headers(tdata1->msg, "Route"));

  // Send 100 Trying responses from the downstream nodes, and check it is
  // absorbed.
  inject_msg(respond_to_txdata(tdata1, 100));
  ASSERT_EQ(0, txdata_count());

  // Send a 200 OK response from the second target.
  inject_msg(respond_to_txdata(tdata1, 200));

  // Check the 200 OK is forwarded immediately to the source.
  ASSERT_EQ(1, txdata_count());
  tdata = current_txdata();
  tp->expect_target(tdata);
  RespMatcher(200).matches(tdata->msg);
  free_txdata();

  // Now wait for the UAS transaction to terminate, which will cancel
  // the outstanding forked transaction.
  poll();

  // Send a CANCEL from the originator.
  Message msg2;
  msg2._method = "CANCEL";
  msg2._requri = "sip:bob@homedomain;transport=TCP";
  msg2._from = "alice";
  msg2._to = "bob";
  msg2._todomain = "awaydomain";
  msg2._via = tp->to_string(false);
  msg2._unique = msg1._unique;    // Make sure branch and call-id are same as the INVITE
  inject_msg(msg2.get_request(), tp);

  // Check that the CANCEL is rejected with 481 response since original
  // transaction has ended.
  ASSERT_EQ(1, txdata_count());
  tdata = current_txdata();
  tp->expect_target(tdata);
  RespMatcher(481).matches(tdata->msg);
  tp->expect_target(tdata);
  free_txdata();

  _basic_proxy->remove_test_targets("sip:bob@homedomain");

  delete tp;
}


TEST_F(BasicProxyTest, RequestErrors)
{
  // Tests various errors on requests.

  pjsip_tx_data* tdata;

  // Create a TCP connection to the listening port.
  TransportFlow* tp = new TransportFlow(TransportFlow::Protocol::TCP,
                                        stack_data.scscf_port,
                                        "1.2.3.4",
                                        49152);

  // Inject a INVITE request with a tel: RequestURI
  Message msg1;
  msg1._method = "INVITE";
  msg1._toscheme = "sips";
  msg1._from = "alice";
  msg1._to = "+2425551234";
  msg1._via = tp->to_string(false);
  msg1._route = "Route: <sip:proxy1.awaydomain;transport=TCP;lr>";
  inject_msg(msg1.get_request(), tp);

  // Check the 416 Unsupported URI Scheme response.
  ASSERT_EQ(1, txdata_count());
  tdata = current_txdata();
  RespMatcher(416).matches(tdata->msg);
  tp->expect_target(tdata);
  free_txdata();

  // Send an ACK to complete the UAS transaction.
  msg1._method = "ACK";
  inject_msg(msg1.get_request(), tp);

  // Inject an INVITE request with Max-Forwards <= 1.
  Message msg2;
  msg2._method = "INVITE";
  msg2._requri = "sip:bob@awaydomain";
  msg2._from = "alice";
  msg2._to = "bob";
  msg2._todomain = "awaydomain";
  msg2._via = tp->to_string(false);
  msg2._route = "Route: <sip:proxy1.awaydomain;transport=TCP;lr>";
  msg2._forwards = 1;
  inject_msg(msg2.get_request(), tp);

  // Check the 483 Too Many Hops response.
  ASSERT_EQ(1, txdata_count());
  tdata = current_txdata();
  RespMatcher(483).matches(tdata->msg);
  tp->expect_target(tdata);
  free_txdata();

  // Send an ACK to complete the UAS transaction.
  msg2._method = "ACK";
  inject_msg(msg2.get_request(), tp);

  // Inject an INVITE request on a transport which is shutting down.  It is safe
  // to call pjsip_transport_shutdown on a TCP transport as the TransportFlow
  // keeps a reference to the transport so it won't actually be destroyed until
  // the TransportFlow is destroyed.
  pjsip_transport_shutdown(tp->transport());

  Message msg3;
  msg3._method = "INVITE";
  msg3._requri = "sip:bob@awaydomain";
  msg3._from = "alice";
  msg3._to = "bob";
  msg3._todomain = "awaydomain";
  msg3._via = tp->to_string(false);
  msg3._route = "Route: <sip:proxy1.awaydomain;transport=TCP;lr>";
  inject_msg(msg3.get_request(), tp);

  // Check the 504 Service Unavailable response.
  ASSERT_EQ(1, txdata_count());
  tdata = current_txdata();
  RespMatcher(503).matches(tdata->msg);
  tp->expect_target(tdata);
  free_txdata();

  // Send an ACK to complete the UAS transaction.
  msg3._method = "ACK";
  inject_msg(msg3.get_request(), tp);

  delete tp;
}


TEST_F(BasicProxyTest, ResponseErrors)
{
  // Tests various errors on stateless responses.

  pjsip_tx_data* tdata;

  // Create a TCP connection to the listening port.
  TransportFlow* tp = new TransportFlow(TransportFlow::Protocol::TCP,
                                        stack_data.scscf_port,
                                        "1.2.3.4",
                                        49152);

  // Inject a request with a Route header not referencing this node or the
  // home domain.
  Message msg1;
  msg1._method = "INVITE";
  msg1._requri = "sip:bob@awaydomain";
  msg1._from = "alice";
  msg1._to = "bob";
  msg1._todomain = "awaydomain";
  msg1._via = tp->to_string(false);
  msg1._route = "Route: <sip:proxy1.awaydomain;transport=TCP;lr>";
  inject_msg(msg1.get_request(), tp);

  // Expecting 100 Trying and forwarded INVITE

  // Check the 100 Trying.
  ASSERT_EQ(2, txdata_count());
  tdata = current_txdata();
  RespMatcher(100).matches(tdata->msg);
  tp->expect_target(tdata);
  EXPECT_EQ("To: <sip:bob@awaydomain>", get_headers(tdata->msg, "To")); // No tag
  free_txdata();

  // Request is forwarded to the node in the top Route header.
  ASSERT_EQ(1, txdata_count());
  tdata = current_txdata();
  expect_target("TCP", "10.10.20.1", 5060, tdata);
  ReqMatcher("INVITE").matches(tdata->msg);

  // Check the RequestURI has not been altered.
  EXPECT_EQ("sip:bob@awaydomain", str_uri(tdata->msg->line.req.uri));

  // Check the Route header has not been removed.
  string route = get_headers(tdata->msg, "Route");
  EXPECT_EQ("Route: <sip:proxy1.awaydomain;transport=TCP;lr>", route);

  // Check no Record-Route headers have been added.
  string rr = get_headers(tdata->msg, "Record-Route");
  EXPECT_EQ("", rr);

  // Save the forwarded INVITE so we can generate multiple responses.
  pjsip_tx_data* invite_tdata = pop_txdata();

  // Send a 200 OK response.
  inject_msg(respond_to_txdata(invite_tdata, 200));

  // Check the response is forwarded back to the source.
  ASSERT_EQ(1, txdata_count());
  tdata = current_txdata();
  tp->expect_target(tdata);
  RespMatcher(200).matches(tdata->msg);
  free_txdata();

  // Leave some time for the transactions to be destroyed.
  poll();

  // Resend the 200 OK response, but remove the second Via header, so the
  // proxy cannot stateless forward it.
  pjsip_tx_data* rsp_tdata = create_response(invite_tdata, 200, NULL);
  pjsip_via_hdr* via = (pjsip_via_hdr*)pjsip_msg_find_hdr(rsp_tdata->msg,
                                                          PJSIP_H_VIA,
                                                          NULL);
  via = (pjsip_via_hdr*)pjsip_msg_find_hdr(rsp_tdata->msg,
                                           PJSIP_H_VIA,
                                           via->next);
  pj_list_erase(via);
  char buf[16384];
  pjsip_msg_print(rsp_tdata->msg, buf, sizeof(buf));
  pjsip_tx_data_dec_ref(rsp_tdata);
  inject_msg(std::string(buf));
  ASSERT_EQ(0, txdata_count());

  // Resend the 200 OK response, but remove the received parameter from the
  // second Via header.  The proxy can recover this by using the sent-by
  // address instead.
  rsp_tdata = create_response(invite_tdata, 200, NULL);
  via = (pjsip_via_hdr*)pjsip_msg_find_hdr(rsp_tdata->msg,
                                                          PJSIP_H_VIA,
                                                          NULL);
  via = (pjsip_via_hdr*)pjsip_msg_find_hdr(rsp_tdata->msg,
                                           PJSIP_H_VIA,
                                           via->next);
  via->recvd_param.slen = 0;
  pjsip_msg_print(rsp_tdata->msg, buf, sizeof(buf));
  pjsip_tx_data_dec_ref(rsp_tdata);
  inject_msg(std::string(buf));

  // Check the response is forwarded back to the source.
  ASSERT_EQ(1, txdata_count());
  tdata = current_txdata();
  tp->expect_target(tdata);
  RespMatcher(200).matches(tdata->msg);
  free_txdata();

  // Resend the 200 OK response, but remove the rport parameter from the
  // second Via header.  The proxy can recover this by using the sent-by
  // port instead.
  rsp_tdata = create_response(invite_tdata, 200, NULL);
  via = (pjsip_via_hdr*)pjsip_msg_find_hdr(rsp_tdata->msg,
                                                          PJSIP_H_VIA,
                                                          NULL);
  via = (pjsip_via_hdr*)pjsip_msg_find_hdr(rsp_tdata->msg,
                                           PJSIP_H_VIA,
                                           via->next);
  via->rport_param = 0;
  pjsip_msg_print(rsp_tdata->msg, buf, sizeof(buf));
  pjsip_tx_data_dec_ref(rsp_tdata);
  inject_msg(std::string(buf));

  // Check the response is forwarded back to the source.
  ASSERT_EQ(1, txdata_count());
  tdata = current_txdata();
  tp->expect_target(tdata);
  RespMatcher(200).matches(tdata->msg);
  free_txdata();

  // Resend the 200 OK response, but change the CSEQ method to REGISTER, so the
  // proxy will not stateless forward it.
  rsp_tdata = create_response(invite_tdata, 200, NULL);
  pjsip_cseq_hdr* cseq = (pjsip_cseq_hdr*)pjsip_msg_find_hdr(rsp_tdata->msg,
                                                             PJSIP_H_CSEQ,
                                                             NULL);
  cseq->method.id = PJSIP_REGISTER_METHOD;
  cseq->method.name = pj_str("REGISTER");

  pjsip_msg_print(rsp_tdata->msg, buf, sizeof(buf));
  pjsip_tx_data_dec_ref(rsp_tdata);
  inject_msg(std::string(buf));
  ASSERT_EQ(0, txdata_count());

  delete tp;
}


TEST_F(BasicProxyTest, DnsResolutionFailure)
{
  // Tests handling of request when the DNS resolution of the next hop fails.

  pjsip_tx_data* tdata;

  // Create a TCP connection to the listening port.
  TransportFlow* tp = new TransportFlow(TransportFlow::Protocol::TCP,
                                        stack_data.scscf_port,
                                        "1.2.3.4",
                                        49152);

  // Inject a request with a Route header not referencing this node or the
  // home domain, and with a domain name in the top route which is not
  // configured in DNS.
  Message msg1;
  msg1._method = "INVITE";
  msg1._requri = "sip:bob@awaydomain";
  msg1._from = "alice";
  msg1._to = "bob";
  msg1._todomain = "awaydomain";
  msg1._via = tp->to_string(false);
  msg1._route = "Route: <sip:proxy-x.awaydomain;transport=TCP;lr>";
  inject_msg(msg1.get_request(), tp);

  // Expecting 100 Trying followed by 408 Request Timeout response.
  ASSERT_EQ(2, txdata_count());

  // Check the 100 Trying.
  tdata = current_txdata();
  tp->expect_target(tdata);
  RespMatcher(100).matches(tdata->msg);
  EXPECT_EQ("To: <sip:bob@awaydomain>", get_headers(tdata->msg, "To")); // No tag
  free_txdata();

  // Check the 408 Request Timeout.
  ASSERT_EQ(1, txdata_count());
  tdata = current_txdata();
  tp->expect_target(tdata);
  RespMatcher(408).matches(tdata->msg);
  free_txdata();

  delete tp;
}


TEST_F(BasicProxyTest, DontRetryOnTimeout)
{
  // Tests a server timing out a transaction and _not_ retrying.
  // Long-term, we should retry, but we need to shorten the transaction
  // timeout for this to make sense - 32s without alerting is too long!

  pjsip_tx_data* tdata;

  // Add a host mapping for proxy-x.awaydomain to four IP addresses.
  add_host_mapping("proxy-x.awaydomain", "10.10.10.100,10.10.10.101,10.10.10.102,10.10.10.103");

  // Create a TCP connection to the listening port.
  TransportFlow* tp = new TransportFlow(TransportFlow::Protocol::TCP,
                                        stack_data.scscf_port,
                                        "1.2.3.4",
                                        49152);

  // Inject a request with a Route header not referencing this node or the
  // home domain.
  Message msg1;
  msg1._method = "INVITE";
  msg1._requri = "sip:bob@awaydomain";
  msg1._from = "alice";
  msg1._to = "bob";
  msg1._todomain = "awaydomain";
  msg1._via = tp->to_string(false);
  msg1._route = "Route: <sip:proxy-x.awaydomain;transport=TCP;lr>";
  inject_msg(msg1.get_request(), tp);

  // Expecting 100 Trying and forwarded INVITE

  // Check the 100 Trying.
  ASSERT_EQ(2, txdata_count());
  tdata = current_txdata();
  RespMatcher(100).matches(tdata->msg);
  tp->expect_target(tdata);
  EXPECT_EQ("To: <sip:bob@awaydomain>", get_headers(tdata->msg, "To")); // No tag
  free_txdata();

  // Request is forwarded to the node in the top Route header.
  ASSERT_EQ(1, txdata_count());
  tdata = current_txdata();
  ReqMatcher("INVITE").matches(tdata->msg);

  // Check that it was sent to one of the server addresses.
  EXPECT_STREQ("TCP", tdata->tp_info.transport->type_name) << "Wrong transport type";
  EXPECT_EQ(5060, tdata->tp_info.transport->remote_name.port) << "Wrong transport port";
  string server1 = str_pj(tdata->tp_info.transport->remote_name.host);
  if ((server1 != "10.10.10.100") &&
      (server1 != "10.10.10.101") &&
      (server1 != "10.10.10.102") &&
      (server1 != "10.10.10.103"))
  {
    ADD_FAILURE_AT(__FILE__, __LINE__) << "Unexpected server address " << server1;
  }

  // Check the RequestURI, Route and Record-Route headers.
  EXPECT_EQ("sip:bob@awaydomain", str_uri(tdata->msg->line.req.uri));
  EXPECT_EQ("Route: <sip:proxy-x.awaydomain;transport=TCP;lr>",
            get_headers(tdata->msg, "Route"));
  EXPECT_EQ("", get_headers(tdata->msg, "Record-Route"));

  // Check no Record-Route headers have been added.
  string rr = get_headers(tdata->msg, "Record-Route");
  EXPECT_EQ("", rr);

  free_txdata();

  // This server doesn't respond, so advance time to trigger the timeout.
  cwtest_advance_time_ms(33000);
  poll();

  // Check a 408 timeout response is forwarded back to the source.
  ASSERT_EQ(1, txdata_count());
  tdata = current_txdata();
  tp->expect_target(tdata);
  RespMatcher(408).matches(tdata->msg);
  free_txdata();

  delete tp;
}


TEST_F(BasicProxyTest, RetryOnTransportError)
{
  // Tests retrying to an alternate server on a transport error.

  pjsip_tx_data* tdata;

  // Add a host mapping for proxy-x.awaydomain to four IP addresses.
  add_host_mapping("proxy-x.awaydomain", "10.10.10.100,10.10.10.101,10.10.10.102,10.10.10.103");

  // Create a TCP connection to the listening port.
  TransportFlow* tp = new TransportFlow(TransportFlow::Protocol::TCP,
                                        stack_data.scscf_port,
                                        "1.2.3.4",
                                        49152);

  // Inject a request with a Route header not referencing this node or the
  // home domain.
  Message msg1;
  msg1._method = "INVITE";
  msg1._requri = "sip:bob@awaydomain";
  msg1._from = "alice";
  msg1._to = "bob";
  msg1._todomain = "awaydomain";
  msg1._via = tp->to_string(false);
  msg1._route = "Route: <sip:proxy-x.awaydomain;transport=TCP;lr>";
  inject_msg(msg1.get_request(), tp);

  // Expecting 100 Trying and forwarded INVITE

  // Check the 100 Trying.
  ASSERT_EQ(2, txdata_count());
  tdata = current_txdata();
  RespMatcher(100).matches(tdata->msg);
  tp->expect_target(tdata);
  EXPECT_EQ("To: <sip:bob@awaydomain>", get_headers(tdata->msg, "To")); // No tag
  free_txdata();

  // Request is forwarded to the node in the top Route header.
  ASSERT_EQ(1, txdata_count());
  tdata = current_txdata();
  ReqMatcher("INVITE").matches(tdata->msg);

  // Check that it was sent to one of the server addresses.
  EXPECT_STREQ("TCP", tdata->tp_info.transport->type_name) << "Wrong transport type";
  EXPECT_EQ(5060, tdata->tp_info.transport->remote_name.port) << "Wrong transport port";
  string server1 = str_pj(tdata->tp_info.transport->remote_name.host);
  if ((server1 != "10.10.10.100") &&
      (server1 != "10.10.10.101") &&
      (server1 != "10.10.10.102") &&
      (server1 != "10.10.10.103"))
  {
    ADD_FAILURE_AT(__FILE__, __LINE__) << "Unexpected server address " << server1;
  }

  // Check the RequestURI, Route and Record-Route headers.
  EXPECT_EQ("sip:bob@awaydomain", str_uri(tdata->msg->line.req.uri));
  EXPECT_EQ("Route: <sip:proxy-x.awaydomain;transport=TCP;lr>",
            get_headers(tdata->msg, "Route"));
  EXPECT_EQ("", get_headers(tdata->msg, "Record-Route"));

  // Check no Record-Route headers have been added.
  string rr = get_headers(tdata->msg, "Record-Route");
  EXPECT_EQ("", rr);

  // Kill the transport the request was sent on.
  fake_tcp_init_shutdown((fake_tcp_transport*)tdata->tp_info.transport, PJ_EEOF);
  free_txdata();
  poll();

  // Check that the request has been redirected to another server.
  ASSERT_EQ(1, txdata_count());
  tdata = current_txdata();
  ReqMatcher("INVITE").matches(tdata->msg);

  // Check that it was sent to one of the server addresses.
  EXPECT_STREQ("TCP", tdata->tp_info.transport->type_name) << "Wrong transport type";
  EXPECT_EQ(5060, tdata->tp_info.transport->remote_name.port) << "Wrong transport port";
  string server2 = str_pj(tdata->tp_info.transport->remote_name.host);
  EXPECT_STRNE(server2.c_str(), server1.c_str()) << "Request retried to same server";
  if ((server2 != "10.10.10.100") &&
      (server2 != "10.10.10.101") &&
      (server2 != "10.10.10.102") &&
      (server2 != "10.10.10.103"))
  {
    ADD_FAILURE_AT(__FILE__, __LINE__) << "Unexpected server address " << server2;
  }

  // Check the RequestURI, Route and Record-Route headers.
  EXPECT_EQ("sip:bob@awaydomain", str_uri(tdata->msg->line.req.uri));
  EXPECT_EQ("Route: <sip:proxy-x.awaydomain;transport=TCP;lr>",
            get_headers(tdata->msg, "Route"));
  EXPECT_EQ("", get_headers(tdata->msg, "Record-Route"));

  // Send a 200 OK response.
  inject_msg(respond_to_current_txdata(200));

  // Check the response is forwarded back to the source.
  ASSERT_EQ(1, txdata_count());
  tdata = current_txdata();
  tp->expect_target(tdata);
  RespMatcher(200).matches(tdata->msg);
  free_txdata();

  delete tp;
}


TEST_F(BasicProxyTest, RetryOn5xx)
{
  // Tests retrying to an alternate server on a 5xx response.

  pjsip_tx_data* tdata;

  // Add a host mapping for proxy-x.awaydomain to four IP addresses.
  add_host_mapping("proxy-x.awaydomain", "10.10.10.100,10.10.10.101,10.10.10.102,10.10.10.103");

  // Create a TCP connection to the listening port.
  TransportFlow* tp = new TransportFlow(TransportFlow::Protocol::TCP,
                                        stack_data.scscf_port,
                                        "1.2.3.4",
                                        49152);

  // Inject a request with a Route header not referencing this node or the
  // home domain.
  Message msg1;
  msg1._method = "INVITE";
  msg1._requri = "sip:bob@awaydomain";
  msg1._from = "alice";
  msg1._to = "bob";
  msg1._todomain = "awaydomain";
  msg1._via = tp->to_string(false);
  msg1._route = "Route: <sip:proxy-x.awaydomain;transport=TCP;lr>";
  inject_msg(msg1.get_request(), tp);

  // Expecting 100 Trying and forwarded INVITE

  // Check the 100 Trying.
  ASSERT_EQ(2, txdata_count());
  tdata = current_txdata();
  RespMatcher(100).matches(tdata->msg);
  tp->expect_target(tdata);
  EXPECT_EQ("To: <sip:bob@awaydomain>", get_headers(tdata->msg, "To")); // No tag
  free_txdata();

  // Request is forwarded to the node in the top Route header.
  ASSERT_EQ(1, txdata_count());
  tdata = current_txdata();
  ReqMatcher("INVITE").matches(tdata->msg);

  // Check that it was sent to one of the server addresses.
  EXPECT_STREQ("TCP", tdata->tp_info.transport->type_name) << "Wrong transport type";
  EXPECT_EQ(5060, tdata->tp_info.transport->remote_name.port) << "Wrong transport port";
  string server1 = str_pj(tdata->tp_info.transport->remote_name.host);
  if ((server1 != "10.10.10.100") &&
      (server1 != "10.10.10.101") &&
      (server1 != "10.10.10.102") &&
      (server1 != "10.10.10.103"))
  {
    ADD_FAILURE_AT(__FILE__, __LINE__) << "Unexpected server address " << server1;
  }

  // Check the RequestURI, Route and Record-Route headers.
  EXPECT_EQ("sip:bob@awaydomain", str_uri(tdata->msg->line.req.uri));
  EXPECT_EQ("Route: <sip:proxy-x.awaydomain;transport=TCP;lr>",
            get_headers(tdata->msg, "Route"));
  EXPECT_EQ("", get_headers(tdata->msg, "Record-Route"));

  // Check no Record-Route headers have been added.
  string rr = get_headers(tdata->msg, "Record-Route");
  EXPECT_EQ("", rr);

  // Send a 503 response to the request and catch the ACK.
  inject_msg(respond_to_current_txdata(503));
  ASSERT_EQ(2, txdata_count());
  tdata = current_txdata();
  ReqMatcher("ACK").matches(tdata->msg);
  free_txdata();

  // Check that the request has been redirected to another server.
  ASSERT_EQ(1, txdata_count());
  tdata = current_txdata();
  ReqMatcher("INVITE").matches(tdata->msg);

  // Check that it was sent to one of the server addresses.
  EXPECT_STREQ("TCP", tdata->tp_info.transport->type_name) << "Wrong transport type";
  EXPECT_EQ(5060, tdata->tp_info.transport->remote_name.port) << "Wrong transport port";
  string server2 = str_pj(tdata->tp_info.transport->remote_name.host);
  EXPECT_STRNE(server2.c_str(), server1.c_str()) << "Request retried to same server";
  if ((server2 != "10.10.10.100") &&
      (server2 != "10.10.10.101") &&
      (server2 != "10.10.10.102") &&
      (server2 != "10.10.10.103"))
  {
    ADD_FAILURE_AT(__FILE__, __LINE__) << "Unexpected server address " << server2;
  }

  // Check the RequestURI, Route and Record-Route headers.
  EXPECT_EQ("sip:bob@awaydomain", str_uri(tdata->msg->line.req.uri));
  EXPECT_EQ("Route: <sip:proxy-x.awaydomain;transport=TCP;lr>",
            get_headers(tdata->msg, "Route"));
  EXPECT_EQ("", get_headers(tdata->msg, "Record-Route"));

  // Send a 200 OK response.
  inject_msg(respond_to_current_txdata(200));

  // Check the response is forwarded back to the source.
  ASSERT_EQ(1, txdata_count());
  tdata = current_txdata();
  tp->expect_target(tdata);
  RespMatcher(200).matches(tdata->msg);
  free_txdata();

  delete tp;
}


TEST_F(BasicProxyTest, RetryFailed)
{
  // Tests retrying to an alternate server on a 5xx response, which also responds
  // with a 5xx response.

  pjsip_tx_data* tdata;

  // Add a host mapping for proxy-x.awaydomain to two IP addresses.
  add_host_mapping("proxy-x.awaydomain", "10.10.10.100,10.10.10.101");

  // Create a TCP connection to the listening port.
  TransportFlow* tp = new TransportFlow(TransportFlow::Protocol::TCP,
                                        stack_data.scscf_port,
                                        "1.2.3.4",
                                        49152);

  // Inject a request with a Route header not referencing this node or the
  // home domain.
  Message msg1;
  msg1._method = "INVITE";
  msg1._requri = "sip:bob@awaydomain";
  msg1._from = "alice";
  msg1._to = "bob";
  msg1._todomain = "awaydomain";
  msg1._via = tp->to_string(false);
  msg1._route = "Route: <sip:proxy-x.awaydomain;transport=TCP;lr>";
  inject_msg(msg1.get_request(), tp);

  // Expecting 100 Trying and forwarded INVITE

  // Check the 100 Trying.
  ASSERT_EQ(2, txdata_count());
  tdata = current_txdata();
  RespMatcher(100).matches(tdata->msg);
  tp->expect_target(tdata);
  EXPECT_EQ("To: <sip:bob@awaydomain>", get_headers(tdata->msg, "To")); // No tag
  free_txdata();

  // Request is forwarded to the node in the top Route header.
  ASSERT_EQ(1, txdata_count());
  tdata = current_txdata();
  ReqMatcher("INVITE").matches(tdata->msg);

  // Check that it was sent to one of the server addresses.
  EXPECT_STREQ("TCP", tdata->tp_info.transport->type_name) << "Wrong transport type";
  EXPECT_EQ(5060, tdata->tp_info.transport->remote_name.port) << "Wrong transport port";
  string server1 = str_pj(tdata->tp_info.transport->remote_name.host);
  if ((server1 != "10.10.10.100") &&
      (server1 != "10.10.10.101"))
  {
    ADD_FAILURE_AT(__FILE__, __LINE__) << "Unexpected server address " << server1;
  }

  // Check the RequestURI, Route and Record-Route headers.
  EXPECT_EQ("sip:bob@awaydomain", str_uri(tdata->msg->line.req.uri));
  EXPECT_EQ("Route: <sip:proxy-x.awaydomain;transport=TCP;lr>",
            get_headers(tdata->msg, "Route"));
  EXPECT_EQ("", get_headers(tdata->msg, "Record-Route"));

  // Check no Record-Route headers have been added.
  string rr = get_headers(tdata->msg, "Record-Route");
  EXPECT_EQ("", rr);

  // Send a 503 response to the request and catch the ACK.
  inject_msg(respond_to_current_txdata(503));
  ASSERT_EQ(2, txdata_count());
  tdata = current_txdata();
  ReqMatcher("ACK").matches(tdata->msg);
  free_txdata();

  // Check that the request has been redirected to another server.
  ASSERT_EQ(1, txdata_count());
  tdata = current_txdata();
  ReqMatcher("INVITE").matches(tdata->msg);

  // Check that it was sent to one of the server addresses.
  EXPECT_STREQ("TCP", tdata->tp_info.transport->type_name) << "Wrong transport type";
  EXPECT_EQ(5060, tdata->tp_info.transport->remote_name.port) << "Wrong transport port";
  string server2 = str_pj(tdata->tp_info.transport->remote_name.host);
  EXPECT_STRNE(server2.c_str(), server1.c_str()) << "Request retried to same server";
  if ((server2 != "10.10.10.100") &&
      (server2 != "10.10.10.101"))
  {
    ADD_FAILURE_AT(__FILE__, __LINE__) << "Unexpected server address " << server2;
  }

  // Check the RequestURI, Route and Record-Route headers.
  EXPECT_EQ("sip:bob@awaydomain", str_uri(tdata->msg->line.req.uri));
  EXPECT_EQ("Route: <sip:proxy-x.awaydomain;transport=TCP;lr>",
            get_headers(tdata->msg, "Route"));
  EXPECT_EQ("", get_headers(tdata->msg, "Record-Route"));

  // Send a 503 response to the request and catch the ACK.
  inject_msg(respond_to_current_txdata(503));
  ASSERT_EQ(2, txdata_count());
  tdata = current_txdata();
  ReqMatcher("ACK").matches(tdata->msg);
  free_txdata();

  // Check the 503 response is forwarded back to the source.
  ASSERT_EQ(1, txdata_count());
  tdata = current_txdata();
  tp->expect_target(tdata);
  RespMatcher(503).matches(tdata->msg);
  free_txdata();

  // Send an ACK to complete the UAS transaction.
  msg1._method = "ACK";
  inject_msg(msg1.get_request(), tp);

  delete tp;
}


TEST_F(BasicProxyTest, NonInvite100Trying)
{
  // Tests 100 Trying for non-INVITEs.
  pjsip_tx_data* tdata;

  // Create a TCP connection to the listening port.
  TransportFlow* tp = new TransportFlow(TransportFlow::Protocol::TCP,
                                        stack_data.scscf_port,
                                        "1.2.3.4",
                                        49152);

  // Inject a request with a Route header not referencing this node or the
  // home domain.
  Message msg1;
  msg1._method = "REGISTER";
  msg1._requri = "sip:bob@awaydomain";
  msg1._from = "alice";
  msg1._to = "bob";
  msg1._todomain = "awaydomain";
  msg1._via = tp->to_string(false);
  msg1._route = "Route: <sip:proxy1.awaydomain;transport=TCP;lr>";
  inject_msg(msg1.get_request(), tp);

  // Check the forwarded REGISTER.
  ASSERT_EQ(1, txdata_count());
  tdata = current_txdata();
  expect_target("TCP", "10.10.20.1", 5060, tdata);
  ReqMatcher("REGISTER").matches(tdata->msg);

  // Check the RequestURI has not been altered.
  EXPECT_EQ("sip:bob@awaydomain", str_uri(tdata->msg->line.req.uri));

  // Check the Route header has not been removed.
  string route = get_headers(tdata->msg, "Route");
  EXPECT_EQ("Route: <sip:proxy1.awaydomain;transport=TCP;lr>", route);

  // Check no Record-Route headers have been added.
  string rr = get_headers(tdata->msg, "Record-Route");
  EXPECT_EQ("", rr);
  // Send a 200 OK response.
  inject_msg(respond_to_current_txdata(200));

  // Check the response is forwarded back to the source.
  ASSERT_EQ(1, txdata_count());
  tdata = current_txdata();
  tp->expect_target(tdata);
  RespMatcher(200).matches(tdata->msg);
  free_txdata();

  Message msg2;
  msg2._method = "REGISTER";
  msg2._requri = "sip:bob@awaydomain";
  msg2._from = "alice";
  msg2._to = "bob";
  msg2._todomain = "awaydomain";
  msg2._via = tp->to_string(false);
  msg2._route = "Route: <sip:proxy1.awaydomain;transport=TCP;lr>";
  inject_msg(msg2.get_request(), tp);

  // Check the forwarded REGISTER.
  ASSERT_EQ(1, txdata_count());
  pjsip_tx_data* tdata1 = pop_txdata();
  expect_target("TCP", "10.10.20.1", 5060, tdata1);
  ReqMatcher("REGISTER").matches(tdata1->msg);

  // Check the RequestURI has not been altered.
  EXPECT_EQ("sip:bob@awaydomain", str_uri(tdata1->msg->line.req.uri));

  // Check the Route header has not been removed.
  route = get_headers(tdata1->msg, "Route");
  EXPECT_EQ("Route: <sip:proxy1.awaydomain;transport=TCP;lr>", route);

  // Check no Record-Route headers have been added.
  rr = get_headers(tdata1->msg, "Record-Route");
  EXPECT_EQ("", rr);

  // Advance time, and check the 100 Trying was created
  cwtest_advance_time_ms(4000);
  poll();

  ASSERT_EQ(1, txdata_count());
  pjsip_tx_data* tdata2 = current_txdata();
  RespMatcher(100).matches(tdata2->msg);
  tp->expect_target(tdata2);
  EXPECT_EQ("To: <sip:bob@awaydomain>", get_headers(tdata2->msg, "To")); // No tag
  free_txdata();

  // Send a 200 OK response.
  inject_msg(respond_to_txdata(tdata1, 200, ""));

  // Check the response is forwarded back to the source.
  ASSERT_EQ(1, txdata_count());
  tdata2 = current_txdata();
  tp->expect_target(tdata2);
  RespMatcher(200).matches(tdata2->msg);
  free_txdata();

  delete tp;
}


TEST_F(BasicProxyTest, ContentHeaders)
{
  // Tests handling of Content-Length and Content-Type headers (mainly to
  // verify fixes to problems that resulted in multiple Content-Length and
  // Content-Type headers.

  pjsip_tx_data* tdata;
  char buf[1000];
  int len;

  // Create a TCP connection to the listening port.
  TransportFlow* tp = new TransportFlow(TransportFlow::Protocol::TCP,
                                        stack_data.scscf_port,
                                        "1.2.3.4",
                                        49152);

  // Send an ACK with Route headers traversing the proxy, with no message body
  // and check it comes out the other side with only one Content-Length
  // header and no Content-Type header.
  Message msg;
  msg._method = "ACK";
  msg._requri = "sip:bob@awaydomain";
  msg._from = "alice";
  msg._to = "bob";
  msg._todomain = "awaydomain";
  msg._via = tp->to_string(false);
  msg._route = "Route: <sip:127.0.0.1;transport=TCP;lr>\r\nRoute: <sip:proxy1.awaydomain;transport=TCP;lr>";
  msg._content_type = "";
  inject_msg(msg.get_request(), tp);

  ASSERT_EQ(1, txdata_count());
  tdata = current_txdata();

  // To force the problem to show up we need to print the message to a buffer
  // and parse it back.  Arguably we should do this for every message in the UTs.
  len = pjsip_msg_print(tdata->msg, buf, sizeof(buf));
  tdata->msg = pjsip_parse_msg(tdata->pool, buf, len, NULL);
  EXPECT_EQ("Content-Length: 0", get_headers(tdata->msg, "Content-Length"));
  EXPECT_EQ("", get_headers(tdata->msg, "Content-Type"));
  free_txdata();

  // Send an ACK with Route headers traversing the proxy, with no message body
  // and a Content-Type header, and check it comes out the other side with
  // only one Content-Length header (with length zero) and the Content-Type
  // header intact.
  msg._method = "ACK";
  msg._requri = "sip:bob@awaydomain";
  msg._from = "alice";
  msg._to = "bob";
  msg._todomain = "awaydomain";
  msg._via = tp->to_string(false);
  msg._route = "Route: <sip:127.0.0.1;transport=TCP;lr>\r\nRoute: <sip:proxy1.awaydomain;transport=TCP;lr>";
  msg._content_type = "text/html";
  inject_msg(msg.get_request(), tp);

  ASSERT_EQ(1, txdata_count());
  tdata = current_txdata();
  len = pjsip_msg_print(tdata->msg, buf, sizeof(buf));
  tdata->msg = pjsip_parse_msg(tdata->pool, buf, len, NULL);
  EXPECT_EQ("Content-Length: 0", get_headers(tdata->msg, "Content-Length"));
  EXPECT_EQ("Content-Type: text/html", get_headers(tdata->msg, "Content-Type"));
  free_txdata();

  // Send an ACK with Route headers traversing the proxy, with a message body
  // and a Content-Type header, and check it comes out the other side with
  // only one Content-Length header (with the right length) and the Content-Type
  // header intact.
  msg._method = "ACK";
  msg._requri = "sip:bob@awaydomain";
  msg._from = "alice";
  msg._to = "bob";
  msg._todomain = "awaydomain";
  msg._via = tp->to_string(false);
  msg._route = "Route: <sip:127.0.0.1;transport=TCP;lr>\r\nRoute: <sip:proxy1.awaydomain;transport=TCP;lr>";
  msg._content_type = "application/sdp";
  msg._body = "v=0\r\no=alice 53655765 2353687637 IN IP4 pc33.atlanta.com\r\ns=-\r\nt=0 0\r\nc=IN IP4 pc33.atlanta.com\r\nm=audio 3456 RTP/AVP 0 1 3 99\r\na=rtpmap:0 PCMU/8000\r\n\r\n";
  inject_msg(msg.get_request(), tp);

  ASSERT_EQ(1, txdata_count());
  tdata = current_txdata();
  len = pjsip_msg_print(tdata->msg, buf, sizeof(buf));
  tdata->msg = pjsip_parse_msg(tdata->pool, buf, len, NULL);
  EXPECT_EQ("Content-Length: 152", get_headers(tdata->msg, "Content-Length"));
  EXPECT_EQ("Content-Type: application/sdp", get_headers(tdata->msg, "Content-Type"));
  free_txdata();

  delete tp;
}


TEST_F(BasicProxyTest, InviteTimerCExpiryCancelled)
{
  // Tests expiry of Timer C on an INVITE transaction.

  pjsip_tx_data* tdata;

  // Create a TCP connection to the listening port.
  TransportFlow* tp = new TransportFlow(TransportFlow::Protocol::TCP,
                                        stack_data.scscf_port,
                                        "1.2.3.4",
                                        49152);

  // Add a test target for bob@homedomain.
  _basic_proxy->add_test_target("sip:bob@homedomain",
                                "sip:bob@node1.homedomain;transport=TCP",
                                std::list<std::string>(1, "sip:proxy1.homedomain;transport=TCP;lr"));

  // Inject a request with a Route header referring to this node and a
  // RequestURI with a URI in the home domain.
  Message msg1;
  msg1._method = "INVITE";
  msg1._requri = "sip:bob@homedomain;transport=TCP";
  msg1._from = "alice";
  msg1._to = "bob";
  msg1._todomain = "awaydomain";
  msg1._via = tp->to_string(false);
  msg1._route = "Route: <sip:127.0.0.1;transport=TCP;lr>";
  inject_msg(msg1.get_request(), tp);

  // Expecting 100 Trying and a forwarded INVITE.
  ASSERT_EQ(2, txdata_count());

  // Check the 100 Trying.
  tdata = current_txdata();
  RespMatcher(100).matches(tdata->msg);
  tp->expect_target(tdata);
  EXPECT_EQ("To: <sip:bob@awaydomain>", get_headers(tdata->msg, "To")); // No tag
  free_txdata();

  // Catch the request forwarded to node1.homedomain via proxy1.homedomain.
  pjsip_tx_data* tdata1 = pop_txdata();
  expect_target("TCP", "10.10.10.1", 5060, tdata1);
  ReqMatcher("INVITE").matches(tdata1->msg);
  EXPECT_EQ("sip:bob@node1.homedomain;transport=TCP",
            str_uri(tdata1->msg->line.req.uri));
  EXPECT_EQ("Route: <sip:proxy1.homedomain;transport=TCP;lr>",
            get_headers(tdata1->msg, "Route"));

  // Send a 100 Trying.
  inject_msg(respond_to_txdata(tdata1, 100));
  ASSERT_EQ(0, txdata_count());

  // The transaction timers are no longer running, but Timer C is running, so
  // advance time so that timer C expires.
  cwtest_advance_time_ms(180000);
  poll();

  // Expect a CANCEL on the outstanding transaction and send a 200 OK response.
  ASSERT_EQ(1, txdata_count());
  tdata = current_txdata();
  expect_target("TCP", "10.10.10.1", 5060, tdata);
  ReqMatcher("CANCEL").matches(tdata->msg);
  inject_msg(respond_to_current_txdata(200));

  // Send a 487 response to the original INVITE transaction and check this
  // is ACKed and passed through.
  inject_msg(respond_to_txdata(tdata1, 487));
  ASSERT_EQ(2, txdata_count());
  tdata = current_txdata();
  ReqMatcher("ACK").matches(tdata->msg);
  free_txdata();
  tdata = current_txdata();
  tp->expect_target(tdata);
  RespMatcher(487).matches(tdata->msg);
  free_txdata();

  // Send an ACK to complete the UAS transaction.
  msg1._method = "ACK";
  inject_msg(msg1.get_request(), tp);

  _basic_proxy->remove_test_targets("sip:bob@homedomain");

  delete tp;
}

TEST_F(BasicProxyTest, InviteTimerCExpiryRace)
{
  // Tests expiry of Timer C on an INVITE transaction where the CANCEL loses
  // the race with a final response from the downstream node.

  pjsip_tx_data* tdata;

  // Create a TCP connection to the listening port.
  TransportFlow* tp = new TransportFlow(TransportFlow::Protocol::TCP,
                                        stack_data.scscf_port,
                                        "1.2.3.4",
                                        49152);

  // Add a test target for bob@homedomain.
  _basic_proxy->add_test_target("sip:bob@homedomain",
                                "sip:bob@node1.homedomain;transport=TCP",
                                std::list<std::string>(1, "sip:proxy1.homedomain;transport=TCP;lr"));

  // Inject a request with a Route header referring to this node and a
  // RequestURI with a URI in the home domain.
  Message msg1;
  msg1._method = "INVITE";
  msg1._requri = "sip:bob@homedomain;transport=TCP";
  msg1._from = "alice";
  msg1._to = "bob";
  msg1._todomain = "awaydomain";
  msg1._via = tp->to_string(false);
  msg1._route = "Route: <sip:127.0.0.1;transport=TCP;lr>";
  inject_msg(msg1.get_request(), tp);

  // Expecting 100 Trying and a forwarded INVITE.
  ASSERT_EQ(2, txdata_count());

  // Check the 100 Trying.
  tdata = current_txdata();
  RespMatcher(100).matches(tdata->msg);
  tp->expect_target(tdata);
  EXPECT_EQ("To: <sip:bob@awaydomain>", get_headers(tdata->msg, "To")); // No tag
  free_txdata();

  // Catch the request forwarded to node1.homedomain via proxy1.homedomain.
  pjsip_tx_data* tdata1 = pop_txdata();
  expect_target("TCP", "10.10.10.1", 5060, tdata1);
  ReqMatcher("INVITE").matches(tdata1->msg);
  EXPECT_EQ("sip:bob@node1.homedomain;transport=TCP",
            str_uri(tdata1->msg->line.req.uri));
  EXPECT_EQ("Route: <sip:proxy1.homedomain;transport=TCP;lr>",
            get_headers(tdata1->msg, "Route"));

  // Send a 100 Trying.
  inject_msg(respond_to_txdata(tdata1, 100));
  ASSERT_EQ(0, txdata_count());

  // The transaction timers are no longer running, but Timer C is running, so
  // advance time so that timer C expires.
  cwtest_advance_time_ms(180000);
  poll();

  // Expect a CANCEL on the outstanding transaction, but don't respond immediately.
  ASSERT_EQ(1, txdata_count());
  pjsip_tx_data* cancel = pop_txdata();
  expect_target("TCP", "10.10.10.1", 5060, cancel);
  ReqMatcher("CANCEL").matches(cancel->msg);

  // Send a 408 response to the original INVITE transaction and check this
  // is ACKed and passed through.
  inject_msg(respond_to_txdata(tdata1, 408));
  ASSERT_EQ(2, txdata_count());
  tdata = current_txdata();
  ReqMatcher("ACK").matches(tdata->msg);
  free_txdata();
  tdata = current_txdata();
  tp->expect_target(tdata);
  RespMatcher(408).matches(tdata->msg);
  free_txdata();

  // Send an ACK to complete the UAS transaction.
  msg1._method = "ACK";
  inject_msg(msg1.get_request(), tp);

  // Delay briefly to allow the INVITE transactions to be completed and destroyed
  cwtest_advance_time_ms(1000);
  poll();

  // Send in a late CANCEL failure response, and check that this is absorbed
  inject_msg(respond_to_txdata(cancel, 481));
  ASSERT_EQ(0, txdata_count());

  _basic_proxy->remove_test_targets("sip:bob@homedomain");

  delete tp;
}


TEST_F(BasicProxyTest, InviteTimerCExpiryCancelTimeout)
{
  // Tests expiry of Timer C on an INVITE transaction where the CANCEL
  // times out.

  pjsip_tx_data* tdata;

  // Create a TCP connection to the listening port.
  TransportFlow* tp = new TransportFlow(TransportFlow::Protocol::TCP,
                                        stack_data.scscf_port,
                                        "1.2.3.4",
                                        49152);

  // Add a test target for bob@homedomain.
  _basic_proxy->add_test_target("sip:bob@homedomain",
                                "sip:bob@node1.homedomain;transport=TCP",
                                std::list<std::string>(1, "sip:proxy1.homedomain;transport=TCP;lr"));

  // Inject a request with a Route header referring to this node and a
  // RequestURI with a URI in the home domain.
  Message msg1;
  msg1._method = "INVITE";
  msg1._requri = "sip:bob@homedomain;transport=TCP";
  msg1._from = "alice";
  msg1._to = "bob";
  msg1._todomain = "awaydomain";
  msg1._via = tp->to_string(false);
  msg1._route = "Route: <sip:127.0.0.1;transport=TCP;lr>";
  inject_msg(msg1.get_request(), tp);

  // Expecting 100 Trying and a forwarded INVITE.
  ASSERT_EQ(2, txdata_count());

  // Check the 100 Trying.
  tdata = current_txdata();
  RespMatcher(100).matches(tdata->msg);
  tp->expect_target(tdata);
  EXPECT_EQ("To: <sip:bob@awaydomain>", get_headers(tdata->msg, "To")); // No tag
  free_txdata();

  // Catch the request forwarded to node1.homedomain via proxy1.homedomain.
  pjsip_tx_data* tdata1 = pop_txdata();
  expect_target("TCP", "10.10.10.1", 5060, tdata1);
  ReqMatcher("INVITE").matches(tdata1->msg);
  EXPECT_EQ("sip:bob@node1.homedomain;transport=TCP",
            str_uri(tdata1->msg->line.req.uri));
  EXPECT_EQ("Route: <sip:proxy1.homedomain;transport=TCP;lr>",
            get_headers(tdata1->msg, "Route"));

  // Send a 100 Trying.
  inject_msg(respond_to_txdata(tdata1, 100));
  ASSERT_EQ(0, txdata_count());

  // The transaction timers are no longer running, but Timer C is running, so
  // advance time so that timer C expires.
  cwtest_advance_time_ms(180000);
  poll();

  // Expect a CANCEL on the outstanding transaction, but don't respond immediately.
  ASSERT_EQ(1, txdata_count());
  pjsip_tx_data* cancel = pop_txdata();
  expect_target("TCP", "10.10.10.1", 5060, cancel);
  ReqMatcher("CANCEL").matches(cancel->msg);

  // Advance time so the CANCEL transaction times out.
  cwtest_advance_time_ms(32000);
  poll();

  // Receive a 487 response to the original INVITE transaction.
  ASSERT_EQ(1, txdata_count());
  tdata = current_txdata();
  tp->expect_target(tdata);
  RespMatcher(487).matches(tdata->msg);
  free_txdata();

  // Send an ACK to complete the UAS transaction.
  msg1._method = "ACK";
  inject_msg(msg1.get_request(), tp);

  _basic_proxy->remove_test_targets("sip:bob@homedomain");

  delete tp;
}


// Check that a target is blacklisted if a transaction to it times out.
TEST_F(BasicProxyTest, BlacklistOnTimeout)
{
  pjsip_tx_data* tdata;

  // Set up SRV records so that proxy-x has a higher priority than proxy-y,
  // meaning x will always be chosen in preference to y unless x is
  // blacklisted.
  std::vector<DnsRRecord*> srv_records;
  srv_records.push_back(new DnsSrvRecord("_sip._tcp.proxy.awaydomain",
                                         36000000,
                                         1,
                                         100,
                                         5060,
                                         "proxy-x.awaydomain"));
  srv_records.push_back(new DnsSrvRecord("_sip._tcp.proxy.awaydomain",
                                         36000000,
                                         2,
                                         100,
                                         5060,
                                         "proxy-y.awaydomain"));
  _dnsresolver.add_to_cache("_sip._tcp.proxy.awaydomain", ns_t_srv, srv_records);

  add_host_mapping("proxy-x.awaydomain", "10.10.10.100");
  add_host_mapping("proxy-y.awaydomain", "10.10.10.101");

  // Create a TCP connection to the listening port.
  TransportFlow* tp = new TransportFlow(TransportFlow::Protocol::TCP,
                                        stack_data.scscf_port,
                                        "1.2.3.4",
                                        49152);

  // Inject a request with a Route header not referencing this node or the
  // home domain.
  Message msg1;
  msg1._method = "INVITE";
  msg1._requri = "sip:bob@awaydomain";
  msg1._from = "alice";
  msg1._to = "bob";
  msg1._todomain = "awaydomain";
  msg1._via = tp->to_string(false);
  msg1._route = "Route: <sip:proxy.awaydomain;transport=TCP;lr>";
  inject_msg(msg1.get_request(), tp);

  // Expecting 100 Trying and forwarded INVITE

  // Check the 100 Trying.
  ASSERT_EQ(2, txdata_count());
  tdata = current_txdata();
  RespMatcher(100).matches(tdata->msg);
  tp->expect_target(tdata);
  free_txdata();

  // Request is forwarded to the node in the top Route header.
  ASSERT_EQ(1, txdata_count());
  tdata = current_txdata();
  ReqMatcher("INVITE").matches(tdata->msg);

  // Check that it was sent to the first server.
  EXPECT_STREQ("TCP", tdata->tp_info.transport->type_name) << "Wrong transport type";
  EXPECT_EQ(5060, tdata->tp_info.transport->remote_name.port) << "Wrong transport port";
  string server1 = str_pj(tdata->tp_info.transport->remote_name.host);
  EXPECT_EQ(server1, "10.10.10.100");
  free_txdata();

  // This server doesn't respond, so advance time to trigger the timeout.
  cwtest_advance_time_ms(33000);
  poll();

  // Check a 408 Timeout response is forwarded back to the source.
  ASSERT_EQ(1, txdata_count());
  tdata = current_txdata();
  tp->expect_target(tdata);
  RespMatcher(408).matches(tdata->msg);
  free_txdata();

  // Now inject another INVITE.
  msg1._unique++;
  inject_msg(msg1.get_request(), tp);

  // Expecting 100 Trying and forwarded INVITE

  // Check the 100 Trying.
  ASSERT_EQ(2, txdata_count());
  tdata = current_txdata();
  RespMatcher(100).matches(tdata->msg);
  tp->expect_target(tdata);
  free_txdata();

  // Request is forwarded to the node in the top Route header.
  ASSERT_EQ(1, txdata_count());
  tdata = current_txdata();
  ReqMatcher("INVITE").matches(tdata->msg);

  // Check that it was sent to the second server (the first is blacklisted).
  EXPECT_STREQ("TCP", tdata->tp_info.transport->type_name) << "Wrong transport type";
  EXPECT_EQ(5060, tdata->tp_info.transport->remote_name.port) << "Wrong transport port";
  server1 = str_pj(tdata->tp_info.transport->remote_name.host);
  EXPECT_EQ(server1, "10.10.10.101");

  // Send a 200 OK response.
  inject_msg(respond_to_current_txdata(200));

  // Check the response is forwarded back to the source.
  ASSERT_EQ(1, txdata_count());
  tdata = current_txdata();
  tp->expect_target(tdata);
  RespMatcher(200).matches(tdata->msg);
  free_txdata();
  delete tp;
}


// Check that a stateless proxy is NOT blacklisted if a transaction to it times
// out.
TEST_F(BasicProxyTest, StatelessProxyNoBlacklistOnTimeout)
{
  pjsip_tx_data* tdata;

  // Set up SRV records so that proxy-x has a higher priority than proxy-y,
  // meaning x will always be chosen in preference to y unless x is
  // blacklisted.
  //
  // Note that "stateless-proxy.awaydomain" is configured in the test fixture
  // as being a stateless proxy.
  std::vector<DnsRRecord*> srv_records;
  srv_records.push_back(new DnsSrvRecord("_sip._tcp.stateless-proxy.awaydomain",
                                         36000000,
                                         1,
                                         100,
                                         5060,
                                         "stateless-proxy-x.awaydomain"));
  srv_records.push_back(new DnsSrvRecord("_sip._tcp.stateless-proxy.awaydomain",
                                         36000000,
                                         2,
                                         100,
                                         5060,
                                         "stateless-proxy-y.awaydomain"));
  _dnsresolver.add_to_cache("_sip._tcp.stateless-proxy.awaydomain", ns_t_srv, srv_records);

  add_host_mapping("stateless-proxy-x.awaydomain", "10.10.10.100");
  add_host_mapping("stateless-proxy-y.awaydomain", "10.10.10.101");

  // Create a TCP connection to the listening port.
  TransportFlow* tp = new TransportFlow(TransportFlow::Protocol::TCP,
                                        stack_data.scscf_port,
                                        "1.2.3.4",
                                        49152);

  // Inject a request with a Route header not referencing this node or the
  // home domain.
  Message msg1;
  msg1._method = "INVITE";
  msg1._requri = "sip:bob@awaydomain";
  msg1._from = "alice";
  msg1._to = "bob";
  msg1._todomain = "awaydomain";
  msg1._via = tp->to_string(false);
  msg1._route = "Route: <sip:stateless-proxy.awaydomain;transport=TCP;lr>";
  inject_msg(msg1.get_request(), tp);

  // Expecting 100 Trying and forwarded INVITE

  // Check the 100 Trying.
  ASSERT_EQ(2, txdata_count());
  tdata = current_txdata();
  RespMatcher(100).matches(tdata->msg);
  tp->expect_target(tdata);
  free_txdata();

  // Request is forwarded to the node in the top Route header.
  ASSERT_EQ(1, txdata_count());
  tdata = current_txdata();
  ReqMatcher("INVITE").matches(tdata->msg);

  // Check that it was sent to the first server.
  EXPECT_STREQ("TCP", tdata->tp_info.transport->type_name) << "Wrong transport type";
  EXPECT_EQ(5060, tdata->tp_info.transport->remote_name.port) << "Wrong transport port";
  string server1 = str_pj(tdata->tp_info.transport->remote_name.host);
  EXPECT_EQ(server1, "10.10.10.100");
  free_txdata();

  // This server doesn't respond, so advance time to trigger the timeout.
  cwtest_advance_time_ms(33000);
  poll();

  // Check a 408 Timeout response is forwarded back to the source.
  ASSERT_EQ(1, txdata_count());
  tdata = current_txdata();
  tp->expect_target(tdata);
  RespMatcher(408).matches(tdata->msg);
  free_txdata();

  // Now inject another INVITE.
  msg1._unique++;
  inject_msg(msg1.get_request(), tp);

  // Expecting 100 Trying and forwarded INVITE

  // Check the 100 Trying.
  ASSERT_EQ(2, txdata_count());
  tdata = current_txdata();
  RespMatcher(100).matches(tdata->msg);
  tp->expect_target(tdata);
  free_txdata();

  // Request is forwarded to the node in the top Route header.
  ASSERT_EQ(1, txdata_count());
  tdata = current_txdata();
  ReqMatcher("INVITE").matches(tdata->msg);

  // Check that it was sent to the first server (which is not blacklisted
  // because it is a stateless proxy).
  EXPECT_STREQ("TCP", tdata->tp_info.transport->type_name) << "Wrong transport type";
  EXPECT_EQ(5060, tdata->tp_info.transport->remote_name.port) << "Wrong transport port";
  server1 = str_pj(tdata->tp_info.transport->remote_name.host);
  EXPECT_EQ(server1, "10.10.10.100");

  // Send a 200 OK response.
  inject_msg(respond_to_current_txdata(200));

  // Check the response is forwarded back to the source.
  ASSERT_EQ(1, txdata_count());
  tdata = current_txdata();
  tp->expect_target(tdata);
  RespMatcher(200).matches(tdata->msg);
  free_txdata();
  delete tp;
}<|MERGE_RESOLUTION|>--- conflicted
+++ resolved
@@ -207,13 +207,8 @@
       {
         // No targets set up by default function, so see if any have been
         // manually configured in the test case
-<<<<<<< HEAD
-        LOG_DEBUG("Check for test targets");
+        TRC_DEBUG("Check for test targets");
         std::string aor = PJUtils::public_id_from_uri(_req->msg->line.req.uri);
-=======
-        TRC_DEBUG("Check for test targets");
-        std::string aor = PJUtils::aor_from_uri((pjsip_sip_uri*)_req->msg->line.req.uri);
->>>>>>> 7cb947af
         std::list<BasicProxyUT::TestTarget> test_targets = ((BasicProxyUT*)_proxy)->find_test_targets(aor);
         TRC_DEBUG("Found %d targets for %s", test_targets.size(), aor.c_str());
 
