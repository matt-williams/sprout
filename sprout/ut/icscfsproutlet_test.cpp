--- conflicted
+++ resolved
@@ -3118,23 +3118,16 @@
   delete tp;
 }
 
-<<<<<<< HEAD
 TEST_F(ICSCFSproutletTest, INVITEWithTwoRouteHeaders)
 {
   pjsip_tx_data* tdata;
 
-=======
-// Test the case where the I-CSCF receives an ACK. This is not valid and should be dropped.
-TEST_F(ICSCFSproutletTest, RouteOutOfDialogAck)
-{
->>>>>>> fc6155cd
-  // Create a TCP connection to the I-CSCF listening port.
-  TransportFlow* tp = new TransportFlow(TransportFlow::Protocol::TCP,
-                                        stack_data.icscf_port,
-                                        "1.2.3.4",
-                                        49152);
-
-<<<<<<< HEAD
+  // Create a TCP connection to the I-CSCF listening port.
+  TransportFlow* tp = new TransportFlow(TransportFlow::Protocol::TCP,
+                                        stack_data.icscf_port,
+                                        "1.2.3.4",
+                                        49152);
+
   // Inject a INVITE request with orig in the Route header and a P-Served-User
   // header.
   Message msg1;
@@ -3177,7 +3170,16 @@
   delete tp;
 }
 
-=======
+// Test the case where the I-CSCF receives an ACK. This is not valid and should be dropped.
+TEST_F(ICSCFSproutletTest, RouteOutOfDialogAck)
+{
+  // Create a TCP connection to the I-CSCF listening port.
+  TransportFlow* tp = new TransportFlow(TransportFlow::Protocol::TCP,
+                                        stack_data.icscf_port,
+                                        "1.2.3.4",
+                                        49152);
+
+ 
   // Inject an ACK request to a local URI
   Message msg1;
   msg1._method = "ACK";
@@ -3192,5 +3194,4 @@
   cwtest_advance_time_ms(33000L);
   poll();
   delete tp;   
-}
->>>>>>> fc6155cd
+}