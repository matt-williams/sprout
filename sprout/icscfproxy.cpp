--- conflicted
+++ resolved
@@ -180,12 +180,9 @@
 
   pjsip_msg* msg = rdata->msg_info.msg;
 
-<<<<<<< HEAD
-=======
   // Create an ACR if ACR generation is enabled.
   _acr = create_acr(rdata);
 
->>>>>>> 8a3058a8
   // Parse interesting parameters from the request for the later lookups.
   if (msg->line.req.method.id == PJSIP_REGISTER_METHOD)
   {
