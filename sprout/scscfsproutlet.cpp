--- conflicted
+++ resolved
@@ -226,18 +226,12 @@
                                                    uris,
                                                    aliases,
                                                    ccfs,
-<<<<<<< HEAD
                                                    ecfs);
-  ifcs = ifc_map[public_id];
-=======
-                                                   ecfs,
-                                                   trail);
   if (http_code == 200)
   {
     ifcs = ifc_map[public_id];
   }
 
->>>>>>> 9a105f36
   registered = (regstate == HSSConnection::STATE_REGISTERED);
 
   return (http_code == 200);
