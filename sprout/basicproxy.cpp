/**
 * @file basicproxy.cpp  BasicProxy class implementation
 *
 * Project Clearwater - IMS in the Cloud
 * Copyright (C) 2013  Metaswitch Networks Ltd
 *
 * Parts of this module were derived from GPL licensed PJSIP sample code
 * with the following copyrights.
 *   Copyright (C) 2008-2011 Teluu Inc. (http://www.teluu.com)
 *   Copyright (C) 2003-2008 Benny Prijono <benny@prijono.org>
 *
 * This program is free software: you can redistribute it and/or modify it
 * under the terms of the GNU General Public License as published by the
 * Free Software Foundation, either version 3 of the License, or (at your
 * option) any later version, along with the "Special Exception" for use of
 * the program along with SSL, set forth below. This program is distributed
 * in the hope that it will be useful, but WITHOUT ANY WARRANTY;
 * without even the implied warranty of MERCHANTABILITY or FITNESS FOR
 * A PARTICULAR PURPOSE.  See the GNU General Public License for more
 * details. You should have received a copy of the GNU General Public
 * License along with this program.  If not, see
 * <http://www.gnu.org/licenses/>.
 *
 * The author can be reached by email at clearwater@metaswitch.com or by
 * post at Metaswitch Networks Ltd, 100 Church St, Enfield EN2 6BQ, UK
 *
 * Special Exception
 * Metaswitch Networks Ltd  grants you permission to copy, modify,
 * propagate, and distribute a work formed by combining OpenSSL with The
 * Software, or a work derivative of such a combination, even if such
 * copying, modification, propagation, or distribution would otherwise
 * violate the terms of the GPL. You must comply with the GPL in all
 * respects for all of the code used other than OpenSSL.
 * "OpenSSL" means OpenSSL toolkit software distributed by the OpenSSL
 * Project and licensed under the OpenSSL Licenses, or a work based on such
 * software and licensed under the OpenSSL Licenses.
 * "OpenSSL Licenses" means the OpenSSL License and Original SSLeay License
 * under which the OpenSSL Project distributes the OpenSSL toolkit software,
 * as those licenses appear in the file LICENSE-OPENSSL.
 */


extern "C" {
#include <pjsip.h>
#include <pjlib-util.h>
#include <pjlib.h>
#include <stdint.h>
#include "pjsip-simple/evsub.h"
}

#include <vector>


#include "log.h"
#include "utils.h"
#include "pjutils.h"
#include "stack.h"
#include "sproutsasevent.h"
#include "constants.h"
#include "basicproxy.h"


BasicProxy::BasicProxy(pjsip_endpoint* endpt,
                       std::string name,
                       int priority,
                       bool delay_trying) :
  _mod_proxy(this, endpt, name, priority, PJMODULE_MASK_PROXY),
  _mod_tu(this, endpt, name + "-tu", priority, PJMODULE_MASK_TU),
  _delay_trying(delay_trying)
{
}


BasicProxy::~BasicProxy()
{
}


// Callback to be called to handle incoming request outside of a
// existing transaction context.
pj_bool_t BasicProxy::on_rx_request(pjsip_rx_data* rdata)
{
  if (rdata->msg_info.msg->line.req.method.id != PJSIP_CANCEL_METHOD)
  {
    // Request is a normal transaction request.
    LOG_DEBUG("Process %.*s request",
              rdata->msg_info.msg->line.req.method.name.slen,
              rdata->msg_info.msg->line.req.method.name.ptr);
    on_tsx_request(rdata);
  }
  else
  {
    // Request is a CANCEL.
    LOG_DEBUG("Process CANCEL request");
    on_cancel_request(rdata);
  }

  return PJ_TRUE;
}


// Callback to be called to handle incoming response outside
// any transactions. This happens for example when 2xx/OK
// for INVITE is received and transaction will be destroyed
// immediately, so we need to forward the subsequent 2xx/OK
// retransmission statelessly.
pj_bool_t BasicProxy::on_rx_response(pjsip_rx_data *rdata)
{
  pjsip_tx_data *tdata;
  pjsip_response_addr res_addr;
  pjsip_via_hdr *hvia;
  pj_status_t status;

  LOG_DEBUG("Statelessly forwarding late response");

  // Only forward responses to INVITES
  if (rdata->msg_info.cseq->method.id == PJSIP_INVITE_METHOD)
  {
    // Create response to be forwarded upstream (Via will be stripped here)
    status = PJUtils::create_response_fwd(stack_data.endpt, rdata, 0, &tdata);
    if (status != PJ_SUCCESS)
    {
      // LCOV_EXCL_START
      LOG_ERROR("Error creating response, %s",
                PJUtils::pj_status_to_string(status).c_str());
      return PJ_TRUE;
      // LCOV_EXCL_STOP
    }

    // Get topmost Via header
    hvia = (pjsip_via_hdr*)pjsip_msg_find_hdr(tdata->msg, PJSIP_H_VIA, NULL);
    if (hvia == NULL)
    {
      // Invalid response! Just drop it
      pjsip_tx_data_dec_ref(tdata);
      return PJ_TRUE;
    }

    // Calculate the address to forward the response
    pj_bzero(&res_addr, sizeof(res_addr));
    res_addr.dst_host.type = pjsip_transport_get_type_from_name(&hvia->transport);
    res_addr.dst_host.flag =
                     pjsip_transport_get_flag_from_type(res_addr.dst_host.type);

    // Destination address is Via's received param
    res_addr.dst_host.addr.host = hvia->recvd_param;
    if (res_addr.dst_host.addr.host.slen == 0)
    {
      // Someone has messed up our Via header!
      res_addr.dst_host.addr.host = hvia->sent_by.host;
    }

    // Destination port is the rport
    if (hvia->rport_param != 0 && hvia->rport_param != -1)
    {
      res_addr.dst_host.addr.port = hvia->rport_param;
    }

    if (res_addr.dst_host.addr.port == 0)
    {
      // Ugh, original sender didn't put rport!
      // At best, can only send the response to the port in Via.
      res_addr.dst_host.addr.port = hvia->sent_by.port;
    }

    // Report SIP call and branch ID markers on the trail to make sure it gets
    // associated with the INVITE transaction at SAS.
    PJUtils::mark_sas_call_branch_ids(get_trail(rdata), rdata->msg_info.cid, rdata->msg_info.msg);

    // Forward response
    status = pjsip_endpt_send_response(stack_data.endpt, &res_addr, tdata, NULL, NULL);

    if (status != PJ_SUCCESS)
    {
      // LCOV_EXCL_START
      LOG_ERROR("Error forwarding response, %s",
                PJUtils::pj_status_to_string(status).c_str());
      return PJ_TRUE;
      // LCOV_EXCL_STOP
    }
  }

  return PJ_TRUE;
}


// Callback to be called to handle transmitted request.
// LCOV_EXCL_START - only needed to prevent linker error
pj_status_t BasicProxy::on_tx_request(pjsip_tx_data* tdata)
{
  return PJ_SUCCESS;
}
// LCOV_EXCL_STOP


// Callback to be called to handle transmitted response.
// LCOV_EXCL_START - only needed to prevent linker error
pj_status_t BasicProxy::on_tx_response(pjsip_tx_data* tdata)
{
  return PJ_SUCCESS;
}
// LCOV_EXCL_STOP


// Callback to be called to handle transaction state changed.
void BasicProxy::on_tsx_state(pjsip_transaction* tsx, pjsip_event* event)
{
  LOG_DEBUG("%s - tu_on_tsx_state %s, %s %s state=%s",
            tsx->obj_name,
            pjsip_role_name(tsx->role),
            pjsip_event_str(event->type),
            pjsip_event_str(event->body.tsx_state.type),
            pjsip_tsx_state_str(tsx->state));

  if (tsx->role == PJSIP_ROLE_UAS)
  {
    UASTsx* uas_tsx = (UASTsx*)get_from_transaction(tsx);
    if (uas_tsx != NULL)
    {
      uas_tsx->on_tsx_state(event);
    }
  }
  else
  {
    UACTsx* uac_tsx = (UACTsx*)get_from_transaction(tsx);
    if (uac_tsx != NULL)
    {
      uac_tsx->on_tsx_state(event);
    }
  }
}


/// Binds a UASTsx or UACTsx object to a PJSIP transaction
void BasicProxy::bind_transaction(void* uas_uac_tsx, pjsip_transaction* tsx)
{
  tsx->mod_data[_mod_tu.id()] = uas_uac_tsx;
}


/// Unbinds a UASTsx or UACTsx object from a PJSIP transaction
void BasicProxy::unbind_transaction(pjsip_transaction* tsx)
{
  tsx->mod_data[_mod_tu.id()] = NULL;
}


/// Gets the UASTsx or UACTsx object bound to a PJSIP transaction
void* BasicProxy::get_from_transaction(pjsip_transaction* tsx)
{
  return tsx->mod_data[_mod_tu.id()];
}


/// Process a transaction (that is, non-CANCEL) request
void BasicProxy::on_tsx_request(pjsip_rx_data* rdata)
{
  // Verify incoming request.
  int status_code = verify_request(rdata);
  if (status_code != PJSIP_SC_OK)
  {
    reject_request(rdata, status_code);
    return;
  }

  // Request looks sane, so create and initialize an object to handle the
  // request.
  UASTsx* uas_tsx = create_uas_tsx();
  pj_status_t status = (uas_tsx != NULL) ? uas_tsx->init(rdata) : PJ_ENOMEM;

  if (status != PJ_SUCCESS)
  {
    // LCOV_EXCL_START
    LOG_ERROR("Failed to create BasicProxy UAS transaction object, %s",
              PJUtils::pj_status_to_string(status).c_str());
    reject_request(rdata, PJSIP_SC_INTERNAL_SERVER_ERROR);
    delete uas_tsx;
    return;
    // LCOV_EXCL_STOP
  }

  // Process the request.
  uas_tsx->process_tsx_request(rdata);

  // Initializing the transaction entered its context, so exit now.
  uas_tsx->exit_context();
}


/// Process a received CANCEL request
void BasicProxy::on_cancel_request(pjsip_rx_data* rdata)
{
  pjsip_transaction *invite_uas;
  pj_str_t key;

  // Find the UAS INVITE transaction
  pjsip_tsx_create_key(rdata->tp_info.pool, &key, PJSIP_UAS_ROLE,
                       pjsip_get_invite_method(), rdata);
  invite_uas = pjsip_tsx_layer_find_tsx(&key, PJ_TRUE);
  if (!invite_uas)
  {
    // Invite transaction not found, respond to CANCEL with 481
    reject_request(rdata, PJSIP_SC_CALL_TSX_DOES_NOT_EXIST);
    return;
  }

  // Respond 200 OK to CANCEL.  Must do this statefully.
  pjsip_transaction* cancel_tsx;
  pj_status_t status = pjsip_tsx_create_uas(NULL, rdata, &cancel_tsx);
  if (status != PJ_SUCCESS)
  {
    // LCOV_EXCL_START
    reject_request(rdata, PJSIP_SC_INTERNAL_SERVER_ERROR);
    return;
    // LCOV_EXCL_STOP
  }

  // Set the SAS trail on the CANCEL transaction.
  set_trail(cancel_tsx, get_trail(rdata));

  // Feed the CANCEL request to the transaction.
  pjsip_tsx_recv_msg(cancel_tsx, rdata);

  // Send the 200 OK statefully.
  PJUtils::respond_stateful(stack_data.endpt, cancel_tsx, rdata, 200, NULL, NULL, NULL);

  // Send CANCEL to cancel the UAC transactions.
  // The UAS INVITE transaction will get final response when
  // we receive final response from the UAC INVITE transaction.
  UASTsx *uas_tsx = (UASTsx*)get_from_transaction(invite_uas);
  uas_tsx->process_cancel_request(rdata);

  // Unlock UAS tsx because it is locked in find_tsx()
  pj_grp_lock_release(invite_uas->grp_lock);
}


/// Proxy utility to verify incoming requests.
// Return non-zero if verification failed.
int BasicProxy::verify_request(pjsip_rx_data *rdata)
{
  // RFC 3261 Section 16.3 Request Validation

  // Before an element can proxy a request, it MUST verify the message's
  // validity.  A valid message must pass the following checks:
  //
  // 1. Reasonable Syntax
  // 2. URI scheme
  // 3. Max-Forwards
  // 4. (Optional) Loop Detection
  // 5. Proxy-Require
  // 6. Proxy-Authorization

  // 1. Reasonable Syntax.
  // This would have been checked by transport layer.

  // 2. URI scheme.
  // We support "sip:" and "tel:" URI schemes in this simple proxy.
  if (!(PJSIP_URI_SCHEME_IS_SIP(rdata->msg_info.msg->line.req.uri) ||
        PJSIP_URI_SCHEME_IS_TEL(rdata->msg_info.msg->line.req.uri)))
  {
    return PJSIP_SC_UNSUPPORTED_URI_SCHEME;
  }

  // 3. Max-Forwards.
  // Send error if Max-Forwards is 1 or lower.
  if ((rdata->msg_info.max_fwd) &&
      (rdata->msg_info.max_fwd->ivalue <= 1))
  {
    return PJSIP_SC_TOO_MANY_HOPS;
  }

  // 4. (Optional) Loop Detection.  Not checked in the BasicProxy.

  // 5. Proxy-Require.  This isn't checked in the BasicProxy, inheriting
  // classes may implement checks on this.

  // 6. Proxy-Authorization.  Not checked in the BasicProxy.

  // Check that non-ACK request has not been received on a shutting down
  // transport.  If it has then we won't be able to send a transaction
  // response, so it is better to reject immediately.
  if ((rdata->msg_info.msg->line.req.method.id != PJSIP_ACK_METHOD) &&
      (rdata->tp_info.transport != NULL) &&
      (rdata->tp_info.transport->is_shutdown))
  {
    return PJSIP_SC_SERVICE_UNAVAILABLE;
  }

  return PJSIP_SC_OK;
}


/// Rejects a request statelessly.
void BasicProxy::reject_request(pjsip_rx_data* rdata, int status_code)
{
  if (rdata->msg_info.msg->line.req.method.id != PJSIP_ACK_METHOD)
  {
    LOG_ERROR("Rejecting %.*s request with %d status code",
              rdata->msg_info.msg->line.req.method.name.slen,
              rdata->msg_info.msg->line.req.method.name.ptr,
              status_code);
    PJUtils::respond_stateless(stack_data.endpt,
                               rdata,
                               status_code,
                               NULL,
                               NULL,
                               NULL);
  }
}


/// Creates a UASTsx object.
// LCOV_EXCL_START - Overriden in UT
BasicProxy::UASTsx* BasicProxy::create_uas_tsx()
{
  return new UASTsx(this);
}
// LCOV_EXCL_STOP


/// UAS Transaction constructor
BasicProxy::UASTsx::UASTsx(BasicProxy* proxy) :
  _proxy(proxy),
  _req(NULL),
  _tsx(NULL),
  _lock(NULL),
  _trail(0),
  _targets(),
  _uac_tsx(),
  _pending_sends(0),
  _pending_responses(0),
  _final_rsp(NULL),
  _pending_destroy(false),
  _context_count(0)
{
  // Don't do any set-up that could fail in here - do that in the init method.
}


BasicProxy::UASTsx::~UASTsx()
{
  LOG_DEBUG("BasicProxy::UASTsx destructor (%p)", this);

  pj_assert(_context_count == 0);

  cancel_trying_timer();
  pthread_mutex_destroy(&_trying_timer_lock);

  if (_tsx != NULL)
  {
    // LCOV_EXCL_START
    _proxy->unbind_transaction(_tsx);
    // LCOV_EXCL_STOP
  }

  // Disconnect all UAC transactions from the UAS transaction.
  LOG_DEBUG("Disconnect UAC transactions from UAS transaction");
  for (size_t ii = 0; ii < _uac_tsx.size(); ++ii)
  {
    UACTsx* uac_tsx = _uac_tsx[ii];
    if (uac_tsx != NULL)
    {
      // LCOV_EXCL_START
      dissociate(uac_tsx);
      // LCOV_EXCL_STOP
    }
  }

  if (_req != NULL)
  {
    LOG_DEBUG("Free original request");
    pjsip_tx_data_dec_ref(_req);
    _req = NULL;
  }

  if (_final_rsp != NULL)
  {
    // The pre-built response hasn't been used, so free it.
    // LCOV_EXCL_START
    LOG_DEBUG("Free un-used best response");
    pjsip_tx_data_dec_ref(_final_rsp);
    _final_rsp = NULL;
    // LCOV_EXCL_STOP
  }

  // Delete any unactioned targets.
  while (!_targets.empty())
  {
    // LCOV_EXCL_START
    delete _targets.front();
    _targets.pop_front();
    // LCOV_EXCL_STOP
  }

  if (_lock != NULL) 
  {
    pj_grp_lock_release(_lock);
    pj_grp_lock_dec_ref(_lock);
  }

  LOG_DEBUG("BasicProxy::UASTsx destructor completed");
}


/// Initializes the UASTsx object to handle proxying of the request.
pj_status_t BasicProxy::UASTsx::init(pjsip_rx_data* rdata)
{
  _trail = get_trail(rdata);

  // initialise deferred trying timer
  pthread_mutex_init(&_trying_timer_lock, NULL);
  pj_timer_entry_init(&_trying_timer, 0, (void*)this, &trying_timer_callback);
  _trying_timer.id = 0;

  // Do any start of transaction logging operations.
  on_tsx_start(rdata);

  _req = PJUtils::clone_msg(stack_data.endpt, rdata);
  if (_req == NULL)
  {
    // LCOV_EXCL_START - no UT for forcing PJSIP errors.
    LOG_ERROR("Failed to clone received request");
    on_tsx_complete();
    _pending_destroy = true;
    return PJ_ENOMEM;
    // LCOV_EXCL_STOP
  }

  if (rdata->msg_info.msg->line.req.method.id != PJSIP_ACK_METHOD)
  {
    // Not an ACK message, so create a PJSIP UAS transaction for the request.
    pj_status_t status = create_pjsip_transaction(rdata);

    if (status != PJ_SUCCESS)
    {
      // Failed to create the PJSIP transaction for a stateful request.
      // LCOV_EXCL_START
      on_tsx_complete();
      _pending_destroy = true;
      return status;
      // LCOV_EXCL_STOP
    }

    // Feed the request to the UAS transaction to drive its state
    // out of NULL state.
    pjsip_tsx_recv_msg(_tsx, rdata);

    // Create a 408 response to use if none of the targets responds.
    pjsip_endpt_create_response(stack_data.endpt,
                                rdata,
                                PJSIP_SC_REQUEST_TIMEOUT,
                                NULL,
                                &_final_rsp);

    // If delay_trying is enabled, then don't send a 100 Trying now.
    if ((rdata->msg_info.msg->line.req.method.id == PJSIP_INVITE_METHOD) &&
        (!_proxy->_delay_trying))
    {
      // If the request is an INVITE then send the 100 Trying straight away.
      LOG_DEBUG("Send immediate 100 Trying response");
      send_response(100);
    }
    else if (!_proxy->_delay_trying)
    {
      // Send the 100 Trying after 3.5 secs if a final response hasn't been
      // sent.
      _trying_timer.id = TRYING_TIMER;
      pj_time_val delay = {(PJSIP_T2_TIMEOUT - PJSIP_T1_TIMEOUT) / 1000,
                           (PJSIP_T2_TIMEOUT - PJSIP_T1_TIMEOUT) % 1000 };
      pjsip_endpt_schedule_timer(stack_data.endpt, &(_trying_timer), &delay);
    }
  }
  else
  {
    // ACK will be forwarded statelessly, so we don't need a PJSIP transaction.
    // Enter the context of this object so the context count gets incremented.
    enter_context();
  }

  return PJ_SUCCESS;
}


/// Handle the incoming half of a transaction request.
void BasicProxy::UASTsx::process_tsx_request(pjsip_rx_data* rdata)
{
  // Process routing headers.
  int status_code = process_routing();

  if ((status_code == PJSIP_SC_OK) &&
      (_targets.size() == 0))
  {
    // We don't have any targets yet, so calculate them now.
    status_code = calculate_targets();
    if (status_code != PJSIP_SC_OK)
    {
      LOG_DEBUG("Calculate targets failed with %d status code", status_code);
      send_response(status_code);
    }
    else if (_targets.size() == 0)
    {
      // No targets found, so reject with a 404 status code.  Should never
      // happen as calculate_targets should return a status code if it
      // doesn't add any targets.
      // LCOV_EXCL_START - Should never happen.
      LOG_INFO("Reject request with 404");
      status_code = PJSIP_SC_NOT_FOUND;
      // LCOV_EXCL_STOP
    }
  }

  if (status_code == PJSIP_SC_OK) 
  {
    // Now set up the data structures and transactions required to
    // process the request and send it.
    pj_status_t status = forward_to_targets();

    if (status != PJ_SUCCESS)
    {
      // Send 500/Internal Server Error to UAS transaction
      // LCOV_EXCL_START
      LOG_ERROR("Failed to allocate UAC transaction for UAS transaction");
      status_code = PJSIP_SC_INTERNAL_SERVER_ERROR;
      // LCOV_EXCL_STOP
    }
  }

  if (_tsx == NULL)
  {
    // ACK request, so no response to wait for.
    on_tsx_complete();
    _pending_destroy = true;
  }
  else if (status_code != PJSIP_SC_OK)
  {
    // Failed to forward the request, so send a response with the appropriate 
    // status code.
    send_response(status_code);
  }
}


/// Handle a received CANCEL request.
void BasicProxy::UASTsx::process_cancel_request(pjsip_rx_data* rdata)
{
  LOG_DEBUG("%s - Cancel for UAS transaction", name());

  // Send CANCEL to cancel the UAC transactions.
  // The UAS INVITE transaction will get final response when
  // we receive final response from the UAC INVITE transaction.
  cancel_pending_uac_tsx(0, false);
}


/// Process route information in the request
int BasicProxy::UASTsx::process_routing()
{
  pjsip_msg* msg = _req->msg;
  pjsip_sip_uri* req_uri = (pjsip_sip_uri*)msg->line.req.uri;
  pjsip_route_hdr* hroute;

  // RFC 3261 Section 16.4 Route Information Preprocessing


  // The proxy MUST inspect the Request-URI of the request.  If the
  // Request-URI of the request contains a value this proxy previously
  // placed into a Record-Route header field (see Section 16.6 item 4),
  // the proxy MUST replace the Request-URI in the request with the last
  // value from the Route header field, and remove that value from the
  // Route header field.  The proxy MUST then proceed as if it received
  // this modified request.
  if (PJUtils::is_uri_local((pjsip_uri*)req_uri))
  {
    pjsip_route_hdr *r;
    pjsip_sip_uri *uri;

    // Find the first Route header
    r = hroute = (pjsip_route_hdr*)pjsip_msg_find_hdr(msg,
                                                      PJSIP_H_ROUTE,
                                                      NULL);
    if (r == NULL)
    {
      // No Route header. This request is destined for this proxy.
      return PJSIP_SC_OK;
    }

    // Find the last Route header
    while ((r = (pjsip_route_hdr*)pjsip_msg_find_hdr(msg,
                                                     PJSIP_H_ROUTE,
                                                     r->next)) != NULL )
    {
      hroute = r;
    }

    // If the last Route header doesn't have ";lr" parameter, then
    // this is a strict-routed request indeed, and we follow the steps
    // in processing strict-route requests above.
    //
    // But if it does contain ";lr" parameter, skip the strict-route
    // processing.
    uri = (pjsip_sip_uri*)pjsip_uri_get_uri(&hroute->name_addr);
    if (uri->lr_param == 0)
    {
      // Yes this is strict route, so:
      // - replace req URI with the URI in Route header,
      // - remove the Route header,
      // - proceed as if it received this modified request.
      msg->line.req.uri = hroute->name_addr.uri;
      req_uri = (pjsip_sip_uri*)msg->line.req.uri;
      pj_list_erase(hroute);
    }
  }

  // maddr handling for source routing is considered deprecated, so we don't
  // support it.  (See RFC 3261/19.1.1 - recommendation is to use Route headers
  // if requests must traverse a fixed set of proxies.)

  // Route on the top route header if present.
  hroute = (pjsip_route_hdr*)pjsip_msg_find_hdr(msg, PJSIP_H_ROUTE, NULL);
  if (hroute != NULL)
  {
    if ((!PJUtils::is_uri_local(hroute->name_addr.uri)) &&
        (!PJUtils::is_home_domain(hroute->name_addr.uri)))
    {
      // The top route header is not this node or the local domain so set up
      // a target containing just the Request URI so the requesst will be
      // routed to the next node in the route set.
      LOG_DEBUG("Route to next hop in route set");
      Target* target = new Target;
      target->uri = (pjsip_uri*)req_uri;
      add_target(target);
    }
    else
    {
      // The top route header indicates this proxy or home domain, so
      // MUST remove that value from the request.
      LOG_DEBUG("Remove top Route header referencing this node/domain");
      pj_list_erase(hroute);
    }
  }

  return PJSIP_SC_OK;
}


/// Create a PJSIP UAS transaction for handling stateful request proxying.
pj_status_t BasicProxy::UASTsx::create_pjsip_transaction(pjsip_rx_data* rdata)
{
  // Create a group lock, and take it.  This avoids the transaction being
  // destroyed before we even get our hands on it.  It is okay to use our
  // global pool here as PJSIP creates its own pool for the lock, using the
  // same factory as the supplied pool.
  pj_status_t status = pj_grp_lock_create(stack_data.pool, NULL, &_lock);
  if (status != PJ_SUCCESS)
  {
    // LCOV_EXCL_START
    LOG_DEBUG("Failed to create group lock for transaction");
    return status;
    // LCOV_EXCL_STOP
  }
  pj_grp_lock_add_ref(_lock);
  pj_grp_lock_acquire(_lock);

  // Create a transaction for the UAS side.  We do this before looking
  // up targets because calculating targets may involve interacting
  // with an external database, and we need the transaction in place
  // early to ensure CANCEL gets handled correctly.
  status = pjsip_tsx_create_uas2(_proxy->_mod_tu.module(),
                                 rdata,
                                 _lock,
                                 &_tsx);
  if (status != PJ_SUCCESS)
  {
    // LCOV_EXCL_START
    pj_grp_lock_release(_lock);
    pj_grp_lock_dec_ref(_lock);
    _lock = NULL;
    return status;
    // LCOV_EXCL_STOP
  }

  // Bind this object to the PJSIP transaction.
  _proxy->bind_transaction(this, _tsx);

  // Enter the transaction's context, and then release our copy of the
  // group lock, but don't decrement the reference count as we need to leave
  // a reference corresponding to this UASTsx structure.
  enter_context();
  pj_grp_lock_release(_lock);

  // Set the trail identifier for the transaction using the trail ID on
  // the original message.
  set_trail(_tsx, _trail);

  return PJ_SUCCESS;
}


/// Calculate a list of targets for the message.
int BasicProxy::UASTsx::calculate_targets()
{
  pjsip_msg* msg = _req->msg;

  // RFC 3261 Section 16.5 Determining Request Targets

  pjsip_sip_uri* req_uri = (pjsip_sip_uri*)msg->line.req.uri;

  // maddr handling is deprecated in favour of using Route headers to Route
  // requests, so is not supported.

  // If the domain of the Request-URI indicates a domain this element is
  // not responsible for, the Request-URI MUST be placed into the target
  // set as the only target, and the element MUST proceed to the task of
  // Request Forwarding (Section 16.6).
  if ((!PJUtils::is_home_domain((pjsip_uri*)req_uri)) &&
      (!PJUtils::is_uri_local((pjsip_uri*)req_uri)))
  {
    LOG_INFO("Route request to domain %.*s",
             req_uri->host.slen, req_uri->host.ptr);
    Target* target = new Target;
    add_target(target);
    return PJSIP_SC_OK;
  }

  return PJSIP_SC_NOT_FOUND;
}


/// Adds a target to the target list for this transaction.
void BasicProxy::UASTsx::add_target(BasicProxy::Target* target)
{
  _targets.push_back(target);
}


/// Initializes UAC transactions to each of the specified targets and
/// forwards the request.
///
/// @returns a status code indicating whether or not the operation succeeded.
pj_status_t BasicProxy::UASTsx::forward_to_targets()
{
  pj_status_t status = PJ_EUNKNOWN;

  // Initialise the UAC data structures for each new target.
  _pending_sends = _targets.size();

  while (!_targets.empty())
  {
    LOG_DEBUG("Allocating transaction and data for target");
    pjsip_tx_data* uac_tdata = PJUtils::clone_tdata(_req);
    PJUtils::add_top_via(uac_tdata);

    if (uac_tdata == NULL)
    {
      // LCOV_EXCL_START
      status = PJ_ENOMEM;
      LOG_ERROR("Failed to clone request for forked transaction, %s",
                PJUtils::pj_status_to_string(status).c_str());
      break;
      // LCOV_EXCL_STOP
    }

    // Set the target information in the request.
    Target* target = _targets.front();
    _targets.pop_front();
    set_req_target(uac_tdata, target); 
    delete target;

    // Forward the request.
    size_t index;
    --_pending_sends;
    ++_pending_responses;
    LOG_DEBUG("Sending request, pending %d sends and %d responses",
              _pending_sends, _pending_responses);
    status = forward_request(uac_tdata, index);
    if (status != PJ_SUCCESS) 
    {
      // @TODO - handle errors better!!
      // LCOV_EXCL_START
      break;
      // LCOV_EXCL_STOP
    }
  }

  return status;
}


/// Set the target for this request.
void BasicProxy::UASTsx::set_req_target(pjsip_tx_data* tdata,
                                        BasicProxy::Target* target)
{
  LOG_DEBUG("Set target for request");

  if (target->uri != NULL)
  {
    // Target has a URI, so write this in to the request URI in the request.
    // Need to clone the URI to make sure it comes from the right pool.
    LOG_DEBUG("Update Request-URI to %s",
              PJUtils::uri_to_string(PJSIP_URI_IN_REQ_URI, target->uri).c_str());
    tdata->msg->line.req.uri =
                        (pjsip_uri*)pjsip_uri_clone(tdata->pool, target->uri);
  }

  for (std::list<pjsip_uri*>::const_iterator pit = target->paths.begin();
       pit != target->paths.end();
       ++pit)
  {
    // We've got a path that should be added as a Route header.
    LOG_DEBUG("Adding a Route header to sip:%.*s%s%.*s",
              ((pjsip_sip_uri*)*pit)->user.slen, ((pjsip_sip_uri*)*pit)->user.ptr,
              (((pjsip_sip_uri*)*pit)->user.slen != 0) ? "@" : "",
              ((pjsip_sip_uri*)*pit)->host.slen, ((pjsip_sip_uri*)*pit)->host.ptr);
    pjsip_route_hdr* route_hdr = pjsip_route_hdr_create(tdata->pool);
    route_hdr->name_addr.uri = (pjsip_uri*)pjsip_uri_clone(tdata->pool, *pit);
    pjsip_msg_add_hdr(tdata->msg, (pjsip_hdr*)route_hdr);
  }

  if (target->transport != NULL)
  {
    // The target includes a selected transport, so set the transport on
    // the request.
    LOG_DEBUG("Force request to use selected transport %.*s:%d to %.*s:%d",
              target->transport->local_name.host.slen,
              target->transport->local_name.host.ptr,
              target->transport->local_name.port,
              target->transport->remote_name.host.slen,
              target->transport->remote_name.host.ptr,
              target->transport->remote_name.port);
    pjsip_tpselector tp_selector;
    tp_selector.type = PJSIP_TPSELECTOR_TRANSPORT;
    tp_selector.u.transport = target->transport;
    pjsip_tx_data_set_transport(tdata, &tp_selector);

    tdata->dest_info.addr.count = 1;
    tdata->dest_info.addr.entry[0].type = (pjsip_transport_type_e)target->transport->key.type;
    pj_memcpy(&tdata->dest_info.addr.entry[0].addr, &target->transport->key.rem_addr, sizeof(pj_sockaddr));
    tdata->dest_info.addr.entry[0].addr_len =
         (tdata->dest_info.addr.entry[0].addr.addr.sa_family == pj_AF_INET()) ?
         sizeof(pj_sockaddr_in) : sizeof(pj_sockaddr_in6);
    tdata->dest_info.cur_addr = 0;

    // Remove the reference to the transport added when it was chosen.
    pjsip_transport_dec_ref(target->transport);
  }
}

/// Allocates and initializes a new UACTsx for the request.
pj_status_t BasicProxy::UASTsx::allocate_uac(pjsip_tx_data* tdata,
                                             size_t& index)
{
  // Create and initialize the UAC transaction.
  index = _uac_tsx.size();
  UACTsx* uac_tsx = create_uac_tsx(index);
  pj_status_t status = (uac_tsx != NULL) ? uac_tsx->init(tdata) : PJ_ENOMEM;

  if (status != PJ_SUCCESS)
  {
    // LCOV_EXCL_START
    LOG_ERROR("Failed to create/initialize UAC transaction, %s",
              PJUtils::pj_status_to_string(status).c_str());
    delete uac_tsx;
    // LCOV_EXCL_STOP
  }
  else
  {
    // Add the UAC transaction to the vector.
    _uac_tsx.push_back(uac_tsx);
  }

  return status;
}


/// Forwards a request creating a UACTsx to handle the downstream hop.
pj_status_t BasicProxy::UASTsx::forward_request(pjsip_tx_data* tdata,
                                                size_t& index)
{
  pj_status_t status = allocate_uac(tdata, index);

  if (status == PJ_SUCCESS)
  {
    _uac_tsx[index]->send_request();
  }
  return status;
}


/// Handles a response to an associated UACTsx.
void BasicProxy::UASTsx::on_new_client_response(UACTsx* uac_tsx,
                                                pjsip_tx_data *tdata)
{
  if (_tsx != NULL)
  {
    enter_context();

    int status_code = tdata->msg->line.status.code;

    if ((status_code == 100) &&
        (!_proxy->_delay_trying))
    {
      // Delay trying is disabled, so we will already have sent a locally
      // generated 100 Trying response, so don't forward this one.
      LOG_DEBUG("%s - Discard 100/INVITE response", uac_tsx->name());
      pjsip_tx_data_dec_ref(tdata);
      exit_context();
      return;
    }

    if ((status_code > 100) &&
        (status_code < 199) &&
        (_tsx->method.id == PJSIP_INVITE_METHOD))
    {
      // Forward all provisional responses to INVITEs.
      LOG_DEBUG("%s - Forward 1xx response", uac_tsx->name());

      // Forward response with the UAS transaction
      on_tx_response(tdata);
      pjsip_tsx_send_msg(_tsx, tdata);
    }
    else if (status_code == 200)
    {
      // 200 OK.
      LOG_DEBUG("%s - Forward 200 OK response", name());

      // Send this response immediately as a final response.
      if (_final_rsp != NULL)
      {
        pjsip_tx_data_dec_ref(_final_rsp);
      }
      _final_rsp = tdata;
      --_pending_responses;
      dissociate(uac_tsx);
      on_final_response();
    }
    else
    {
      // Final, non-OK response.  Is this the "best" response
      // received so far?
      LOG_DEBUG("%s - 3xx/4xx/5xx/6xx response", uac_tsx->name());
      if ((_final_rsp == NULL) ||
          (compare_sip_sc(status_code, _final_rsp->msg->line.status.code) > 0))
      {
        LOG_DEBUG("%s - Best 3xx/4xx/5xx/6xx response so far", uac_tsx->name());

        if (_final_rsp != NULL)
        {
          pjsip_tx_data_dec_ref(_final_rsp);
        }

        _final_rsp = tdata;
      }
      else
      {
        pjsip_tx_data_dec_ref(tdata);
      }

      // Disconnect the UAC data from the UAS data so no further
      // events get passed between the two.
      dissociate(uac_tsx);

      --_pending_responses;

      if (_pending_sends + _pending_responses == 0)
      {
        // Received responses on every UAC transaction, so check terminating
        // call services and then send the best response on the UAS
        // transaction.
        LOG_DEBUG("%s - All UAC responded", name());
        on_final_response();
      }
    }

    exit_context();
  }
  // LCOV_EXCL_START
  else
  {
    pjsip_tx_data_dec_ref(tdata);
  }
  // LCOV_EXCL_STOP
}


/// Notification that the underlying PJSIP transaction has changed state.
///
/// After calling this, the caller must not assume that the UASTsx still
/// exists - if the PJSIP transaction is being destroyed, this method will
/// destroy the UASTsx.
void BasicProxy::UASTsx::on_tsx_state(pjsip_event* event)
{
  enter_context();

  if (_tsx->state == PJSIP_TSX_STATE_COMPLETED)
  {
    // UAS transaction has completed, so do any transaction completion
    // activities.
    on_tsx_complete();
  }

  if (_tsx->state == PJSIP_TSX_STATE_DESTROYED)
  {
    LOG_DEBUG("%s - UAS tsx destroyed", _tsx->obj_name);
    if (_tsx->method.id == PJSIP_INVITE_METHOD)
    {
      // INVITE transaction has been terminated.  If there are any
      // pending UAC transactions they should be cancelled.
      cancel_pending_uac_tsx(0, true);
    }
    _proxy->unbind_transaction(_tsx);
    _tsx = NULL;
    _pending_destroy = true;
  }

  exit_context();
}


/// Handles the best final response, once all final responses have been received
/// from all forked INVITEs.
void BasicProxy::UASTsx::on_final_response()
{
  if (_tsx != NULL)
  {
    pjsip_tx_data* rsp = _final_rsp;
    _final_rsp = NULL;
    int st_code = rsp->msg->line.status.code;
    set_trail(rsp, trail());
    pjsip_tx_data_invalidate_msg(rsp);
    on_tx_response(rsp);
    pjsip_tsx_send_msg(_tsx, rsp);

    if ((_tsx->method.id == PJSIP_INVITE_METHOD) &&
        (st_code == 200))
    {
      // Terminate the UAS transaction (this needs to be done
      // manually for INVITE 200 OK response, otherwise the
      // transaction layer will wait for an ACK).  This will also
      // cause all other pending UAC transactions to be cancelled.
      LOG_DEBUG("%s - Terminate UAS INVITE transaction", _tsx->obj_name);
      pjsip_tsx_terminate(_tsx, 200);
    }
  }
}


/// Sends a response using the buffer saved off for the final response.
void BasicProxy::UASTsx::send_response(int st_code, const pj_str_t* st_text)
{
<<<<<<< HEAD
  if (_tsx != NULL)
=======
  if ((st_code >= 100) && (st_code < 200))
  {
    // Build a provisional response.
    // LCOV_EXCL_START
    pjsip_tx_data* prov_rsp = PJUtils::clone_tdata(_best_rsp);
    prov_rsp->msg->line.status.code = st_code;
    prov_rsp->msg->line.status.reason =
                (st_text != NULL) ? *st_text : *pjsip_get_status_text(st_code);

    // If this is a 100 Trying response, we need to clear the To tag.  This was
    // filled in when we created _best_rsp as a final response, but isn't valid
    // on a 100 Trying response.
    if (st_code == 100)
    {
      PJSIP_MSG_TO_HDR(prov_rsp->msg)->tag.slen = 0;
    }

    // Send the message.
    pjsip_tx_data_invalidate_msg(prov_rsp);
    set_trail(prov_rsp, trail());
    on_tx_response(prov_rsp);
    pjsip_tsx_send_msg(_tsx, prov_rsp);
    // LCOV_EXCL_STOP
  }
  else
>>>>>>> 86382d2e
  {
    if ((st_code >= 100) && (st_code < 200))
    {
      // Build and send a provisional response building it from scratch using
      // the original request.
      pjsip_tx_data* prov_rsp;
      pj_status_t status = PJUtils::create_response(stack_data.endpt,
                                                    _req,
                                                    100,
                                                    st_text,
                                                    &prov_rsp);
      if (status == PJ_SUCCESS) 
      {
        set_trail(prov_rsp, trail());
        on_tx_response(prov_rsp);
        pjsip_tsx_send_msg(_tsx, prov_rsp);
      }
    }
    else if (_final_rsp != NULL)
    {
      // Send a final response.
      _final_rsp->msg->line.status.code = st_code;
      _final_rsp->msg->line.status.reason =
                (st_text != NULL) ? *st_text : *pjsip_get_status_text(st_code);
      on_final_response();
    }
  }
}


/// Called when a response is transmitted on this transaction.
void BasicProxy::UASTsx::on_tx_response(pjsip_tx_data* tdata)
{
}


/// Called when a request is transmitted on an associated downstream client
/// transaction.
void BasicProxy::UASTsx::on_tx_client_request(pjsip_tx_data* tdata, UACTsx* uac_tsx)
{
}


/// Perform actions on a new transaction starting.
void BasicProxy::UASTsx::on_tsx_start(const pjsip_rx_data* rdata)
{
  // Report SAS markers for the transaction.
  LOG_DEBUG("Report SAS start marker - trail (%llx)", trail());
  SAS::Marker start_marker(trail(), MARKER_ID_START, 1u);
  SAS::report_marker(start_marker);

  if (rdata->msg_info.from != NULL)
  {
    SAS::Marker calling_dn(trail(), MARKER_ID_CALLING_DN, 1u);
    pjsip_sip_uri* calling_uri = (pjsip_sip_uri*)pjsip_uri_get_uri(rdata->msg_info.from->uri);
    calling_dn.add_var_param(calling_uri->user.slen, calling_uri->user.ptr);
    SAS::report_marker(calling_dn);
  }

  if (rdata->msg_info.to != NULL)
  {
    SAS::Marker called_dn(trail(), MARKER_ID_CALLED_DN, 1u);
    pjsip_sip_uri* called_uri = (pjsip_sip_uri*)pjsip_uri_get_uri(rdata->msg_info.to->uri);
    called_dn.add_var_param(called_uri->user.slen, called_uri->user.ptr);
    SAS::report_marker(called_dn);
  }

  if ((rdata->msg_info.msg->line.req.method.id == PJSIP_REGISTER_METHOD) ||
      ((pjsip_method_cmp(&rdata->msg_info.msg->line.req.method, pjsip_get_subscribe_method())) == 0) ||
      ((pjsip_method_cmp(&rdata->msg_info.msg->line.req.method, pjsip_get_notify_method())) == 0))
  {
    // Omit the Call-ID for these requests, as the same Call-ID can be
    // reused over a long period of time and produce huge SAS trails.
    PJUtils::mark_sas_call_branch_ids(trail(), NULL, rdata->msg_info.msg);
  }
  else
  {
    PJUtils::mark_sas_call_branch_ids(trail(), rdata->msg_info.cid, rdata->msg_info.msg);
  }
}


/// Perform actions on a transaction completing.
void BasicProxy::UASTsx::on_tsx_complete()
{
  // Report SAS markers for the transaction.
  LOG_DEBUG("Report SAS end marker - trail (%llx)", trail());
  SAS::Marker end_marker(trail(), MARKER_ID_END, 1u);
  SAS::report_marker(end_marker);
}


/// Cancels all pending UAC transactions associated with this UAS transaction.
void BasicProxy::UASTsx::cancel_pending_uac_tsx(int st_code, bool dissociate_uac)
{
  enter_context();

  // Send CANCEL on all pending UAC transactions forked from this UAS
  // transaction.  This is invoked either because the UAS transaction
  // received a CANCEL, or one of the UAC transactions received a 200 OK or
  // 6xx response.
  UACTsx *uac_tsx;

  LOG_DEBUG("%s - Cancel %d pending UAC transactions",
            name(), _pending_responses);

  for (size_t ii = 0; ii < _uac_tsx.size(); ++ii)
  {
    uac_tsx = _uac_tsx[ii];
    LOG_DEBUG("%s - Check target %d, UAC data = %p, UAC tsx = %p",
              name(),
              ii,
              uac_tsx,
              (uac_tsx != NULL) ? uac_tsx->_tsx : NULL);

    if (uac_tsx != NULL)
    {
      // Found a UAC transaction that is still active, so send a CANCEL.
      uac_tsx->cancel_pending_tsx(st_code);

      // Normal behaviour (that is, on receipt of a CANCEL on the UAS
      // transaction), is to leave the UAC transaction connected to the UAS
      // transaction so the 487 response gets passed through.  However, in
      // cases where the CANCEL is initiated on this node (for example,
      // because the UAS transaction has already failed, or in call forwarding
      // scenarios) we dissociate immediately so the 487 response gets
      // swallowed on this node
      if (dissociate_uac)
      {
        dissociate(uac_tsx);
      }
    }
  }

  exit_context();
}


/// Compare two status codes from the perspective of which is the best to
/// return to the originator of a forked transaction.  This will only ever
/// be called for 3xx/4xx/5xx/6xx response codes.
///
/// @returns +1 if sc1 is better than sc2
///          0 if sc1 and sc2 are identical (or equally as good)
///          -1 if sc2 is better than sc1
///
int BasicProxy::UASTsx::compare_sip_sc(int sc1, int sc2)
{
  // Order is: (best) 487, 300, 301, ..., 698, 699, 408 (worst).
  LOG_DEBUG("Compare new status code %d with stored status code %d", sc1, sc2);
  if (sc1 == sc2)
  {
    // Status codes are equal.
    return 0;
  }
  else if (sc1 == PJSIP_SC_REQUEST_TIMEOUT)
  {
    // A timeout response is never better than anything else.
    return -1;
  }
  else if (sc2 == PJSIP_SC_REQUEST_TIMEOUT)
  {
    // A non-timeout response is always better than a timeout.
    return 1;
  }
  else if (sc2 == PJSIP_SC_REQUEST_TERMINATED)
  {
    // Request terminated is always better than anything else because
    // this should only happen if transaction is CANCELLED by originator
    // and this will be the expected response.
    return -1;
  }
  else if (sc1 == PJSIP_SC_REQUEST_TERMINATED)
  {
    return 1;
  }
  // Default behaviour is to favour the lowest number.
  else if (sc1 < sc2)
  {
    return 1;
  }
  else
  {
    return -1;
  }
}


/// Disassociates the specified UAC transaction from this UAS transaction, and
/// vice-versa.  Must be called before destroying either transaction.
void BasicProxy::UASTsx::dissociate(UACTsx* uac_tsx)
{
  LOG_DEBUG("Dissociate UAC transaction %p for target %d", uac_tsx, uac_tsx->_index);
  uac_tsx->_uas_tsx = NULL;
  _uac_tsx[uac_tsx->_index] = NULL;
}


/// Creates a UACTsx object to send the request to a selected target.
BasicProxy::UACTsx* BasicProxy::UASTsx::create_uac_tsx(size_t index)
{
  return new UACTsx(_proxy, this, index);
}


/// Enters this transaction's context.  While in the transaction's
/// context, it will not be destroyed.  Whenever enter_context is called,
/// exit_context must be called before the end of the method.
void BasicProxy::UASTsx::enter_context()
{
  if (_lock != NULL)
  {
    // Take the group lock.
    pj_grp_lock_acquire(_lock);
  }

  // If the transaction is pending destroy, the context count must be greater
  // than 0.  Otherwise, the transaction should have already been destroyed (so
  // entering its context again is unsafe).
  pj_assert((!_pending_destroy) || (_context_count > 0));

  _context_count++;
}


/// Exits this transaction's context.  On return from this method, the caller
/// must not assume that the transaction still exists.
void BasicProxy::UASTsx::exit_context()
{
  // If the transaction is pending destroy, the context count must be greater
  // than 0.  Otherwise, the transaction should have already been destroyed (so
  // entering its context again is unsafe).
  pj_assert(_context_count > 0);

  _context_count--;
  if ((_context_count == 0) && (_pending_destroy))
  {
    delete this;
  }
  else if (_lock != NULL)
  {
    // Release the group lock.
    pj_grp_lock_release(_lock);
  }
}

void BasicProxy::UASTsx::cancel_trying_timer()
{
  pthread_mutex_lock(&_trying_timer_lock);

  if (_trying_timer.id == TRYING_TIMER)
  {
    // The deferred trying timer is running, so cancel it.
    _trying_timer.id = 0;
    pjsip_endpt_cancel_timer(stack_data.endpt, &_trying_timer);
  }

  pthread_mutex_unlock(&_trying_timer_lock);
}

/// Handle the trying timer expiring on this transaction.
void BasicProxy::UASTsx::trying_timer_expired()
{
  enter_context();

  pthread_mutex_lock(&_trying_timer_lock);

  LOG_DEBUG("Trying timer expired for %s, transaction state = %s",
            name(),
            (_tsx != NULL) ? pjsip_tsx_state_str(_tsx->state) : "Unknown");

  if ((_trying_timer.id == TRYING_TIMER) &&
      (_tsx != NULL) &&
      (_tsx->state == PJSIP_TSX_STATE_TRYING))
  {
    // Transaction is still in Trying state, so send a 100 Trying response
    // now.
    LOG_DEBUG("Send delayed 100 Trying response");
    send_response(100);
    _trying_timer.id = 0;
  }

  pthread_mutex_unlock(&_trying_timer_lock);

  exit_context();
}

/// Static method called by PJSIP when a trying timer expires.  The instance
/// is stored in the user_data field of the timer entry.
void BasicProxy::UASTsx::trying_timer_callback(pj_timer_heap_t *timer_heap, struct pj_timer_entry *entry)
{
  if (entry->id == TRYING_TIMER)
  {
    ((BasicProxy::UASTsx*)entry->user_data)->trying_timer_expired();
  }
}

/// UACTsx constructor
BasicProxy::UACTsx::UACTsx(BasicProxy* proxy,
                           UASTsx* uas_tsx,
                           size_t index) :
  _proxy(proxy),
  _uas_tsx(uas_tsx),
  _lock(NULL),
  _index(index),
  _tsx(NULL),
  _tdata(NULL),
  _servers(),
  _current_server(0),
  _trail(0),
  _pending_destroy(false),
  _context_count(0)
{
  // Don't put any initialization that can fail here, implement in init()
  // instead.
}

/// UACTsx destructor
BasicProxy::UACTsx::~UACTsx()
{
  LOG_DEBUG("BasicProxy::UACTsx destructor (%p)", this);
  pj_assert(_context_count == 0);

  if (_tsx != NULL)
  {
    _proxy->unbind_transaction(_tsx);                                   //LCOV_EXCL_LINE
  }

  if (_uas_tsx != NULL)
  {
    _uas_tsx->dissociate(this);                                         //LCOV_EXCL_LINE
  }

  if (_tdata != NULL)
  {
    pjsip_tx_data_dec_ref(_tdata);                                      //LCOV_EXCL_LINE
    _tdata = NULL;                                                      //LCOV_EXCL_LINE
  }

  if ((_tsx != NULL) &&
      (_tsx->state != PJSIP_TSX_STATE_TERMINATED) &&
      (_tsx->state != PJSIP_TSX_STATE_DESTROYED))
  {
    pjsip_tsx_terminate(_tsx, PJSIP_SC_INTERNAL_SERVER_ERROR);          //LCOV_EXCL_LINE
  }

  _tsx = NULL;

  if (_lock != NULL) 
  {
    pj_grp_lock_release(_lock);
    pj_grp_lock_dec_ref(_lock);
  }
}


/// Initializes a UAC transaction.
pj_status_t BasicProxy::UACTsx::init(pjsip_tx_data* tdata)
{
  pj_status_t status;

  _trail = _uas_tsx->trail();

  if (tdata->msg->line.req.method.id != PJSIP_ACK_METHOD) 
  {
    // Use the lock associated with the PJSIP UAS transaction.
    _lock = _uas_tsx->_lock;
    pj_grp_lock_add_ref(_lock);

    // Create a PJSIP UAC transaction for the request and bind it to this
    // object.
    status = pjsip_tsx_create_uac2(_proxy->_mod_tu.module(),
                                   tdata,
                                   _lock,
                                   &_tsx);
    if (status != PJ_SUCCESS)
    {
      LOG_DEBUG("Failed to create PJSIP UAC transaction");              //LCOV_EXCL_LINE
      return status;                                                    //LCOV_EXCL_LINE
    }

    // Set up the PJSIP transaction user module data to refer to the associated
    // UACTsx object
    _proxy->bind_transaction(this, _tsx);

    // Add the SAS trail to the UAC transaction.
    set_trail(_tsx, _trail);
    LOG_DEBUG("Added trail identifier %ld to UAC transaction", get_trail(_tsx));
  }

  // Store the request and add a reference to the request so we can be sure it
  // remains valid for retries and building timeout responses.
  _tdata = tdata;
  pjsip_tx_data_add_ref(_tdata);

  if (tdata->tp_sel.type != PJSIP_TPSELECTOR_TRANSPORT)
  {
    // Resolve the next hop destination for this request to a set of target
    // servers (IP address/port/transport tuples).
    PJUtils::resolve_next_hop(tdata, 0, _servers, trail());
  }

  return PJ_SUCCESS;
}


/// Sends the initial request on this UAC transaction.
void BasicProxy::UACTsx::send_request()
{
  enter_context();

  pj_status_t status = PJ_SUCCESS;

  LOG_DEBUG("Sending request for %s",
            PJUtils::uri_to_string(PJSIP_URI_IN_REQ_URI, _tdata->msg->line.req.uri).c_str());

  if (_tdata->tp_sel.type == PJSIP_TPSELECTOR_TRANSPORT)
  {
    // The transport has already been selected for this request, so
    // add it to the transaction otherwise it will get overwritten.
    LOG_DEBUG("Transport %s (%s) pre-selected for transaction",
              _tdata->tp_sel.u.transport->obj_name,
              _tdata->tp_sel.u.transport->info);
    pjsip_tsx_set_transport(_tsx, &_tdata->tp_sel);
  }
  else if (_current_server < (int)_servers.size())
  {
    // We have resolved servers to try, so set up the destination information
    // in the request.
    PJUtils::set_dest_info(_tdata, _servers[_current_server]);
  }
  else
  {
    // We failed to get any valid destination servers, so fail the transaction.
    status = PJ_ENOTFOUND;
  }

  if (status == PJ_SUCCESS)
  {
    // Notify the UASTsx the request is being sent and send it.
    _uas_tsx->on_tx_client_request(_tdata, this);

    if (_tdata->msg->line.req.method.id == PJSIP_ACK_METHOD)
    {
      // Forward ACK request statelessly and immediately mark the UACTsx for
      // destruction.
      status = PJUtils::send_request_stateless(_tdata);
      _pending_destroy = true;
    }
    else
    {
      // Send non-ACK request statefully.
      status = pjsip_tsx_send_msg(_tsx, _tdata);
    }
  }

  if (status != PJ_SUCCESS)
  {
    // Failed to send the request.  This is an unexpected error rather than
    // an indication that the selected destination is down, so we do not
    // attempt a retry and do not blacklist the selected destination.
    //LCOV_EXCL_START
    LOG_DEBUG("Failed to send request (%d %s)",
              status, PJUtils::pj_status_to_string(status).c_str());
    pjsip_tx_data_dec_ref(_tdata);

    // The UAC transaction will have been destroyed when it failed to send
    // the request, so there's no need to destroy it.  However, we do need to
    // tell the UAS transaction.
    if ((_uas_tsx != NULL) &&
        (_tdata->msg->line.req.method.id != PJSIP_ACK_METHOD))
    {
      send_timeout_response();
    }
    //LCOV_EXCL_STOP
  }

  exit_context();
}


/// Cancels the pending transaction, using the specified status code in the
/// Reason header.
void BasicProxy::UACTsx::cancel_pending_tsx(int st_code)
{
  if (_tsx != NULL)
  {
    enter_context();

    LOG_DEBUG("Found transaction %s status=%d", name(), _tsx->status_code);
    if (_tsx->status_code < 200)
    {
      LOG_DEBUG("Sending CANCEL request");
      pjsip_tx_data *cancel = PJUtils::create_cancel(stack_data.endpt,
                                                     _tsx->last_tx,
                                                     st_code);
      set_trail(cancel, get_trail(_tsx));

      if (_tsx->transport != NULL)
      {
        // The transaction being cancelled has already selected a transport,
        // so make sure the CANCEL uses this transport as well.
        pjsip_tpselector tp_selector;
        tp_selector.type = PJSIP_TPSELECTOR_TRANSPORT;
        tp_selector.u.transport = _tsx->transport;
        pjsip_tx_data_set_transport(cancel, &tp_selector);
      }

      pj_status_t status = pjsip_endpt_send_request(stack_data.endpt, cancel, -1, NULL, NULL);
      if (status != PJ_SUCCESS)
      {
        LOG_ERROR("Error sending CANCEL, %s",                           //LCOV_EXCL_LINE
                  PJUtils::pj_status_to_string(status).c_str());        //LCOV_EXCL_LINE
      }
    }

    exit_context();
  }
}


/// Notification that the underlying PJSIP transaction has changed state.
///
/// After calling this, the caller must not assume that the UACTsx still
/// exists - if the PJSIP transaction is being destroyed, this method will
/// destroy the UACTsx.
void BasicProxy::UACTsx::on_tsx_state(pjsip_event* event)
{
  enter_context();

  // Handle incoming responses (provided the UAS transaction hasn't
  // terminated or been cancelled).
  LOG_DEBUG("%s - uac_tsx = %p, uas_tsx = %p", name(), this, _uas_tsx);

  // Check that the event is on the current UAC transaction (we may have
  // created a new one for a retry) and is still connected to the UAS
  // transaction.
  if ((event->body.tsx_state.tsx == _tsx) && (_uas_tsx != NULL))
  {
    bool retrying = false;

    if (!_servers.empty())
    {
      // Check to see if the destination server has failed so we can blacklist
      // it and retry to an alternative if possible.
      if ((_tsx->state == PJSIP_TSX_STATE_TERMINATED) &&
          ((event->body.tsx_state.type == PJSIP_EVENT_TIMER) ||
           (event->body.tsx_state.type == PJSIP_EVENT_TRANSPORT_ERROR)))
      {
        // Either failed to connect to the selected server, or failed or get
        // a response, so blacklist it.
        LOG_DEBUG("Failed to connected to server or timed-out, so add to blacklist");
        PJUtils::blacklist_server(_servers[_current_server]);

        // Attempt a retry.
        retrying = retry_request();
      }
      else if ((_tsx->state == PJSIP_TSX_STATE_COMPLETED) &&
               (PJSIP_IS_STATUS_IN_CLASS(_tsx->status_code, 500)))
      {
        // The server returned a 5xx error.  We don't blacklist in this case
        // as it may indicated a transient overload condition, but we can
        // retry to an alternate server if one is available.
        LOG_DEBUG("Server return 5xx error");
        retrying = retry_request();
      }
    }

    if (!retrying)
    {
      if (event->body.tsx_state.type == PJSIP_EVENT_RX_MSG)
      {
        LOG_DEBUG("%s - RX_MSG on active UAC transaction", name());
        if (_uas_tsx != NULL)
        {
          pjsip_tx_data* tdata;
          pj_status_t status = PJUtils::create_response_fwd(stack_data.endpt,
                                                            event->body.tsx_state.src.rdata,
                                                            0,
                                                            &tdata);
          if (status != PJ_SUCCESS)
          {
            // LCOV_EXCL_START
            LOG_ERROR("Error creating response, %s",
                      PJUtils::pj_status_to_string(status).c_str());
            // LCOV_EXCL_STOP
          }
          else
          {
            _uas_tsx->on_new_client_response(this, tdata);
          }
        }
      }

      // If UAC transaction is terminated because of a timeout, treat this as
      // a 504 error.
      if ((_tsx->state == PJSIP_TSX_STATE_TERMINATED) &&
          (_uas_tsx != NULL))
      {
        // UAC transaction has terminated while still connected to the UAS
        // transaction.
        LOG_DEBUG("%s - UAC tsx terminated while still connected to UAS tsx",
                  _tsx->obj_name);
        if (event->body.tsx_state.type == PJSIP_EVENT_TRANSPORT_ERROR)
        {
          LOG_DEBUG("Timeout or transport error");
<<<<<<< HEAD
          send_timeout_response();
=======
          SAS::Event sas_event(trail(), SASEvent::TRANSPORT_FAILURE, 0);
          SAS::report_event(sas_event);
          _uas_tsx->on_client_not_responding(this);
        }
        // LCOV_EXCL_START - no timeouts in UT
        else if (event->body.tsx_state.type == PJSIP_EVENT_TIMER)
        {
          LOG_DEBUG("Timeout error");
          SAS::Event sas_event(trail(), SASEvent::TIMEOUT_FAILURE, 0);
          SAS::report_event(sas_event);
          _uas_tsx->on_client_not_responding(this);
>>>>>>> 86382d2e
        }
        // LCOV_EXCL_STOP - no timeouts in UT
      }
    }
  }

  if ((event->body.tsx_state.tsx == _tsx) &&
      (_tsx->state == PJSIP_TSX_STATE_DESTROYED))
  {
    LOG_DEBUG("%s - UAC tsx destroyed", _tsx->obj_name);
    _proxy->unbind_transaction(_tsx);
    _tsx = NULL;
    _pending_destroy = true;
  }

  exit_context();
}


/// Builds and sends a timeout response upstream for this UAC transaction.
void BasicProxy::UACTsx::send_timeout_response()
{
  pjsip_tx_data* tdata;
  pj_status_t status = PJUtils::create_response(stack_data.endpt,
                                                _tdata,
                                                PJSIP_SC_REQUEST_TIMEOUT,
                                                NULL,
                                                &tdata);
  if (status != PJ_SUCCESS)
  {
    // LCOV_EXCL_START
    LOG_ERROR("Error creating response, %s",
              PJUtils::pj_status_to_string(status).c_str());
    // LCOV_EXCL_STOP
  }
  else
  {
    _uas_tsx->on_new_client_response(this, tdata);
  }
}


/// Attempt to retry the request to an alternate server.
bool BasicProxy::UACTsx::retry_request()
{
  bool retrying = false;

  // See if we have any more servers in the list returned by the resolver that
  // we can try.
  _current_server++;
  if (_current_server < (int)_servers.size())
  {
    // More servers to try.  As per RFC3263, retries to an alternate server
    // have to be a completely new transaction, presumably to avoid any
    // possibility of mis-correlating a late response from the original server.
    // We therefore have to allocate a new branch ID and transaction for the
    // retry and connect it to this object.  We'll leave the old transaction
    // connected to this object while PJSIP closes it down, but ignore any
    // future events from it.
    LOG_DEBUG("Attempt to retry request to alternate server");
    pjsip_transaction* retry_tsx;
    PJUtils::generate_new_branch_id(_tdata);
    pj_status_t status = pjsip_tsx_create_uac2(_proxy->_mod_tu.module(),
                                               _tdata,
                                               _lock,
                                               &retry_tsx);

    if (status == PJ_SUCCESS)
    {
      // Set up the PJSIP transaction user module data to refer to the associated
      // UACTsx object
      LOG_DEBUG("Created transaction for retry, so send request");
      _proxy->unbind_transaction(_tsx);
      pjsip_transaction* original_tsx = _tsx;
      _tsx = retry_tsx;
      _proxy->bind_transaction(this, _tsx);

      // Add the trail from the UAS transaction to the UAC transaction.
      set_trail(_tsx, _uas_tsx->trail());

      // Increment the reference count of the request as we are passing
      // it to a new transaction.
      pjsip_tx_data_add_ref(_tdata);

      // Copy across the destination information for a retry and try to
      // resend the request.
      PJUtils::set_dest_info(_tdata, _servers[_current_server]);
      status = pjsip_tsx_send_msg(_tsx, _tdata);

      if (status == PJ_SUCCESS)
      {
        // Successfully sent the retry.
        LOG_INFO("Retrying request to alternate target");
        retrying = true;
      }
      else
      {
        // Failed to send, so revert to the original transaction to see it
        // through to the end.  Must decrement the reference count on the
        // request as pjsip_tsx_send_msg won't do it if it fails.
        // LCOV_EXCL_START
        LOG_INFO("Failed to send retry");
        pjsip_tx_data_dec_ref(_tdata);
        _proxy->unbind_transaction(_tsx);
        _tsx = original_tsx;
        _proxy->bind_transaction(this, _tsx);
        // LCOV_EXCL_STOP
      }
    }
  }

  return retrying;
}


/// Enters this transaction's context.  While in the transaction's
/// context, it will not be destroyed.  Whenever enter_context is called,
/// exit_context must be called before the end of the method.
void BasicProxy::UACTsx::enter_context()
{
  if (_lock != NULL) 
  {
    // Take the group lock.
    pj_grp_lock_acquire(_lock);
  }

  // If the transaction is pending destroy, the context count must be greater
  // than 0.  Otherwise, the transaction should have already been destroyed (so
  // entering its context again is unsafe).
  pj_assert((!_pending_destroy) || (_context_count > 0));

  _context_count++;
}


/// Exits this transaction's context.  On return from this method, the caller
/// must not assume that the transaction still exists.
void BasicProxy::UACTsx::exit_context()
{
  // If the transaction is pending destroy, the context count must be greater
  // than 0.  Otherwise, the transaction should have already been destroyed (so
  // entering its context again is unsafe).
  pj_assert(_context_count > 0);

  _context_count--;
  if ((_context_count == 0) && (_pending_destroy))
  {
    delete this;
  }
  else if (_lock != NULL)
  {
    // Release the group lock.
    pj_grp_lock_release(_lock);
  }
}
<|MERGE_RESOLUTION|>--- conflicted
+++ resolved
@@ -1148,35 +1148,7 @@
 /// Sends a response using the buffer saved off for the final response.
 void BasicProxy::UASTsx::send_response(int st_code, const pj_str_t* st_text)
 {
-<<<<<<< HEAD
   if (_tsx != NULL)
-=======
-  if ((st_code >= 100) && (st_code < 200))
-  {
-    // Build a provisional response.
-    // LCOV_EXCL_START
-    pjsip_tx_data* prov_rsp = PJUtils::clone_tdata(_best_rsp);
-    prov_rsp->msg->line.status.code = st_code;
-    prov_rsp->msg->line.status.reason =
-                (st_text != NULL) ? *st_text : *pjsip_get_status_text(st_code);
-
-    // If this is a 100 Trying response, we need to clear the To tag.  This was
-    // filled in when we created _best_rsp as a final response, but isn't valid
-    // on a 100 Trying response.
-    if (st_code == 100)
-    {
-      PJSIP_MSG_TO_HDR(prov_rsp->msg)->tag.slen = 0;
-    }
-
-    // Send the message.
-    pjsip_tx_data_invalidate_msg(prov_rsp);
-    set_trail(prov_rsp, trail());
-    on_tx_response(prov_rsp);
-    pjsip_tsx_send_msg(_tsx, prov_rsp);
-    // LCOV_EXCL_STOP
-  }
-  else
->>>>>>> 86382d2e
   {
     if ((st_code >= 100) && (st_code < 200))
     {
@@ -1185,7 +1157,7 @@
       pjsip_tx_data* prov_rsp;
       pj_status_t status = PJUtils::create_response(stack_data.endpt,
                                                     _req,
-                                                    100,
+                                                    st_code,
                                                     st_text,
                                                     &prov_rsp);
       if (status == PJ_SUCCESS) 
@@ -1783,12 +1755,8 @@
         if (event->body.tsx_state.type == PJSIP_EVENT_TRANSPORT_ERROR)
         {
           LOG_DEBUG("Timeout or transport error");
-<<<<<<< HEAD
-          send_timeout_response();
-=======
           SAS::Event sas_event(trail(), SASEvent::TRANSPORT_FAILURE, 0);
           SAS::report_event(sas_event);
-          _uas_tsx->on_client_not_responding(this);
         }
         // LCOV_EXCL_START - no timeouts in UT
         else if (event->body.tsx_state.type == PJSIP_EVENT_TIMER)
@@ -1796,10 +1764,9 @@
           LOG_DEBUG("Timeout error");
           SAS::Event sas_event(trail(), SASEvent::TIMEOUT_FAILURE, 0);
           SAS::report_event(sas_event);
-          _uas_tsx->on_client_not_responding(this);
->>>>>>> 86382d2e
         }
         // LCOV_EXCL_STOP - no timeouts in UT
+        send_timeout_response();
       }
     }
   }
