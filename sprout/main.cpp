--- conflicted
+++ resolved
@@ -212,11 +212,8 @@
   { "ralf-threads",                 required_argument, 0, OPT_RALF_THREADS},
   { "non-register-authentication",  required_argument, 0, OPT_NON_REGISTER_AUTHENTICATION},
   { "pbx-service-route",            required_argument, 0, OPT_PBX_SERVICE_ROUTE},
-<<<<<<< HEAD
+  { "force-3pr-body",               no_argument,       0, OPT_FORCE_THIRD_PARTY_REGISTER_BODY},
   { "plugin-option",                required_argument, 0, 'N'},
-=======
-  { "force-3pr-body",               no_argument,       0, OPT_FORCE_THIRD_PARTY_REGISTER_BODY},
->>>>>>> 5120956f
   { NULL,                           0,                 0, 0}
 };
 
@@ -388,14 +385,11 @@
        "                            - 'never' means that sprout never challenges non-REGISTER requests.\n"
        "                            - 'if_proxy_authorization_present' means sprout will only challenge\n"
        "                              requests that already have a Proxy-Authorization header.\n"
-<<<<<<< HEAD
-       " -N, --plugin-option <plugin>,<name>,<value>\n"
-       "                            Provide an option value to a plugin.\n"
-=======
        "     --force-3pr-body       Always include the original REGISTER and 200 OK in the body of\n"
        "                            third-party REGISTER messages to application servers, even if the\n"
        "                            User-Data doesn't specify it\n"
->>>>>>> 5120956f
+       " -N, --plugin-option <plugin>,<name>,<value>\n"
+       "                            Provide an option value to a plugin.\n"
        " -F, --log-file <directory>\n"
        "                            Log to file in specified directory\n"
        " -L, --log-level N          Set log level to N (default: 4)\n"
@@ -1030,7 +1024,13 @@
       }
       break;
 
-<<<<<<< HEAD
+    case OPT_FORCE_THIRD_PARTY_REGISTER_BODY:
+      {
+        TRC_INFO("Forcing inclusion of original REGISTER requests/responses on third-party REGISTERs");
+        options->force_third_party_register_body = true;
+      }
+      break;
+
     case 'N':
       {
         std::vector<std::string> fields;
@@ -1046,16 +1046,6 @@
       }
       break;
 
-=======
-    case OPT_FORCE_THIRD_PARTY_REGISTER_BODY:
-      {
-        TRC_INFO("Forcing inclusion of original REGISTER requests/responses on third-party REGISTERs");
-        options->force_third_party_register_body = true;
-      }
-      break;
-
-
->>>>>>> 5120956f
     case 'h':
       usage();
       return -1;
