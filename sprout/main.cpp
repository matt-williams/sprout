/**
 * @file main.cpp
 *
 * Project Clearwater - IMS in the Cloud
 * Copyright (C) 2013  Metaswitch Networks Ltd
 *
 * This program is free software: you can redistribute it and/or modify it
 * under the terms of the GNU General Public License as published by the
 * Free Software Foundation, either version 3 of the License, or (at your
 * option) any later version, along with the "Special Exception" for use of
 * the program along with SSL, set forth below. This program is distributed
 * in the hope that it will be useful, but WITHOUT ANY WARRANTY;
 * without even the implied warranty of MERCHANTABILITY or FITNESS FOR
 * A PARTICULAR PURPOSE.  See the GNU General Public License for more
 * details. You should have received a copy of the GNU General Public
 * License along with this program.  If not, see
 * <http://www.gnu.org/licenses/>.
 *
 * The author can be reached by email at clearwater@metaswitch.com or by
 * post at Metaswitch Networks Ltd, 100 Church St, Enfield EN2 6BQ, UK
 *
 * Special Exception
 * Metaswitch Networks Ltd  grants you permission to copy, modify,
 * propagate, and distribute a work formed by combining OpenSSL with The
 * Software, or a work derivative of such a combination, even if such
 * copying, modification, propagation, or distribution would otherwise
 * violate the terms of the GPL. You must comply with the GPL in all
 * respects for all of the code used other than OpenSSL.
 * "OpenSSL" means OpenSSL toolkit software distributed by the OpenSSL
 * Project and licensed under the OpenSSL Licenses, or a work based on such
 * software and licensed under the OpenSSL Licenses.
 * "OpenSSL Licenses" means the OpenSSL License and Original SSLeay License
 * under which the OpenSSL Project distributes the OpenSSL toolkit software,
 * as those licenses appear in the file LICENSE-OPENSSL.
 */

extern "C" {
#include <pjsip.h>
#include <pjlib-util.h>
#include <pjlib.h>
}

#include <unistd.h>
#include <sys/types.h>
#include <sys/stat.h>
#include <fcntl.h>
#include <signal.h>
#include <errno.h>
#include <semaphore.h>

// Common STL includes.
#include <cassert>
#include <vector>
#include <map>
#include <set>
#include <list>
#include <queue>
#include <string>


#include "logger.h"
#include "utils.h"
#include "analyticslogger.h"
#include "regstore.h"
#include "stack.h"
#include "hssconnection.h"
#include "xdmconnection.h"
#include "stateful_proxy.h"
#include "websockets.h"
#include "callservices.h"
#include "subscription.h"
#include "registrar.h"
#include "authentication.h"
#include "options.h"
#include "enumservice.h"
#include "bgcfservice.h"
#include "pjutils.h"
#include "log.h"
#include "zmq_lvc.h"
#include "quiescing_manager.h"
#include "load_monitor.h"
#include "memcachedstore.h"
#include "localstore.h"
#include "scscfselector.h"
#include "icscfproxy.h"
#include "chronosconnection.h"
#include "handlers.h"
#include "httpstack.h"

struct options
{
  bool                   pcscf_enabled;
  int                    pcscf_untrusted_port;
  int                    pcscf_trusted_port;
  int                    webrtc_port;
  std::string            upstream_proxy;
  int                    upstream_proxy_port;
  int                    upstream_proxy_connections;
  int                    upstream_proxy_recycle;
  pj_bool_t              ibcf;
  bool                   scscf_enabled;
  int                    scscf_port;
  bool                   icscf_enabled;
  int                    icscf_port;
  std::string            external_icscf_uri;
  int                    record_routing_model;
#define OPT_DEFAULT_SESSION_EXPIRES (256+1)
  int                    default_session_expires;
  std::string            local_host;
  std::string            public_host;
  std::string            home_domain;
  std::string            sprout_domain;
  std::string            alias_hosts;
  std::string            trusted_hosts;
  pj_bool_t              auth_enabled;
  std::string            auth_realm;
  std::string            auth_config;
  std::string            sas_server;
  std::string            sas_system_name;
  std::string            hss_server;
  std::string            xdm_server;
  std::string            chronos_service;
  std::string            store_servers;
  std::string            remote_store_servers;
  std::string            enum_server;
  std::string            enum_suffix;
  std::string            enum_file;
  pj_bool_t              analytics_enabled;
  std::string            analytics_directory;
  int                    reg_max_expires;
  int                    pjsip_threads;
  std::string            http_address;
  int                    http_port;
  int                    http_threads;
  std::string            billing_cdf;
  int                    worker_threads;
  pj_bool_t              log_to_file;
  std::string            log_directory;
  int                    log_level;
  pj_bool_t              interactive;
  pj_bool_t              daemon;
};


static sem_t term_sem;

static pj_bool_t quiescing = PJ_FALSE;
static sem_t quiescing_sem;
QuiescingManager *quiescing_mgr;

const static int QUIESCE_SIGNAL = SIGQUIT;
const static int UNQUIESCE_SIGNAL = SIGUSR1;

const static int TARGET_LATENCY = 1000000;
const static int MAX_TOKENS = 20;
const static float INITIAL_TOKEN_RATE = 100.0;
const static float MIN_TOKEN_RATE = 10.0;

static void usage(void)
{
  puts("Options:\n"
       "\n"
       " -p, --pcscf <untrusted port>,<trusted port>\n"
       "                            Enable P-CSCF function with the specified ports\n"
       " -i, --icscf <port>         Enable I-CSCF function on the specified port\n"
       " -s, --scscf <port>         Enable S-CSCF function on the specified port\n"
       " -w, --webrtc-port N        Set local WebRTC listener port to N\n"
       "                            If not specified WebRTC support will be disabled\n"
       " -l, --localhost [<hostname>|<private hostname>,<public hostname>]\n"
       "                            Override the local host name with the specified\n"
       "                            hostname(s) or IP address(es).  If one name/address\n"
       "                            is specified it is used as both private and public names.\n"
       " -D, --domain <name>        Override the home domain name\n"
       " -c, --sprout-domain <name> Override the sprout cluster domain name\n"
       " -n, --alias <names>        Optional list of alias host names\n"
       " -r, --routing-proxy <name>[,<port>[,<connections>[:<recycle time>]]]\n"
       "                            Operate as an access proxy using the specified node\n"
       "                            as the upstream routing proxy.  Optionally specifies the port,\n"
       "                            the number of parallel connections to create, and how\n"
       "                            often to recycle these connections (by default a\n"
       "                            single connection to the trusted port is used and never\n"
       "                            recycled).\n"
       " -I, --ibcf <IP addresses>  Operate as an IBCF accepting SIP flows from\n"
       "                            the pre-configured list of IP addresses\n"
       " -j, --external-icscf <I-CSCF URI>\n"
       "                            Route calls to specified external I-CSCF\n"
       " -R, --realm <realm>        Use specified realm for authentication\n"
       "                            (if not specified, local host name is used)\n"
       " -M, --memstore <config_file>"
       "                            Enables local memcached store for registration state and\n"
       "                            specifies configuration file\n"
       "                            (otherwise uses local store)\n"
       " -m, --remote-memstore <config file>\n"
       "                            Enabled remote memcached store for geo-redundant storage\n"
       "                            of registration state, and specifies configuration file\n"
       "                            (otherwise uses no remote memcached store)\n"
       " -S, --sas <ipv4>,<system name>\n"
       "                            Use specified host as Service Assurance Server and specified\n"
       "                            system name to identify this system to SAS.  If this option isn't\n"
       "                            specified SAS is disabled\n"
       " -H, --hss <server>         Name/IP address of HSS server\n"
       " -K, --chronos              Name/IP address of chronos service\n"
       " -C, --record-routing-model <model>\n"
       "                            If 'pcscf', Sprout Record-Routes itself only on initiation of\n"
       "                            originating processing and completion of terminating\n"
       "                            processing. If 'pcscf,icscf', it also Record-Routes on completion\n"
       "                            of originating processing and initiation of terminating\n"
       "                            processing (i.e. when it receives or sends to an I-CSCF).\n"
       "                            If 'pcscf,icscf,as', it also Record-Routes between every AS.\n"
       " -X, --xdms <server>        Name/IP address of XDM server\n"
       " -E, --enum <server>        Name/IP address of ENUM server (can't be enabled at same\n"
       "                            time as -f)\n"
       " -x, --enum-suffix <suffix> Suffix appended to ENUM domains (default: .e164.arpa)\n"
       " -f, --enum-file <file>     JSON ENUM config file (can't be enabled at same time as\n"
       "                            -E)\n"
       " -e, --reg-max-expires <expiry>\n"
       "                            The maximum allowed registration period (in seconds)\n"
       "     --default-session-expires <expiry>\n"
       "                            The session expiry period to request (in seconds)\n"
       " -T  --http_address <server>\n"
       "                            Specify the HTTP bind address\n"
       " -o  --http_port <port>     Specify the HTTP bind port\n"
       " -q  --http_threads N       Number of HTTP threads (default: 1)\n"
       " -P, --pjsip_threads N      Number of PJSIP threads (default: 1)\n"
       " -B, --billing-cdf <server> Billing CDF server\n"
       " -W, --worker_threads N     Number of worker threads (default: 1)\n"
       " -a, --analytics <directory>\n"
       "                            Generate analytics logs in specified directory\n"
       " -A, --authentication       Enable authentication\n"
       " -F, --log-file <directory>\n"
       "                            Log to file in specified directory\n"
       " -L, --log-level N          Set log level to N (default: 4)\n"
       " -d, --daemon               Run as daemon\n"
       " -t, --interactive          Run in foreground with interactive menu\n"
       " -h, --help                 Show this help screen\n"
    );
}


/// Parse a string representing a port.
/// @returns The port number as an int, or zero if the port is invalid.
int parse_port(const std::string& port_str)
{
  int port = atoi(port_str.c_str());

  if ((port < 0) || (port > 0xFFFF))
  {
    port = 0;
  }

  return port;
}


static pj_status_t init_options(int argc, char *argv[], struct options *options)
{
  struct pj_getopt_option long_opt[] =
  {
    { "pcscf",             required_argument, 0, 'p'},
    { "scscf",             required_argument, 0, 's'},
    { "icscf",             required_argument, 0, 'i'},
    { "webrtc-port",       required_argument, 0, 'w'},
    { "localhost",         required_argument, 0, 'l'},
    { "domain",            required_argument, 0, 'D'},
    { "sprout-domain",     required_argument, 0, 'c'},
    { "alias",             required_argument, 0, 'n'},
    { "routing-proxy",     required_argument, 0, 'r'},
    { "ibcf",              required_argument, 0, 'I'},
    { "external-icscf",    required_argument, 0, 'j'},
    { "auth",              required_argument, 0, 'A'},
    { "realm",             required_argument, 0, 'R'},
    { "memstore",          required_argument, 0, 'M'},
    { "remote-memstore",   required_argument, 0, 'm'},
    { "sas",               required_argument, 0, 'S'},
    { "hss",               required_argument, 0, 'H'},
    { "record-routing-model",          required_argument, 0, 'C'},
    { "default-session-expires", required_argument, 0, OPT_DEFAULT_SESSION_EXPIRES},
    { "xdms",              required_argument, 0, 'X'},
    { "chronos",           required_argument, 0, 'K'},
    { "enum",              required_argument, 0, 'E'},
    { "enum-suffix",       required_argument, 0, 'x'},
    { "enum-file",         required_argument, 0, 'f'},
    { "reg-max-expires",   required_argument, 0, 'e'},
    { "pjsip-threads",     required_argument, 0, 'P'},
    { "worker-threads",    required_argument, 0, 'W'},
    { "analytics",         required_argument, 0, 'a'},
    { "authentication",    no_argument,       0, 'A'},
    { "log-file",          required_argument, 0, 'F'},
    { "http_address",      required_argument, 0, 'T'},
    { "http_port",         required_argument, 0, 'o'},
    { "http_threads",      required_argument, 0, 'q'},
    { "billing-cdf",       required_argument, 0, 'B'},
    { "log-level",         required_argument, 0, 'L'},
    { "daemon",            no_argument,       0, 'd'},
    { "interactive",       no_argument,       0, 't'},
    { "help",              no_argument,       0, 'h'},
    { NULL,                0, 0, 0}
  };
  int c;
  int opt_ind;
  int reg_max_expires;

  pj_optind = 0;
  while ((c = pj_getopt_long(argc, argv, "p:s:i:l:D:c:C:n:e:I:A:R:M:S:H:T:o:q:X:E:x:f:r:P:w:a:F:L:K:B:dth", long_opt, &opt_ind)) != -1)
  {
    switch (c)
    {
    case 'p':
      {
        std::vector<std::string> pcscf_options;
        Utils::split_string(std::string(pj_optarg), ',', pcscf_options, 0, false);
        if (pcscf_options.size() == 2)
        {
          options->pcscf_untrusted_port = parse_port(pcscf_options[0]);
          options->pcscf_trusted_port = parse_port(pcscf_options[1]);
        }

        if ((options->pcscf_untrusted_port != 0) &&
            (options->pcscf_trusted_port != 0))
        {
          fprintf(stdout, "P-CSCF enabled on ports %d (untrusted) and %d (trusted)\n",
                  options->pcscf_untrusted_port, options->pcscf_trusted_port);
          options->pcscf_enabled = true;
        }
        else
        {
          fprintf(stdout, "P-CSCF ports %s invalid\n", pj_optarg);
          return -1;
        }
      }
      break;

    case 's':
      options->scscf_port = parse_port(std::string(pj_optarg));
      if (options->scscf_port != 0)
      {
        fprintf(stdout, "S-CSCF enabled on port %d\n", options->scscf_port);
        options->scscf_enabled = true;
      }
      else
      {
        fprintf(stdout, "S-CSCF port %s is invalid\n", pj_optarg);
        return -1;
      }
      break;

    case 'i':
      options->icscf_port = parse_port(std::string(pj_optarg));
      if (options->icscf_port != 0)
      {
        fprintf(stdout, "I-CSCF enabled on port %d\n", options->icscf_port);
        options->icscf_enabled = true;
      }
      else
      {
        fprintf(stdout, "I-CSCF port %s is invalid\n", pj_optarg);
        return -1;
      }
      break;

    case 'w':
      options->webrtc_port = parse_port(std::string(pj_optarg));
      if (options->webrtc_port != 0)
      {
        fprintf(stdout, "WebRTC port is set to %d\n", options->webrtc_port);
      }
      else
      {
        fprintf(stdout, "WebRTC port %s is invalid\n", pj_optarg);
        return -1;
      }
      break;

    case 'C':
      if (strcmp(pj_optarg, "pcscf") == 0)
      {
        options->record_routing_model = 1;
      }
      else if (strcmp(pj_optarg, "pcscf,icscf") == 0)
      {
        options->record_routing_model = 2;
      }
      else if (strcmp(pj_optarg, "pcscf,icscf,as") == 0)
      {
        options->record_routing_model = 3;
      }
      else
      {
        fprintf(stdout, "--record-routing-model must be one of 'pcscf', 'pcscf,icscf', or 'pcscf,icscf,as'");
        return -1;
      }
      fprintf(stdout, "Record-Routing model is set to %d\n", options->record_routing_model);
      break;

    case 'l':
      {
        std::vector<std::string> localhost_options;
        Utils::split_string(std::string(pj_optarg), ',', localhost_options, 0, false);
        if (localhost_options.size() == 1)
        {
          options->local_host = localhost_options[0];
          options->public_host = localhost_options[0];
          fprintf(stdout, "Override private and public local host names %s\n",
                  options->local_host.c_str());
        }
        else if (localhost_options.size() == 2)
        {
          options->local_host = localhost_options[0];
          options->public_host = localhost_options[1];
          fprintf(stdout, "Override private local host name to %s\n",
                  options->local_host.c_str());
          fprintf(stdout, "Override public local host name to %s\n",
                  options->public_host.c_str());
        }
        else
        {
          fprintf(stdout, "Invalid --local-host option, ignored\n");
        }
      }
      break;

    case 'D':
      options->home_domain = std::string(pj_optarg);
      fprintf(stdout, "Override home domain set to %s\n", pj_optarg);
      break;

    case 'c':
      options->sprout_domain = std::string(pj_optarg);
      fprintf(stdout, "Override sprout cluster domain set to %s\n", pj_optarg);
      break;

    case 'n':
      options->alias_hosts = std::string(pj_optarg);
      fprintf(stdout, "Alias host names = %s\n", pj_optarg);
      break;

    case 'r':
      {
        std::vector<std::string> upstream_proxy_options;
        Utils::split_string(std::string(pj_optarg), ',', upstream_proxy_options, 0, false);
        options->upstream_proxy = upstream_proxy_options[0];
        options->upstream_proxy_port = 0;
        options->upstream_proxy_connections = 1;
        options->upstream_proxy_recycle = 0;
        if (upstream_proxy_options.size() > 1)
        {
          options->upstream_proxy_port = atoi(upstream_proxy_options[1].c_str());
          if (upstream_proxy_options.size() > 2)
          {
            options->upstream_proxy_connections = atoi(upstream_proxy_options[2].c_str());
            if (upstream_proxy_options.size() > 3)
            {
              options->upstream_proxy_recycle = atoi(upstream_proxy_options[3].c_str());
            }
          }
        }
        fprintf(stdout, "Upstream proxy is set to %s", options->upstream_proxy.c_str());
        if (options->upstream_proxy_port != 0)
        {
          fprintf(stdout, ":%d", options->upstream_proxy_port);
        }
        fprintf(stdout, "\n");
        fprintf(stdout, "  connections = %d\n", options->upstream_proxy_connections);
        fprintf(stdout, "  recycle time = %d seconds\n", options->upstream_proxy_recycle);
      }
      break;

    case 'I':
      options->ibcf = PJ_TRUE;
      options->trusted_hosts = std::string(pj_optarg);
      fprintf(stdout, "IBCF mode enabled, trusted hosts = %s\n", pj_optarg);
      break;

    case 'j':
      options->external_icscf_uri = std::string(pj_optarg);
      fprintf(stdout, "External I-CSCF URI = %s\n", pj_optarg);
      break;

    case 'R':
      options->auth_realm = std::string(pj_optarg);
      fprintf(stdout, "Authentication realm %s\n", pj_optarg);
      break;

    case 'M':
      options->store_servers = std::string(pj_optarg);
      fprintf(stdout, "Using memcached store with configuration file %s\n", pj_optarg);
      break;

    case 'm':
      options->remote_store_servers = std::string(pj_optarg);
      fprintf(stdout, "Using remote memcached store with configuration file %s\n", pj_optarg);
      break;

    case 'S':
      {
        std::vector<std::string> sas_options;
        Utils::split_string(std::string(pj_optarg), ',', sas_options, 0, false);
        if (sas_options.size() == 2)
        {
          options->sas_server = sas_options[0];
          options->sas_system_name = sas_options[1];
          fprintf(stdout, "SAS set to %s\n", options->sas_server.c_str());
          fprintf(stdout, "System name is set to %s\n", options->sas_system_name.c_str());
        }
        else
        {
          fprintf(stdout, "Invalid --sas option, SAS disabled\n");
        }
      }
      break;

    case 'H':
      options->hss_server = std::string(pj_optarg);
      fprintf(stdout, "HSS server set to %s\n", pj_optarg);
      break;

    case 'X':
      options->xdm_server = std::string(pj_optarg);
      fprintf(stdout, "XDM server set to %s\n", pj_optarg);
      break;

    case 'K':
      options->chronos_service = std::string(pj_optarg);
      fprintf(stdout, "Chronos service set to %s\n", pj_optarg);
      break;

    case 'E':
      options->enum_server = std::string(pj_optarg);
      fprintf(stdout, "ENUM server set to %s\n", pj_optarg);
      break;

    case 'x':
      options->enum_suffix = std::string(pj_optarg);
      fprintf(stdout, "ENUM suffix set to %s\n", pj_optarg);
      break;

    case 'f':
      options->enum_file = std::string(pj_optarg);
      fprintf(stdout, "ENUM file set to %s\n", pj_optarg);
      break;

    case 'e':
      reg_max_expires = atoi(pj_optarg);

      if (reg_max_expires > 0)
      {
        options->reg_max_expires = reg_max_expires;
        fprintf(stdout, "Maximum registration period set to %d seconds\n",
                options->reg_max_expires);
      }
      else
      {
        // The parameter could be invalid either because it's -ve, or it's not
        // an integer (in which case atoi returns 0). Log, but don't store it.
        LOG_WARNING("Invalid value for reg_max_expires: '%s'. "
                    "The default value of %d will be used.",
                    pj_optarg, options->reg_max_expires);
      }
      break;

    case 'P':
      options->pjsip_threads = atoi(pj_optarg);
      fprintf(stdout, "Use %d PJSIP threads\n", options->pjsip_threads);
      break;

    case 'W':
      options->worker_threads = atoi(pj_optarg);
      fprintf(stdout, "Use %d worker threads\n", options->worker_threads);
      break;

    case 'a':
      options->analytics_enabled = PJ_TRUE;
      options->analytics_directory = std::string(pj_optarg);
      fprintf(stdout, "Analytics directory set to %s\n", pj_optarg);
      break;

    case 'A':
      options->auth_enabled = PJ_TRUE;
      fprintf(stdout, "Authentication enabled\n");
      break;

    case 'T':
      options->http_address = std::string(pj_optarg);
      fprintf(stdout, "HTTP address set to %s\n", pj_optarg);
      break;

    case 'o':
      options->http_port = parse_port(std::string(pj_optarg));
      if (options->http_port != 0)
      {
        fprintf(stdout, "HTTP port set to %d\n", options->http_port);
      }
      else
      {
        fprintf(stdout, "HTTP port %s is invalid\n", pj_optarg);
        return -1;
      }
      break;

    case 'q':
      options->http_threads = atoi(pj_optarg);
      fprintf(stdout, "Use %d HTTP threads\n", options->http_threads);
      break;

    case 'B':
      options->billing_cdf = atoi(pj_optarg);
      fprintf(stdout, "Use %s as billing cdf server\n", options->billing_cdf.c_str());
      break;

    case 'L':
      options->log_level = atoi(pj_optarg);
      fprintf(stdout, "Log level set to %s\n", pj_optarg);
      break;

    case 'F':
      options->log_to_file = PJ_TRUE;
      options->log_directory = std::string(pj_optarg);
      fprintf(stdout, "Log directory set to %s\n", pj_optarg);
      break;

    case 'd':
      options->daemon = PJ_TRUE;
      break;

    case 't':
      options->interactive = PJ_TRUE;
      break;

    case OPT_DEFAULT_SESSION_EXPIRES:
      options->default_session_expires = atoi(pj_optarg);
      fprintf(stdout,
              "Default session expiry set to %d\n",
              options->default_session_expires);
      break;

    case 'h':
      usage();
      return -1;

    default:
      fprintf(stdout, "Unknown option. Run with --help for help.\n");
      return -1;
    }
  }

  // If the upstream proxy port is not set, default it to the trusted port.
  // We couldn't do this earlier because the trusted port might be set after
  // the upstream proxy.
  if (options->upstream_proxy_port == 0)
  {
    options->upstream_proxy_port = options->pcscf_trusted_port;
  }

  return PJ_SUCCESS;
}


int daemonize()
{
  LOG_STATUS("Switching to daemon mode");

  pid_t pid = fork();
  if (pid == -1)
  {
    // Fork failed, return error.
    return errno;
  }
  else if (pid > 0)
  {
    // Parent process, fork successful, so exit.
    exit(0);
  }

  // Must now be running in the context of the child process.

  // Redirect standard files to /dev/null
  if (freopen("/dev/null", "r", stdin) == NULL)
    return errno;
  if (freopen("/dev/null", "w", stdout) == NULL)
    return errno;
  if (freopen("/dev/null", "w", stderr) == NULL)
    return errno;

  if (setsid() == -1)
  {
    // Create a new session to divorce the child from the tty of the parent.
    return errno;
  }

  signal(SIGHUP, SIG_IGN);

  umask(0);

  return 0;
}


// Signal handler that simply dumps the stack and then crashes out.
void exception_handler(int sig)
{
  // Reset the signal handlers so that another exception will cause a crash.
  signal(SIGABRT, SIG_DFL);
  signal(SIGSEGV, SIG_DFL);

  // Log the signal, along with a backtrace.
  LOG_BACKTRACE("Signal %d caught", sig);

  // Dump a core.
  abort();
}


// Signal handler that receives requests to (un)quiesce.
void quiesce_unquiesce_handler(int sig)
{
  // Set the flag indicating whether we're quiescing or not.
  if (sig == QUIESCE_SIGNAL)
  {
    LOG_STATUS("Quiesce signal received");
    quiescing = PJ_TRUE;
  }
  else
  {
    LOG_STATUS("Unquiesce signal received");
    quiescing = PJ_FALSE;
  }

  // Wake up the thread that acts on the notification (don't act on it in this
  // thread since we're in a signal handler).
  sem_post(&quiescing_sem);
}


// Signal handler that triggers sprout termination.
void terminate_handler(int sig)
{
  sem_post(&term_sem);
}


void *quiesce_unquiesce_thread_func(void *dummy)
{
   // First register the thread with PJSIP.
  pj_thread_desc desc;
  pj_thread_t *thread;
  pj_status_t status;

  status = pj_thread_register("Quiesce/unquiesce thread", desc, &thread);

  if (status != PJ_SUCCESS) {
    LOG_ERROR("Error creating quiesce/unquiesce thread (status = %d). "
              "This function will not be available",
              status);
    return NULL;
  }

  pj_bool_t curr_quiescing = PJ_FALSE;
  pj_bool_t new_quiescing = quiescing;

  while (PJ_TRUE)
  {
    // Only act if the quiescing state has changed.
    if (curr_quiescing != new_quiescing)
    {
      curr_quiescing = new_quiescing;

      if (new_quiescing) {
        quiescing_mgr->quiesce();
      } else {
        quiescing_mgr->unquiesce();
      }
    }

    // Wait for the quiescing flag to be written to and read in the new value.
    // Read into a local variable to avoid issues if the flag changes under our
    // feet.
    //
    // Note that sem_wait is a cancel point, so calling pthread_cancel on this
    // thread while it is waiting on the semaphore will cause it to cancel.
    sem_wait(&quiescing_sem);
    new_quiescing = quiescing;
  }

  return NULL;
}

class QuiesceCompleteHandler : public QuiesceCompletionInterface
{
public:
  void quiesce_complete()
  {
    sem_post(&term_sem);
  }
};

void reg_httpthread_with_pjsip(evhtp_t * htp, evthr_t * httpthread, void * arg)
{
  pj_thread_desc thread_desc;
  pj_thread_t *thread = 0;

  if (!pj_thread_is_registered())
  {
    pj_status_t thread_reg_status = pj_thread_register("SproutHTTPThread", thread_desc, &thread);

    if (thread_reg_status != PJ_SUCCESS)
    {
      LOG_ERROR("Failed to register thread with pjsip");
    }
  }
}

/*
 * main()
 */
int main(int argc, char *argv[])
{
  pj_status_t status;
  struct options opt;

  HSSConnection* hss_connection = NULL;
  XDMConnection* xdm_connection = NULL;
  CallServices* call_services = NULL;
  IfcHandler* ifc_handler = NULL;
  AnalyticsLogger* analytics_logger = NULL;
  EnumService* enum_service = NULL;
  BgcfService* bgcf_service = NULL;
  pthread_t quiesce_unquiesce_thread;
  LoadMonitor* load_monitor = NULL;
  DnsCachedResolver* dns_resolver = NULL;
  SIPResolver* sip_resolver = NULL;
  Store* local_data_store = NULL;
  Store* remote_data_store = NULL;
  RegStore* local_reg_store = NULL;
  RegStore* remote_reg_store = NULL;
  AvStore* av_store = NULL;
  SCSCFSelector* scscf_selector = NULL;
  ICSCFProxy* icscf_proxy = NULL;
  ChronosConnection* chronos_connection = NULL;
  pj_bool_t websockets_enabled = PJ_FALSE;

  // Set up our exception signal handler for asserts and segfaults.
  signal(SIGABRT, exception_handler);
  signal(SIGSEGV, exception_handler);

  // Initialize the semaphore that unblocks the quiesce thread, and the thread
  // itself.
  sem_init(&quiescing_sem, 0, 0);
  pthread_create(&quiesce_unquiesce_thread,
                 NULL,
                 quiesce_unquiesce_thread_func,
                 NULL);

  // Set up our signal handler for (un)quiesce signals.
  signal(QUIESCE_SIGNAL, quiesce_unquiesce_handler);
  signal(UNQUIESCE_SIGNAL, quiesce_unquiesce_handler);

  sem_init(&term_sem, 0, 0);
  signal(SIGTERM, terminate_handler);

  // Create a new quiescing manager instance and register our completion handler
  // with it.
  quiescing_mgr = new QuiescingManager();
  quiescing_mgr->register_completion_handler(new QuiesceCompleteHandler());

  opt.pcscf_enabled = false;
  opt.pcscf_trusted_port = 0;
  opt.pcscf_untrusted_port = 0;
  opt.upstream_proxy_port = 0;
  opt.webrtc_port = 0;
  opt.ibcf = PJ_FALSE;
  opt.scscf_enabled = false;
  opt.scscf_port = 0;
  opt.external_icscf_uri = "";
  opt.auth_enabled = PJ_FALSE;
  opt.enum_suffix = ".e164.arpa";
  opt.reg_max_expires = 300;
  opt.icscf_enabled = false;
  opt.icscf_port = 0;
  opt.sas_server = "0.0.0.0";
  opt.pjsip_threads = 1;
  opt.record_routing_model = 1;
  opt.default_session_expires = 10 * 60;
  opt.worker_threads = 1;
  opt.analytics_enabled = PJ_FALSE;
  opt.http_address = "0.0.0.0";
  opt.http_port = 9888;
  opt.http_threads = 1;
  opt.billing_cdf = "";
  opt.log_to_file = PJ_FALSE;
  opt.log_level = 0;
  opt.daemon = PJ_FALSE;
  opt.interactive = PJ_FALSE;

  status = init_options(argc, argv, &opt);
  if (status != PJ_SUCCESS)
  {
    return 1;
  }

  Log::setLoggingLevel(opt.log_level);
  LOG_STATUS("Log level set to %d", opt.log_level);

  if (opt.daemon && opt.interactive)
  {
    LOG_ERROR("Cannot specify both --daemon and --interactive");
    return 1;
  }

  if ((!opt.pcscf_enabled) && (!opt.scscf_enabled) && (!opt.icscf_enabled))
  {
    LOG_ERROR("Must enable P-CSCF, S-CSCF or I-CSCF");
    return 1;
  }

  if ((opt.pcscf_enabled) && ((opt.scscf_enabled) || (opt.icscf_enabled)))
  {
    LOG_ERROR("Cannot enable both P-CSCF and S/I-CSCF");
    return 1;
  }

  if ((opt.pcscf_enabled) &&
      (opt.upstream_proxy == ""))
  {
    LOG_ERROR("Cannot enable P-CSCF without specifying --routing-proxy");
    return 1;
  }

  if ((opt.ibcf) && (!opt.pcscf_enabled))
  {
    LOG_ERROR("Cannot enable IBCF without also enabling P-CSCF");
    return 1;
  }

  if ((opt.webrtc_port != 0 ) && (!opt.pcscf_enabled))
  {
    LOG_ERROR("Cannot enable WebRTC without also enabling P-CSCF");
    return 1;
  }

  if (((opt.scscf_enabled) || (opt.icscf_enabled)) &&
      (opt.hss_server == ""))
  {
    LOG_ERROR("S/I-CSCF enabled with no Homestead server");
    return 1;
  }

  if ((opt.auth_enabled) && (opt.hss_server == ""))
  {
    LOG_ERROR("Authentication enable, but no Homestead server specified");
    return 1;
  }

  if ((opt.xdm_server != "") && (opt.hss_server == ""))
  {
    LOG_ERROR("XDM server configured for services, but no Homestead server specified");
    return 1;
  }

  if ((opt.pcscf_enabled) && (opt.hss_server != ""))
  {
    LOG_WARNING("Homestead server configured on P-CSCF, ignoring");
  }

  if ((opt.pcscf_enabled) && (opt.xdm_server != ""))
  {
    LOG_WARNING("XDM server configured on P-CSCF, ignoring");
  }

  if (opt.scscf_enabled && (opt.chronos_service == ""))
  {
    LOG_ERROR("S-CSCF enabled with no Chronos service");
    return 1;
  }

  if ((opt.store_servers != "") &&
      (opt.auth_enabled) &&
      (opt.worker_threads == 1))
  {
    LOG_WARNING("Use multiple threads for good performance when using memstore and/or authentication");
  }

  if (opt.daemon)
  {
    int errnum = daemonize();
    if (errnum != 0)
    {
      LOG_ERROR("Failed to convert to daemon, %d (%s)", errnum, strerror(errnum));
      exit(0);
    }
  }

  if ((opt.pcscf_enabled) && (opt.reg_max_expires != 0))
  {
    LOG_WARNING("A registration expiry period should not be specified for P-CSCF");
  }

  if (opt.icscf_enabled)
  {
    // Create the SCSCFSelector.
    scscf_selector = new SCSCFSelector();

    if (scscf_selector == NULL)
    {
      LOG_ERROR("Failed to load S-CSCF capabilities configuration for I-CSCF");
      return 1;
    }
  }

  if ((!opt.enum_server.empty()) &&
      (!opt.enum_file.empty()))
  {
    LOG_WARNING("Both ENUM server and ENUM file lookup enabled - ignoring ENUM file");
  }

  // Ensure our random numbers are unpredictable.
  unsigned int seed;
  pj_time_val now;
  pj_gettimeofday(&now);
  seed = (unsigned int)now.sec ^ (unsigned int)now.msec ^ getpid();
  srand(seed);

  init_pjsip_logging(opt.log_level, opt.log_to_file, opt.log_directory);

  if ((opt.log_to_file) && (opt.log_directory != ""))
  {
    // Work out the program name from argv[0], stripping anything before the final slash.
    char* prog_name = argv[0];
    char* slash_ptr = rindex(argv[0], '/');
    if (slash_ptr != NULL) {
      prog_name = slash_ptr + 1;
    }
    Log::setLogger(new Logger(opt.log_directory, prog_name));
  }

  if (opt.analytics_enabled)
  {
    analytics_logger = new AnalyticsLogger(opt.analytics_directory);
  }

  // Start the load monitor
  load_monitor = new LoadMonitor(TARGET_LATENCY, MAX_TOKENS, INITIAL_TOKEN_RATE, MIN_TOKEN_RATE);

  // Initialize the PJSIP stack and associated subsystems.
  status = init_stack(opt.sas_system_name,
                      opt.sas_server,
                      opt.pcscf_trusted_port,
                      opt.pcscf_untrusted_port,
                      opt.scscf_port,
                      opt.icscf_port,
                      opt.local_host,
                      opt.public_host,
                      opt.home_domain,
                      opt.sprout_domain,
                      opt.alias_hosts,
                      opt.pjsip_threads,
                      opt.worker_threads,
                      opt.record_routing_model,
                      opt.default_session_expires,
                      quiescing_mgr,
                      load_monitor,
                      opt.billing_cdf);

  if (status != PJ_SUCCESS)
  {
    LOG_ERROR("Error initializing stack %s", PJUtils::pj_status_to_string(status).c_str());
    return 1;
  }

  // Create a DNS resolver and a SIP specific resolver.
  dns_resolver = new DnsCachedResolver("127.0.0.1");
  sip_resolver = new SIPResolver(dns_resolver);

  // Initialise the OPTIONS handling module.
  status = init_options();

  if (opt.hss_server != "")
  {
    // Create a connection to the HSS.
    LOG_STATUS("Creating connection to HSS %s", opt.hss_server.c_str());
    hss_connection = new HSSConnection(opt.hss_server,
                                       load_monitor,
                                       stack_data.stats_aggregator);
  }

  if (opt.chronos_service != "")
  {
    char port_str[33];
    std::itoa(opt.http_port, port_str, 10);
    std::string http_uri = opt.http_address + std::string(port_str);
    // Create a connection to Chronos.
    LOG_STATUS("Creating connection to Chronos %s", opt.chronos_service.c_str());
    chronos_connection = new ChronosConnection(opt.chronos_service, http_uri);
  }

  if (opt.scscf_enabled)
  {
    if (opt.store_servers != "")
    {
      // Use memcached store.
      LOG_STATUS("Using memcached compatible store with ASCII protocol");
      local_data_store = (Store*)new MemcachedStore(false, opt.store_servers);
      if (opt.remote_store_servers != "")
      {
        // Use remote memcached store too.
        LOG_STATUS("Using remote memcached compatible store with ASCII protocol");
        remote_data_store = (Store*)new MemcachedStore(false, opt.remote_store_servers);
      }
    }
    else
    {
      // Use local store.
      LOG_STATUS("Using local store");
      local_data_store = (Store*)new LocalStore();
    }

    if (local_data_store == NULL)
    {
      LOG_ERROR("Failed to connect to data store");
      exit(0);
    }

    // Create local and optionally remote registration data stores.
    local_reg_store = new RegStore(local_data_store, chronos_connection);
    remote_reg_store = (remote_data_store != NULL) ? new RegStore(remote_data_store, chronos_connection) : NULL;

    if (opt.xdm_server != "")
    {
      // Create a connection to the XDMS.
      LOG_STATUS("Creating connection to XDMS %s", opt.xdm_server.c_str());
      xdm_connection = new XDMConnection(opt.xdm_server,
                                         load_monitor,
                                         stack_data.stats_aggregator);
    }

    if (xdm_connection != NULL)
    {
      LOG_STATUS("Creating call services handler");
      call_services = new CallServices(xdm_connection);
    }

    if (hss_connection != NULL)
    {
      LOG_STATUS("Initializing iFC handler");
      ifc_handler = new IfcHandler();
    }

    if (opt.auth_enabled)
    {
      // Create an AV store using the local store and initialise the authentication
      // module.  We don't create a AV store using the remote data store as
      // Authentication Vectors are only stored for a short period after the
      // relevant challenge is sent.
      LOG_STATUS("Initialise S-CSCF authentication module");
      av_store = new AvStore(local_data_store);
      status = init_authentication(opt.auth_realm, av_store, hss_connection, chronos_connection, analytics_logger);
    }

    // Create Enum and BGCF services required for S-CSCF.
    if (!opt.enum_server.empty())
    {
      enum_service = new DNSEnumService(opt.enum_server, opt.enum_suffix);
    }
    else if (!opt.enum_file.empty())
    {
      enum_service = new JSONEnumService(opt.enum_file);
    }
    bgcf_service = new BgcfService();

    // Launch the registrar.
    status = init_registrar(local_reg_store,
                            remote_reg_store,
                            hss_connection,
                            analytics_logger,
                            sip_resolver,
                            ifc_handler,
                            opt.reg_max_expires);

    if (status != PJ_SUCCESS)
    {
      LOG_ERROR("Failed to enable S-CSCF registrar");
      return 1;
    }

    // Launch the subscription module.
    status = init_subscription(local_reg_store,
                               remote_reg_store,
                               hss_connection,
                               analytics_logger);

    if (status != PJ_SUCCESS)
    {
      LOG_ERROR("Failed to enable subscription module");
      return 1;
    }

    // Launch stateful proxy as S-CSCF.
    status = init_stateful_proxy(local_reg_store,
                                 remote_reg_store,
                                 call_services,
                                 ifc_handler,
                                 false,
                                 "",
                                 0,
                                 0,
                                 0,
                                 false,
                                 "",
                                 analytics_logger,
                                 sip_resolver,
                                 enum_service,
                                 bgcf_service,
                                 hss_connection,
                                 opt.external_icscf_uri,
                                 quiescing_mgr,
                                 scscf_selector,
                                 opt.icscf_enabled,
                                 opt.scscf_enabled);

    if (status != PJ_SUCCESS)
    {
      LOG_ERROR("Failed to enable S-CSCF proxy");
      return 1;
    }
  }

  if (opt.pcscf_enabled)
  {
    // Launch stateful proxy as P-CSCF.
    status = init_stateful_proxy(NULL,
                                 NULL,
                                 NULL,
                                 NULL,
                                 true,
                                 opt.upstream_proxy,
                                 opt.upstream_proxy_port,
                                 opt.upstream_proxy_connections,
                                 opt.upstream_proxy_recycle,
                                 opt.ibcf,
                                 opt.trusted_hosts,
                                 analytics_logger,
                                 sip_resolver,
                                 NULL,
                                 NULL,
                                 NULL,
                                 "",
                                 quiescing_mgr,
                                 NULL,
                                 opt.icscf_enabled,
                                 opt.scscf_enabled);
    if (status != PJ_SUCCESS)
    {
      LOG_ERROR("Failed to enable P-CSCF edge proxy");
      return 1;
    }

    pj_bool_t websockets_enabled = (opt.webrtc_port != 0);
    if (websockets_enabled)
    {
      status = init_websockets((unsigned short)opt.webrtc_port);
      if (status != PJ_SUCCESS)
      {
        LOG_ERROR("Error initializing websockets, %s",
                  PJUtils::pj_status_to_string(status).c_str());

        return 1;
      }
    }
  }

  if (opt.icscf_enabled)
  {
    // Launch I-CSCF proxy.
    icscf_proxy = new ICSCFProxy(stack_data.endpt,
                                 stack_data.icscf_port,
                                 sip_resolver,
                                 PJSIP_MOD_PRIORITY_UA_PROXY_LAYER,
                                 hss_connection,
                                 scscf_selector);

    if (icscf_proxy == NULL)
    {
      LOG_ERROR("Failed to enable I-CSCF proxy");
      return 1;
    }
  }

  status = start_stack();
  if (status != PJ_SUCCESS)
  {
    LOG_ERROR("Error starting SIP stack, %s", PJUtils::pj_status_to_string(status).c_str());
    return 1;
  }

  HttpStack* http_stack = NULL;
  if (opt.scscf_enabled)
  {
    http_stack = HttpStack::get_instance();
<<<<<<< HEAD
    ChronosHandler::Config chronos_config(local_reg_store, remote_reg_store, hss_connection);
    HttpStack::ConfiguredHandlerFactory<ChronosHandler, ChronosHandler::Config> chronos_handler_factory(&chronos_config);
    DeregistrationHandler::Config deregistration_config(local_reg_store, remote_reg_store, hss_connection, sip_resolver);
    HttpStack::ConfiguredHandlerFactory<DeregistrationHandler, DeregistrationHandler::Config> deregistration_handler_factory(&deregistration_config);
=======
    RegistrationTimeoutHandler::Config reg_timeout_config(local_reg_store, remote_reg_store, hss_connection);
    AuthTimeoutHandler::Config auth_timeout_config(av_store, hss_connection);
    HttpStack::ConfiguredHandlerFactory<RegistrationTimeoutHandler, RegistrationTimeoutHandler::Config> reg_timeout_handler_factory(&reg_timeout_config);
    HttpStack::ConfiguredHandlerFactory<AuthTimeoutHandler, AuthTimeoutHandler::Config> auth_timeout_handler_factory(&auth_timeout_config);
>>>>>>> e1e62126

    try
    {
      http_stack->initialize();
      http_stack->configure(opt.http_address, opt.http_port, opt.http_threads, NULL);
      http_stack->register_handler("^/timers$",
<<<<<<< HEAD
                                   &chronos_handler_factory);
      http_stack->register_handler("^/registrations?*$",
                                   &deregistration_handler_factory);
      http_stack->start(&reg_httpthread_with_pjsip);
=======
                                   &reg_timeout_handler_factory);
      http_stack->register_handler("^/authentication-timeout$",
                                   &auth_timeout_handler_factory);
      http_stack->start();
>>>>>>> e1e62126
    }
    catch (HttpStack::Exception& e)
    {
      LOG_ERROR("Caught HttpStack::Exception - %s - %d\n", e._func, e._rc);
    }
  }

  // Wait here until the quite semaphore is signaled.
  sem_wait(&term_sem);

  if (opt.scscf_enabled)
  {
    try
    {
      http_stack->stop();
      http_stack->wait_stopped();
    }
    catch (HttpStack::Exception& e)
    {
      LOG_ERROR("Caught HttpStack::Exception - %s - %d\n", e._func, e._rc);
    }
  }

  stop_stack();
  // We must unregister stack modules here because this terminates the
  // transaction layer, which can otherwise generate work for other modules
  // after they have unregistered.
  unregister_stack_modules();

  if (opt.scscf_enabled)
  {
    destroy_subscription();
    destroy_registrar();
    if (opt.auth_enabled)
    {
      destroy_authentication();
    }
    destroy_stateful_proxy();
    delete ifc_handler;
    delete call_services;
    delete hss_connection;
    delete xdm_connection;
    delete enum_service;
    delete bgcf_service;
    delete chronos_connection;
  }
  if (opt.pcscf_enabled)
  {
    if (websockets_enabled)
    {
      destroy_websockets();
    }
    destroy_stateful_proxy();
  }
  if (opt.icscf_enabled)
  {
    delete icscf_proxy;
    delete scscf_selector;
  }
  destroy_options();
  destroy_stack();

  delete quiescing_mgr;
  delete load_monitor;
  delete local_reg_store;
  delete remote_reg_store;
  delete av_store;
  delete local_data_store;
  delete remote_data_store;

  delete sip_resolver;
  delete dns_resolver;

  // Unregister the handlers that use semaphores (so we can safely destroy
  // them).
  signal(QUIESCE_SIGNAL, SIG_DFL);
  signal(UNQUIESCE_SIGNAL, SIG_DFL);
  signal(SIGTERM, SIG_DFL);

  // Cancel the (un)quiesce thread (so that we can safely destroy the semaphore
  // it uses).
  pthread_cancel(quiesce_unquiesce_thread);
  pthread_join(quiesce_unquiesce_thread, NULL);

  sem_destroy(&quiescing_sem);
  sem_destroy(&term_sem);

  return 0;
}


<|MERGE_RESOLUTION|>--- conflicted
+++ resolved
@@ -1295,34 +1295,24 @@
   if (opt.scscf_enabled)
   {
     http_stack = HttpStack::get_instance();
-<<<<<<< HEAD
-    ChronosHandler::Config chronos_config(local_reg_store, remote_reg_store, hss_connection);
-    HttpStack::ConfiguredHandlerFactory<ChronosHandler, ChronosHandler::Config> chronos_handler_factory(&chronos_config);
-    DeregistrationHandler::Config deregistration_config(local_reg_store, remote_reg_store, hss_connection, sip_resolver);
-    HttpStack::ConfiguredHandlerFactory<DeregistrationHandler, DeregistrationHandler::Config> deregistration_handler_factory(&deregistration_config);
-=======
     RegistrationTimeoutHandler::Config reg_timeout_config(local_reg_store, remote_reg_store, hss_connection);
     AuthTimeoutHandler::Config auth_timeout_config(av_store, hss_connection);
+    DeregistrationHandler::Config deregistration_config(local_reg_store, remote_reg_store, hss_connection, sip_resolver);
     HttpStack::ConfiguredHandlerFactory<RegistrationTimeoutHandler, RegistrationTimeoutHandler::Config> reg_timeout_handler_factory(&reg_timeout_config);
     HttpStack::ConfiguredHandlerFactory<AuthTimeoutHandler, AuthTimeoutHandler::Config> auth_timeout_handler_factory(&auth_timeout_config);
->>>>>>> e1e62126
+    HttpStack::ConfiguredHandlerFactory<DeregistrationHandler, DeregistrationHandler::Config> deregistration_handler_factory(&deregistration_config);
 
     try
     {
       http_stack->initialize();
       http_stack->configure(opt.http_address, opt.http_port, opt.http_threads, NULL);
       http_stack->register_handler("^/timers$",
-<<<<<<< HEAD
-                                   &chronos_handler_factory);
+                                   &reg_timeout_handler_factory);
+      http_stack->register_handler("^/authentication-timeout$",
+                                   &auth_timeout_handler_factory);
       http_stack->register_handler("^/registrations?*$",
                                    &deregistration_handler_factory);
       http_stack->start(&reg_httpthread_with_pjsip);
-=======
-                                   &reg_timeout_handler_factory);
-      http_stack->register_handler("^/authentication-timeout$",
-                                   &auth_timeout_handler_factory);
-      http_stack->start();
->>>>>>> e1e62126
     }
     catch (HttpStack::Exception& e)
     {
