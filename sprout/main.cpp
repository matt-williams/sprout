--- conflicted
+++ resolved
@@ -849,7 +849,7 @@
   // Initialise the OPTIONS handling module.
   status = init_options();
 
-  if (!opt.edge_proxy)
+  if (!opt.access_proxy)
   {
     if (opt.store_servers != "")
     {
@@ -906,22 +906,13 @@
       ifc_handler = new IfcHandler();
     }
 
-<<<<<<< HEAD
     if (opt.auth_enabled)
     {
       // Create authentication store.
       av_store = new AvStore(local_data_store);
       status = init_authentication(opt.auth_realm, av_store, hss_connection, analytics_logger);
     }
-=======
-  if (opt.auth_enabled)
-  {
-    status = init_authentication(opt.auth_realm, hss_connection, analytics_logger);
-  }
->>>>>>> 6b592a2f
-
-  if (!opt.access_proxy)
-  {
+
     // Create Enum and BGCF services required for SIP router.
     if (!opt.enum_server.empty())
     {
