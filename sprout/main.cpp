--- conflicted
+++ resolved
@@ -136,12 +136,9 @@
   OPT_SESSION_CONTINUED_TIMEOUT_MS,
   OPT_SESSION_TERMINATED_TIMEOUT_MS,
   OPT_STATELESS_PROXIES,
+  OPT_RALF_THREADS,
   OPT_NON_REGISTERING_PBXES,
-<<<<<<< HEAD
-  OPT_RALF_THREADS,
-=======
   OPT_PBX_SERVICE_ROUTE,
->>>>>>> cceb0afd
   OPT_NON_REGISTER_AUTHENTICATION
 };
 
