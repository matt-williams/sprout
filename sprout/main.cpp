/**
 * @file main.cpp
 *
 * Project Clearwater - IMS in the Cloud
 * Copyright (C) 2013  Metaswitch Networks Ltd
 *
 * This program is free software: you can redistribute it and/or modify it
 * under the terms of the GNU General Public License as published by the
 * Free Software Foundation, either version 3 of the License, or (at your
 * option) any later version, along with the "Special Exception" for use of
 * the program along with SSL, set forth below. This program is distributed
 * in the hope that it will be useful, but WITHOUT ANY WARRANTY;
 * without even the implied warranty of MERCHANTABILITY or FITNESS FOR
 * A PARTICULAR PURPOSE.  See the GNU General Public License for more
 * details. You should have received a copy of the GNU General Public
 * License along with this program.  If not, see
 * <http://www.gnu.org/licenses/>.
 *
 * The author can be reached by email at clearwater@metaswitch.com or by
 * post at Metaswitch Networks Ltd, 100 Church St, Enfield EN2 6BQ, UK
 *
 * Special Exception
 * Metaswitch Networks Ltd  grants you permission to copy, modify,
 * propagate, and distribute a work formed by combining OpenSSL with The
 * Software, or a work derivative of such a combination, even if such
 * copying, modification, propagation, or distribution would otherwise
 * violate the terms of the GPL. You must comply with the GPL in all
 * respects for all of the code used other than OpenSSL.
 * "OpenSSL" means OpenSSL toolkit software distributed by the OpenSSL
 * Project and licensed under the OpenSSL Licenses, or a work based on such
 * software and licensed under the OpenSSL Licenses.
 * "OpenSSL Licenses" means the OpenSSL License and Original SSLeay License
 * under which the OpenSSL Project distributes the OpenSSL toolkit software,
 * as those licenses appear in the file LICENSE-OPENSSL.
 */

extern "C" {
#include <pjsip.h>
#include <pjlib-util.h>
#include <pjlib.h>
}

#include <unistd.h>
#include <sys/types.h>
#include <sys/stat.h>
#include <fcntl.h>
#include <signal.h>
#include <errno.h>
#include <semaphore.h>

// Common STL includes.
#include <cassert>
#include <vector>
#include <map>
#include <set>
#include <list>
#include <queue>
#include <string>


#include "logger.h"
#include "utils.h"
#include "sasevent.h"
#include "analyticslogger.h"
#include "regstore.h"
#include "stack.h"
#include "hssconnection.h"
#include "xdmconnection.h"
#include "stateful_proxy.h"
#include "websockets.h"
#include "callservices.h"
#include "subscription.h"
#include "registrar.h"
#include "authentication.h"
#include "options.h"
#include "enumservice.h"
#include "bgcfservice.h"
#include "pjutils.h"
#include "log.h"
#include "zmq_lvc.h"
#include "quiescing_manager.h"
#include "load_monitor.h"
#include "memcachedstore.h"
#include "localstore.h"
#include "scscfselector.h"
#include "icscfproxy.h"
#include "chronosconnection.h"
#include "handlers.h"
#include "httpstack.h"

struct options
{
  bool                   pcscf_enabled;
  int                    pcscf_untrusted_port;
  int                    pcscf_trusted_port;
  int                    webrtc_port;
  std::string            upstream_proxy;
  int                    upstream_proxy_port;
  int                    upstream_proxy_connections;
  int                    upstream_proxy_recycle;
  pj_bool_t              ibcf;
  bool                   scscf_enabled;
  int                    scscf_port;
  bool                   icscf_enabled;
  int                    icscf_port;
  std::string            external_icscf_uri;
  int                    record_routing_model;
#define OPT_DEFAULT_SESSION_EXPIRES (256+1)
  int                    default_session_expires;
  std::string            local_host;
  std::string            public_host;
  std::string            home_domain;
  std::string            sprout_domain;
  std::string            alias_hosts;
  std::string            trusted_hosts;
  pj_bool_t              auth_enabled;
  std::string            auth_realm;
  std::string            auth_config;
  std::string            sas_server;
  std::string            sas_system_name;
  std::string            hss_server;
  std::string            xdm_server;
  std::string            chronos_service;
  std::string            store_servers;
  std::string            remote_store_servers;
  std::string            ralf_server;
  std::string            enum_server;
  std::string            enum_suffix;
  std::string            enum_file;
  pj_bool_t              analytics_enabled;
  std::string            analytics_directory;
  int                    reg_max_expires;
  int                    pjsip_threads;
  std::string            http_address;
  int                    http_port;
  int                    http_threads;
  std::string            billing_cdf;
  int                    worker_threads;
  pj_bool_t              log_to_file;
  std::string            log_directory;
  int                    log_level;
  pj_bool_t              interactive;
  pj_bool_t              daemon;
};


static sem_t term_sem;

static pj_bool_t quiescing = PJ_FALSE;
static sem_t quiescing_sem;
QuiescingManager *quiescing_mgr;

const static int QUIESCE_SIGNAL = SIGQUIT;
const static int UNQUIESCE_SIGNAL = SIGUSR1;

const static int TARGET_LATENCY = 1000000;
const static int MAX_TOKENS = 20;
const static float INITIAL_TOKEN_RATE = 100.0;
const static float MIN_TOKEN_RATE = 10.0;

static void usage(void)
{
  puts("Options:\n"
       "\n"
       " -p, --pcscf <untrusted port>,<trusted port>\n"
       "                            Enable P-CSCF function with the specified ports\n"
       " -i, --icscf <port>         Enable I-CSCF function on the specified port\n"
       " -s, --scscf <port>         Enable S-CSCF function on the specified port\n"
       " -w, --webrtc-port N        Set local WebRTC listener port to N\n"
       "                            If not specified WebRTC support will be disabled\n"
       " -l, --localhost [<hostname>|<private hostname>,<public hostname>]\n"
       "                            Override the local host name with the specified\n"
       "                            hostname(s) or IP address(es).  If one name/address\n"
       "                            is specified it is used as both private and public names.\n"
       " -D, --domain <name>        Override the home domain name\n"
       " -c, --sprout-domain <name> Override the sprout cluster domain name\n"
       " -n, --alias <names>        Optional list of alias host names\n"
       " -r, --routing-proxy <name>[,<port>[,<connections>[,<recycle time>]]]\n"
       "                            Operate as an access proxy using the specified node\n"
       "                            as the upstream routing proxy.  Optionally specifies the port,\n"
       "                            the number of parallel connections to create, and how\n"
       "                            often to recycle these connections (by default a\n"
       "                            single connection to the trusted port is used and never\n"
       "                            recycled).\n"
       " -I, --ibcf <IP addresses>  Operate as an IBCF accepting SIP flows from\n"
       "                            the pre-configured list of IP addresses\n"
       " -j, --external-icscf <I-CSCF URI>\n"
       "                            Route calls to specified external I-CSCF\n"
       " -R, --realm <realm>        Use specified realm for authentication\n"
       "                            (if not specified, local host name is used)\n"
       " -M, --memstore <config_file>"
       "                            Enables local memcached store for registration state and\n"
       "                            specifies configuration file\n"
       "                            (otherwise uses local store)\n"
       " -m, --remote-memstore <config file>\n"
       "                            Enabled remote memcached store for geo-redundant storage\n"
       "                            of registration state, and specifies configuration file\n"
       "                            (otherwise uses no remote memcached store)\n"
       " -S, --sas <ipv4>,<system name>\n"
       "                            Use specified host as Service Assurance Server and specified\n"
       "                            system name to identify this system to SAS.  If this option isn't\n"
       "                            specified SAS is disabled\n"
       " -H, --hss <server>         Name/IP address of HSS server\n"
       " -K, --chronos              Name/IP address of chronos service\n"
       " -C, --record-routing-model <model>\n"
       "                            If 'pcscf', Sprout Record-Routes itself only on initiation of\n"
       "                            originating processing and completion of terminating\n"
       "                            processing. If 'pcscf,icscf', it also Record-Routes on completion\n"
       "                            of originating processing and initiation of terminating\n"
       "                            processing (i.e. when it receives or sends to an I-CSCF).\n"
       "                            If 'pcscf,icscf,as', it also Record-Routes between every AS.\n"
       " -B, --ralf <server>        Name/IP address of Ralf (Rf) billing server.\n"
       " -X, --xdms <server>        Name/IP address of XDM server\n"
       " -E, --enum <server>        Name/IP address of ENUM server (can't be enabled at same\n"
       "                            time as -f)\n"
       " -x, --enum-suffix <suffix> Suffix appended to ENUM domains (default: .e164.arpa)\n"
       " -f, --enum-file <file>     JSON ENUM config file (can't be enabled at same time as\n"
       "                            -E)\n"
       " -e, --reg-max-expires <expiry>\n"
       "                            The maximum allowed registration period (in seconds)\n"
       "     --default-session-expires <expiry>\n"
       "                            The session expiry period to request (in seconds)\n"
       " -T  --http_address <server>\n"
       "                            Specify the HTTP bind address\n"
       " -o  --http_port <port>     Specify the HTTP bind port\n"
       " -q  --http_threads N       Number of HTTP threads (default: 1)\n"
       " -P, --pjsip_threads N      Number of PJSIP threads (default: 1)\n"
       " -B, --billing-cdf <server> Billing CDF server\n"
       " -W, --worker_threads N     Number of worker threads (default: 1)\n"
       " -a, --analytics <directory>\n"
       "                            Generate analytics logs in specified directory\n"
       " -A, --authentication       Enable authentication\n"
       " -F, --log-file <directory>\n"
       "                            Log to file in specified directory\n"
       " -L, --log-level N          Set log level to N (default: 4)\n"
       " -d, --daemon               Run as daemon\n"
       " -t, --interactive          Run in foreground with interactive menu\n"
       " -h, --help                 Show this help screen\n"
    );
}


/// Parse a string representing a port.
/// @returns The port number as an int, or zero if the port is invalid.
int parse_port(const std::string& port_str)
{
  int port = atoi(port_str.c_str());

  if ((port < 0) || (port > 0xFFFF))
  {
    port = 0;
  }

  return port;
}


static pj_status_t init_options(int argc, char *argv[], struct options *options)
{
  struct pj_getopt_option long_opt[] =
  {
    { "pcscf",             required_argument, 0, 'p'},
    { "scscf",             required_argument, 0, 's'},
    { "icscf",             required_argument, 0, 'i'},
    { "webrtc-port",       required_argument, 0, 'w'},
    { "localhost",         required_argument, 0, 'l'},
    { "domain",            required_argument, 0, 'D'},
    { "sprout-domain",     required_argument, 0, 'c'},
    { "alias",             required_argument, 0, 'n'},
    { "routing-proxy",     required_argument, 0, 'r'},
    { "ibcf",              required_argument, 0, 'I'},
    { "external-icscf",    required_argument, 0, 'j'},
    { "auth",              required_argument, 0, 'A'},
    { "realm",             required_argument, 0, 'R'},
    { "memstore",          required_argument, 0, 'M'},
    { "remote-memstore",   required_argument, 0, 'm'},
    { "sas",               required_argument, 0, 'S'},
    { "hss",               required_argument, 0, 'H'},
    { "record-routing-model",          required_argument, 0, 'C'},
    { "default-session-expires", required_argument, 0, OPT_DEFAULT_SESSION_EXPIRES},
    { "xdms",              required_argument, 0, 'X'},
    { "chronos",           required_argument, 0, 'K'},
    { "ralf",              required_argument, 0, 'B'},
    { "enum",              required_argument, 0, 'E'},
    { "enum-suffix",       required_argument, 0, 'x'},
    { "enum-file",         required_argument, 0, 'f'},
    { "reg-max-expires",   required_argument, 0, 'e'},
    { "pjsip-threads",     required_argument, 0, 'P'},
    { "worker-threads",    required_argument, 0, 'W'},
    { "analytics",         required_argument, 0, 'a'},
    { "authentication",    no_argument,       0, 'A'},
    { "log-file",          required_argument, 0, 'F'},
    { "http_address",      required_argument, 0, 'T'},
    { "http_port",         required_argument, 0, 'o'},
    { "http_threads",      required_argument, 0, 'q'},
    { "billing-cdf",       required_argument, 0, 'B'},
    { "log-level",         required_argument, 0, 'L'},
    { "daemon",            no_argument,       0, 'd'},
    { "interactive",       no_argument,       0, 't'},
    { "help",              no_argument,       0, 'h'},
    { NULL,                0, 0, 0}
  };
  int c;
  int opt_ind;
  int reg_max_expires;

  pj_optind = 0;
<<<<<<< HEAD
  while ((c = pj_getopt_long(argc, argv, "p:s:i:l:D:c:C:B:n:e:I:A:R:M:S:H:T:o:q:X:E:x:f:r:P:w:a:F:L:K:dth", long_opt, &opt_ind)) != -1)
=======
  while ((c = pj_getopt_long(argc, argv, "p:s:i:l:D:c:C:n:e:I:A:R:M:S:H:T:o:q:X:E:x:f:r:P:w:a:F:L:K:B:dth", long_opt, &opt_ind)) != -1)
>>>>>>> 008d71a6
  {
    switch (c)
    {
    case 'p':
      {
        std::vector<std::string> pcscf_options;
        Utils::split_string(std::string(pj_optarg), ',', pcscf_options, 0, false);
        if (pcscf_options.size() == 2)
        {
          options->pcscf_untrusted_port = parse_port(pcscf_options[0]);
          options->pcscf_trusted_port = parse_port(pcscf_options[1]);
        }

        if ((options->pcscf_untrusted_port != 0) &&
            (options->pcscf_trusted_port != 0))
        {
          fprintf(stdout, "P-CSCF enabled on ports %d (untrusted) and %d (trusted)\n",
                  options->pcscf_untrusted_port, options->pcscf_trusted_port);
          options->pcscf_enabled = true;
        }
        else
        {
          fprintf(stdout, "P-CSCF ports %s invalid\n", pj_optarg);
          return -1;
        }
      }
      break;

    case 's':
      options->scscf_port = parse_port(std::string(pj_optarg));
      if (options->scscf_port != 0)
      {
        fprintf(stdout, "S-CSCF enabled on port %d\n", options->scscf_port);
        options->scscf_enabled = true;
      }
      else
      {
        fprintf(stdout, "S-CSCF port %s is invalid\n", pj_optarg);
        return -1;
      }
      break;

    case 'i':
      options->icscf_port = parse_port(std::string(pj_optarg));
      if (options->icscf_port != 0)
      {
        fprintf(stdout, "I-CSCF enabled on port %d\n", options->icscf_port);
        options->icscf_enabled = true;
      }
      else
      {
        fprintf(stdout, "I-CSCF port %s is invalid\n", pj_optarg);
        return -1;
      }
      break;

    case 'w':
      options->webrtc_port = parse_port(std::string(pj_optarg));
      if (options->webrtc_port != 0)
      {
        fprintf(stdout, "WebRTC port is set to %d\n", options->webrtc_port);
      }
      else
      {
        fprintf(stdout, "WebRTC port %s is invalid\n", pj_optarg);
        return -1;
      }
      break;

    case 'C':
      if (strcmp(pj_optarg, "pcscf") == 0)
      {
        options->record_routing_model = 1;
      }
      else if (strcmp(pj_optarg, "pcscf,icscf") == 0)
      {
        options->record_routing_model = 2;
      }
      else if (strcmp(pj_optarg, "pcscf,icscf,as") == 0)
      {
        options->record_routing_model = 3;
      }
      else
      {
        fprintf(stdout, "--record-routing-model must be one of 'pcscf', 'pcscf,icscf', or 'pcscf,icscf,as'");
        return -1;
      }
      fprintf(stdout, "Record-Routing model is set to %d\n", options->record_routing_model);
      break;

    case 'l':
      {
        std::vector<std::string> localhost_options;
        Utils::split_string(std::string(pj_optarg), ',', localhost_options, 0, false);
        if (localhost_options.size() == 1)
        {
          options->local_host = localhost_options[0];
          options->public_host = localhost_options[0];
          fprintf(stdout, "Override private and public local host names %s\n",
                  options->local_host.c_str());
        }
        else if (localhost_options.size() == 2)
        {
          options->local_host = localhost_options[0];
          options->public_host = localhost_options[1];
          fprintf(stdout, "Override private local host name to %s\n",
                  options->local_host.c_str());
          fprintf(stdout, "Override public local host name to %s\n",
                  options->public_host.c_str());
        }
        else
        {
          fprintf(stdout, "Invalid --local-host option, ignored\n");
        }
      }
      break;

    case 'D':
      options->home_domain = std::string(pj_optarg);
      fprintf(stdout, "Override home domain set to %s\n", pj_optarg);
      break;

    case 'c':
      options->sprout_domain = std::string(pj_optarg);
      fprintf(stdout, "Override sprout cluster domain set to %s\n", pj_optarg);
      break;

    case 'n':
      options->alias_hosts = std::string(pj_optarg);
      fprintf(stdout, "Alias host names = %s\n", pj_optarg);
      break;

    case 'r':
      {
        std::vector<std::string> upstream_proxy_options;
        Utils::split_string(std::string(pj_optarg), ',', upstream_proxy_options, 0, false);
        options->upstream_proxy = upstream_proxy_options[0];
        options->upstream_proxy_port = 0;
        options->upstream_proxy_connections = 1;
        options->upstream_proxy_recycle = 0;
        if (upstream_proxy_options.size() > 1)
        {
          options->upstream_proxy_port = atoi(upstream_proxy_options[1].c_str());
          if (upstream_proxy_options.size() > 2)
          {
            options->upstream_proxy_connections = atoi(upstream_proxy_options[2].c_str());
            if (upstream_proxy_options.size() > 3)
            {
              options->upstream_proxy_recycle = atoi(upstream_proxy_options[3].c_str());
            }
          }
        }
        fprintf(stdout, "Upstream proxy is set to %s", options->upstream_proxy.c_str());
        if (options->upstream_proxy_port != 0)
        {
          fprintf(stdout, ":%d", options->upstream_proxy_port);
        }
        fprintf(stdout, "\n");
        fprintf(stdout, "  connections = %d\n", options->upstream_proxy_connections);
        fprintf(stdout, "  recycle time = %d seconds\n", options->upstream_proxy_recycle);
      }
      break;

    case 'I':
      options->ibcf = PJ_TRUE;
      options->trusted_hosts = std::string(pj_optarg);
      fprintf(stdout, "IBCF mode enabled, trusted hosts = %s\n", pj_optarg);
      break;

    case 'j':
      options->external_icscf_uri = std::string(pj_optarg);
      fprintf(stdout, "External I-CSCF URI = %s\n", pj_optarg);
      break;

    case 'R':
      options->auth_realm = std::string(pj_optarg);
      fprintf(stdout, "Authentication realm %s\n", pj_optarg);
      break;

    case 'M':
      options->store_servers = std::string(pj_optarg);
      fprintf(stdout, "Using memcached store with configuration file %s\n", pj_optarg);
      break;

    case 'm':
      options->remote_store_servers = std::string(pj_optarg);
      fprintf(stdout, "Using remote memcached store with configuration file %s\n", pj_optarg);
      break;

    case 'S':
      {
        std::vector<std::string> sas_options;
        Utils::split_string(std::string(pj_optarg), ',', sas_options, 0, false);
        if (sas_options.size() == 2)
        {
          options->sas_server = sas_options[0];
          options->sas_system_name = sas_options[1];
          fprintf(stdout, "SAS set to %s\n", options->sas_server.c_str());
          fprintf(stdout, "System name is set to %s\n", options->sas_system_name.c_str());
        }
        else
        {
          fprintf(stdout, "Invalid --sas option, SAS disabled\n");
        }
      }
      break;

    case 'H':
      options->hss_server = std::string(pj_optarg);
      fprintf(stdout, "HSS server set to %s\n", pj_optarg);
      break;

    case 'X':
      options->xdm_server = std::string(pj_optarg);
      fprintf(stdout, "XDM server set to %s\n", pj_optarg);
      break;

    case 'K':
      options->chronos_service = std::string(pj_optarg);
      fprintf(stdout, "Chronos service set to %s\n", pj_optarg);
      break;

    case 'B':
      options->ralf_server = std::string(pj_optarg);
      fprintf(stdout, "Ralf server set to %s\n", pj_optarg);
      break;

    case 'E':
      options->enum_server = std::string(pj_optarg);
      fprintf(stdout, "ENUM server set to %s\n", pj_optarg);
      break;

    case 'x':
      options->enum_suffix = std::string(pj_optarg);
      fprintf(stdout, "ENUM suffix set to %s\n", pj_optarg);
      break;

    case 'f':
      options->enum_file = std::string(pj_optarg);
      fprintf(stdout, "ENUM file set to %s\n", pj_optarg);
      break;

    case 'e':
      reg_max_expires = atoi(pj_optarg);

      if (reg_max_expires > 0)
      {
        options->reg_max_expires = reg_max_expires;
        fprintf(stdout, "Maximum registration period set to %d seconds\n",
                options->reg_max_expires);
      }
      else
      {
        // The parameter could be invalid either because it's -ve, or it's not
        // an integer (in which case atoi returns 0). Log, but don't store it.
        LOG_WARNING("Invalid value for reg_max_expires: '%s'. "
                    "The default value of %d will be used.",
                    pj_optarg, options->reg_max_expires);
      }
      break;

    case 'P':
      options->pjsip_threads = atoi(pj_optarg);
      fprintf(stdout, "Use %d PJSIP threads\n", options->pjsip_threads);
      break;

    case 'W':
      options->worker_threads = atoi(pj_optarg);
      fprintf(stdout, "Use %d worker threads\n", options->worker_threads);
      break;

    case 'a':
      options->analytics_enabled = PJ_TRUE;
      options->analytics_directory = std::string(pj_optarg);
      fprintf(stdout, "Analytics directory set to %s\n", pj_optarg);
      break;

    case 'A':
      options->auth_enabled = PJ_TRUE;
      fprintf(stdout, "Authentication enabled\n");
      break;

    case 'T':
      options->http_address = std::string(pj_optarg);
      fprintf(stdout, "HTTP address set to %s\n", pj_optarg);
      break;

    case 'o':
      options->http_port = parse_port(std::string(pj_optarg));
      if (options->http_port != 0)
      {
        fprintf(stdout, "HTTP port set to %d\n", options->http_port);
      }
      else
      {
        fprintf(stdout, "HTTP port %s is invalid\n", pj_optarg);
        return -1;
      }
      break;

    case 'q':
      options->http_threads = atoi(pj_optarg);
      fprintf(stdout, "Use %d HTTP threads\n", options->http_threads);
      break;

    case 'B':
      options->billing_cdf = atoi(pj_optarg);
      fprintf(stdout, "Use %s as billing cdf server\n", options->billing_cdf.c_str());
      break;

    case 'L':
      options->log_level = atoi(pj_optarg);
      fprintf(stdout, "Log level set to %s\n", pj_optarg);
      break;

    case 'F':
      options->log_to_file = PJ_TRUE;
      options->log_directory = std::string(pj_optarg);
      fprintf(stdout, "Log directory set to %s\n", pj_optarg);
      break;

    case 'd':
      options->daemon = PJ_TRUE;
      break;

    case 't':
      options->interactive = PJ_TRUE;
      break;

    case OPT_DEFAULT_SESSION_EXPIRES:
      options->default_session_expires = atoi(pj_optarg);
      fprintf(stdout,
              "Default session expiry set to %d\n",
              options->default_session_expires);
      break;

    case 'h':
      usage();
      return -1;

    default:
      fprintf(stdout, "Unknown option -%c (%d). Run with --help for help.\n", (char)c, c);
      return -1;
    }
  }

  // If the upstream proxy port is not set, default it to the trusted port.
  // We couldn't do this earlier because the trusted port might be set after
  // the upstream proxy.
  if (options->upstream_proxy_port == 0)
  {
    options->upstream_proxy_port = options->pcscf_trusted_port;
  }

  return PJ_SUCCESS;
}


int daemonize()
{
  LOG_STATUS("Switching to daemon mode");

  pid_t pid = fork();
  if (pid == -1)
  {
    // Fork failed, return error.
    return errno;
  }
  else if (pid > 0)
  {
    // Parent process, fork successful, so exit.
    exit(0);
  }

  // Must now be running in the context of the child process.

  // Redirect standard files to /dev/null
  if (freopen("/dev/null", "r", stdin) == NULL)
    return errno;
  if (freopen("/dev/null", "w", stdout) == NULL)
    return errno;
  if (freopen("/dev/null", "w", stderr) == NULL)
    return errno;

  if (setsid() == -1)
  {
    // Create a new session to divorce the child from the tty of the parent.
    return errno;
  }

  signal(SIGHUP, SIG_IGN);

  umask(0);

  return 0;
}


// Signal handler that simply dumps the stack and then crashes out.
void exception_handler(int sig)
{
  // Reset the signal handlers so that another exception will cause a crash.
  signal(SIGABRT, SIG_DFL);
  signal(SIGSEGV, SIG_DFL);

  // Log the signal, along with a backtrace.
  LOG_BACKTRACE("Signal %d caught", sig);

  // Dump a core.
  abort();
}


// Signal handler that receives requests to (un)quiesce.
void quiesce_unquiesce_handler(int sig)
{
  // Set the flag indicating whether we're quiescing or not.
  if (sig == QUIESCE_SIGNAL)
  {
    LOG_STATUS("Quiesce signal received");
    quiescing = PJ_TRUE;
  }
  else
  {
    LOG_STATUS("Unquiesce signal received");
    quiescing = PJ_FALSE;
  }

  // Wake up the thread that acts on the notification (don't act on it in this
  // thread since we're in a signal handler).
  sem_post(&quiescing_sem);
}


// Signal handler that triggers sprout termination.
void terminate_handler(int sig)
{
  sem_post(&term_sem);
}


void *quiesce_unquiesce_thread_func(void *dummy)
{
   // First register the thread with PJSIP.
  pj_thread_desc desc;
  pj_thread_t *thread;
  pj_status_t status;

  status = pj_thread_register("Quiesce/unquiesce thread", desc, &thread);

  if (status != PJ_SUCCESS) {
    LOG_ERROR("Error creating quiesce/unquiesce thread (status = %d). "
              "This function will not be available",
              status);
    return NULL;
  }

  pj_bool_t curr_quiescing = PJ_FALSE;
  pj_bool_t new_quiescing = quiescing;

  while (PJ_TRUE)
  {
    // Only act if the quiescing state has changed.
    if (curr_quiescing != new_quiescing)
    {
      curr_quiescing = new_quiescing;

      if (new_quiescing) {
        quiescing_mgr->quiesce();
      } else {
        quiescing_mgr->unquiesce();
      }
    }

    // Wait for the quiescing flag to be written to and read in the new value.
    // Read into a local variable to avoid issues if the flag changes under our
    // feet.
    //
    // Note that sem_wait is a cancel point, so calling pthread_cancel on this
    // thread while it is waiting on the semaphore will cause it to cancel.
    sem_wait(&quiescing_sem);
    new_quiescing = quiescing;
  }

  return NULL;
}

class QuiesceCompleteHandler : public QuiesceCompletionInterface
{
public:
  void quiesce_complete()
  {
    sem_post(&term_sem);
  }
};


/*
 * main()
 */
int main(int argc, char *argv[])
{
  pj_status_t status;
  struct options opt;

  HSSConnection* hss_connection = NULL;
  XDMConnection* xdm_connection = NULL;
  CallServices* call_services = NULL;
  IfcHandler* ifc_handler = NULL;
  AnalyticsLogger* analytics_logger = NULL;
  EnumService* enum_service = NULL;
  BgcfService* bgcf_service = NULL;
  pthread_t quiesce_unquiesce_thread;
  LoadMonitor* load_monitor = NULL;
  DnsCachedResolver* dns_resolver = NULL;
  SIPResolver* sip_resolver = NULL;
  Store* local_data_store = NULL;
  Store* remote_data_store = NULL;
  RegStore* local_reg_store = NULL;
  RegStore* remote_reg_store = NULL;
  AvStore* av_store = NULL;
  SCSCFSelector* scscf_selector = NULL;
  ICSCFProxy* icscf_proxy = NULL;
  ChronosConnection* chronos_connection = NULL;
  HttpConnection* ralf_connection = NULL;
  ACRFactory* scscf_acr_factory = NULL;
  ACRFactory* bgcf_acr_factory = NULL;
  ACRFactory* icscf_acr_factory = NULL;
  ACRFactory* pcscf_acr_factory = NULL;
  pj_bool_t websockets_enabled = PJ_FALSE;

  // Set up our exception signal handler for asserts and segfaults.
  signal(SIGABRT, exception_handler);
  signal(SIGSEGV, exception_handler);

  // Initialize the semaphore that unblocks the quiesce thread, and the thread
  // itself.
  sem_init(&quiescing_sem, 0, 0);
  pthread_create(&quiesce_unquiesce_thread,
                 NULL,
                 quiesce_unquiesce_thread_func,
                 NULL);

  // Set up our signal handler for (un)quiesce signals.
  signal(QUIESCE_SIGNAL, quiesce_unquiesce_handler);
  signal(UNQUIESCE_SIGNAL, quiesce_unquiesce_handler);

  sem_init(&term_sem, 0, 0);
  signal(SIGTERM, terminate_handler);

  // Create a new quiescing manager instance and register our completion handler
  // with it.
  quiescing_mgr = new QuiescingManager();
  quiescing_mgr->register_completion_handler(new QuiesceCompleteHandler());

  opt.pcscf_enabled = false;
  opt.pcscf_trusted_port = 0;
  opt.pcscf_untrusted_port = 0;
  opt.upstream_proxy_port = 0;
  opt.webrtc_port = 0;
  opt.ibcf = PJ_FALSE;
  opt.scscf_enabled = false;
  opt.scscf_port = 0;
  opt.external_icscf_uri = "";
  opt.auth_enabled = PJ_FALSE;
  opt.enum_suffix = ".e164.arpa";
  opt.reg_max_expires = 300;
  opt.icscf_enabled = false;
  opt.icscf_port = 0;
  opt.sas_server = "0.0.0.0";
  opt.pjsip_threads = 1;
  opt.record_routing_model = 1;
  opt.default_session_expires = 10 * 60;
  opt.worker_threads = 1;
  opt.analytics_enabled = PJ_FALSE;
  opt.http_address = "0.0.0.0";
  opt.http_port = 9888;
  opt.http_threads = 1;
  opt.billing_cdf = "";
  opt.log_to_file = PJ_FALSE;
  opt.log_level = 0;
  opt.daemon = PJ_FALSE;
  opt.interactive = PJ_FALSE;

  status = init_options(argc, argv, &opt);
  if (status != PJ_SUCCESS)
  {
    return 1;
  }

  Log::setLoggingLevel(opt.log_level);
  LOG_STATUS("Log level set to %d", opt.log_level);

  if (opt.daemon && opt.interactive)
  {
    LOG_ERROR("Cannot specify both --daemon and --interactive");
    return 1;
  }

  if ((!opt.pcscf_enabled) && (!opt.scscf_enabled) && (!opt.icscf_enabled))
  {
    LOG_ERROR("Must enable P-CSCF, S-CSCF or I-CSCF");
    return 1;
  }

  if ((opt.pcscf_enabled) && ((opt.scscf_enabled) || (opt.icscf_enabled)))
  {
    LOG_ERROR("Cannot enable both P-CSCF and S/I-CSCF");
    return 1;
  }

  if ((opt.pcscf_enabled) &&
      (opt.upstream_proxy == ""))
  {
    LOG_ERROR("Cannot enable P-CSCF without specifying --routing-proxy");
    return 1;
  }

  if ((opt.ibcf) && (!opt.pcscf_enabled))
  {
    LOG_ERROR("Cannot enable IBCF without also enabling P-CSCF");
    return 1;
  }

  if ((opt.webrtc_port != 0 ) && (!opt.pcscf_enabled))
  {
    LOG_ERROR("Cannot enable WebRTC without also enabling P-CSCF");
    return 1;
  }

  if (((opt.scscf_enabled) || (opt.icscf_enabled)) &&
      (opt.hss_server == ""))
  {
    LOG_ERROR("S/I-CSCF enabled with no Homestead server");
    return 1;
  }

  if ((opt.auth_enabled) && (opt.hss_server == ""))
  {
    LOG_ERROR("Authentication enable, but no Homestead server specified");
    return 1;
  }

  if ((opt.xdm_server != "") && (opt.hss_server == ""))
  {
    LOG_ERROR("XDM server configured for services, but no Homestead server specified");
    return 1;
  }

  if ((opt.pcscf_enabled) && (opt.hss_server != ""))
  {
    LOG_WARNING("Homestead server configured on P-CSCF, ignoring");
  }

  if ((opt.pcscf_enabled) && (opt.xdm_server != ""))
  {
    LOG_WARNING("XDM server configured on P-CSCF, ignoring");
  }

  if (opt.scscf_enabled && (opt.chronos_service == ""))
  {
    LOG_ERROR("S-CSCF enabled with no Chronos service");
    return 1;
  }

  if ((opt.store_servers != "") &&
      (opt.auth_enabled) &&
      (opt.worker_threads == 1))
  {
    LOG_WARNING("Use multiple threads for good performance when using memstore and/or authentication");
  }

  if (opt.daemon)
  {
    int errnum = daemonize();
    if (errnum != 0)
    {
      LOG_ERROR("Failed to convert to daemon, %d (%s)", errnum, strerror(errnum));
      exit(0);
    }
  }

  if ((opt.pcscf_enabled) && (opt.reg_max_expires != 0))
  {
    LOG_WARNING("A registration expiry period should not be specified for P-CSCF");
  }

  if (opt.icscf_enabled)
  {
    // Create the SCSCFSelector.
    scscf_selector = new SCSCFSelector();

    if (scscf_selector == NULL)
    {
      LOG_ERROR("Failed to load S-CSCF capabilities configuration for I-CSCF");
      return 1;
    }
  }

  if ((!opt.enum_server.empty()) &&
      (!opt.enum_file.empty()))
  {
    LOG_WARNING("Both ENUM server and ENUM file lookup enabled - ignoring ENUM file");
  }

  // Ensure our random numbers are unpredictable.
  unsigned int seed;
  pj_time_val now;
  pj_gettimeofday(&now);
  seed = (unsigned int)now.sec ^ (unsigned int)now.msec ^ getpid();
  srand(seed);

  init_pjsip_logging(opt.log_level, opt.log_to_file, opt.log_directory);

  if ((opt.log_to_file) && (opt.log_directory != ""))
  {
    // Work out the program name from argv[0], stripping anything before the final slash.
    char* prog_name = argv[0];
    char* slash_ptr = rindex(argv[0], '/');
    if (slash_ptr != NULL) {
      prog_name = slash_ptr + 1;
    }
    Log::setLogger(new Logger(opt.log_directory, prog_name));
  }

  if (opt.analytics_enabled)
  {
    analytics_logger = new AnalyticsLogger(opt.analytics_directory);
  }

  // Start the load monitor
  load_monitor = new LoadMonitor(TARGET_LATENCY, MAX_TOKENS, INITIAL_TOKEN_RATE, MIN_TOKEN_RATE);

  // Initialize the PJSIP stack and associated subsystems.
  status = init_stack(opt.sas_system_name,
                      opt.sas_server,
                      opt.pcscf_trusted_port,
                      opt.pcscf_untrusted_port,
                      opt.scscf_port,
                      opt.icscf_port,
                      opt.local_host,
                      opt.public_host,
                      opt.home_domain,
                      opt.sprout_domain,
                      opt.alias_hosts,
                      opt.pjsip_threads,
                      opt.worker_threads,
                      opt.record_routing_model,
                      opt.default_session_expires,
                      quiescing_mgr,
                      load_monitor,
                      opt.billing_cdf);

  if (status != PJ_SUCCESS)
  {
    LOG_ERROR("Error initializing stack %s", PJUtils::pj_status_to_string(status).c_str());
    return 1;
  }

  // Create a DNS resolver and a SIP specific resolver.
  dns_resolver = new DnsCachedResolver("127.0.0.1");
  sip_resolver = new SIPResolver(dns_resolver);

  if (opt.ralf_server != "")
  {
    // Create HttpConnection pool for Ralf Rf billing interface.
    ralf_connection = new HttpConnection(opt.ralf_server,
                                         false,
                                         SASEvent::RALF_BASE,
                                         "connected_ralfs",
                                         load_monitor,
                                         stack_data.stats_aggregator);
  }

  // Initialise the OPTIONS handling module.
  status = init_options();

  if (opt.hss_server != "")
  {
    // Create a connection to the HSS.
    LOG_STATUS("Creating connection to HSS %s", opt.hss_server.c_str());
    hss_connection = new HSSConnection(opt.hss_server,
                                       load_monitor,
                                       stack_data.stats_aggregator);
  }

  if (ralf_connection != NULL)
  {
    // Rf billing is enabled, so create ACR factories.
    if (opt.scscf_enabled)
    {
      // Create ACRFactory instances for the S-CSCF and BGCF.
      scscf_acr_factory = new ACRFactory(ralf_connection, SCSCF);
      bgcf_acr_factory = new ACRFactory(ralf_connection, BGCF);
    }
    if (opt.icscf_enabled)
    {
      // Create ACRFactory instance for the I-CSCF.
      icscf_acr_factory = new ACRFactory(ralf_connection, ICSCF);
    }
    if (opt.pcscf_enabled)
    {
      // Create ACRFactory instance for the P-CSCF.
      pcscf_acr_factory = new ACRFactory(ralf_connection, PCSCF);
    }
  }

  if (opt.chronos_service != "")
  {
    std::string port_str = std::to_string(opt.http_port);
    std::string http_uri = opt.http_address + std::string(port_str);
    // Create a connection to Chronos.
    LOG_STATUS("Creating connection to Chronos %s", opt.chronos_service.c_str());
    chronos_connection = new ChronosConnection(opt.chronos_service, http_uri);
  }

  if (opt.scscf_enabled)
  {
    if (opt.store_servers != "")
    {
      // Use memcached store.
      LOG_STATUS("Using memcached compatible store with ASCII protocol");
      local_data_store = (Store*)new MemcachedStore(false, opt.store_servers);
      if (opt.remote_store_servers != "")
      {
        // Use remote memcached store too.
        LOG_STATUS("Using remote memcached compatible store with ASCII protocol");
        remote_data_store = (Store*)new MemcachedStore(false, opt.remote_store_servers);
      }
    }
    else
    {
      // Use local store.
      LOG_STATUS("Using local store");
      local_data_store = (Store*)new LocalStore();
    }

    if (local_data_store == NULL)
    {
      LOG_ERROR("Failed to connect to data store");
      exit(0);
    }

    // Create local and optionally remote registration data stores.
    local_reg_store = new RegStore(local_data_store, chronos_connection);
    remote_reg_store = (remote_data_store != NULL) ? new RegStore(remote_data_store, chronos_connection) : NULL;

    if (opt.xdm_server != "")
    {
      // Create a connection to the XDMS.
      LOG_STATUS("Creating connection to XDMS %s", opt.xdm_server.c_str());
      xdm_connection = new XDMConnection(opt.xdm_server,
                                         load_monitor,
                                         stack_data.stats_aggregator);
    }

    if (xdm_connection != NULL)
    {
      LOG_STATUS("Creating call services handler");
      call_services = new CallServices(xdm_connection);
    }

    if (hss_connection != NULL)
    {
      LOG_STATUS("Initializing iFC handler");
      ifc_handler = new IfcHandler();
    }

    if (opt.auth_enabled)
    {
      // Create an AV store using the local store and initialise the authentication
      // module.  We don't create a AV store using the remote data store as
      // Authentication Vectors are only stored for a short period after the
      // relevant challenge is sent.
      LOG_STATUS("Initialise S-CSCF authentication module");
      av_store = new AvStore(local_data_store);
<<<<<<< HEAD
      status = init_authentication(opt.auth_realm,
                                   av_store,
                                   hss_connection,
                                   scscf_acr_factory,
                                   analytics_logger);
=======
      status = init_authentication(opt.auth_realm, av_store, hss_connection, chronos_connection, analytics_logger);
>>>>>>> 008d71a6
    }

    // Create Enum and BGCF services required for S-CSCF.
    if (!opt.enum_server.empty())
    {
      enum_service = new DNSEnumService(opt.enum_server, opt.enum_suffix);
    }
    else if (!opt.enum_file.empty())
    {
      enum_service = new JSONEnumService(opt.enum_file);
    }
    bgcf_service = new BgcfService();

    // Launch the registrar.
    status = init_registrar(local_reg_store,
                            remote_reg_store,
                            hss_connection,
                            analytics_logger,
                            sip_resolver,
                            scscf_acr_factory,
                            ifc_handler,
                            opt.reg_max_expires);

    if (status != PJ_SUCCESS)
    {
      LOG_ERROR("Failed to enable S-CSCF registrar");
      return 1;
    }

    // Launch the subscription module.
    status = init_subscription(local_reg_store,
                               remote_reg_store,
                               hss_connection,
                               scscf_acr_factory,
                               analytics_logger);

    if (status != PJ_SUCCESS)
    {
      LOG_ERROR("Failed to enable subscription module");
      return 1;
    }

    // Launch stateful proxy as S-CSCF.
    status = init_stateful_proxy(local_reg_store,
                                 remote_reg_store,
                                 call_services,
                                 ifc_handler,
                                 false,
                                 "",
                                 0,
                                 0,
                                 0,
                                 false,
                                 "",
                                 analytics_logger,
                                 sip_resolver,
                                 enum_service,
                                 bgcf_service,
                                 hss_connection,
                                 scscf_acr_factory,
                                 bgcf_acr_factory,
                                 icscf_acr_factory,
                                 opt.external_icscf_uri,
                                 quiescing_mgr,
                                 scscf_selector,
                                 opt.icscf_enabled,
                                 opt.scscf_enabled);

    if (status != PJ_SUCCESS)
    {
      LOG_ERROR("Failed to enable S-CSCF proxy");
      return 1;
    }
  }

  if (opt.pcscf_enabled)
  {
    // Launch stateful proxy as P-CSCF.
    status = init_stateful_proxy(NULL,
                                 NULL,
                                 NULL,
                                 NULL,
                                 true,
                                 opt.upstream_proxy,
                                 opt.upstream_proxy_port,
                                 opt.upstream_proxy_connections,
                                 opt.upstream_proxy_recycle,
                                 opt.ibcf,
                                 opt.trusted_hosts,
                                 analytics_logger,
                                 sip_resolver,
                                 NULL,
                                 NULL,
                                 NULL,
                                 pcscf_acr_factory,
                                 NULL,
                                 NULL,
                                 "",
                                 quiescing_mgr,
                                 NULL,
                                 opt.icscf_enabled,
                                 opt.scscf_enabled);
    if (status != PJ_SUCCESS)
    {
      LOG_ERROR("Failed to enable P-CSCF edge proxy");
      return 1;
    }

    pj_bool_t websockets_enabled = (opt.webrtc_port != 0);
    if (websockets_enabled)
    {
      status = init_websockets((unsigned short)opt.webrtc_port);
      if (status != PJ_SUCCESS)
      {
        LOG_ERROR("Error initializing websockets, %s",
                  PJUtils::pj_status_to_string(status).c_str());

        return 1;
      }
    }
  }

  if (opt.icscf_enabled)
  {
    // Launch I-CSCF proxy.
    icscf_proxy = new ICSCFProxy(stack_data.endpt,
                                 stack_data.icscf_port,
                                 sip_resolver,
                                 PJSIP_MOD_PRIORITY_UA_PROXY_LAYER,
                                 hss_connection,
                                 icscf_acr_factory,
                                 scscf_selector);

    if (icscf_proxy == NULL)
    {
      LOG_ERROR("Failed to enable I-CSCF proxy");
      return 1;
    }
  }

  status = start_stack();
  if (status != PJ_SUCCESS)
  {
    LOG_ERROR("Error starting SIP stack, %s", PJUtils::pj_status_to_string(status).c_str());
    return 1;
  }

  HttpStack* http_stack = NULL;
  if (opt.scscf_enabled)
  {
    http_stack = HttpStack::get_instance();
    RegistrationTimeoutHandler::Config reg_timeout_config(local_reg_store, remote_reg_store, hss_connection);
    AuthTimeoutHandler::Config auth_timeout_config(av_store, hss_connection);
    HttpStack::ConfiguredHandlerFactory<RegistrationTimeoutHandler, RegistrationTimeoutHandler::Config> reg_timeout_handler_factory(&reg_timeout_config);
    HttpStack::ConfiguredHandlerFactory<AuthTimeoutHandler, AuthTimeoutHandler::Config> auth_timeout_handler_factory(&auth_timeout_config);

    try
    {
      http_stack->initialize();
      http_stack->configure(opt.http_address, opt.http_port, opt.http_threads, NULL);
      http_stack->register_handler("^/timers$",
                                   &reg_timeout_handler_factory);
      http_stack->register_handler("^/authentication-timeout$",
                                   &auth_timeout_handler_factory);
      http_stack->start();
    }
    catch (HttpStack::Exception& e)
    {
      LOG_ERROR("Caught HttpStack::Exception - %s - %d\n", e._func, e._rc);
    }
  }

  // Wait here until the quite semaphore is signaled.
  sem_wait(&term_sem);

  if (opt.scscf_enabled)
  {
    try
    {
      http_stack->stop();
      http_stack->wait_stopped();
    }
    catch (HttpStack::Exception& e)
    {
      LOG_ERROR("Caught HttpStack::Exception - %s - %d\n", e._func, e._rc);
    }
  }

  stop_stack();
  // We must unregister stack modules here because this terminates the
  // transaction layer, which can otherwise generate work for other modules
  // after they have unregistered.
  unregister_stack_modules();

  if (opt.scscf_enabled)
  {
    destroy_subscription();
    destroy_registrar();
    if (opt.auth_enabled)
    {
      destroy_authentication();
    }
    destroy_stateful_proxy();
    delete ifc_handler;
    delete call_services;
    delete hss_connection;
    delete xdm_connection;
    delete enum_service;
    delete bgcf_service;
    delete chronos_connection;
    delete scscf_acr_factory;
    delete bgcf_acr_factory;
  }
  if (opt.pcscf_enabled)
  {
    if (websockets_enabled)
    {
      destroy_websockets();
    }
    destroy_stateful_proxy();
    delete pcscf_acr_factory;
  }
  if (opt.icscf_enabled)
  {
    delete icscf_proxy;
    delete scscf_selector;
    delete icscf_acr_factory;
  }
  destroy_options();
  destroy_stack();

  delete quiescing_mgr;
  delete load_monitor;
  delete local_reg_store;
  delete remote_reg_store;
  delete av_store;
  delete local_data_store;
  delete remote_data_store;
  delete ralf_connection;

  delete sip_resolver;
  delete dns_resolver;

  // Unregister the handlers that use semaphores (so we can safely destroy
  // them).
  signal(QUIESCE_SIGNAL, SIG_DFL);
  signal(UNQUIESCE_SIGNAL, SIG_DFL);
  signal(SIGTERM, SIG_DFL);

  // Cancel the (un)quiesce thread (so that we can safely destroy the semaphore
  // it uses).
  pthread_cancel(quiesce_unquiesce_thread);
  pthread_join(quiesce_unquiesce_thread, NULL);

  sem_destroy(&quiescing_sem);
  sem_destroy(&term_sem);

  return 0;
}


<|MERGE_RESOLUTION|>--- conflicted
+++ resolved
@@ -280,7 +280,7 @@
     { "default-session-expires", required_argument, 0, OPT_DEFAULT_SESSION_EXPIRES},
     { "xdms",              required_argument, 0, 'X'},
     { "chronos",           required_argument, 0, 'K'},
-    { "ralf",              required_argument, 0, 'B'},
+    { "ralf",              required_argument, 0, 'G'},
     { "enum",              required_argument, 0, 'E'},
     { "enum-suffix",       required_argument, 0, 'x'},
     { "enum-file",         required_argument, 0, 'f'},
@@ -305,11 +305,7 @@
   int reg_max_expires;
 
   pj_optind = 0;
-<<<<<<< HEAD
-  while ((c = pj_getopt_long(argc, argv, "p:s:i:l:D:c:C:B:n:e:I:A:R:M:S:H:T:o:q:X:E:x:f:r:P:w:a:F:L:K:dth", long_opt, &opt_ind)) != -1)
-=======
-  while ((c = pj_getopt_long(argc, argv, "p:s:i:l:D:c:C:n:e:I:A:R:M:S:H:T:o:q:X:E:x:f:r:P:w:a:F:L:K:B:dth", long_opt, &opt_ind)) != -1)
->>>>>>> 008d71a6
+  while ((c = pj_getopt_long(argc, argv, "p:s:i:l:D:c:C:n:e:I:A:R:M:S:H:T:o:q:X:E:x:f:r:P:w:a:F:L:K:B:G:dth", long_opt, &opt_ind)) != -1)
   {
     switch (c)
     {
@@ -532,7 +528,7 @@
       fprintf(stdout, "Chronos service set to %s\n", pj_optarg);
       break;
 
-    case 'B':
+    case 'G':
       options->ralf_server = std::string(pj_optarg);
       fprintf(stdout, "Ralf server set to %s\n", pj_optarg);
       break;
@@ -1186,15 +1182,12 @@
       // relevant challenge is sent.
       LOG_STATUS("Initialise S-CSCF authentication module");
       av_store = new AvStore(local_data_store);
-<<<<<<< HEAD
       status = init_authentication(opt.auth_realm,
                                    av_store,
                                    hss_connection,
+                                   chronos_connection
                                    scscf_acr_factory,
                                    analytics_logger);
-=======
-      status = init_authentication(opt.auth_realm, av_store, hss_connection, chronos_connection, analytics_logger);
->>>>>>> 008d71a6
     }
 
     // Create Enum and BGCF services required for S-CSCF.
