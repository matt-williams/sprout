--- conflicted
+++ resolved
@@ -1085,11 +1085,6 @@
     return 1;
   }
 
-<<<<<<< HEAD
-  // Create a DNS resolver and a SIP specific resolver.
-  dns_resolver = new DnsCachedResolver("127.0.0.1");
-  sip_resolver = new SIPResolver(dns_resolver);
-
   if (opt.ralf_server != "")
   {
     // Create HttpConnection pool for Ralf Rf billing interface.
@@ -1101,8 +1096,6 @@
                                          stack_data.stats_aggregator);
   }
 
-=======
->>>>>>> ffa4f48f
   // Initialise the OPTIONS handling module.
   status = init_options();
 
@@ -1229,11 +1222,7 @@
                             remote_reg_store,
                             hss_connection,
                             analytics_logger,
-<<<<<<< HEAD
-                            sip_resolver,
                             scscf_acr_factory,
-=======
->>>>>>> ffa4f48f
                             ifc_handler,
                             opt.reg_max_expires);
 
