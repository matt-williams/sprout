--- conflicted
+++ resolved
@@ -1387,8 +1387,11 @@
     {
       // Use memcached store.
       LOG_STATUS("Using memcached compatible store with ASCII protocol");
-<<<<<<< HEAD
-      local_data_store = (Store*)new MemcachedStore(false, opt.store_servers);
+
+      local_data_store = (Store*)new MemcachedStore(false, 
+                                                    opt.store_servers,
+                                                    memcached_comm_monitor,
+                                                    vbucket_alarm);
 
       if (!(((MemcachedStore*)local_data_store)->has_servers()))
       {
@@ -1397,18 +1400,15 @@
         return 1;
       };
 
-=======
-      local_data_store = (Store*)new MemcachedStore(false, 
-                                                    opt.store_servers,
-                                                    memcached_comm_monitor,
-                                                    vbucket_alarm);
->>>>>>> 15c23f93
       if (opt.remote_store_servers != "")
       {
         // Use remote memcached store too.
         LOG_STATUS("Using remote memcached compatible store with ASCII protocol");
-<<<<<<< HEAD
-        remote_data_store = (Store*)new MemcachedStore(false, opt.remote_store_servers);
+
+        remote_data_store = (Store*)new MemcachedStore(false, 
+                                                       opt.remote_store_servers,
+                                                       memcached_remote_comm_monitor,
+                                                       remote_vbucket_alarm);
 
         if (!(((MemcachedStore*)remote_data_store)->has_servers()))
         {
@@ -1416,13 +1416,6 @@
                     opt.remote_store_servers.c_str());
           return 1;
         };
-
-=======
-        remote_data_store = (Store*)new MemcachedStore(false, 
-                                                       opt.remote_store_servers,
-                                                       memcached_remote_comm_monitor,
-                                                       remote_vbucket_alarm);
->>>>>>> 15c23f93
       }
     }
     else
