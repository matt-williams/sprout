/**
 * @file main.cpp
 *
 * Project Clearwater - IMS in the Cloud
 * Copyright (C) 2013  Metaswitch Networks Ltd
 *
 * This program is free software: you can redistribute it and/or modify it
 * under the terms of the GNU General Public License as published by the
 * Free Software Foundation, either version 3 of the License, or (at your
 * option) any later version, along with the "Special Exception" for use of
 * the program along with SSL, set forth below. This program is distributed
 * in the hope that it will be useful, but WITHOUT ANY WARRANTY;
 * without even the implied warranty of MERCHANTABILITY or FITNESS FOR
 * A PARTICULAR PURPOSE.  See the GNU General Public License for more
 * details. You should have received a copy of the GNU General Public
 * License along with this program.  If not, see
 * <http://www.gnu.org/licenses/>.
 *
 * The author can be reached by email at clearwater@metaswitch.com or by
 * post at Metaswitch Networks Ltd, 100 Church St, Enfield EN2 6BQ, UK
 *
 * Special Exception
 * Metaswitch Networks Ltd  grants you permission to copy, modify,
 * propagate, and distribute a work formed by combining OpenSSL with The
 * Software, or a work derivative of such a combination, even if such
 * copying, modification, propagation, or distribution would otherwise
 * violate the terms of the GPL. You must comply with the GPL in all
 * respects for all of the code used other than OpenSSL.
 * "OpenSSL" means OpenSSL toolkit software distributed by the OpenSSL
 * Project and licensed under the OpenSSL Licenses, or a work based on such
 * software and licensed under the OpenSSL Licenses.
 * "OpenSSL Licenses" means the OpenSSL License and Original SSLeay License
 * under which the OpenSSL Project distributes the OpenSSL toolkit software,
 * as those licenses appear in the file LICENSE-OPENSSL.
 */

extern "C" {
#include <pjsip.h>
#include <pjlib-util.h>
#include <pjlib.h>
}

#include <unistd.h>
#include <sys/types.h>
#include <sys/stat.h>
#include <fcntl.h>
#include <signal.h>
#include <errno.h>
#include <semaphore.h>

// Common STL includes.
#include <cassert>
#include <vector>
#include <map>
#include <set>
#include <list>
#include <queue>
#include <string>


#include "logger.h"
#include "utils.h"
#include "analyticslogger.h"
#include "regstore.h"
#include "stack.h"
#include "hssconnection.h"
#include "xdmconnection.h"
#include "stateful_proxy.h"
#include "websockets.h"
#include "callservices.h"
#include "registrar.h"
#include "authentication.h"
#include "options.h"
#include "enumservice.h"
#include "bgcfservice.h"
#include "pjutils.h"
#include "log.h"
#include "zmq_lvc.h"
#include "quiescing_manager.h"
#include "load_monitor.h"
<<<<<<< HEAD
#include "memcachedstore.h"
#include "localstore.h"
=======
#include "scscfselector.h"
#include "icscfproxy.h"
>>>>>>> f7947bd1

struct options
{
  bool                   pcscf_enabled;
  int                    pcscf_untrusted_port;
  int                    pcscf_trusted_port;
  int                    webrtc_port;
  std::string            upstream_proxy;
  int                    upstream_proxy_port;
  int                    upstream_proxy_connections;
  int                    upstream_proxy_recycle;
  pj_bool_t              ibcf;
  bool                   scscf_enabled;
  int                    scscf_port;
  bool                   icscf_enabled;
  int                    icscf_port;
  std::string            external_icscf_uri;
  int                    record_routing_model;
  std::string            local_host;
  std::string            public_host;
  std::string            home_domain;
  std::string            sprout_domain;
  std::string            alias_hosts;
  std::string            trusted_hosts;
  pj_bool_t              auth_enabled;
  std::string            auth_realm;
  std::string            auth_config;
  std::string            sas_server;
  std::string            sas_system_name;
  std::string            hss_server;
  std::string            xdm_server;
  std::string            store_servers;
  std::string            remote_store_servers;
  std::string            enum_server;
  std::string            enum_suffix;
  std::string            enum_file;
  pj_bool_t              analytics_enabled;
  std::string            analytics_directory;
  int                    reg_max_expires;
  int                    pjsip_threads;
  int                    worker_threads;
  pj_bool_t              log_to_file;
  std::string            log_directory;
  int                    log_level;
  pj_bool_t              interactive;
  pj_bool_t              daemon;
};


static sem_t term_sem;

static pj_bool_t quiescing = PJ_FALSE;
static sem_t quiescing_sem;
QuiescingManager *quiescing_mgr;

const static int QUIESCE_SIGNAL = SIGQUIT;
const static int UNQUIESCE_SIGNAL = SIGUSR1;

const static int TARGET_LATENCY = 1000000;
const static int MAX_TOKENS = 20;
const static float INITIAL_TOKEN_RATE = 100.0;
const static float MIN_TOKEN_RATE = 10.0;

static void usage(void)
{
  puts("Options:\n"
       "\n"
       " -p, --pcscf <untrusted port>:<trusted port>\n"
       "                            Enable P-CSCF function with the specified ports\n"
       " -i, --icscf <port>         Enable I-CSCF function on the specified port\n"
       " -s, --scscf <port>         Enable S-CSCF function on the specified port\n"
       " -w, --webrtc-port N        Set local WebRTC listener port to N\n"
       "                            If not specified WebRTC support will be disabled\n"
       " -l, --localhost [<hostname>|<private hostname>:<public hostname>]\n"
       "                            Override the local host name with the specified\n"
       "                            hostname(s) or IP address(es).  If one name/address\n"
       "                            is specified it is used as both private and public names.\n"
       " -D, --domain <name>        Override the home domain name\n"
       " -c, --sprout-domain <name> Override the sprout cluster domain name\n"
       " -n, --alias <names>        Optional list of alias host names\n"
       " -r, --routing-proxy <name>[:<port>[:<connections>[:<recycle time>]]]\n"
       "                            Operate as an access proxy using the specified node\n"
       "                            as the upstream routing proxy.  Optionally specifies the port,\n"
       "                            the number of parallel connections to create, and how\n"
       "                            often to recycle these connections (by default a\n"
       "                            single connection to the trusted port is used and never\n"
       "                            recycled).\n"
       " -I, --ibcf <IP addresses>  Operate as an IBCF accepting SIP flows from\n"
       "                            the pre-configured list of IP addresses\n"
       " -j, --external-icscf <I-CSCF URI>\n"
       "                            Route calls to specified external I-CSCF\n"
       " -R, --realm <realm>        Use specified realm for authentication\n"
       "                            (if not specified, local host name is used)\n"
       " -M, --memstore <config_file>"
       "                            Enables local memcached store for registration state and\n"
       "                            specifies configuration file\n"
       "                            (otherwise uses local store)\n"
       " -m, --remote-memstore <config file>\n"
       "                            Enabled remote memcached store for geo-redundant storage\n"
       "                            of registration state, and specifies configuration file\n"
       "                            (otherwise uses no remote memcached store)\n"
       " -S, --sas <ipv4>:<system name>\n"
       "                            Use specified host as Service Assurance Server and specified\n"
       "                            system name to identify this system to SAS.  If this option isn't\n"
       "                            specified SAS is disabled\n"
       " -H, --hss <server>         Name/IP address of HSS server\n"
       " -C, --record-routing-model <model>\n"
       "                            If 'pcscf', Sprout Record-Routes itself only on initiation of\n"
       "                            originating processing and completion of terminating\n"
       "                            processing. If 'pcscf,icscf', it also Record-Routes on completion\n"
       "                            of originating processing and initiation of terminating\n"
       "                            processing (i.e. when it receives or sends to an I-CSCF).\n"
       "                            If 'pcscf,icscf,as', it also Record-Routes between every AS.\n"
       " -X, --xdms <server>        Name/IP address of XDM server\n"
       " -E, --enum <server>        Name/IP address of ENUM server (can't be enabled at same\n"
       "                            time as -f)\n"
       " -x, --enum-suffix <suffix> Suffix appended to ENUM domains (default: .e164.arpa)\n"
       " -f, --enum-file <file>     JSON ENUM config file (can't be enabled at same time as\n"
       "                            -E)\n"
       " -e, --reg-max-expires <expiry>\n"
       "                            The maximum allowed registration period (in seconds)\n"
       " -P, --pjsip_threads N      Number of PJSIP threads (default: 1)\n"
       " -W, --worker_threads N     Number of worker threads (default: 1)\n"
       " -a, --analytics <directory>\n"
       "                            Generate analytics logs in specified directory\n"
       " -A, --authentication       Enable authentication\n"
       " -F, --log-file <directory>\n"
       "                            Log to file in specified directory\n"
       " -L, --log-level N          Set log level to N (default: 4)\n"
       " -d, --daemon               Run as daemon\n"
       " -t, --interactive          Run in foreground with interactive menu\n"
       " -h, --help                 Show this help screen\n"
    );
}


/// Parse a string representing a port.
/// @returns The port number as an int, or zero if the port is invalid.
int parse_port(const std::string& port_str)
{
  int port = atoi(port_str.c_str());

  if ((port < 0) || (port > 0xFFFF))
  {
    port = 0;
  }

  return port;
}


static pj_status_t init_options(int argc, char *argv[], struct options *options)
{
  struct pj_getopt_option long_opt[] =
  {
    { "pcscf",             required_argument, 0, 'p'},
    { "scscf",             required_argument, 0, 's'},
    { "icscf",             required_argument, 0, 'i'},
    { "webrtc-port",       required_argument, 0, 'w'},
    { "localhost",         required_argument, 0, 'l'},
    { "domain",            required_argument, 0, 'D'},
    { "sprout-domain",     required_argument, 0, 'c'},
    { "alias",             required_argument, 0, 'n'},
    { "routing-proxy",     required_argument, 0, 'r'},
    { "ibcf",              required_argument, 0, 'I'},
    { "external-icscf",    required_argument, 0, 'j'},
    { "auth",              required_argument, 0, 'A'},
    { "realm",             required_argument, 0, 'R'},
    { "memstore",          required_argument, 0, 'M'},
    { "remote-memstore",   required_argument, 0, 'm'},
    { "sas",               required_argument, 0, 'S'},
    { "hss",               required_argument, 0, 'H'},
    { "record-routing-model",          required_argument, 0, 'C'},
    { "xdms",              required_argument, 0, 'X'},
    { "enum",              required_argument, 0, 'E'},
    { "enum-suffix",       required_argument, 0, 'x'},
    { "enum-file",         required_argument, 0, 'f'},
    { "reg-max-expires",   required_argument, 0, 'e'},
    { "pjsip-threads",     required_argument, 0, 'P'},
    { "worker-threads",    required_argument, 0, 'W'},
    { "analytics",         required_argument, 0, 'a'},
    { "authentication",    no_argument,       0, 'A'},
    { "log-file",          required_argument, 0, 'F'},
    { "log-level",         required_argument, 0, 'L'},
    { "daemon",            no_argument,       0, 'd'},
    { "interactive",       no_argument,       0, 't'},
    { "help",              no_argument,       0, 'h'},
    { NULL,                0, 0, 0}
  };
  int c;
  int opt_ind;
  int reg_max_expires;

  pj_optind = 0;
  while ((c = pj_getopt_long(argc, argv, "p:s:i:l:D:c:C:n:e:I:A:R:M:S:H:X:E:x:f:r:p:w:a:F:L:dth", long_opt, &opt_ind)) != -1)
  {
    switch (c)
    {
    case 'p':
      {
        std::vector<std::string> pcscf_options;
        Utils::split_string(std::string(pj_optarg), ':', pcscf_options, 0, false);
        if (pcscf_options.size() == 2)
        {
          options->pcscf_untrusted_port = parse_port(pcscf_options[0]);
          options->pcscf_trusted_port = parse_port(pcscf_options[1]);
        }

        if ((options->pcscf_untrusted_port != 0) &&
            (options->pcscf_trusted_port != 0))
        {
          fprintf(stdout, "P-CSCF enabled on ports %d (untrusted) and %d (trusted)\n",
                  options->pcscf_untrusted_port, options->pcscf_trusted_port);
          options->pcscf_enabled = true;
        }
        else
        {
          fprintf(stdout, "P-CSCF ports %s invalid\n", pj_optarg);
          return -1;
        }
      }
      break;

    case 's':
      options->scscf_port = parse_port(std::string(pj_optarg));
      if (options->scscf_port != 0)
      {
        fprintf(stdout, "S-CSCF enabled on port %d\n", options->scscf_port);
        options->scscf_enabled = true;
      }
      else
      {
        fprintf(stdout, "S-CSCF port %s is invalid\n", pj_optarg);
        return -1;
      }
      break;

    case 'i':
      options->icscf_port = parse_port(std::string(pj_optarg));
      if (options->icscf_port != 0)
      {
        fprintf(stdout, "I-CSCF enabled on port %d\n", options->icscf_port);
        options->icscf_enabled = true;
      }
      else
      {
        fprintf(stdout, "I-CSCF port %s is invalid\n", pj_optarg);
        return -1;
      }
      break;

    case 'w':
      options->webrtc_port = parse_port(std::string(pj_optarg));
      if (options->webrtc_port != 0)
      {
        fprintf(stdout, "WebRTC port is set to %d\n", options->webrtc_port);
      }
      else
      {
        fprintf(stdout, "WebRTC port %s is invalid\n", pj_optarg);
        return -1;
      }
      break;

    case 'C':
      if (strcmp(pj_optarg, "pcscf") == 0)
      {
        options->record_routing_model = 1;
      }
      else if (strcmp(pj_optarg, "pcscf,icscf") == 0)
      {
        options->record_routing_model = 2;
      }
      else if (strcmp(pj_optarg, "pcscf,icscf,as") == 0)
      {
        options->record_routing_model = 3;
      }
      else
      {
        fprintf(stdout, "--record-routing-model must be one of 'pcscf', 'pcscf,icscf', or 'pcscf,icscf,as'");
        return -1;
      }
      fprintf(stdout, "Record-Routing model is set to %d\n", options->record_routing_model);
      break;

    case 'l':
      {
        std::vector<std::string> localhost_options;
        Utils::split_string(std::string(pj_optarg), ':', localhost_options, 0, false);
        if (localhost_options.size() == 1)
        {
          options->local_host = localhost_options[0];
          options->public_host = localhost_options[0];
          fprintf(stdout, "Override private and public local host names %s\n",
                  options->local_host.c_str());
        }
        else if (localhost_options.size() == 2)
        {
          options->local_host = localhost_options[0];
          options->public_host = localhost_options[1];
          fprintf(stdout, "Override private local host name to %s\n",
                  options->local_host.c_str());
          fprintf(stdout, "Override public local host name to %s\n",
                  options->public_host.c_str());
        }
        else
        {
          fprintf(stdout, "Invalid --local-host option, ignored\n");
        }
      }
      break;

    case 'D':
      options->home_domain = std::string(pj_optarg);
      fprintf(stdout, "Override home domain set to %s\n", pj_optarg);
      break;

    case 'c':
      options->sprout_domain = std::string(pj_optarg);
      fprintf(stdout, "Override sprout cluster domain set to %s\n", pj_optarg);
      break;

    case 'n':
      options->alias_hosts = std::string(pj_optarg);
      fprintf(stdout, "Alias host names = %s\n", pj_optarg);
      break;

    case 'r':
      {
        std::vector<std::string> upstream_proxy_options;
        Utils::split_string(std::string(pj_optarg), ':', upstream_proxy_options, 0, false);
        options->upstream_proxy = upstream_proxy_options[0];
        options->upstream_proxy_port = 0;
        options->upstream_proxy_connections = 1;
        options->upstream_proxy_recycle = 0;
        if (upstream_proxy_options.size() > 1)
        {
          options->upstream_proxy_port = atoi(upstream_proxy_options[1].c_str());
          if (upstream_proxy_options.size() > 2)
          {
            options->upstream_proxy_connections = atoi(upstream_proxy_options[2].c_str());
            if (upstream_proxy_options.size() > 3)
            {
              options->upstream_proxy_recycle = atoi(upstream_proxy_options[3].c_str());
            }
          }
        }
        fprintf(stdout, "Upstream proxy is set to %s", options->upstream_proxy.c_str());
        if (options->upstream_proxy_port != 0)
        {
          fprintf(stdout, ":%d", options->upstream_proxy_port);
        }
        fprintf(stdout, "\n");
        fprintf(stdout, "  connections = %d\n", options->upstream_proxy_connections);
        fprintf(stdout, "  recycle time = %d seconds\n", options->upstream_proxy_recycle);
      }
      break;

    case 'I':
      options->ibcf = PJ_TRUE;
      options->trusted_hosts = std::string(pj_optarg);
      fprintf(stdout, "IBCF mode enabled, trusted hosts = %s\n", pj_optarg);
      break;

    case 'j':
      options->external_icscf_uri = std::string(pj_optarg);
      fprintf(stdout, "External I-CSCF URI = %s\n", pj_optarg);
      break;

    case 'R':
      options->auth_realm = std::string(pj_optarg);
      fprintf(stdout, "Authentication realm %s\n", pj_optarg);
      break;

    case 'M':
      options->store_servers = std::string(pj_optarg);
      fprintf(stdout, "Using memcached store with configuration file %s\n", pj_optarg);
      break;

    case 'm':
      options->remote_store_servers = std::string(pj_optarg);
      fprintf(stdout, "Using remote memcached store with configuration file %s\n", pj_optarg);
      break;

    case 'S':
      {
        std::vector<std::string> sas_options;
        Utils::split_string(std::string(pj_optarg), ':', sas_options, 0, false);
        if (sas_options.size() == 2)
        {
          options->sas_server = sas_options[0];
          options->sas_system_name = sas_options[1];
          fprintf(stdout, "SAS set to %s\n", options->sas_server.c_str());
          fprintf(stdout, "System name is set to %s\n", options->sas_system_name.c_str());
        }
        else
        {
          fprintf(stdout, "Invalid --sas option, SAS disabled\n");
        }
      }
      break;

    case 'H':
      options->hss_server = std::string(pj_optarg);
      fprintf(stdout, "HSS server set to %s\n", pj_optarg);
      break;

    case 'X':
      options->xdm_server = std::string(pj_optarg);
      fprintf(stdout, "XDM server set to %s\n", pj_optarg);
      break;

    case 'E':
      options->enum_server = std::string(pj_optarg);
      fprintf(stdout, "ENUM server set to %s\n", pj_optarg);
      break;

    case 'x':
      options->enum_suffix = std::string(pj_optarg);
      fprintf(stdout, "ENUM suffix set to %s\n", pj_optarg);
      break;

    case 'f':
      options->enum_file = std::string(pj_optarg);
      fprintf(stdout, "ENUM file set to %s\n", pj_optarg);
      break;

    case 'e':
      reg_max_expires = atoi(pj_optarg);

      if (reg_max_expires > 0)
      {
        options->reg_max_expires = reg_max_expires;
        fprintf(stdout, "Maximum registration period set to %d seconds\n",
                options->reg_max_expires);
      }
      else
      {
        // The parameter could be invalid either because it's -ve, or it's not
        // an integer (in which case atoi returns 0). Log, but don't store it.
        LOG_WARNING("Invalid value for reg_max_expires: '%s'. "
                    "The default value of %d will be used.",
                    pj_optarg, options->reg_max_expires);
      }
      break;

    case 'P':
      options->pjsip_threads = atoi(pj_optarg);
      fprintf(stdout, "Use %d PJSIP threads\n", options->pjsip_threads);
      break;

    case 'W':
      options->worker_threads = atoi(pj_optarg);
      fprintf(stdout, "Use %d worker threads\n", options->worker_threads);
      break;

    case 'a':
      options->analytics_enabled = PJ_TRUE;
      options->analytics_directory = std::string(pj_optarg);
      fprintf(stdout, "Analytics directory set to %s\n", pj_optarg);
      break;

    case 'A':
      options->auth_enabled = PJ_TRUE;
      fprintf(stdout, "Authentication enabled\n");
      break;

    case 'L':
      options->log_level = atoi(pj_optarg);
      fprintf(stdout, "Log level set to %s\n", pj_optarg);
      break;

    case 'F':
      options->log_to_file = PJ_TRUE;
      options->log_directory = std::string(pj_optarg);
      fprintf(stdout, "Log directory set to %s\n", pj_optarg);
      break;

    case 'd':
      options->daemon = PJ_TRUE;
      break;

    case 't':
      options->interactive = PJ_TRUE;
      break;

    case 'h':
      usage();
      return -1;

    default:
      fprintf(stdout, "Unknown option. Run with --help for help.\n");
      return -1;
    }
  }

  // If the upstream proxy port is not set, default it to the trusted port.
  // We couldn't do this earlier because the trusted port might be set after
  // the upstream proxy.
  if (options->upstream_proxy_port == 0)
  {
    options->upstream_proxy_port = options->pcscf_trusted_port;
  }

  return PJ_SUCCESS;
}


int daemonize()
{
  LOG_STATUS("Switching to daemon mode");

  pid_t pid = fork();
  if (pid == -1)
  {
    // Fork failed, return error.
    return errno;
  }
  else if (pid > 0)
  {
    // Parent process, fork successful, so exit.
    exit(0);
  }

  // Must now be running in the context of the child process.

  // Redirect standard files to /dev/null
  if (freopen("/dev/null", "r", stdin) == NULL)
    return errno;
  if (freopen("/dev/null", "w", stdout) == NULL)
    return errno;
  if (freopen("/dev/null", "w", stderr) == NULL)
    return errno;

  if (setsid() == -1)
  {
    // Create a new session to divorce the child from the tty of the parent.
    return errno;
  }

  signal(SIGHUP, SIG_IGN);

  umask(0);

  return 0;
}


// Signal handler that simply dumps the stack and then crashes out.
void exception_handler(int sig)
{
  // Reset the signal handlers so that another exception will cause a crash.
  signal(SIGABRT, SIG_DFL);
  signal(SIGSEGV, SIG_DFL);

  // Log the signal, along with a backtrace.
  LOG_BACKTRACE("Signal %d caught", sig);

  // Dump a core.
  abort();
}


// Signal handler that receives requests to (un)quiesce.
void quiesce_unquiesce_handler(int sig)
{
  // Set the flag indicating whether we're quiescing or not.
  if (sig == QUIESCE_SIGNAL)
  {
    LOG_STATUS("Quiesce signal received");
    quiescing = PJ_TRUE;
  }
  else
  {
    LOG_STATUS("Unquiesce signal received");
    quiescing = PJ_FALSE;
  }

  // Wake up the thread that acts on the notification (don't act on it in this
  // thread since we're in a signal handler).
  sem_post(&quiescing_sem);
}


// Signal handler that triggers sprout termination.
void terminate_handler(int sig)
{
  sem_post(&term_sem);
}


void *quiesce_unquiesce_thread_func(void *dummy)
{
   // First register the thread with PJSIP.
  pj_thread_desc desc;
  pj_thread_t *thread;
  pj_status_t status;

  status = pj_thread_register("Quiesce/unquiesce thread", desc, &thread);

  if (status != PJ_SUCCESS) {
    LOG_ERROR("Error creating quiesce/unquiesce thread (status = %d). "
              "This function will not be available",
              status);
    return NULL;
  }

  pj_bool_t curr_quiescing = PJ_FALSE;
  pj_bool_t new_quiescing = quiescing;

  while (PJ_TRUE)
  {
    // Only act if the quiescing state has changed.
    if (curr_quiescing != new_quiescing)
    {
      curr_quiescing = new_quiescing;

      if (new_quiescing) {
        quiescing_mgr->quiesce();
      } else {
        quiescing_mgr->unquiesce();
      }
    }

    // Wait for the quiescing flag to be written to and read in the new value.
    // Read into a local variable to avoid issues if the flag changes under our
    // feet.
    //
    // Note that sem_wait is a cancel point, so calling pthread_cancel on this
    // thread while it is waiting on the semaphore will cause it to cancel.
    sem_wait(&quiescing_sem);
    new_quiescing = quiescing;
  }

  return NULL;
}

class QuiesceCompleteHandler : public QuiesceCompletionInterface
{
public:
  void quiesce_complete()
  {
    sem_post(&term_sem);
  }
};


/*
 * main()
 */
int main(int argc, char *argv[])
{
  pj_status_t status;
  struct options opt;

  HSSConnection* hss_connection = NULL;
  XDMConnection* xdm_connection = NULL;
  CallServices* call_services = NULL;
  IfcHandler* ifc_handler = NULL;
  AnalyticsLogger* analytics_logger = NULL;
  EnumService* enum_service = NULL;
  BgcfService* bgcf_service = NULL;
  pthread_t quiesce_unquiesce_thread;
  LoadMonitor* load_monitor = NULL;
<<<<<<< HEAD
  Store* local_data_store = NULL;
  Store* remote_data_store = NULL;
  RegStore* local_reg_store = NULL;
  RegStore* remote_reg_store = NULL;
  AvStore* av_store = NULL;
=======
  SCSCFSelector* scscf_selector = NULL;
  ICSCFProxy* icscf_proxy = NULL;
  RegData::Store* registrar_store = NULL;
  RegData::Store* remote_reg_store = NULL;
  pj_bool_t websockets_enabled = PJ_FALSE;
>>>>>>> f7947bd1

  // Set up our exception signal handler for asserts and segfaults.
  signal(SIGABRT, exception_handler);
  signal(SIGSEGV, exception_handler);

  // Initialize the semaphore that unblocks the quiesce thread, and the thread
  // itself.
  sem_init(&quiescing_sem, 0, 0);
  pthread_create(&quiesce_unquiesce_thread,
                 NULL,
                 quiesce_unquiesce_thread_func,
                 NULL);

  // Set up our signal handler for (un)quiesce signals.
  signal(QUIESCE_SIGNAL, quiesce_unquiesce_handler);
  signal(UNQUIESCE_SIGNAL, quiesce_unquiesce_handler);

  sem_init(&term_sem, 0, 0);
  signal(SIGTERM, terminate_handler);

  // Create a new quiescing manager instance and register our completion handler
  // with it.
  quiescing_mgr = new QuiescingManager();
  quiescing_mgr->register_completion_handler(new QuiesceCompleteHandler());

  opt.pcscf_enabled = false;
  opt.pcscf_trusted_port = 0;
  opt.pcscf_untrusted_port = 0;
  opt.upstream_proxy_port = 0;
  opt.webrtc_port = 0;
  opt.ibcf = PJ_FALSE;
  opt.scscf_enabled = false;
  opt.scscf_port = 0;
  opt.external_icscf_uri = "";
  opt.auth_enabled = PJ_FALSE;
  opt.enum_suffix = ".e164.arpa";
  opt.reg_max_expires = 300;
  opt.icscf_enabled = false;
  opt.icscf_port = 0;
  opt.sas_server = "0.0.0.0";
  opt.pjsip_threads = 1;
  opt.record_routing_model = 1;
  opt.worker_threads = 1;
  opt.analytics_enabled = PJ_FALSE;
  opt.log_to_file = PJ_FALSE;
  opt.log_level = 0;
  opt.daemon = PJ_FALSE;
  opt.interactive = PJ_FALSE;

  status = init_options(argc, argv, &opt);
  if (status != PJ_SUCCESS)
  {
    return 1;
  }

  Log::setLoggingLevel(opt.log_level);
  LOG_STATUS("Log level set to %d", opt.log_level);

  if (opt.daemon && opt.interactive)
  {
    LOG_ERROR("Cannot specify both --daemon and --interactive");
    return 1;
  }

  if ((!opt.pcscf_enabled) && (!opt.scscf_enabled) && (!opt.icscf_enabled))
  {
    LOG_ERROR("Must enable P-CSCF, S-CSCF or I-CSCF");
    return 1;
  }

  if ((opt.pcscf_enabled) && ((opt.scscf_enabled) || (opt.icscf_enabled)))
  {
    LOG_ERROR("Cannot enable both P-CSCF and S/I-CSCF");
    return 1;
  }

  if ((opt.pcscf_enabled) &&
      (opt.upstream_proxy == ""))
  {
    LOG_ERROR("Cannot enable P-CSCF without specifying --routing-proxy");
    return 1;
  }

  if ((opt.ibcf) && (!opt.pcscf_enabled))
  {
    LOG_ERROR("Cannot enable IBCF without also enabling P-CSCF");
    return 1;
  }

  if ((opt.webrtc_port != 0 ) && (!opt.pcscf_enabled))
  {
    LOG_ERROR("Cannot enable WebRTC without also enabling P-CSCF");
    return 1;
  }

  if (((opt.scscf_enabled) || (opt.icscf_enabled)) &&
      (opt.hss_server == ""))
  {
    LOG_ERROR("S/I-CSCF enabled with no Homestead server");
    return 1;
  }

  if ((opt.auth_enabled) && (opt.hss_server == ""))
  {
    LOG_ERROR("Authentication enable, but no Homestead server specified");
    return 1;
  }

  if ((opt.xdm_server != "") && (opt.hss_server == ""))
  {
    LOG_ERROR("XDM server configured for services, but no Homestead server specified");
    return 1;
  }

  if ((opt.pcscf_enabled) && (opt.hss_server != ""))
  {
    LOG_WARNING("Homestead server configured on P-CSCF, ignoring");
  }

  if ((opt.pcscf_enabled) && (opt.xdm_server != ""))
  {
    LOG_WARNING("XDM server configured on P-CSCF, ignoring");
  }

  if ((opt.store_servers != "") &&
      (opt.auth_enabled) &&
      (opt.worker_threads == 1))
  {
    LOG_WARNING("Use multiple threads for good performance when using memstore and/or authentication");
  }

  if (opt.daemon)
  {
    int errnum = daemonize();
    if (errnum != 0)
    {
      LOG_ERROR("Failed to convert to daemon, %d (%s)", errnum, strerror(errnum));
      exit(0);
    }
  }

  if ((opt.pcscf_enabled) && (opt.reg_max_expires != 0))
  {
    LOG_WARNING("A registration expiry period should not be specified for P-CSCF");
  }

  if (opt.icscf_enabled)
  {
    // Create the SCSCFSelector.
    scscf_selector = new SCSCFSelector();

    if (scscf_selector == NULL)
    {
      LOG_ERROR("Failed to load S-CSCF capabilities configuration for I-CSCF");
      return 1;
    }
  }

  if ((!opt.enum_server.empty()) &&
      (!opt.enum_file.empty()))
  {
    LOG_WARNING("Both ENUM server and ENUM file lookup enabled - ignoring ENUM file");
  }

  // Ensure our random numbers are unpredictable.
  unsigned int seed;
  pj_time_val now;
  pj_gettimeofday(&now);
  seed = (unsigned int)now.sec ^ (unsigned int)now.msec ^ getpid();
  srand(seed);

  init_pjsip_logging(opt.log_level, opt.log_to_file, opt.log_directory);

  if ((opt.log_to_file) && (opt.log_directory != ""))
  {
    // Work out the program name from argv[0], stripping anything before the final slash.
    char* prog_name = argv[0];
    char* slash_ptr = rindex(argv[0], '/');
    if (slash_ptr != NULL) {
      prog_name = slash_ptr + 1;
    }
    Log::setLogger(new Logger(opt.log_directory, prog_name));
  }

  if (opt.analytics_enabled)
  {
    analytics_logger = new AnalyticsLogger(opt.analytics_directory);
  }

  // Start the load monitor
  load_monitor = new LoadMonitor(TARGET_LATENCY, MAX_TOKENS, INITIAL_TOKEN_RATE, MIN_TOKEN_RATE);

  // Initialize the PJSIP stack and associated subsystems.
  status = init_stack(opt.sas_system_name,
                      opt.sas_server,
                      opt.pcscf_trusted_port,
                      opt.pcscf_untrusted_port,
                      opt.scscf_port,
                      opt.icscf_port,
                      opt.local_host,
                      opt.public_host,
                      opt.home_domain,
                      opt.sprout_domain,
                      opt.alias_hosts,
                      opt.pjsip_threads,
                      opt.worker_threads,
                      opt.record_routing_model,
                      quiescing_mgr,
                      load_monitor);

  if (status != PJ_SUCCESS)
  {
    LOG_ERROR("Error initializing stack %s", PJUtils::pj_status_to_string(status).c_str());
    return 1;
  }

  // Initialise the OPTIONS handling module.
  status = init_options();
<<<<<<< HEAD

  if (!opt.access_proxy)
  {
    if (opt.store_servers != "")
    {
      // Use memcached store.
      LOG_STATUS("Using memcached compatible store with ASCII protocol");
      local_data_store = (Store*)new MemcachedStore(false, opt.store_servers);
      if (opt.remote_store_servers != "")
      {
        // Use remote memcached store too.
        LOG_STATUS("Using remote memcached compatible store with ASCII protocol");
        remote_data_store = (Store*)new MemcachedStore(false, opt.remote_store_servers);
      }
    }
    else
    {
      // Use local store.
      LOG_STATUS("Using local store");
      local_data_store = (Store*)new LocalStore();
    }

    if (local_data_store == NULL)
    {
      LOG_ERROR("Failed to connect to data store");
      exit(0);
    }
=======
>>>>>>> f7947bd1

    // Create local and optionally remote registration data stores.
    local_reg_store = new RegStore(local_data_store);
    remote_reg_store = (remote_data_store != NULL) ? new RegStore(remote_data_store) : NULL;

<<<<<<< HEAD
    if (opt.hss_server != "")
    {
      // Create a connection to the HSS.
      LOG_STATUS("Creating connection to HSS %s", opt.hss_server.c_str());
      hss_connection = new HSSConnection(opt.hss_server, load_monitor);
    }

    if (opt.xdm_server != "")
    {
      // Create a connection to the XDMS.
      LOG_STATUS("Creating connection to XDMS %s", opt.xdm_server.c_str());
      xdm_connection = new XDMConnection(opt.xdm_server, load_monitor);
    }

    if (xdm_connection != NULL)
    {
      LOG_STATUS("Creating call services handler");
      call_services = new CallServices(xdm_connection);
    }

    if (hss_connection != NULL)
    {
      LOG_STATUS("Initializing iFC handler");
      ifc_handler = new IfcHandler();
    }

    if (opt.auth_enabled)
    {
      // Create authentication store.
      av_store = new AvStore(local_data_store);
      status = init_authentication(opt.auth_realm, av_store, hss_connection, analytics_logger);
    }

    // Create Enum and BGCF services required for SIP router.
=======
  if (opt.scscf_enabled)
  {
    if (opt.store_servers != "")
    {
      // Use memcached store.
      LOG_STATUS("Using memcached compatible store with ASCII protocol");
      registrar_store = RegData::create_memcached_store(false, opt.store_servers);
    }
    else
    {
      // Use local store.
      LOG_STATUS("Using local store");
      registrar_store = RegData::create_local_store();
    }

    if (registrar_store == NULL)
    {
      LOG_ERROR("Failed to connect to data store");
      return 1;
    }

    if (opt.remote_store_servers != "")
    {
      // Use remote memcached store too.
      LOG_STATUS("Using remote memcached compatible store with ASCII protocol");
      remote_reg_store = RegData::create_memcached_store(false, opt.remote_store_servers);
    }

    if (opt.xdm_server != "")
    {
      // Create a connection to the XDMS.
      LOG_STATUS("Creating connection to XDMS %s", opt.xdm_server.c_str());
      xdm_connection = new XDMConnection(opt.xdm_server, load_monitor);
    }

    if (xdm_connection != NULL)
    {
      LOG_STATUS("Creating call services handler");
      call_services = new CallServices(xdm_connection);
    }

    if (hss_connection != NULL)
    {
      LOG_STATUS("Initializing iFC handler");
      ifc_handler = new IfcHandler();
    }

    if (opt.auth_enabled)
    {
      LOG_STATUS("Initialise S-CSCF authentication module");
      status = init_authentication(opt.auth_realm, hss_connection, analytics_logger);
    }

    // Create Enum and BGCF services required for S-CSCF.
>>>>>>> f7947bd1
    if (!opt.enum_server.empty())
    {
      enum_service = new DNSEnumService(opt.enum_server, opt.enum_suffix);
    }
    else if (!opt.enum_file.empty())
    {
      enum_service = new JSONEnumService(opt.enum_file);
    }
    bgcf_service = new BgcfService();

<<<<<<< HEAD
  status = init_stateful_proxy(local_reg_store,
                               remote_reg_store,
                               call_services,
                               ifc_handler,
                               opt.access_proxy,
                               opt.upstream_proxy,
                               opt.upstream_proxy_port,
                               opt.upstream_proxy_connections,
                               opt.upstream_proxy_recycle,
                               opt.ibcf,
                               opt.trusted_hosts,
                               analytics_logger,
                               enum_service,
                               bgcf_service,
                               hss_connection,
                               opt.icscf_uri_str,
                               quiescing_mgr);
  if (status != PJ_SUCCESS)
  {
    LOG_ERROR("Error initializing stateful proxy, %s",
              PJUtils::pj_status_to_string(status).c_str());
    return 1;
  }

  // A access proxy doesn't handle registrations, it passes them through.
  pj_bool_t registrar_enabled = !opt.access_proxy;
  if (registrar_enabled)
  {
    status = init_registrar(local_reg_store,
=======
    // Launch the registrar.
    status = init_registrar(registrar_store,
>>>>>>> f7947bd1
                            remote_reg_store,
                            hss_connection,
                            analytics_logger,
                            ifc_handler,
                            opt.reg_max_expires);

    if (status != PJ_SUCCESS)
    {
      LOG_ERROR("Failed to enable S-CSCF registrar");
      return 1;
    }

    // Launch stateful proxy as S-CSCF.
    status = init_stateful_proxy(registrar_store,
                                 remote_reg_store,
                                 call_services,
                                 ifc_handler,
                                 false,
                                 "",
                                 0,
                                 0,
                                 0,
                                 false,
                                 "",
                                 analytics_logger,
                                 enum_service,
                                 bgcf_service,
                                 hss_connection,
                                 opt.external_icscf_uri,
                                 quiescing_mgr,
                                 scscf_selector,
                                 opt.icscf_enabled,
                                 opt.scscf_enabled);

    if (status != PJ_SUCCESS)
    {
      LOG_ERROR("Failed to enable S-CSCF proxy");
      return 1;
    }
  }

  if (opt.pcscf_enabled)
  {
    // Launch stateful proxy as P-CSCF.
    status = init_stateful_proxy(NULL,
                                 NULL,
                                 NULL,
                                 NULL,
                                 true,
                                 opt.upstream_proxy,
                                 opt.upstream_proxy_port,
                                 opt.upstream_proxy_connections,
                                 opt.upstream_proxy_recycle,
                                 opt.ibcf,
                                 opt.trusted_hosts,
                                 analytics_logger,
                                 NULL,
                                 NULL,
                                 NULL,
                                 "",
                                 quiescing_mgr,
                                 NULL,
                                 opt.icscf_enabled,
                                 opt.scscf_enabled);
    if (status != PJ_SUCCESS)
    {
      LOG_ERROR("Failed to enable P-CSCF edge proxy");
      return 1;
    }

    pj_bool_t websockets_enabled = (opt.webrtc_port != 0);
    if (websockets_enabled)
    {
      status = init_websockets((unsigned short)opt.webrtc_port);
      if (status != PJ_SUCCESS)
      {
        LOG_ERROR("Error initializing websockets, %s",
                  PJUtils::pj_status_to_string(status).c_str());

        return 1;
      }
    }

  }

  if (opt.icscf_enabled)
  {
    // Launch I-CSCF proxy.
    icscf_proxy = new ICSCFProxy(stack_data.endpt,
                                 stack_data.icscf_port,
                                 PJSIP_MOD_PRIORITY_UA_PROXY_LAYER,
                                 hss_connection,
                                 scscf_selector);

    if (icscf_proxy == NULL)
    {
      LOG_ERROR("Failed to enable I-CSCF proxy");
      return 1;
    }
  }

  status = start_stack();
  if (status != PJ_SUCCESS)
  {
    LOG_ERROR("Error starting SIP stack, %s", PJUtils::pj_status_to_string(status).c_str());
    return 1;
  }

  // Wait here until the quite semaphore is signaled.
  sem_wait(&term_sem);

  stop_stack();
  // We must unregister stack modules here because this terminates the
  // transaction layer, which can otherwise generate work for other modules
  // after they have unregistered.
  unregister_stack_modules();

  if (opt.scscf_enabled)
  {
    destroy_registrar();
    if (opt.auth_enabled)
    {
      destroy_authentication();
    }
    destroy_stateful_proxy();
    delete ifc_handler;
    delete call_services;
    delete hss_connection;
    delete xdm_connection;
    delete enum_service;
    delete bgcf_service;
    if (opt.store_servers != "")
    {
      RegData::destroy_memcached_store(registrar_store);
    }
    else
    {
      RegData::destroy_local_store(registrar_store);
    }

    if (remote_reg_store != NULL)
    {
      RegData::destroy_memcached_store(remote_reg_store);
    }

  }
  if (opt.pcscf_enabled)
  {
    if (websockets_enabled)
    {
      destroy_websockets();
    }
    destroy_stateful_proxy();
  }
  if (opt.icscf_enabled)
  {
    delete icscf_proxy;
    delete scscf_selector;
  }
  destroy_options();
  destroy_stack();

  delete quiescing_mgr;
  delete load_monitor;
<<<<<<< HEAD
  delete local_reg_store;
  delete remote_reg_store;
  delete av_store;
  delete local_data_store;
  delete remote_data_store;
=======
>>>>>>> f7947bd1

  // Unregister the handlers that use semaphores (so we can safely destroy
  // them).
  signal(QUIESCE_SIGNAL, SIG_DFL);
  signal(UNQUIESCE_SIGNAL, SIG_DFL);
  signal(SIGTERM, SIG_DFL);

  // Cancel the (un)quiesce thread (so that we can safely destroy the semaphore
  // it uses).
  pthread_cancel(quiesce_unquiesce_thread);
  pthread_join(quiesce_unquiesce_thread, NULL);

  sem_destroy(&quiescing_sem);
  sem_destroy(&term_sem);

  return 0;
}


<|MERGE_RESOLUTION|>--- conflicted
+++ resolved
@@ -78,13 +78,10 @@
 #include "zmq_lvc.h"
 #include "quiescing_manager.h"
 #include "load_monitor.h"
-<<<<<<< HEAD
 #include "memcachedstore.h"
 #include "localstore.h"
-=======
 #include "scscfselector.h"
 #include "icscfproxy.h"
->>>>>>> f7947bd1
 
 struct options
 {
@@ -749,19 +746,14 @@
   BgcfService* bgcf_service = NULL;
   pthread_t quiesce_unquiesce_thread;
   LoadMonitor* load_monitor = NULL;
-<<<<<<< HEAD
   Store* local_data_store = NULL;
   Store* remote_data_store = NULL;
   RegStore* local_reg_store = NULL;
   RegStore* remote_reg_store = NULL;
   AvStore* av_store = NULL;
-=======
   SCSCFSelector* scscf_selector = NULL;
   ICSCFProxy* icscf_proxy = NULL;
-  RegData::Store* registrar_store = NULL;
-  RegData::Store* remote_reg_store = NULL;
   pj_bool_t websockets_enabled = PJ_FALSE;
->>>>>>> f7947bd1
 
   // Set up our exception signal handler for asserts and segfaults.
   signal(SIGABRT, exception_handler);
@@ -980,9 +972,8 @@
 
   // Initialise the OPTIONS handling module.
   status = init_options();
-<<<<<<< HEAD
-
-  if (!opt.access_proxy)
+
+  if (opt.scscf_enabled)
   {
     if (opt.store_servers != "")
     {
@@ -1008,21 +999,11 @@
       LOG_ERROR("Failed to connect to data store");
       exit(0);
     }
-=======
->>>>>>> f7947bd1
 
     // Create local and optionally remote registration data stores.
     local_reg_store = new RegStore(local_data_store);
     remote_reg_store = (remote_data_store != NULL) ? new RegStore(remote_data_store) : NULL;
 
-<<<<<<< HEAD
-    if (opt.hss_server != "")
-    {
-      // Create a connection to the HSS.
-      LOG_STATUS("Creating connection to HSS %s", opt.hss_server.c_str());
-      hss_connection = new HSSConnection(opt.hss_server, load_monitor);
-    }
-
     if (opt.xdm_server != "")
     {
       // Create a connection to the XDMS.
@@ -1044,68 +1025,12 @@
 
     if (opt.auth_enabled)
     {
-      // Create authentication store.
+      LOG_STATUS("Initialise S-CSCF authentication module");
       av_store = new AvStore(local_data_store);
       status = init_authentication(opt.auth_realm, av_store, hss_connection, analytics_logger);
     }
 
-    // Create Enum and BGCF services required for SIP router.
-=======
-  if (opt.scscf_enabled)
-  {
-    if (opt.store_servers != "")
-    {
-      // Use memcached store.
-      LOG_STATUS("Using memcached compatible store with ASCII protocol");
-      registrar_store = RegData::create_memcached_store(false, opt.store_servers);
-    }
-    else
-    {
-      // Use local store.
-      LOG_STATUS("Using local store");
-      registrar_store = RegData::create_local_store();
-    }
-
-    if (registrar_store == NULL)
-    {
-      LOG_ERROR("Failed to connect to data store");
-      return 1;
-    }
-
-    if (opt.remote_store_servers != "")
-    {
-      // Use remote memcached store too.
-      LOG_STATUS("Using remote memcached compatible store with ASCII protocol");
-      remote_reg_store = RegData::create_memcached_store(false, opt.remote_store_servers);
-    }
-
-    if (opt.xdm_server != "")
-    {
-      // Create a connection to the XDMS.
-      LOG_STATUS("Creating connection to XDMS %s", opt.xdm_server.c_str());
-      xdm_connection = new XDMConnection(opt.xdm_server, load_monitor);
-    }
-
-    if (xdm_connection != NULL)
-    {
-      LOG_STATUS("Creating call services handler");
-      call_services = new CallServices(xdm_connection);
-    }
-
-    if (hss_connection != NULL)
-    {
-      LOG_STATUS("Initializing iFC handler");
-      ifc_handler = new IfcHandler();
-    }
-
-    if (opt.auth_enabled)
-    {
-      LOG_STATUS("Initialise S-CSCF authentication module");
-      status = init_authentication(opt.auth_realm, hss_connection, analytics_logger);
-    }
-
     // Create Enum and BGCF services required for S-CSCF.
->>>>>>> f7947bd1
     if (!opt.enum_server.empty())
     {
       enum_service = new DNSEnumService(opt.enum_server, opt.enum_suffix);
@@ -1116,40 +1041,8 @@
     }
     bgcf_service = new BgcfService();
 
-<<<<<<< HEAD
-  status = init_stateful_proxy(local_reg_store,
-                               remote_reg_store,
-                               call_services,
-                               ifc_handler,
-                               opt.access_proxy,
-                               opt.upstream_proxy,
-                               opt.upstream_proxy_port,
-                               opt.upstream_proxy_connections,
-                               opt.upstream_proxy_recycle,
-                               opt.ibcf,
-                               opt.trusted_hosts,
-                               analytics_logger,
-                               enum_service,
-                               bgcf_service,
-                               hss_connection,
-                               opt.icscf_uri_str,
-                               quiescing_mgr);
-  if (status != PJ_SUCCESS)
-  {
-    LOG_ERROR("Error initializing stateful proxy, %s",
-              PJUtils::pj_status_to_string(status).c_str());
-    return 1;
-  }
-
-  // A access proxy doesn't handle registrations, it passes them through.
-  pj_bool_t registrar_enabled = !opt.access_proxy;
-  if (registrar_enabled)
-  {
+    // Launch the registrar.
     status = init_registrar(local_reg_store,
-=======
-    // Launch the registrar.
-    status = init_registrar(registrar_store,
->>>>>>> f7947bd1
                             remote_reg_store,
                             hss_connection,
                             analytics_logger,
@@ -1232,7 +1125,6 @@
         return 1;
       }
     }
-
   }
 
   if (opt.icscf_enabled)
@@ -1281,20 +1173,6 @@
     delete xdm_connection;
     delete enum_service;
     delete bgcf_service;
-    if (opt.store_servers != "")
-    {
-      RegData::destroy_memcached_store(registrar_store);
-    }
-    else
-    {
-      RegData::destroy_local_store(registrar_store);
-    }
-
-    if (remote_reg_store != NULL)
-    {
-      RegData::destroy_memcached_store(remote_reg_store);
-    }
-
   }
   if (opt.pcscf_enabled)
   {
@@ -1314,14 +1192,11 @@
 
   delete quiescing_mgr;
   delete load_monitor;
-<<<<<<< HEAD
   delete local_reg_store;
   delete remote_reg_store;
   delete av_store;
   delete local_data_store;
   delete remote_data_store;
-=======
->>>>>>> f7947bd1
 
   // Unregister the handlers that use semaphores (so we can safely destroy
   // them).
