/**
 * @file main.cpp
 *
 * Project Clearwater - IMS in the Cloud
 * Copyright (C) 2013  Metaswitch Networks Ltd
 *
 * This program is free software: you can redistribute it and/or modify it
 * under the terms of the GNU General Public License as published by the
 * Free Software Foundation, either version 3 of the License, or (at your
 * option) any later version, along with the "Special Exception" for use of
 * the program along with SSL, set forth below. This program is distributed
 * in the hope that it will be useful, but WITHOUT ANY WARRANTY;
 * without even the implied warranty of MERCHANTABILITY or FITNESS FOR
 * A PARTICULAR PURPOSE.  See the GNU General Public License for more
 * details. You should have received a copy of the GNU General Public
 * License along with this program.  If not, see
 * <http://www.gnu.org/licenses/>.
 *
 * The author can be reached by email at clearwater@metaswitch.com or by
 * post at Metaswitch Networks Ltd, 100 Church St, Enfield EN2 6BQ, UK
 *
 * Special Exception
 * Metaswitch Networks Ltd  grants you permission to copy, modify,
 * propagate, and distribute a work formed by combining OpenSSL with The
 * Software, or a work derivative of such a combination, even if such
 * copying, modification, propagation, or distribution would otherwise
 * violate the terms of the GPL. You must comply with the GPL in all
 * respects for all of the code used other than OpenSSL.
 * "OpenSSL" means OpenSSL toolkit software distributed by the OpenSSL
 * Project and licensed under the OpenSSL Licenses, or a work based on such
 * software and licensed under the OpenSSL Licenses.
 * "OpenSSL Licenses" means the OpenSSL License and Original SSLeay License
 * under which the OpenSSL Project distributes the OpenSSL toolkit software,
 * as those licenses appear in the file LICENSE-OPENSSL.
 */

extern "C" {
#include <pjsip.h>
#include <pjlib-util.h>
#include <pjlib.h>
}

#include <unistd.h>
#include <sys/types.h>
#include <sys/stat.h>
#include <fcntl.h>
#include <signal.h>
#include <errno.h>
#include <semaphore.h>

// Common STL includes.
#include <cassert>
#include <vector>
#include <map>
#include <set>
#include <list>
#include <queue>
#include <string>


#include "logger.h"
#include "utils.h"
#include "analyticslogger.h"
#include "regdata.h"
#include "stack.h"
#include "hssconnection.h"
#include "xdmconnection.h"
#include "stateful_proxy.h"
#include "websockets.h"
#include "callservices.h"
#include "registrar.h"
#include "authentication.h"
#include "options.h"
#include "memcachedstorefactory.h"
#include "localstorefactory.h"
#include "enumservice.h"
#include "bgcfservice.h"
#include "pjutils.h"
#include "log.h"
#include "zmq_lvc.h"
#include "quiescing_manager.h"

struct options
{
  std::string            system_name;
  int                    trusted_port;
  int                    untrusted_port;
  std::string            local_host;
  std::string            home_domain;
  std::string            sprout_domain;
  std::string            alias_hosts;
  pj_bool_t              edge_proxy;
  std::string            upstream_proxy;
  int                    upstream_proxy_port;
  int                    upstream_proxy_connections;
  int                    upstream_proxy_recycle;
  pj_bool_t              ibcf;
  std::string            trusted_hosts;
  pj_bool_t              auth_enabled;
  std::string            auth_realm;
  std::string            auth_config;
  std::string            sas_server;
  std::string            hss_server;
  std::string            xdm_server;
  std::string            store_servers;
  std::string            enum_server;
  std::string            enum_suffix;
  std::string            enum_file;
  pj_bool_t              analytics_enabled;
  std::string            analytics_directory;
  int                    reg_max_expires;
  int                    pjsip_threads;
  int                    worker_threads;
  pj_bool_t              log_to_file;
  std::string            log_directory;
  int                    log_level;
  pj_bool_t              interactive;
  pj_bool_t              daemon;
};


static sem_t term_sem;

static pj_bool_t quiescing = PJ_FALSE;
static sem_t quiescing_sem;
QuiescingManager *quiescing_mgr;

const static int QUIESCE_SIGNAL = SIGQUIT;
const static int UNQUIESCE_SIGNAL = SIGUSR1;

static void usage(void)
{
  puts("Options:\n"
       "\n"
       " -s, --system <name>        System name for SAS logging (defaults to local host name)\n"
       " -t, --trusted-port N       Set local trusted listener port to N\n"
       " -u, --untrusted-port N     Set local untrusted listener port to N\n"
       " -l, --localhost <name>     Override the local host name\n"
       " -D, --domain <name>        Override the home domain name\n"
       " -c, --sprout-domain <name> Override the sprout cluster domain name\n"
       " -n, --alias <names>        Optional list of alias host names\n"
       " -e, --edge-proxy <name>[:<port>[:<connections>[:<recycle time>]]]\n"
       "                            Operate as an edge proxy using the specified node\n"
       "                            as the upstream proxy.  Optionally specifies the port,\n"
       "                            the number of parallel connections to create, and how\n"
       "                            often to recycle these connections (by default a\n"
       "                            single connection to the trusted port is used and never\n"
       "                            recycled).\n"
       " -I, --ibcf <IP addresses>  Operate as an IBCF accepting SIP flows from\n"
       "                            the pre-configured list of IP addresses\n"
       " -R, --realm <realm>        Use specified realm for authentication\n"
       "                            (if not specified, local host name is used)\n"
       " -M, --memstore <servers>   Use memcached store on comma-separated list of\n"
       "                            servers for registration state\n"
       "                            (otherwise uses local store)\n"
       " -S, --sas <ipv4>           Use specified host as software assurance\n"
       "                            server.  Otherwise uses localhost\n"
       " -H, --hss <server>         Name/IP address of HSS server\n"
       " -X, --xdms <server>        Name/IP address of XDM server\n"
       " -E, --enum <server>        Name/IP address of ENUM server (default: 127.0.0.1)\n"
       " -x, --enum-suffix <suffix> Suffix appended to ENUM domains (default: .e164.arpa)\n"
       " -f, --enum-file <file>     JSON ENUM config file (disables DNS-based ENUM lookup)\n"
       " -r, --reg-max-expires <expiry>\n"
       "                            The maximum allowed registration period (in seconds)\n"
       " -p, --pjsip_threads N      Number of PJSIP threads (default: 1)\n"
       " -w, --worker_threads N     Number of worker threads (default: 1)\n"
       " -a, --analytics <directory>\n"
       "                            Generate analytics logs in specified directory\n"
       " -F, --log-file <directory>\n"
       "                            Log to file in specified directory\n"
       " -L, --log-level N          Set log level to N (default: 4)\n"
       " -d, --daemon               Run as daemon\n"
       " -i, --interactive          Run in foreground with interactive menu\n"
       " -h, --help                 Show this help screen\n"
    );
}


static pj_status_t init_options(int argc, char *argv[], struct options *options)
{
  struct pj_getopt_option long_opt[] = {
    { "system",            required_argument, 0, 's'},
    { "trusted-port",      required_argument, 0, 't'},
    { "untrusted-port",    required_argument, 0, 'u'},
    { "localhost",         required_argument, 0, 'l'},
    { "domain",            required_argument, 0, 'D'},
    { "sprout-domain",     required_argument, 0, 'c'},
    { "alias",             required_argument, 0, 'n'},
    { "edge-proxy",        required_argument, 0, 'e'},
    { "ibcf",              required_argument, 0, 'I'},
    { "auth",              required_argument, 0, 'A'},
    { "realm",             required_argument, 0, 'R'},
    { "memstore",          required_argument, 0, 'M'},
    { "sas",               required_argument, 0, 'S'},
    { "hss",               required_argument, 0, 'H'},
    { "xdms",              required_argument, 0, 'X'},
    { "enum",              required_argument, 0, 'E'},
    { "enum-suffix",       required_argument, 0, 'x'},
    { "enum-file",         required_argument, 0, 'f'},
    { "reg-max-expires",   required_argument, 0, 'r'},
    { "pjsip-threads",     required_argument, 0, 'p'},
    { "worker-threads",    required_argument, 0, 'w'},
    { "analytics",         required_argument, 0, 'a'},
    { "log-file",          required_argument, 0, 'F'},
    { "log-level",         required_argument, 0, 'L'},
    { "daemon",            no_argument,       0, 'd'},
    { "interactive",       no_argument,       0, 'i'},
    { "help",              no_argument,       0, 'h'},
    { NULL,                0, 0, 0}
  };
  int c;
  int opt_ind;
  int reg_max_expires;

  pj_optind = 0;
  while((c=pj_getopt_long(argc, argv, "s:t:u:l:e:I:A:R:M:S:H:X:E:x:f:r:p:w:a:F:L:dih", long_opt, &opt_ind))!=-1) {
    switch (c) {
    case 's':
      options->system_name = std::string(pj_optarg);
      fprintf(stdout, "System name is set to %s\n", pj_optarg);
      break;

    case 't':
      options->trusted_port = atoi(pj_optarg);
      fprintf(stdout, "Trusted Port is set to %d\n", options->trusted_port);
      break;

    case 'u':
      options->untrusted_port = atoi(pj_optarg);
      fprintf(stdout, "Untrusted Port is set to %d\n", options->untrusted_port);
      break;

    case 'l':
      options->local_host = std::string(pj_optarg);
      fprintf(stdout, "Override local host name set to %s\n", pj_optarg);
      break;

    case 'D':
      options->home_domain = std::string(pj_optarg);
      fprintf(stdout, "Override home domain set to %s\n", pj_optarg);
      break;

    case 'c':
      options->sprout_domain = std::string(pj_optarg);
      fprintf(stdout, "Override sprout cluster domain set to %s\n", pj_optarg);
      break;

    case 'n':
      options->alias_hosts = std::string(pj_optarg);
      fprintf(stdout, "Alias host names = %s\n", pj_optarg);
      break;

    case 'e':
      {
        std::vector<std::string> upstream_proxy_options;
        Utils::split_string(std::string(pj_optarg), ':', upstream_proxy_options, 0, false);
        options->upstream_proxy = upstream_proxy_options[0];
        options->upstream_proxy_port = 0;
        options->upstream_proxy_connections = 1;
        options->upstream_proxy_recycle = 0;
        if (upstream_proxy_options.size() > 1)
        {
          options->upstream_proxy_port = atoi(upstream_proxy_options[1].c_str());
          if (upstream_proxy_options.size() > 2)
          {
            options->upstream_proxy_connections = atoi(upstream_proxy_options[2].c_str());
            if (upstream_proxy_options.size() > 3)
            {
              options->upstream_proxy_recycle = atoi(upstream_proxy_options[3].c_str());
            }
          }
        }
        fprintf(stdout, "Upstream proxy is set to %s", options->upstream_proxy.c_str());
        if (options->upstream_proxy_port != 0)
        {
          fprintf(stdout, ":%d", options->upstream_proxy_port);
        }
        fprintf(stdout, "\n");
        fprintf(stdout, "  connections = %d\n", options->upstream_proxy_connections);
        fprintf(stdout, "  recycle time = %d seconds\n", options->upstream_proxy_recycle);
        options->edge_proxy = PJ_TRUE;
      }
      break;

    case 'I':
      options->ibcf = PJ_TRUE;
      options->trusted_hosts = std::string(pj_optarg);
      fprintf(stdout, "IBCF mode enabled, trusted hosts = %s\n", pj_optarg);
      break;

    case 'R':
      options->auth_realm = std::string(pj_optarg);
      fprintf(stdout, "Authentication realm %s\n", pj_optarg);
      break;

    case 'M':
      options->store_servers = std::string(pj_optarg);
      fprintf(stdout, "Using memcached store on servers %s\n", pj_optarg);
      break;

    case 'S':
      options->sas_server = std::string(pj_optarg);
      fprintf(stdout, "SAS set to %s\n", pj_optarg);
      break;

    case 'H':
      options->hss_server = std::string(pj_optarg);
      fprintf(stdout, "HSS server set to %s\n", pj_optarg);
      break;

    case 'X':
      options->xdm_server = std::string(pj_optarg);
      fprintf(stdout, "XDM server set to %s\n", pj_optarg);
      break;

    case 'E':
      options->enum_server = std::string(pj_optarg);
      fprintf(stdout, "ENUM server set to %s\n", pj_optarg);
      break;

    case 'x':
      options->enum_suffix = std::string(pj_optarg);
      fprintf(stdout, "ENUM suffix set to %s\n", pj_optarg);
      break;

    case 'f':
      options->enum_file = std::string(pj_optarg);
      fprintf(stdout, "ENUM file set to %s\n", pj_optarg);
      break;

    case 'r':
      reg_max_expires = atoi(pj_optarg);

      if (reg_max_expires > 0)
      {
        options->reg_max_expires = reg_max_expires;
        fprintf(stdout, "Maximum registration period set to %d seconds\n",
                options->reg_max_expires);
      }
      else
      {
        // The parameter could be invalid either because it's -ve, or it's not
        // an integer (in which case atoi returns 0). Log, but don't store it.
        LOG_WARNING("Invalid value for reg_max_expires: '%s'. "
                    "The default value of %d will be used.",
                    pj_optarg, options->reg_max_expires);
      }
      break;

    case 'p':
      options->pjsip_threads = atoi(pj_optarg);
      fprintf(stdout, "Use %d PJSIP threads\n", options->pjsip_threads);
      break;

    case 'w':
      options->worker_threads = atoi(pj_optarg);
      fprintf(stdout, "Use %d worker threads\n", options->worker_threads);
      break;

    case 'a':
      options->analytics_enabled = PJ_TRUE;
      options->analytics_directory = std::string(pj_optarg);
      fprintf(stdout, "Analytics directory set to %s\n", pj_optarg);
      break;

    case 'L':
      options->log_level = atoi(pj_optarg);
      fprintf(stdout, "Log level set to %s\n", pj_optarg);
      break;

    case 'F':
      options->log_to_file = PJ_TRUE;
      options->log_directory = std::string(pj_optarg);
      fprintf(stdout, "Log directory set to %s\n", pj_optarg);
      break;

    case 'd':
      options->daemon = PJ_TRUE;
      break;

    case 'i':
      options->interactive = PJ_TRUE;
      break;

    case 'h':
      usage();
      return -1;

    default:
      fprintf(stdout, "Unknown option. Run with --help for help.\n");
      return -1;
    }
  }

  // If the upstream proxy port is not set, default it to the trusted port.
  // We couldn't do this earlier because the trusted port might be set after
  // the upstream proxy.
  if (options->upstream_proxy_port == 0)
  {
    options->upstream_proxy_port = options->trusted_port;
  }

  return PJ_SUCCESS;
}


int daemonize()
{
  LOG_STATUS("Switching to daemon mode");

  pid_t pid = fork();
  if (pid == -1)
  {
    // Fork failed, return error.
    return errno;
  }
  else if (pid > 0)
  {
    // Parent process, fork successful, so exit.
    exit(0);
  }

  // Must now be running in the context of the child process.

  // Redirect standard files to /dev/null
  if (freopen("/dev/null", "r", stdin) == NULL)
    return errno;
  if (freopen("/dev/null", "w", stdout) == NULL)
    return errno;
  if (freopen("/dev/null", "w", stderr) == NULL)
    return errno;

  if (setsid() == -1)
  {
    // Create a new session to divorce the child from the tty of the parent.
    return errno;
  }

  signal(SIGHUP, SIG_IGN);

  umask(0);

  return 0;
}


// Signal handler that simply dumps the stack and then crashes out.
void exception_handler(int sig)
{
  // Reset the signal handlers so that another exception will cause a crash.
  signal(SIGABRT, SIG_DFL);
  signal(SIGSEGV, SIG_DFL);

  // Log the signal, along with a backtrace.
  LOG_BACKTRACE("Signal %d caught", sig);

  // Dump a core.
  abort();
}


// Signal handler that receives requests to (un)quiesce.
void quiesce_unquiesce_handler(int sig)
{
  // Set the flag indicating whether we're quiescing or not.
  if (sig == QUIESCE_SIGNAL)
  {
    LOG_STATUS("Quiesce signal received");
    quiescing = PJ_TRUE;
  }
  else
  {
    LOG_STATUS("Unquiesce signal received");
    quiescing = PJ_FALSE;
  }

  // Wake up the thread that acts on the notification (don't act on it in this
  // thread since we're in a signal handler).
  sem_post(&quiescing_sem);
}


// Signal handler that triggers sprout termination.
void terminate_handler(int sig)
{
  sem_post(&term_sem);
}


void *quiesce_unquiesce_thread_func(void *dummy)
{
  pj_bool_t curr_quiescing = PJ_FALSE;
  pj_bool_t new_quiescing = quiescing;

  while (PJ_TRUE)
  {
    // Only act if the quiescing state has changed.
    if (curr_quiescing != new_quiescing)
    {
      curr_quiescing = new_quiescing;

<<<<<<< HEAD
      if (new_quiescing) {
        quiescing_mgr->quiesce();
      } else {
        quiescing_mgr->unquiesce();
=======
      if (new_quiescing)
      {
      }
      else
      {
>>>>>>> 247c6610
      }
    }

    // Wait for the quiescing flag to be written to and read in the new value.
    // Read into a local variable to avoid issues if the flag changes under our
    // feet.
    //
    // Note that sem_wait is a cancel point, so calling pthread_cancel on this
    // thread while it is waiting on the semaphore will cause it to cancel.
    sem_wait(&quiescing_sem);
    new_quiescing = quiescing;
  }

  return NULL;
}

class QuiesceCompleteHandler : public QuiesceCompletionInterface
{
public:
  void quiesce_complete()
  {
    sem_post(&term_sem);
  }
};


/*
 * main()
 */
int main(int argc, char *argv[])
{
  pj_status_t status;
  struct options opt;

  HSSConnection* hss_connection = NULL;
  XDMConnection* xdm_connection = NULL;
  CallServices* call_services = NULL;
  IfcHandler* ifc_handler = NULL;
  AnalyticsLogger* analytics_logger = NULL;
  EnumService* enum_service = NULL;
  BgcfService* bgcf_service = NULL;
  pthread_t quiesce_unquiesce_thread;

  // Set up our exception signal handler for asserts and segfaults.
  signal(SIGABRT, exception_handler);
  signal(SIGSEGV, exception_handler);

  // Initialize the semaphore that unblocks the quiesce thread, and the thread
  // itself.
  sem_init(&quiescing_sem, 0, 0);
  pthread_create(&quiesce_unquiesce_thread,
                 NULL,
                 quiesce_unquiesce_thread_func,
                 NULL);

  // Set up our signal handler for (un)quiesce signals.
  signal(QUIESCE_SIGNAL, quiesce_unquiesce_handler);
  signal(UNQUIESCE_SIGNAL, quiesce_unquiesce_handler);

  sem_init(&term_sem, 0, 0);
  signal(SIGTERM, terminate_handler);

  // Create a new quiescing manager instance and register our completion handler
  // with it.
  quiescing_mgr = new QuiescingManager();
  quiescing_mgr->register_completion_handler(new QuiesceCompleteHandler());

  opt.edge_proxy = PJ_FALSE;
  opt.upstream_proxy_port = 0;
  opt.ibcf = PJ_FALSE;
  opt.trusted_port = 0;
  opt.untrusted_port = 0;
  opt.auth_enabled = PJ_FALSE;
  opt.sas_server = "127.0.0.1";
  opt.enum_server = "127.0.0.1";
  opt.enum_suffix = ".e164.arpa";
  opt.reg_max_expires = 300;
  opt.pjsip_threads = 1;
  opt.worker_threads = 1;
  opt.analytics_enabled = PJ_FALSE;
  opt.log_to_file = PJ_FALSE;
  opt.log_level = 0;
  opt.daemon = PJ_FALSE;
  opt.interactive = PJ_FALSE;

  status = init_options(argc, argv, &opt);
  if (status != PJ_SUCCESS)
  {
    return 1;
  }

  Log::setLoggingLevel(opt.log_level);
  LOG_STATUS("Log level set to %d", opt.log_level);

  if (opt.daemon && opt.interactive)
  {
    LOG_ERROR("Cannot specify both --daemon and --interactive");
    return 1;
  }

  if ((opt.trusted_port == 0) && (opt.untrusted_port == 0))
  {
    LOG_ERROR("Must specify at least one listener port");
    return 1;
  }

  if (opt.auth_enabled)
  {
    if (opt.hss_server == "")
    {
      LOG_ERROR("Authentication enable, but no HSS server specified");
      return 1;
    }
  }

  if ((opt.xdm_server != "") && (opt.hss_server == ""))
  {
    LOG_ERROR("XDM server configured for services, but no HSS server specified");
    return 1;
  }

  if ((opt.store_servers != "") &&
      (opt.auth_enabled) &&
      (opt.worker_threads == 1))
  {
    LOG_WARNING("Use multiple threads for good performance when using memstore and/or authentication");
  }

  if (opt.daemon)
  {
    int errnum = daemonize();
    if (errnum != 0)
    {
      LOG_ERROR("Failed to convert to daemon, %d (%s)", errnum, strerror(errnum));
      exit(0);
    }
  }

  if (opt.edge_proxy && (opt.reg_max_expires != 0))
  {
    LOG_WARNING("A registration expiry period should not be specified for an edge proxy");
  }

  // Ensure our random numbers are unpredictable.
  unsigned int seed;
  pj_time_val now;
  pj_gettimeofday(&now);
  seed = (unsigned int)now.sec ^ (unsigned int)now.msec ^ getpid();
  srand(seed);

  init_pjsip_logging(opt.log_level, opt.log_to_file, opt.log_directory);

  if ((opt.log_to_file) && (opt.log_directory != ""))
  {
    // Work out the program name from argv[0], stripping anything before the final slash.
    char* prog_name = argv[0];
    char* slash_ptr = rindex(argv[0], '/');
    if (slash_ptr != NULL) {
      prog_name = slash_ptr + 1;
    }
    Log::setLogger(new Logger(opt.log_directory, prog_name));
  }

  if (opt.analytics_enabled)
  {
    analytics_logger = new AnalyticsLogger(opt.analytics_directory);
  }

  // Initialize the PJSIP stack and associated subsystems.
  status = init_stack(opt.system_name,
                      opt.sas_server,
                      opt.trusted_port,
                      opt.untrusted_port,
                      opt.local_host,
                      opt.home_domain,
                      opt.sprout_domain,
                      opt.alias_hosts,
                      opt.pjsip_threads,
                      opt.worker_threads,
                      quiescing_mgr);

  if (status != PJ_SUCCESS)
  {
    LOG_ERROR("Error initializing stack %s", PJUtils::pj_status_to_string(status).c_str());
    return 1;
  }

  RegData::Store* registrar_store = NULL;
  if (opt.store_servers != "")
  {
    // Use memcached store.
    LOG_STATUS("Using memcached compatible store with ASCII protocol");
    std::list<std::string> servers;
    Utils::split_string(opt.store_servers, ',', servers, 0, true);
    registrar_store = RegData::create_memcached_store(servers, 100, false);
  }
  else
  {
    // Use local store.
    LOG_STATUS("Using local store");
    registrar_store = RegData::create_local_store();
  }

  if (registrar_store == NULL)
  {
    LOG_ERROR("Failed to connect to data store");
    exit(0);
  }

  if (opt.hss_server != "")
  {
    // Create a connection to the HSS.
    LOG_STATUS("Creating connection to HSS %s", opt.hss_server.c_str());
    hss_connection = new HSSConnection(opt.hss_server);
  }

  if (opt.xdm_server != "")
  {
    // Create a connection to the XDMS.
    LOG_STATUS("Creating connection to XDMS %s", opt.xdm_server.c_str());
    xdm_connection = new XDMConnection(opt.xdm_server);
  }

  if (xdm_connection != NULL)
  {
    LOG_STATUS("Creating call services handler");
    call_services = new CallServices(xdm_connection);
  }

  if (hss_connection != NULL)
  {
    LOG_STATUS("Initializing iFC handler");
    ifc_handler = new IfcHandler(hss_connection, registrar_store);
  }

  // Initialise the OPTIONS handling module.
  status = init_options();

  if (!opt.edge_proxy)
  {
    status = init_authentication(opt.auth_realm, hss_connection, analytics_logger);

    // Create Enum and BGCF services required for SIP router.
    if (!opt.enum_file.empty())
    {
      enum_service = new JSONEnumService(opt.enum_file);
    }
    else
    {
      enum_service = new DNSEnumService(opt.enum_server, opt.enum_suffix);
    }
    bgcf_service = new BgcfService();
  }

  status = init_stateful_proxy(registrar_store,
                               call_services,
                               ifc_handler,
                               opt.edge_proxy,
                               opt.upstream_proxy,
                               opt.upstream_proxy_port,
                               opt.upstream_proxy_connections,
                               opt.upstream_proxy_recycle,
                               opt.ibcf,
                               opt.trusted_hosts,
                               analytics_logger,
                               enum_service,
                               bgcf_service,
                               hss_connection,
                               quiescing_mgr);
  if (status != PJ_SUCCESS)
  {
    LOG_ERROR("Error initializing stateful proxy, %s",
              PJUtils::pj_status_to_string(status).c_str());
    return 1;
  }

  // An edge proxy doesn't handle registrations, it passes them through.
  pj_bool_t registrar_enabled = !opt.edge_proxy;
  if (registrar_enabled)
  {
    status = init_registrar(registrar_store,
                            hss_connection,
                            analytics_logger,
                            ifc_handler,
                            opt.reg_max_expires);
    if (status != PJ_SUCCESS)
    {
      LOG_ERROR("Error initializing registrar, %s",
                PJUtils::pj_status_to_string(status).c_str());

      return 1;
    }
  }

  // Only the edge proxies need to handle websockets
  pj_bool_t websockets_enabled = opt.edge_proxy;
  if (websockets_enabled)
  {
    status = init_websockets();
    if (status != PJ_SUCCESS)
    {
      LOG_ERROR("Error initializing websockets, %s",
                PJUtils::pj_status_to_string(status).c_str());

      return 1;
    }
  }

  status = start_stack();
  if (status != PJ_SUCCESS)
  {
    LOG_ERROR("Error starting SIP stack, %s", PJUtils::pj_status_to_string(status).c_str());
    return 1;
  }

  // Wait here until the quite semaphore is signaled.
  sem_wait(&term_sem);

  stop_stack();
  // We must unregister stack modules here because this terminates the
  // transaction layer, which can otherwise generate work for other modules
  // after they have unregistered.
  unregister_stack_modules();
  if (registrar_enabled)
  {
    destroy_registrar();
  }
  if (websockets_enabled)
  {
    destroy_websockets();
  }
  destroy_stateful_proxy();
  if (opt.auth_enabled)
  {
    destroy_authentication();
  }
  destroy_options();
  destroy_stack();

  delete ifc_handler;
  delete call_services;
  delete hss_connection;
  delete xdm_connection;
  delete enum_service;
  delete bgcf_service;
  delete quiescing_mgr;

  if (opt.store_servers != "")
  {
    RegData::destroy_memcached_store(registrar_store);
  }
  else
  {
    RegData::destroy_local_store(registrar_store);
  }

  // Unregister the handlers that use semaphores (so we can safely destroy
  // them).
  signal(QUIESCE_SIGNAL, SIG_DFL);
  signal(UNQUIESCE_SIGNAL, SIG_DFL);
  signal(SIGTERM, SIG_DFL);

  // Cancel the (un)quiesce thread (so that we can safely destroy the semaphore
  // it uses).
  pthread_cancel(quiesce_unquiesce_thread);
  pthread_join(quiesce_unquiesce_thread, NULL);

  sem_destroy(&quiescing_sem);
  sem_destroy(&term_sem);

  return 0;
}
<|MERGE_RESOLUTION|>--- conflicted
+++ resolved
@@ -499,18 +499,10 @@
     {
       curr_quiescing = new_quiescing;
 
-<<<<<<< HEAD
       if (new_quiescing) {
         quiescing_mgr->quiesce();
       } else {
         quiescing_mgr->unquiesce();
-=======
-      if (new_quiescing)
-      {
-      }
-      else
-      {
->>>>>>> 247c6610
       }
     }
 
