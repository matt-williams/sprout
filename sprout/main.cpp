/**
 * @file main.cpp
 *
 * Project Clearwater - IMS in the Cloud
 * Copyright (C) 2013  Metaswitch Networks Ltd
 *
 * This program is free software: you can redistribute it and/or modify it
 * under the terms of the GNU General Public License as published by the
 * Free Software Foundation, either version 3 of the License, or (at your
 * option) any later version, along with the "Special Exception" for use of
 * the program along with SSL, set forth below. This program is distributed
 * in the hope that it will be useful, but WITHOUT ANY WARRANTY;
 * without even the implied warranty of MERCHANTABILITY or FITNESS FOR
 * A PARTICULAR PURPOSE.  See the GNU General Public License for more
 * details. You should have received a copy of the GNU General Public
 * License along with this program.  If not, see
 * <http://www.gnu.org/licenses/>.
 *
 * The author can be reached by email at clearwater@metaswitch.com or by
 * post at Metaswitch Networks Ltd, 100 Church St, Enfield EN2 6BQ, UK
 *
 * Special Exception
 * Metaswitch Networks Ltd  grants you permission to copy, modify,
 * propagate, and distribute a work formed by combining OpenSSL with The
 * Software, or a work derivative of such a combination, even if such
 * copying, modification, propagation, or distribution would otherwise
 * violate the terms of the GPL. You must comply with the GPL in all
 * respects for all of the code used other than OpenSSL.
 * "OpenSSL" means OpenSSL toolkit software distributed by the OpenSSL
 * Project and licensed under the OpenSSL Licenses, or a work based on such
 * software and licensed under the OpenSSL Licenses.
 * "OpenSSL Licenses" means the OpenSSL License and Original SSLeay License
 * under which the OpenSSL Project distributes the OpenSSL toolkit software,
 * as those licenses appear in the file LICENSE-OPENSSL.
 */

extern "C" {
#include <pjsip.h>
#include <pjlib-util.h>
#include <pjlib.h>
}

#include <unistd.h>
#include <sys/types.h>
#include <sys/stat.h>
#include <fcntl.h>
#include <signal.h>
#include <errno.h>
#include <semaphore.h>


// Common STL includes.
#include <cassert>
#include <vector>
#include <map>
#include <set>
#include <list>
#include <queue>
#include <string>
#include <boost/filesystem.hpp>

#include "ipv6utils.h"
#include "logger.h"
#include "utils.h"
#include "cfgoptions.h"
#include "sasevent.h"
#include "analyticslogger.h"
#include "regstore.h"
#include "stack.h"
#include "bono.h"
#include "hssconnection.h"
#include "xdmconnection.h"
#include "bono.h"
#include "websockets.h"
#include "memcachedstore.h"
#include "mmtel.h"
#include "subscription.h"
#include "registrar.h"
#include "authentication.h"
#include "options.h"
#include "dnsresolver.h"
#include "enumservice.h"
#include "bgcfservice.h"
#include "pjutils.h"
#include "log.h"
#include "quiescing_manager.h"
#include "load_monitor.h"
#include "localstore.h"
#include "scscfselector.h"
#include "chronosconnection.h"
#include "handlers.h"
#include "httpstack.h"
#include "sproutlet.h"
#include "sproutletproxy.h"
#include "pluginloader.h"
#include "sprout_pd_definitions.h"
#include "alarm.h"
#include "communicationmonitor.h"
#include "common_sip_processing.h"
#include "thread_dispatcher.h"
#include "exception_handler.h"
#include "scscfsproutlet.h"
#include "snmp_accumulator_table.h"
#include "snmp_counter_table.h"
#include "snmp_success_fail_count_table.h"
#include "snmp_agent.h"

enum OptionTypes
{
  OPT_DEFAULT_SESSION_EXPIRES=256+1,
  OPT_ADDITIONAL_HOME_DOMAINS,
  OPT_EMERGENCY_REG_ACCEPTED,
  OPT_SUB_MAX_EXPIRES,
  OPT_MAX_CALL_LIST_LENGTH,
  OPT_MEMENTO_THREADS,
  OPT_CALL_LIST_TTL,
  OPT_ALARMS_ENABLED,
  OPT_DNS_SERVER,
  OPT_TARGET_LATENCY_US,
  OPT_MEMCACHED_WRITE_FORMAT,
  OPT_OVERRIDE_NPDI,
  OPT_MAX_TOKENS,
  OPT_INIT_TOKEN_RATE,
  OPT_MIN_TOKEN_RATE,
  OPT_CASS_TARGET_LATENCY_US,
  OPT_EXCEPTION_MAX_TTL,
  OPT_MAX_SESSION_EXPIRES,
  OPT_SIP_BLACKLIST_DURATION,
  OPT_HTTP_BLACKLIST_DURATION,
  OPT_SIP_TCP_CONNECT_TIMEOUT,
  OPT_SIP_TCP_SEND_TIMEOUT,
  OPT_SESSION_CONTINUED_TIMEOUT_MS,
  OPT_SESSION_TERMINATED_TIMEOUT_MS,
  OPT_STATELESS_PROXIES,
  OPT_NON_REGISTERING_PBXES,
  OPT_NON_REGISTER_AUTHENTICATION
};


const static struct pj_getopt_option long_opt[] =
{
  { "pcscf",                        required_argument, 0, 'p'},
  { "scscf",                        required_argument, 0, 's'},
  { "icscf",                        required_argument, 0, 'i'},
  { "webrtc-port",                  required_argument, 0, 'w'},
  { "localhost",                    required_argument, 0, 'l'},
  { "domain",                       required_argument, 0, 'D'},
  { "additional-domains",           required_argument, 0, OPT_ADDITIONAL_HOME_DOMAINS},
  { "scscf-uri",                    required_argument, 0, 'c'},
  { "alias",                        required_argument, 0, 'n'},
  { "routing-proxy",                required_argument, 0, 'r'},
  { "ibcf",                         required_argument, 0, 'I'},
  { "external-icscf",               required_argument, 0, 'j'},
  { "realm",                        required_argument, 0, 'R'},
  { "memstore",                     required_argument, 0, 'M'},
  { "remote-memstore",              required_argument, 0, 'm'},
  { "sas",                          required_argument, 0, 'S'},
  { "hss",                          required_argument, 0, 'H'},
  { "record-routing-model",         required_argument, 0, 'C'},
  { "default-session-expires",      required_argument, 0, OPT_DEFAULT_SESSION_EXPIRES},
  { "max-session-expires",          required_argument, 0, OPT_MAX_SESSION_EXPIRES},
  { "target-latency-us",            required_argument, 0, OPT_TARGET_LATENCY_US},
  { "xdms",                         required_argument, 0, 'X'},
  { "chronos",                      required_argument, 0, 'K'},
  { "ralf",                         required_argument, 0, 'G'},
  { "dns-server",                   required_argument, 0, OPT_DNS_SERVER },
  { "enum",                         required_argument, 0, 'E'},
  { "enum-suffix",                  required_argument, 0, 'x'},
  { "enum-file",                    required_argument, 0, 'f'},
  { "enforce-user-phone",           no_argument,       0, 'u'},
  { "enforce-global-only-lookups",  no_argument,       0, 'g'},
  { "reg-max-expires",              required_argument, 0, 'e'},
  { "sub-max-expires",              required_argument, 0, OPT_SUB_MAX_EXPIRES},
  { "pjsip-threads",                required_argument, 0, 'P'},
  { "worker-threads",               required_argument, 0, 'W'},
  { "analytics",                    required_argument, 0, 'a'},
  { "authentication",               no_argument,       0, 'A'},
  { "log-file",                     required_argument, 0, 'F'},
  { "http-address",                 required_argument, 0, 'T'},
  { "http-port",                    required_argument, 0, 'o'},
  { "http-threads",                 required_argument, 0, 'q'},
  { "billing-cdf",                  required_argument, 0, 'B'},
  { "allow-emergency-registration", no_argument,       0, OPT_EMERGENCY_REG_ACCEPTED},
  { "max-call-list-length",         required_argument, 0, OPT_MAX_CALL_LIST_LENGTH},
  { "memento-threads",              required_argument, 0, OPT_MEMENTO_THREADS},
  { "call-list-ttl",                required_argument, 0, OPT_CALL_LIST_TTL},
  { "alarms-enabled",               no_argument,       0, OPT_ALARMS_ENABLED},
  { "log-level",                    required_argument, 0, 'L'},
  { "daemon",                       no_argument,       0, 'd'},
  { "interactive",                  no_argument,       0, 't'},
  { "help",                         no_argument,       0, 'h'},
  { "memcached-write-format",       required_argument, 0, OPT_MEMCACHED_WRITE_FORMAT},
  { "override-npdi",                no_argument,       0, OPT_OVERRIDE_NPDI},
  { "max-tokens",                   required_argument, 0, OPT_MAX_TOKENS},
  { "init-token-rate",              required_argument, 0, OPT_INIT_TOKEN_RATE},
  { "min-token-rate",               required_argument, 0, OPT_MIN_TOKEN_RATE},
  { "cass-target-latency-us",       required_argument, 0, OPT_CASS_TARGET_LATENCY_US},
  { "exception-max-ttl",            required_argument, 0, OPT_EXCEPTION_MAX_TTL},
  { "sip-blacklist-duration",       required_argument, 0, OPT_SIP_BLACKLIST_DURATION},
  { "http-blacklist-duration",      required_argument, 0, OPT_HTTP_BLACKLIST_DURATION},
  { "sip-tcp-connect-timeout",      required_argument, 0, OPT_SIP_TCP_CONNECT_TIMEOUT},
  { "sip-tcp-send-timeout",         required_argument, 0, OPT_SIP_TCP_SEND_TIMEOUT},
  { "session-continued-timeout",    required_argument, 0, OPT_SESSION_CONTINUED_TIMEOUT_MS},
  { "session-terminated-timeout",   required_argument, 0, OPT_SESSION_TERMINATED_TIMEOUT_MS},
  { "stateless-proxies",            required_argument, 0, OPT_STATELESS_PROXIES},
  { "non-registering-pbxes",        required_argument, 0, OPT_NON_REGISTERING_PBXES},
  { "non-register-authentication",  required_argument, 0, OPT_NON_REGISTER_AUTHENTICATION},
  { NULL,                           0,                 0, 0}
};

static std::string pj_options_description = "p:s:i:l:D:c:C:n:e:I:A:R:M:S:H:T:o:q:X:E:x:f:u:g:r:P:w:a:F:L:K:G:B:dth";

static sem_t term_sem;

static pj_bool_t quiescing = PJ_FALSE;
static sem_t quiescing_sem;
QuiescingManager* quiescing_mgr;

const static int QUIESCE_SIGNAL = SIGQUIT;
const static int UNQUIESCE_SIGNAL = SIGUSR1;

static void usage(void)
{
  puts("Options:\n"
       "\n"
       " -p, --pcscf <untrusted port>,<trusted port>\n"
       "                            Enable P-CSCF function with the specified ports\n"
       " -i, --icscf <port>         Enable I-CSCF function on the specified port\n"
       " -s, --scscf <port>         Enable S-CSCF function on the specified port\n"
       " -w, --webrtc-port N        Set local WebRTC listener port to N\n"
       "                            If not specified WebRTC support will be disabled\n"
       " -l, --localhost [<hostname>|<private hostname>,<public hostname>]\n"
       "                            Override the local host name with the specified\n"
       "                            hostname(s) or IP address(es).  If one name/address\n"
       "                            is specified it is used as both private and public names.\n"
       " -D, --domain <name>        The home domain name\n"
       "     --additional-domains <names>\n"
       "                            Comma-separated list of additional home domain names\n"
       " -c, --scscf-uri <name>     The Sprout S-CSCF cluster domain URI.  This URI\n"
       "                            must route requests to the S-CSCF port on the Sprout\n"
       "                            cluster, either by specifying the port explicitly or\n"
       "                            using DNS SRV records to specify the port.\n"
       " -n, --alias <names>        Optional list of alias host names\n"
       " -r, --routing-proxy <name>[,<port>[,<connections>[,<recycle time>]]]\n"
       "                            Operate as an access proxy using the specified node\n"
       "                            as the upstream routing proxy.  Optionally specifies the port,\n"
       "                            the number of parallel connections to create, and how\n"
       "                            often to recycle these connections (by default a\n"
       "                            single connection to the trusted port is used and never\n"
       "                            recycled).\n"
       " -I, --ibcf <IP addresses>  Operate as an IBCF accepting SIP flows from\n"
       "                            the pre-configured list of IP addresses\n"
       " -j, --external-icscf <I-CSCF URI>\n"
       "                            Route calls to specified external I-CSCF\n"
       " -R, --realm <realm>        Use specified realm for authentication\n"
       "                            (if not specified, local host name is used)\n"
       " -M, --memstore <config_file>\n"
       "                            Enables local memcached store for registration state and\n"
       "                            specifies configuration file\n"
       "                            (otherwise uses local store)\n"
       " -m, --remote-memstore <config file>\n"
       "                            Enabled remote memcached store for geo-redundant storage\n"
       "                            of registration state, and specifies configuration file\n"
       "                            (otherwise uses no remote memcached store)\n"
       " -S, --sas <ipv4>,<system name>\n"
       "                            Use specified host as Service Assurance Server and specified\n"
       "                            system name to identify this system to SAS.  If this option isn't\n"
       "                            specified SAS is disabled\n"
       " -H, --hss <server>         Name/IP address of the Homestead cluster\n"
       " -K, --chronos              Name/IP address of the local chronos service\n"
       " -C, --record-routing-model <model>\n"
       "                            If 'pcscf', Sprout Record-Routes itself only on initiation of\n"
       "                            originating processing and completion of terminating\n"
       "                            processing. If 'pcscf,icscf', it also Record-Routes on completion\n"
       "                            of originating processing and initiation of terminating\n"
       "                            processing (i.e. when it receives or sends to an I-CSCF).\n"
       "                            If 'pcscf,icscf,as', it also Record-Routes between every AS.\n"
       " -G, --ralf <server>        Name/IP address of Ralf (Rf) billing server.\n"
       " -X, --xdms <server>        Name/IP address of XDM server\n"
       "     --dns-server <server>[,<server2>,<server3>]\n"
       "                            IP addresses of the DNS servers to use (defaults to 127.0.0.1)\n"
       " -E, --enum <server>[,<server2>,<server3>]\n"
       "                            IP addresses of ENUM server (can't be enabled at same\n"
       "                            time as -f)\n"
       " -x, --enum-suffix <suffix> Suffix appended to ENUM domains (default: .e164.arpa)\n"
       " -f, --enum-file <file>     JSON ENUM config file (can't be enabled at same time as\n"
       "                            -E)\n"
       " -u, --enforce-user-phone   Controls whether ENUM lookups are only done on SIP URIs if they\n"
       "                            contain the SIP URI parameter user=phone (defaults to false)\n"
       " -g, --enforce-global-only-lookups\n"
       "                            Controls whether ENUM lookups are only done when the URI\n"
       "                            contains a global number (defaults to false)\n"
       " -e, --reg-max-expires <expiry>\n"
       "                            The maximum allowed registration period (in seconds)\n"
       "     --sub-max-expires <expiry>\n"
       "                            The maximum allowed subscription period (in seconds)\n"
       "     --default-session-expires <expiry>\n"
       "                            The session expiry period to request (in seconds)\n"
       "     --max-session-expires <expiry>\n"
       "                            The maximum allowed session expiry period (in seconds)\n"
       "     --target-latency-us <usecs>\n"
       "                            Target latency above which throttling applies (default: 100000)\n"
       "     --cass-target-latency-us <usecs>\n"
       "                            Target latency above which throttling applies for the Cassandra store\n"
       "                            that's part of the Memento application server (default: 1000000)\n"
       "     --max-tokens N         Maximum number of tokens allowed in the token bucket (used by\n"
       "                            the throttling code (default: 20))\n"
       "     --init-token-rate N    Initial token refill rate of tokens in the token bucket (used by\n"
       "                            the throttling code (default: 100.0))\n"
       "     --min-token-rate N     Minimum token refill rate of tokens in the token bucket (used by\n"
       "                            the throttling code (default: 10.0))\n"
       " -T  --http-address <server>\n"
       "                            Specify the HTTP bind address\n"
       " -o  --http-port <port>     Specify the HTTP bind port\n"
       " -q  --http-threads N       Number of HTTP threads (default: 1)\n"
       " -P, --pjsip-threads N      Number of PJSIP threads (default: 1)\n"
       " -B, --billing-cdf <server> Billing CDF server\n"
       " -W, --worker-threads N     Number of worker threads (default: 1)\n"
       " -a, --analytics <directory>\n"
       "                            Generate analytics logs in specified directory\n"
       " -A, --authentication       Enable authentication\n"
       "     --allow-emergency-registration\n"
       "                            Allow the P-CSCF to acccept emergency registrations.\n"
       "                            Only valid if -p/pcscf is specified.\n"
       "                            WARNING: If this is enabled, all emergency registrations are accepted,\n"
       "                            but they are not policed.\n"
       "                            This parameter is only intended to be enabled during testing.\n"
       "     --max-call-list-length N\n"
       "                            Maximum number of complete call list entries to store. If this is 0,\n"
       "                            then there is no limit (default: 0)\n"
       "     --memento-threads N    Number of Memento threads (default: 25)\n"
       "     --call-list-ttl N      Time to store call lists entries (default: 604800)\n"
       "     --alarms-enabled       Whether SNMP alarms are enabled (default: false)\n"
       "     --memcached-write-format\n"
       "                            The data format to use when writing registration and subscription data\n"
       "                            to memcached. Valid values are 'binary' and 'json' (default is 'json')\n"
       "     --override-npdi        Whether the deployment should check for number portability data on \n"
       "                            requests that already have the 'npdi' indicator (default: false)\n"
       "     --exception-max-ttl <secs>\n"
       "                            The maximum time before the process exits if it hits an exception.\n"
       "                            The actual time is randomised.\n"
       "     --sip-blacklist-duration <secs>\n"
       "                            The amount of time to blacklist a SIP peer when it is unresponsive.\n"
       "     --http-blacklist-duration <secs>\n"
       "                            The amount of time to blacklist an HTTP peer when it is unresponsive.\n"
       "     --sip-tcp-connect-timeout <milliseconds>\n"
       "                            The amount of time to wait for a SIP TCP connection to establish.\n"
       "     --sip-tcp-send-timeout <milliseconds>\n"
       "                            The amount of time to wait for data sent on a SIP TCP connection to be\n"
       "                            acknowledged by the peer.\n"
       "     --session-continued-timeout <milliseconds>\n"
       "                            If an Application Server with default handling of 'continue session'\n"
       "                            is unresponsive, this is the time that sprout will wait (in ms)\n"
       "                            before bypassing the AS and moving onto the next AS in the chain.\n"
       "     --session-terminated-timeout <milliseconds>\n"
       "                            If an Application Server with default handling of 'terminate session'\n"
       "                            is unresponsive, this is the time that sprout will wait (in ms)\n"
       "                            before terminating the session.\n"
       "     --stateless-proxies <comma-separated-list>\n"
       "                            A comma separated list of domain names that are treated as SIP\n"
       "                            stateless proxies. This field should reflect how the servers are\n"
       "                            identified in SIP (for example if a cluster of nodes is identified by\n"
       "                            the name 'cluster.example.com', this value should be used instead of\n"
       "                            the hostnames or IP addresses of individual servers\n"
       "     --non-registering-pbxes <comma-separated-list>\n"
       "                            A comma separated list of IP addresses that are treated as\n"
       "                            non-registering PBXes (i.e. INVITEs should be allowed by the \n"
       "                            P-CSCF, but challenged by the core)\n"
       "     --non-register-authentication <option>\n"
       "                            Controls when sprout will challenge the sender of a non-REGISTER\n"
       "                            message to provide authentication. Takes one of the following values:\n"
       "                            - 'never' means that sprout never challenges non-REGISTER requests.\n"
       "                            - 'if_proxy_authorization_present' means sprout will only challenge\n"
       "                              requests that already have a Proxy-Authorization header.\n"
       " -F, --log-file <directory>\n"
       "                            Log to file in specified directory\n"
       " -L, --log-level N          Set log level to N (default: 4)\n"
       " -d, --daemon               Run as daemon\n"
       " -t, --interactive          Run in foreground with interactive menu\n"
       " -h, --help                 Show this help screen\n"
      );
}


/// Parse a string representing a port.
/// @returns The port number as an int, or zero if the port is invalid.
int parse_port(const std::string& port_str)
{
  int port = atoi(port_str.c_str());

  if ((port < 0) || (port > 0xFFFF))
  {
    port = 0;
  }

  return port;
}


static pj_status_t init_logging_options(int argc, char* argv[], struct options* options)
{
  int c;
  int opt_ind;

  pj_optind = 0;
  while ((c = pj_getopt_long(argc, argv, pj_options_description.c_str(), long_opt, &opt_ind)) != -1)
  {
    switch (c)
    {
    case 'L':
      options->log_level = atoi(pj_optarg);
      fprintf(stdout, "Log level set to %s\n", pj_optarg);
      break;

    case 'F':
      options->log_to_file = PJ_TRUE;
      options->log_directory = std::string(pj_optarg);
      fprintf(stdout, "Log directory set to %s\n", pj_optarg);
      break;

    case 'd':
      options->daemon = PJ_TRUE;
      break;

    case 't':
      options->interactive = PJ_TRUE;
      break;

    default:
      // Ignore other options at this point
      break;
    }
  }

  return PJ_SUCCESS;
}

static pj_status_t init_options(int argc, char* argv[], struct options* options)
{
  int c;
  int opt_ind;
  int reg_max_expires;
  int sub_max_expires;

  pj_optind = 0;
  while ((c = pj_getopt_long(argc, argv, pj_options_description.c_str(), long_opt, &opt_ind)) != -1)
  {
    switch (c)
    {
    case 'p':
      {
        std::vector<std::string> pcscf_options;
        Utils::split_string(std::string(pj_optarg), ',', pcscf_options, 0, false);
        if (pcscf_options.size() == 2)
        {
          options->pcscf_untrusted_port = parse_port(pcscf_options[0]);
          options->pcscf_trusted_port = parse_port(pcscf_options[1]);
        }

        if ((options->pcscf_untrusted_port != 0) &&
            (options->pcscf_trusted_port != 0))
        {
          TRC_INFO("P-CSCF enabled on ports %d (untrusted) and %d (trusted)",
                   options->pcscf_untrusted_port, options->pcscf_trusted_port);
          options->pcscf_enabled = true;
        }
        else
        {
          TRC_ERROR("P-CSCF ports %s invalid", pj_optarg);
          return -1;
        }
      }
      break;

    case 's':
      options->scscf_port = parse_port(std::string(pj_optarg));
      if (options->scscf_port != 0)
      {
        TRC_INFO("S-CSCF enabled on port %d", options->scscf_port);
        options->scscf_enabled = true;
      }
      else
      {
        CL_SPROUT_INVALID_S_CSCF_PORT.log(pj_optarg);
        TRC_ERROR("S-CSCF port %s is invalid\n", pj_optarg);
        return -1;
      }
      break;

    case 'i':
      options->icscf_port = parse_port(std::string(pj_optarg));
      if (options->icscf_port != 0)
      {
        TRC_INFO("I-CSCF enabled on port %d", options->icscf_port);
        options->icscf_enabled = true;
      }
      else
      {
        CL_SPROUT_INVALID_I_CSCF_PORT.log(pj_optarg);
        TRC_ERROR("I-CSCF port %s is invalid", pj_optarg);
        return -1;
      }
      break;

    case 'w':
      options->webrtc_port = parse_port(std::string(pj_optarg));
      if (options->webrtc_port != 0)
      {
        TRC_INFO("WebRTC port is set to %d", options->webrtc_port);
      }
      else
      {
        TRC_ERROR("WebRTC port %s is invalid", pj_optarg);
        return -1;
      }
      break;

    case 'C':
      if (strcmp(pj_optarg, "pcscf") == 0)
      {
        options->record_routing_model = 1;
      }
      else if (strcmp(pj_optarg, "pcscf,icscf") == 0)
      {
        options->record_routing_model = 2;
      }
      else if (strcmp(pj_optarg, "pcscf,icscf,as") == 0)
      {
        options->record_routing_model = 3;
      }
      else
      {
        TRC_ERROR("--record-routing-model must be one of 'pcscf', 'pcscf,icscf', or 'pcscf,icscf,as'");
        return -1;
      }
      TRC_INFO("Record-Routing model is set to %d", options->record_routing_model);
      break;

    case 'l':
      {
        std::vector<std::string> localhost_options;
        Utils::split_string(std::string(pj_optarg), ',', localhost_options, 0, false);
        if (localhost_options.size() == 1)
        {
          options->local_host = localhost_options[0];
          options->public_host = localhost_options[0];
          TRC_INFO("Override private and public local host names %s",
                   options->local_host.c_str());
        }
        else if (localhost_options.size() == 2)
        {
          options->local_host = localhost_options[0];
          options->public_host = localhost_options[1];
          TRC_INFO("Override private local host name to %s",
                  options->local_host.c_str());
          TRC_INFO("Override public local host name to %s",
                  options->public_host.c_str());
        }
        else
        {
          TRC_WARNING("Invalid --local-host option, ignored");
        }
      }
      break;

    case 'D':
      options->home_domain = std::string(pj_optarg);
      TRC_INFO("Home domain set to %s", pj_optarg);
      break;

    case OPT_ADDITIONAL_HOME_DOMAINS:
      options->additional_home_domains = std::string(pj_optarg);
      TRC_INFO("Additional home domains set to %s", pj_optarg);
      break;

    case 'c':
      options->scscf_uri = std::string(pj_optarg);
      TRC_INFO("Sprout cluster URI set to %s", pj_optarg);
      break;

    case 'n':
      options->alias_hosts = std::string(pj_optarg);
      TRC_INFO("Alias host names = %s", pj_optarg);
      break;

    case 'r':
      {
        std::vector<std::string> upstream_proxy_options;
        Utils::split_string(std::string(pj_optarg), ',', upstream_proxy_options, 0, false);
        options->upstream_proxy = upstream_proxy_options[0];
        options->upstream_proxy_port = 0;
        options->upstream_proxy_connections = 1;
        options->upstream_proxy_recycle = 0;
        if (upstream_proxy_options.size() > 1)
        {
          options->upstream_proxy_port = atoi(upstream_proxy_options[1].c_str());
          if (upstream_proxy_options.size() > 2)
          {
            options->upstream_proxy_connections = atoi(upstream_proxy_options[2].c_str());
            if (upstream_proxy_options.size() > 3)
            {
              options->upstream_proxy_recycle = atoi(upstream_proxy_options[3].c_str());
            }
          }
        }
        TRC_INFO("Upstream proxy is set to %s:%d", options->upstream_proxy.c_str(), options->upstream_proxy_port);
        TRC_INFO("  connections = %d", options->upstream_proxy_connections);
        TRC_INFO("  recycle time = %d seconds", options->upstream_proxy_recycle);
      }
      break;

    case 'I':
      options->ibcf = PJ_TRUE;
      options->trusted_hosts = std::string(pj_optarg);
      TRC_INFO("IBCF mode enabled, trusted hosts = %s", pj_optarg);
      break;

    case 'j':
      options->external_icscf_uri = std::string(pj_optarg);
      TRC_INFO("External I-CSCF URI = %s", pj_optarg);
      break;

    case 'R':
      options->auth_realm = std::string(pj_optarg);
      TRC_INFO("Authentication realm %s", pj_optarg);
      break;

    case 'M':
      options->store_servers = std::string(pj_optarg);
      TRC_INFO("Using memcached store with configuration file %s", pj_optarg);
      break;

    case 'm':
      options->remote_store_servers = std::string(pj_optarg);
      TRC_INFO("Using remote memcached store with configuration file %s", pj_optarg);
      break;

    case 'S':
      {
        std::vector<std::string> sas_options;
        Utils::split_string(std::string(pj_optarg), ',', sas_options, 0, false);
        if (sas_options.size() == 2)
        {
          options->sas_server = sas_options[0];
          options->sas_system_name = sas_options[1];
          TRC_INFO("SAS set to %s", options->sas_server.c_str());
          TRC_INFO("System name is set to %s", options->sas_system_name.c_str());
        }
        else
        {
          CL_SPROUT_INVALID_SAS_OPTION.log();
          TRC_WARNING("Invalid --sas option, SAS disabled");
        }
      }
      break;

    case 'H':
      options->hss_server = std::string(pj_optarg);
      TRC_INFO("HSS server set to %s", pj_optarg);
      break;

    case 'X':
      options->xdm_server = std::string(pj_optarg);
      TRC_INFO("XDM server set to %s", pj_optarg);
      break;

    case 'K':
      options->chronos_service = std::string(pj_optarg);
      TRC_INFO("Chronos service set to %s", pj_optarg);
      break;

    case 'G':
      options->ralf_server = std::string(pj_optarg);
      fprintf(stdout, "Ralf server set to %s\n", pj_optarg);
      break;

    case 'E':
      options->enum_servers.clear();
      Utils::split_string(std::string(pj_optarg), ',', options->enum_servers, 0, false);
      TRC_INFO("%d ENUM servers passed on the command line",
               options->enum_servers.size());
      break;

    case 'x':
      options->enum_suffix = std::string(pj_optarg);
      TRC_INFO("ENUM suffix set to %s", pj_optarg);
      break;

    case 'f':
      options->enum_file = std::string(pj_optarg);
      TRC_INFO("ENUM file set to %s", pj_optarg);
      break;

    case 'u':
      options->enforce_user_phone = true;
      TRC_INFO("ENUM lookups are only done on SIP URIs if they contain user=phone");
      break;

    case 'g':
      options->enforce_global_only_lookups = true;
      TRC_INFO("ENUM lookups are only done on URIs if they contain a global number");
      break;

    case 'e':
      reg_max_expires = atoi(pj_optarg);

      if (reg_max_expires > 0)
      {
        options->reg_max_expires = reg_max_expires;
        TRC_INFO("Maximum registration period set to %d seconds\n",
                 options->reg_max_expires);
      }
      else
      {
        // The parameter could be invalid either because it's -ve, or it's not
        // an integer (in which case atoi returns 0). Log, but don't store it.
        TRC_WARNING("Invalid value for reg_max_expires: '%s'. "
                    "The default value of %d will be used.",
                    pj_optarg, options->reg_max_expires);
      }
      break;

    case OPT_SUB_MAX_EXPIRES:
      sub_max_expires = atoi(pj_optarg);

      if (sub_max_expires > 0)
      {
        options->sub_max_expires = sub_max_expires;
        TRC_INFO("Maximum registration period set to %d seconds\n",
                 options->sub_max_expires);
      }
      else
      {
        // The parameter could be invalid either because it's -ve, or it's not
        // an integer (in which case atoi returns 0). Log, but don't store it.
        TRC_WARNING("Invalid value for sub_max_expires: '%s'. "
                    "The default value of %d will be used.",
                    pj_optarg, options->sub_max_expires);
      }
      break;

    case OPT_TARGET_LATENCY_US:
      options->target_latency_us = atoi(pj_optarg);
      if (options->target_latency_us <= 0)
      {
        TRC_ERROR("Invalid --target-latency-us option %s", pj_optarg);
        return -1;
      }
      break;

    case OPT_CASS_TARGET_LATENCY_US:
      options->cass_target_latency_us = atoi(pj_optarg);
      if (options->cass_target_latency_us <= 0)
      {
        TRC_ERROR("Invalid --cass-target-latency-us option %s", pj_optarg);
        return -1;
      }
      break;

    case OPT_MAX_TOKENS:
      options->max_tokens = atoi(pj_optarg);
      if (options->max_tokens <= 0)
      {
        TRC_ERROR("Invalid --max-tokens option %s", pj_optarg);
        return -1;
      }
      break;

    case OPT_INIT_TOKEN_RATE:
      options->init_token_rate = atoi(pj_optarg);
      if (options->init_token_rate <= 0)
      {
        TRC_ERROR("Invalid --init-token-rate option %s", pj_optarg);
        return -1;
      }
      break;

    case OPT_MIN_TOKEN_RATE:
      options->min_token_rate = atoi(pj_optarg);
      if (options->min_token_rate <= 0)
      {
        TRC_ERROR("Invalid --min-token-rate option %s", pj_optarg);
        return -1;
      }
      break;

    case OPT_MEMCACHED_WRITE_FORMAT:
      if (strcmp(pj_optarg, "binary") == 0)
      {
        TRC_INFO("Memcached write format set to 'binary'");
        options->memcached_write_format = MemcachedWriteFormat::BINARY;
      }
      else if (strcmp(pj_optarg, "json") == 0)
      {
        TRC_INFO("Memcached write format set to 'json'");
        options->memcached_write_format = MemcachedWriteFormat::JSON;
      }
      else
      {
        TRC_WARNING("Invalid value for memcached-write-format, using '%s'."
                    "Got '%s', valid vales are 'json' and 'binary'",
                    ((options->memcached_write_format == MemcachedWriteFormat::JSON) ?
                     "json" : "binary"),
                    pj_optarg);
      }
      break;

    case 'P':
      options->pjsip_threads = atoi(pj_optarg);
      TRC_INFO("Use %d PJSIP threads", options->pjsip_threads);
      break;

    case 'W':
      options->worker_threads = atoi(pj_optarg);
      TRC_INFO("Use %d worker threads", options->worker_threads);
      break;

    case 'a':
      options->analytics_enabled = PJ_TRUE;
      options->analytics_directory = std::string(pj_optarg);
      TRC_INFO("Analytics directory set to %s", pj_optarg);
      break;

    case 'A':
      options->auth_enabled = PJ_TRUE;
      TRC_INFO("Authentication enabled");
      break;

    case 'T':
      options->http_address = std::string(pj_optarg);
      TRC_INFO("HTTP address set to %s", pj_optarg);
      break;

    case 'o':
      options->http_port = parse_port(std::string(pj_optarg));
      if (options->http_port != 0)
      {
        TRC_INFO("HTTP port set to %d", options->http_port);
      }
      else
      {
        TRC_ERROR("HTTP port %s is invalid", pj_optarg);
        return -1;
      }
      break;

    case 'q':
      options->http_threads = atoi(pj_optarg);
      TRC_INFO("Use %d HTTP threads", options->http_threads);
      break;

    case 'B':
      options->billing_cdf = std::string(pj_optarg);
      TRC_INFO("Use %s as billing cdf server", options->billing_cdf.c_str());
      break;

    case 'L':
    case 'F':
    case 'd':
    case 't':
      // Ignore L, F, d and t - these are handled by init_logging_options
      break;

    case OPT_DEFAULT_SESSION_EXPIRES:
      options->default_session_expires = atoi(pj_optarg);
      TRC_INFO("Default session expiry set to %d",
               options->default_session_expires);
      break;

    case OPT_MAX_SESSION_EXPIRES:
      options->max_session_expires = atoi(pj_optarg);
      TRC_INFO("Max session expiry set to %d",
               options->max_session_expires);
      break;

    case OPT_EMERGENCY_REG_ACCEPTED:
      options->emerg_reg_accepted = PJ_TRUE;
      TRC_INFO("Emergency registrations accepted");
      break;

    case OPT_MAX_CALL_LIST_LENGTH:
      options->max_call_list_length = atoi(pj_optarg);
      TRC_INFO("Max call list length set to %d",
               options->max_call_list_length);
      break;

    case OPT_MEMENTO_THREADS:
      options->memento_threads = atoi(pj_optarg);
      TRC_INFO("Number of memento threads set to %d",
               options->memento_threads);
      break;

    case OPT_CALL_LIST_TTL:
      options->call_list_ttl = atoi(pj_optarg);
      TRC_INFO("Call list TTL set to %d",
               options->call_list_ttl);
      break;

    case OPT_ALARMS_ENABLED:
      options->alarms_enabled = PJ_TRUE;
      TRC_INFO("SNMP alarms are enabled");
      break;

    case OPT_DNS_SERVER:
      options->dns_servers.clear();
      Utils::split_string(std::string(pj_optarg), ',', options->dns_servers, 0, false);
      TRC_INFO("%d DNS servers passed on the command line",
               options->dns_servers.size());
    break;

    case OPT_OVERRIDE_NPDI:
      options->override_npdi = true;
      TRC_INFO("Number portability lookups will be done on URIs containing the 'npdi' indicator");
      break;

    case OPT_EXCEPTION_MAX_TTL:
      options->exception_max_ttl = atoi(pj_optarg);
      TRC_INFO("Max TTL after an exception set to %d",
               options->exception_max_ttl);
      break;

    case OPT_SIP_BLACKLIST_DURATION:
      options->sip_blacklist_duration = atoi(pj_optarg);
      TRC_INFO("SIP blacklist duration set to %d",
               options->sip_blacklist_duration);
      break;

    case OPT_HTTP_BLACKLIST_DURATION:
      options->http_blacklist_duration = atoi(pj_optarg);
      TRC_INFO("HTTP blacklist duration set to %d",
               options->http_blacklist_duration);
      break;

    case OPT_SIP_TCP_CONNECT_TIMEOUT:
      options->sip_tcp_connect_timeout = atoi(pj_optarg);
      TRC_INFO("SIP TCP connect timeout set to %d",
               options->sip_tcp_connect_timeout);
      break;

    case OPT_SIP_TCP_SEND_TIMEOUT:
      options->sip_tcp_send_timeout = atoi(pj_optarg);
      TRC_INFO("SIP TCP send timeout set to %d",
               options->sip_tcp_send_timeout);
      break;

    case OPT_SESSION_CONTINUED_TIMEOUT_MS:
      options->session_continued_timeout_ms = atoi(pj_optarg);
      TRC_INFO("Session continue timeout set to %dms",
               options->session_continued_timeout_ms);
      break;

    case OPT_SESSION_TERMINATED_TIMEOUT_MS:
      options->session_terminated_timeout_ms = atoi(pj_optarg);
      TRC_INFO("Session terminated timeout set to %dms",
               options->session_terminated_timeout_ms);
      break;

    case OPT_STATELESS_PROXIES:
      {
        std::vector<std::string> stateless_proxies;
        Utils::split_string(std::string(pj_optarg), ',', stateless_proxies, 0, false);
        options->stateless_proxies.insert(stateless_proxies.begin(),
                                          stateless_proxies.end());
        TRC_INFO("%d stateless proxies are configured",
                 options->stateless_proxies.size());
      }
      break;

    case OPT_NON_REGISTERING_PBXES:
      {
        options->pbxes = std::string(pj_optarg);
        TRC_INFO("Non-registering PBX IP addresses are %s",
                 options->pbxes.c_str());
      }
      break;

    case OPT_NON_REGISTER_AUTHENTICATION:
      {
        std::string this_arg = pj_optarg;

        if (this_arg == "never")
        {
          TRC_INFO("Non-REGISTER authentication set to 'never'");
          options->non_register_auth_mode = NonRegisterAuthentication::NEVER;
        }
        else if (this_arg == "if_proxy_authorization_present")
        {
          TRC_INFO("Non-REGISTER authentication set to 'if_proxy_authorization_present'");
          options->non_register_auth_mode =
            NonRegisterAuthentication::IF_PROXY_AUTHORIZATION_PRESENT;
        }
        else
        {
          TRC_ERROR("Invalid value for non-REGISTER authentication: %s", pj_optarg);
          return -1;
        }
      }
      break;

    case 'h':
      usage();
      return -1;

    default:
      TRC_ERROR("Unknown option. Run with --help for help.");
      return -1;
    }
  }

  return PJ_SUCCESS;
}


int daemonize()
{
  TRC_STATUS("Switching to daemon mode");

  pid_t pid = fork();
  if (pid == -1)
  {
    // Fork failed, return error.
    return errno;
  }
  else if (pid > 0)
  {
    // Parent process, fork successful, so exit.
    exit(0);
  }

  // Must now be running in the context of the child process.

  // Redirect standard files to /dev/null
  if (freopen("/dev/null", "r", stdin) == NULL)
  {
    return errno;
  }
  if (freopen("/dev/null", "w", stdout) == NULL)
  {
    return errno;
  }
  if (freopen("/dev/null", "w", stderr) == NULL)
  {
    return errno;
  }

  if (setsid() == -1)
  {
    // Create a new session to divorce the child from the tty of the parent.
    return errno;
  }

  signal(SIGHUP, SIG_IGN);

  umask(0);

  return 0;
}


// Signal handler that simply dumps the stack and then crashes out.
void signal_handler(int sig)
{
  // Reset the signal handlers so that another exception will cause a crash.
  signal(SIGABRT, SIG_DFL);
  signal(SIGSEGV, signal_handler);

  // Log the signal, along with a backtrace.
  TRC_BACKTRACE("Signal %d caught", sig);

  // Ensure the log files are complete - the core file created by abort() below
  // will trigger the log files to be copied to the diags bundle
  TRC_COMMIT();

  // Check if there's a stored jmp_buf on the thread and handle if there is
  exception_handler->handle_exception();

  CL_SPROUT_CRASH.log(strsignal(sig));
  closelog();

  // Dump a core.
  abort();
}


// Signal handler that receives requests to (un)quiesce.
void quiesce_unquiesce_handler(int sig)
{
  // Set the flag indicating whether we're quiescing or not.
  if (sig == QUIESCE_SIGNAL)
  {
    TRC_STATUS("Quiesce signal received");
    quiescing = PJ_TRUE;
  }
  else
  {
    TRC_STATUS("Unquiesce signal received");
    quiescing = PJ_FALSE;
  }

  // Wake up the thread that acts on the notification (don't act on it in this
  // thread since we're in a signal handler).
  sem_post(&quiescing_sem);
}


// Signal handler that triggers sprout termination.
void terminate_handler(int sig)
{
  sem_post(&term_sem);
}


void* quiesce_unquiesce_thread_func(void* dummy)
{
  // First register the thread with PJSIP.
  pj_thread_desc desc;
  pj_thread_t* thread;
  pj_status_t status;
  pj_bzero(desc, sizeof(pj_thread_desc));

  status = pj_thread_register("Quiesce/unquiesce thread", desc, &thread);

  if (status != PJ_SUCCESS)
  {
    TRC_ERROR("Error creating quiesce/unquiesce thread (status = %d). "
              "This function will not be available",
              status);
    return NULL;
  }

  pj_bool_t curr_quiescing = PJ_FALSE;
  pj_bool_t new_quiescing = quiescing;

  while (PJ_TRUE)
  {
    // Only act if the quiescing state has changed.
    if (curr_quiescing != new_quiescing)
    {
      curr_quiescing = new_quiescing;

      if (new_quiescing)
      {
        quiescing_mgr->quiesce();
      }
      else
      {
        quiescing_mgr->unquiesce();
      }
    }

    // Wait for the quiescing flag to be written to and read in the new value.
    // Read into a local variable to avoid issues if the flag changes under our
    // feet.
    //
    // Note that sem_wait is a cancel point, so calling pthread_cancel on this
    // thread while it is waiting on the semaphore will cause it to cancel.
    sem_wait(&quiescing_sem);
    new_quiescing = quiescing;
    TRC_STATUS("Value of new_quiescing is %s", (new_quiescing == PJ_FALSE) ? "false" : "true");
  }

  return NULL;
}

class QuiesceCompleteHandler : public QuiesceCompletionInterface
{
public:
  void quiesce_complete()
  {
    sem_post(&term_sem);
  }
};


/// Registers HTTP threads with PJSIP so we can use PJSIP APIs on these threads
void reg_httpthread_with_pjsip(evhtp_t * htp, evthr_t * httpthread, void * arg)
{
  if (!pj_thread_is_registered())
  {
    // The thread descriptor must stay in scope for the lifetime of the thread
    // so we must allocate it from heap.  However, this will leak because
    // there is no way of freeing it when the thread terminates (HttpStack
    // does not support a thread termination callback and pthread_cleanup_push
    // won't work in this case).  This is okay for now because HttpStack
    // just creates a pool of threads at start of day.
    pj_thread_desc* td = (pj_thread_desc*)malloc(sizeof(pj_thread_desc));
    pj_bzero(*td, sizeof(pj_thread_desc));
    pj_thread_t *thread = 0;

    pj_status_t thread_reg_status = pj_thread_register("SproutHTTPThread",
                                                       *td,
                                                       &thread);

    if (thread_reg_status != PJ_SUCCESS)
    {
      TRC_ERROR("Failed to register thread with pjsip");
    }
  }
}


void create_regstore_plugins(RegStore::SerializerDeserializer*& serializer,
                             std::vector<RegStore::SerializerDeserializer*>& deserializers,
                             MemcachedWriteFormat write_format)
{
  deserializers.clear();
  deserializers.push_back(new RegStore::JsonSerializerDeserializer());
  deserializers.push_back(new RegStore::BinarySerializerDeserializer());

  if (write_format == MemcachedWriteFormat::JSON)
  {
    serializer = new RegStore::JsonSerializerDeserializer();
  }
  else
  {
    serializer = new RegStore::BinarySerializerDeserializer();
  }
}


// Objects that must be shared with dynamically linked sproutlets must be
// globally scoped.
LoadMonitor* load_monitor = NULL;
HSSConnection* hss_connection = NULL;
RegStore* local_reg_store = NULL;
RegStore* remote_reg_store = NULL;
HttpConnection* ralf_connection = NULL;
HttpResolver* http_resolver = NULL;
ACRFactory* scscf_acr_factory = NULL;
EnumService* enum_service = NULL;
ExceptionHandler* exception_handler = NULL;

/*
 * main()
 */
int main(int argc, char* argv[])
{
  pj_status_t status;
  struct options opt;

  Logger* analytics_logger_logger = NULL;
  AnalyticsLogger* analytics_logger = NULL;
  pthread_t quiesce_unquiesce_thread;
  DnsCachedResolver* dns_resolver = NULL;
  SIPResolver* sip_resolver = NULL;
  Store* local_data_store = NULL;
  Store* remote_data_store = NULL;
  AvStore* av_store = NULL;
  ChronosConnection* chronos_connection = NULL;
  ACRFactory* pcscf_acr_factory = NULL;
  pj_bool_t websockets_enabled = PJ_FALSE;
  AccessLogger* access_logger = NULL;
  SproutletProxy* sproutlet_proxy = NULL;
  std::list<Sproutlet*> sproutlets;
  CommunicationMonitor* chronos_comm_monitor = NULL;
  CommunicationMonitor* enum_comm_monitor = NULL;
  CommunicationMonitor* hss_comm_monitor = NULL;
  CommunicationMonitor* memcached_comm_monitor = NULL;
  CommunicationMonitor* memcached_remote_comm_monitor = NULL;
  CommunicationMonitor* ralf_comm_monitor = NULL;
  Alarm* vbucket_alarm = NULL;
  Alarm* remote_vbucket_alarm = NULL;

  // Set up our exception signal handler for asserts and segfaults.
  signal(SIGABRT, signal_handler);
  signal(SIGSEGV, signal_handler);

  sem_init(&term_sem, 0, 0);
  signal(SIGTERM, terminate_handler);

  opt.pcscf_enabled = false;
  opt.pcscf_trusted_port = 0;
  opt.pcscf_untrusted_port = 0;
  opt.upstream_proxy_port = 0;
  opt.webrtc_port = 0;
  opt.ibcf = PJ_FALSE;
  opt.scscf_enabled = false;
  opt.scscf_port = 0;
  opt.external_icscf_uri = "";
  opt.auth_enabled = PJ_FALSE;
  opt.enum_suffix = ".e164.arpa";
  opt.enforce_user_phone = false;
  opt.enforce_global_only_lookups = false;
  opt.reg_max_expires = 300;
  opt.sub_max_expires = 300;
  opt.icscf_enabled = false;
  opt.icscf_port = 0;
  opt.sas_server = "0.0.0.0";
  opt.chronos_service = "localhost:7253";
  opt.pjsip_threads = 1;
  opt.record_routing_model = 1;
  opt.default_session_expires = 10 * 60;
  opt.max_session_expires = 10 * 60;
  opt.worker_threads = 1;
  opt.analytics_enabled = PJ_FALSE;
  opt.http_address = "127.0.0.1";
  opt.http_port = 9888;
  opt.http_threads = 1;
  opt.dns_servers.push_back("127.0.0.1");
  opt.billing_cdf = "";
  opt.emerg_reg_accepted = PJ_FALSE;
  opt.max_call_list_length = 0;
  opt.memento_threads = 25;
  opt.call_list_ttl = 604800;
  opt.alarms_enabled = PJ_FALSE;
  opt.target_latency_us = 100000;
  opt.cass_target_latency_us = 1000000;
  opt.max_tokens = 20;
  opt.init_token_rate = 100.0;
  opt.min_token_rate = 10.0;
  opt.log_to_file = PJ_FALSE;
  opt.log_level = 0;
  opt.daemon = PJ_FALSE;
  opt.interactive = PJ_FALSE;
  opt.memcached_write_format = MemcachedWriteFormat::JSON;
  opt.override_npdi = PJ_FALSE;
  opt.exception_max_ttl = 600;
  opt.sip_blacklist_duration = SIPResolver::DEFAULT_BLACKLIST_DURATION;
  opt.http_blacklist_duration = HttpResolver::DEFAULT_BLACKLIST_DURATION;
  opt.sip_tcp_connect_timeout = 2000;
  opt.sip_tcp_send_timeout = 2000;
  opt.session_continued_timeout_ms = SCSCFSproutlet::DEFAULT_SESSION_CONTINUED_TIMEOUT;
  opt.session_terminated_timeout_ms = SCSCFSproutlet::DEFAULT_SESSION_TERMINATED_TIMEOUT;
  opt.stateless_proxies.clear();
  opt.non_register_auth_mode = NonRegisterAuthentication::NEVER;

  boost::filesystem::path p = argv[0];
  // Copy the filename to a string so that we can be sure of its lifespan -
  // the value passed to openlog must be valid for the duration of the program.
  std::string filename = p.filename().c_str();
  openlog(filename.c_str(), PDLOG_PID, PDLOG_LOCAL6);
  CL_SPROUT_STARTED.log();

  status = init_logging_options(argc, argv, &opt);

  if (status != PJ_SUCCESS)
  {
    closelog();
    return 1;
  }

  if (opt.daemon && opt.interactive)
  {
    closelog();
    TRC_ERROR("Cannot specify both --daemon and --interactive");
    return 1;
  }

  if (opt.daemon)
  {
    int errnum = daemonize();
    if (errnum != 0)
    {
      closelog();
      TRC_ERROR("Failed to convert to daemon, %d (%s)", errnum, strerror(errnum));
      exit(0);
    }
  }

  Log::setLoggingLevel(opt.log_level);
  init_pjsip_logging(opt.log_level, opt.log_to_file, opt.log_directory);

  if ((opt.log_to_file) && (opt.log_directory != ""))
  {
    // Work out the program name from argv[0], stripping anything before the final slash.
    char* prog_name = argv[0];
    char* slash_ptr = rindex(argv[0], '/');
    if (slash_ptr != NULL)
    {
      prog_name = slash_ptr + 1;
    }
    Log::setLogger(new Logger(opt.log_directory, prog_name));

    TRC_STATUS("Access logging enabled to %s", opt.log_directory.c_str());
    access_logger = new AccessLogger(opt.log_directory);
  }

  TRC_STATUS("Log level set to %d", opt.log_level);

  std::stringstream options_ss;
  for (int ii = 0; ii < argc; ii++)
  {
    options_ss << argv[ii];
    options_ss << " ";
  }
  std::string options = "Command-line options were: " + options_ss.str();

  TRC_INFO(options.c_str());

  status = init_options(argc, argv, &opt);
  if (status != PJ_SUCCESS)
  {
    closelog();
    return 1;
  }

  if (opt.analytics_enabled)
  {
    analytics_logger_logger = new Logger(opt.analytics_directory, std::string("log"));
    analytics_logger_logger->set_flags(Logger::ADD_TIMESTAMPS|Logger::FLUSH_ON_WRITE);
    analytics_logger = new AnalyticsLogger(analytics_logger_logger);
  }

  if ((!opt.pcscf_enabled) && (!opt.scscf_enabled) && (!opt.icscf_enabled))
  {
    CL_SPROUT_NO_SI_CSCF.log();
    closelog();
    TRC_ERROR("Must enable P-CSCF, S-CSCF or I-CSCF");
    return 1;
  }

  if ((opt.pcscf_enabled) && ((opt.scscf_enabled) || (opt.icscf_enabled)))
  {
    closelog();
    TRC_ERROR("Cannot enable both P-CSCF and S/I-CSCF");
    return 1;
  }

  if ((opt.pcscf_enabled) &&
      (opt.upstream_proxy == ""))
  {
    closelog();
    TRC_ERROR("Cannot enable P-CSCF without specifying --routing-proxy");
    return 1;
  }

  if ((opt.ibcf) && (!opt.pcscf_enabled))
  {
    closelog();
    TRC_ERROR("Cannot enable IBCF without also enabling P-CSCF");
    return 1;
  }

  if ((opt.webrtc_port != 0 ) && (!opt.pcscf_enabled))
  {
    closelog();
    TRC_ERROR("Cannot enable WebRTC without also enabling P-CSCF");
    return 1;
  }

  if ((opt.scscf_enabled) && (opt.scscf_uri == ""))
  {
    TRC_ERROR("S-CSCF enabled, but no S-CSCF URI specified");
    return 1;
  }

  if (((opt.scscf_enabled) || (opt.icscf_enabled)) &&
      (opt.hss_server == ""))
  {
    CL_SPROUT_SI_CSCF_NO_HOMESTEAD.log();
    closelog();
    TRC_ERROR("S/I-CSCF enabled with no Homestead server");
    return 1;
  }

  if ((opt.auth_enabled) && (opt.hss_server == ""))
  {
    CL_SPROUT_AUTH_NO_HOMESTEAD.log();
    closelog();
    TRC_ERROR("Authentication enabled, but no Homestead server specified");
    return 1;
  }

  if ((opt.xdm_server != "") && (opt.hss_server == ""))
  {
    CL_SPROUT_XDM_NO_HOMESTEAD.log();
    closelog();
    TRC_ERROR("XDM server configured for services, but no Homestead server specified");
    return 1;
  }

  if ((opt.pcscf_enabled) && (opt.hss_server != ""))
  {
    TRC_WARNING("Homestead server configured on P-CSCF, ignoring");
  }

  if ((opt.pcscf_enabled) && (opt.xdm_server != ""))
  {
    TRC_WARNING("XDM server configured on P-CSCF, ignoring");
  }

  if ((opt.store_servers != "") &&
      (opt.auth_enabled) &&
      (opt.worker_threads == 1))
  {
    TRC_WARNING("Use multiple threads for good performance when using memstore and/or authentication");
  }

  if ((opt.pcscf_enabled) && (opt.reg_max_expires != 0))
  {
    TRC_WARNING("A registration expiry period should not be specified for P-CSCF");
  }

  if ((!opt.enum_servers.empty()) &&
      (!opt.enum_file.empty()))
  {
    TRC_WARNING("Both ENUM server and ENUM file lookup enabled - ignoring ENUM file");
  }

  // Ensure our random numbers are unpredictable.
  unsigned int seed;
  pj_time_val now;
  pj_gettimeofday(&now);
  seed = (unsigned int)now.sec ^ (unsigned int)now.msec ^ getpid();
  srand(seed);

  if (opt.pcscf_enabled)
  {
    snmp_setup("bono");
  }
  else
  {
    snmp_setup("sprout");
  }

  SNMP::AccumulatorTable* latency_table;
  SNMP::AccumulatorTable* queue_size_table;
  SNMP::CounterTable* requests_counter;
  SNMP::CounterTable* overload_counter;

  SNMP::IPCountTable* homestead_cxn_count = NULL;
  SNMP::AccumulatorTable* homestead_latency_table = NULL;
  SNMP::AccumulatorTable* homestead_mar_latency_table = NULL;
  SNMP::AccumulatorTable* homestead_sar_latency_table = NULL;
  SNMP::AccumulatorTable* homestead_uar_latency_table = NULL;
  SNMP::AccumulatorTable* homestead_lir_latency_table = NULL;

  SNMP::RegistrationStatsTables reg_stats_tbls;
  SNMP::RegistrationStatsTables third_party_reg_stats_tbls;
  SNMP::AuthenticationStatsTables auth_stats_tbls;

  if (opt.pcscf_enabled)
  {
    latency_table = SNMP::AccumulatorTable::create("bono_latency",
                                                   ".1.2.826.0.1.1578918.9.2.2");
    queue_size_table = SNMP::AccumulatorTable::create("bono_queue_size",
                                                      ".1.2.826.0.1.1578918.9.2.6");
    requests_counter = SNMP::CounterTable::create("bono_incoming_requests",
                                                  ".1.2.826.0.1.1578918.9.2.4");
    overload_counter = SNMP::CounterTable::create("bono_rejected_overload",
                                                  ".1.2.826.0.1.1578918.9.2.5");
  }
  else
  {
    latency_table = SNMP::AccumulatorTable::create("sprout_latency",
                                                   ".1.2.826.0.1.1578918.9.3.1");
    queue_size_table = SNMP::AccumulatorTable::create("sprout_queue_size",
                                                      ".1.2.826.0.1.1578918.9.3.8");
    requests_counter = SNMP::CounterTable::create("sprout_incoming_requests",
                                                  ".1.2.826.0.1.1578918.9.3.6");
    overload_counter = SNMP::CounterTable::create("sprout_rejected_overload",
                                                  ".1.2.826.0.1.1578918.9.3.7");

    homestead_cxn_count = SNMP::IPCountTable::create("sprout_homestead_cxn_count",
                                                     ".1.2.826.0.1.1578918.9.3.3.1");
    homestead_latency_table = SNMP::AccumulatorTable::create("sprout_homestead_latency",
                                                             ".1.2.826.0.1.1578918.9.3.3.2");
    homestead_mar_latency_table = SNMP::AccumulatorTable::create("sprout_homestead_mar_latency",
                                                                 ".1.2.826.0.1.1578918.9.3.3.3");
    homestead_sar_latency_table = SNMP::AccumulatorTable::create("sprout_homestead_sar_latency",
                                                                 ".1.2.826.0.1.1578918.9.3.3.4");
    homestead_uar_latency_table = SNMP::AccumulatorTable::create("sprout_homestead_uar_latency",
                                                                 ".1.2.826.0.1.1578918.9.3.3.5");
    homestead_lir_latency_table = SNMP::AccumulatorTable::create("sprout_homestead_lir_latency",
                                                                 ".1.2.826.0.1.1578918.9.3.3.6");

    reg_stats_tbls.init_reg_tbl = SNMP::SuccessFailCountTable::create("initial_reg_success_fail_count",
                                                                      ".1.2.826.0.1.1578918.9.3.9");
    reg_stats_tbls.re_reg_tbl = SNMP::SuccessFailCountTable::create("re_reg_success_fail_count",
                                                                    ".1.2.826.0.1.1578918.9.3.10");
    reg_stats_tbls.de_reg_tbl = SNMP::SuccessFailCountTable::create("de_reg_success_fail_count",
                                                                     ".1.2.826.0.1.1578918.9.3.11");
<<<<<<< HEAD

    third_party_reg_stats_tbls.init_reg_tbl = SNMP::SuccessFailCountTable::create("initial_reg_success_fail_count",
=======
    
    third_party_reg_stats_tbls.init_reg_tbl = SNMP::SuccessFailCountTable::create("third_party_initial_reg_success_fail_count",
>>>>>>> 3786f429
                                                                                  ".1.2.826.0.1.1578918.9.3.12");
    third_party_reg_stats_tbls.re_reg_tbl = SNMP::SuccessFailCountTable::create("third_party_re_reg_success_fail_count",
                                                                                ".1.2.826.0.1.1578918.9.3.13");
    third_party_reg_stats_tbls.de_reg_tbl = SNMP::SuccessFailCountTable::create("third_party_de_reg_success_fail_count",
                                                                                ".1.2.826.0.1.1578918.9.3.14");
<<<<<<< HEAD

    auth_stats_tbls.sip_digest_auth_tbl = SNMP::SuccessFailCountTable::create("initial_reg_success_fail_count",
=======
    
    auth_stats_tbls.sip_digest_auth_tbl = SNMP::SuccessFailCountTable::create("sip_digest_auth_success_fail_count",
>>>>>>> 3786f429
                                                                              ".1.2.826.0.1.1578918.9.3.15");
    auth_stats_tbls.ims_aka_auth_tbl = SNMP::SuccessFailCountTable::create("ims_aka_auth_success_fail_count",
                                                                           ".1.2.826.0.1.1578918.9.3.16");
<<<<<<< HEAD

=======
    auth_stats_tbls.non_register_auth_tbl = SNMP::SuccessFailCountTable::create("non_register_auth_success_fail_count",
                                                                                ".1.2.826.0.1.1578918.9.3.17");
>>>>>>> 3786f429
  }

  if ((opt.icscf_enabled || opt.scscf_enabled) && opt.alarms_enabled)
  {
    // Create Sprout's alarm objects.

    chronos_comm_monitor = new CommunicationMonitor(new Alarm("sprout", AlarmDef::SPROUT_CHRONOS_COMM_ERROR,
                                                                        AlarmDef::MAJOR));

    enum_comm_monitor = new CommunicationMonitor(new Alarm("sprout", AlarmDef::SPROUT_ENUM_COMM_ERROR,
                                                                     AlarmDef::MAJOR));

    hss_comm_monitor = new CommunicationMonitor(new Alarm("sprout", AlarmDef::SPROUT_HOMESTEAD_COMM_ERROR,
                                                                    AlarmDef::CRITICAL));

    memcached_comm_monitor = new CommunicationMonitor(new Alarm("sprout", AlarmDef::SPROUT_MEMCACHED_COMM_ERROR,
                                                                          AlarmDef::CRITICAL));

    memcached_remote_comm_monitor = new CommunicationMonitor(new Alarm("sprout", AlarmDef::SPROUT_REMOTE_MEMCACHED_COMM_ERROR,
                                                                                 AlarmDef::CRITICAL));

    ralf_comm_monitor = new CommunicationMonitor(new Alarm("sprout", AlarmDef::SPROUT_RALF_COMM_ERROR,
                                                                     AlarmDef::MAJOR));

    vbucket_alarm = new Alarm("sprout", AlarmDef::SPROUT_VBUCKET_ERROR,
                                        AlarmDef::MAJOR);

    remote_vbucket_alarm = new Alarm("sprout", AlarmDef::SPROUT_REMOTE_VBUCKET_ERROR,
                                               AlarmDef::MAJOR);

    // Start the alarm request agent
    AlarmReqAgent::get_instance().start();
    AlarmState::clear_all("sprout");
  }

  // Start the load monitor
  load_monitor = new LoadMonitor(opt.target_latency_us, // Initial target latency (us).
                                 opt.max_tokens,        // Maximum token bucket size.
                                 opt.init_token_rate,   // Initial token fill rate (per sec).
                                 opt.min_token_rate);   // Minimum token fill rate (per sec).

  // Start the health checker
  HealthChecker* health_checker = new HealthChecker();
  pthread_t health_check_thread;
  pthread_create(&health_check_thread,
                 NULL,
                 &HealthChecker::static_main_thread_function,
                 (void*)health_checker);

  // Create an exception handler. The exception handler should attempt to
  // quiesce the process before killing it.
  exception_handler = new ExceptionHandler(opt.exception_max_ttl,
                                           true,
                                           health_checker);

  // Create a DNS resolver and a SIP specific resolver.
  dns_resolver = new DnsCachedResolver(opt.dns_servers);
  sip_resolver = new SIPResolver(dns_resolver, opt.sip_blacklist_duration);

  // Create a new quiescing manager instance and register our completion handler
  // with it.
  quiescing_mgr = new QuiescingManager();
  quiescing_mgr->register_completion_handler(new QuiesceCompleteHandler());

  // Initialize the PJSIP stack and associated subsystems.
  status = init_stack(opt.sas_system_name,
                      opt.sas_server,
                      opt.pcscf_trusted_port,
                      opt.pcscf_untrusted_port,
                      opt.scscf_port,
                      opt.icscf_port,
                      opt.local_host,
                      opt.public_host,
                      opt.home_domain,
                      opt.additional_home_domains,
                      opt.scscf_uri,
                      opt.alias_hosts,
                      sip_resolver,
                      opt.pjsip_threads,
                      opt.record_routing_model,
                      opt.default_session_expires,
                      opt.max_session_expires,
                      opt.sip_tcp_connect_timeout,
                      opt.sip_tcp_send_timeout,
                      quiescing_mgr,
                      opt.billing_cdf);

  if (status != PJ_SUCCESS)
  {
    CL_SPROUT_SIP_INIT_INTERFACE_FAIL.log(PJUtils::pj_status_to_string(status).c_str());
    TRC_ERROR("Error initializing stack %s", PJUtils::pj_status_to_string(status).c_str());
    return 1;
  }

  // Initialize the semaphore that unblocks the quiesce thread, and the thread
  // itself. This must happen after init_stack is called, because this
  // calls init_pjsip, which calls pj_init, which sets up the
  // necessary environment for us to register threads with pjsip.
  sem_init(&quiescing_sem, 0, 0);
  pthread_create(&quiesce_unquiesce_thread,
                 NULL,
                 quiesce_unquiesce_thread_func,
                 NULL);

  // Set up our signal handler for (un)quiesce signals.
  signal(QUIESCE_SIGNAL, quiesce_unquiesce_handler);
  signal(UNQUIESCE_SIGNAL, quiesce_unquiesce_handler);

  // Now that we know the address family, create an HttpResolver too.
  http_resolver = new HttpResolver(dns_resolver,
                                   stack_data.addr_family,
                                   opt.http_blacklist_duration);

  if (opt.ralf_server != "")
  {
    // Create HttpConnection pool for Ralf Rf billing interface.
    ralf_connection = new HttpConnection(opt.ralf_server,
                                         false,
                                         http_resolver,
                                         NULL, // No SNMP table for connected Ralfs
                                         load_monitor,
                                         SASEvent::HttpLogLevel::PROTOCOL,
                                         ralf_comm_monitor);
  }
  else
  {
    CL_SPROUT_NO_RALF_CONFIGURED.log();
  }

  // Initialise the OPTIONS handling module.
  status = init_options();

  if (opt.hss_server != "")
  {
    // Create a connection to the HSS.
    TRC_STATUS("Creating connection to HSS %s", opt.hss_server.c_str());
    hss_connection = new HSSConnection(opt.hss_server,
                                       http_resolver,
                                       load_monitor,
                                       homestead_cxn_count,
                                       homestead_latency_table,
                                       homestead_mar_latency_table,
                                       homestead_sar_latency_table,
                                       homestead_uar_latency_table,
                                       homestead_lir_latency_table,
                                       hss_comm_monitor);
  }

  if ((opt.scscf_enabled) || (opt.icscf_enabled))
  {
    // Create ENUM service required for I/S-CSCF.
    if (!opt.enum_servers.empty())
    {
      TRC_STATUS("Setting up the ENUM server(s)");
      enum_service = new DNSEnumService(opt.enum_servers,
                                        opt.enum_suffix,
                                        new DNSResolverFactory(),
                                        enum_comm_monitor);
    }
    else if (!opt.enum_file.empty())
    {
      TRC_STATUS("Reading from an ENUM file");
      enum_service = new JSONEnumService(opt.enum_file);
    }
  }

  if (opt.chronos_service != "")
  {
    std::string port_str = std::to_string(opt.http_port);
    std::string chronos_callback_host = "127.0.0.1:" + port_str;

    // We want Chronos to call back to its local sprout instance so that we can
    // handle Sprouts failing without missing timers.
    if (is_ipv6(opt.http_address))
    {
      chronos_callback_host = "[::1]:" + port_str;
    }

    // Create a connection to Chronos.
    TRC_STATUS("Creating connection to Chronos %s using %s as the callback URI",
               opt.chronos_service.c_str(),
               chronos_callback_host.c_str());
    chronos_connection = new ChronosConnection(opt.chronos_service,
                                               chronos_callback_host,
                                               http_resolver,
                                               chronos_comm_monitor);
  }

  if (opt.pcscf_enabled)
  {
    // Create an ACR factory for the P-CSCF.
    pcscf_acr_factory = (ralf_connection != NULL) ?
                (ACRFactory*)new RalfACRFactory(ralf_connection, PCSCF) :
                new ACRFactory();

    // Launch stateful proxy as P-CSCF.
    status = init_stateful_proxy(NULL,
                                 NULL,
                                 NULL,
                                 true,
                                 opt.upstream_proxy,
                                 opt.upstream_proxy_port,
                                 opt.upstream_proxy_connections,
                                 opt.upstream_proxy_recycle,
                                 opt.ibcf,
                                 opt.trusted_hosts,
                                 opt.pbxes,
                                 analytics_logger,
                                 NULL,
                                 false,
                                 false,
                                 NULL,
                                 NULL,
                                 pcscf_acr_factory,
                                 NULL,
                                 NULL,
                                 "",
                                 quiescing_mgr,
                                 NULL,
                                 opt.icscf_enabled,
                                 opt.scscf_enabled,
                                 opt.emerg_reg_accepted);
    if (status != PJ_SUCCESS)
    {
      TRC_ERROR("Failed to enable P-CSCF edge proxy");
      return 1;
    }

    pj_bool_t websockets_enabled = (opt.webrtc_port != 0);
    if (websockets_enabled)
    {
      status = init_websockets((unsigned short)opt.webrtc_port);
      if (status != PJ_SUCCESS)
      {
        TRC_ERROR("Error initializing websockets, %s",
                  PJUtils::pj_status_to_string(status).c_str());

        return 1;
      }
    }
  }

  if (opt.scscf_enabled)
  {
    scscf_acr_factory = (ralf_connection != NULL) ?
                      (ACRFactory*)new RalfACRFactory(ralf_connection, SCSCF) :
                      new ACRFactory();

    if (opt.store_servers != "")
    {
      // Use memcached store.
      TRC_STATUS("Using memcached compatible store with ASCII protocol");

      local_data_store = (Store*)new MemcachedStore(true,
                                                    opt.store_servers,
                                                    memcached_comm_monitor,
                                                    vbucket_alarm);

      if (!(((MemcachedStore*)local_data_store)->has_servers()))
      {
        TRC_ERROR("Cluster settings file '%s' does not contain a valid set of servers",
                  opt.store_servers.c_str());
        return 1;
      };

      if (opt.remote_store_servers != "")
      {
        // Use remote memcached store too.
        TRC_STATUS("Using remote memcached compatible store with ASCII protocol");

        remote_data_store = (Store*)new MemcachedStore(true,
                                                       opt.remote_store_servers,
                                                       memcached_remote_comm_monitor,
                                                       remote_vbucket_alarm);

        if (!(((MemcachedStore*)remote_data_store)->has_servers()))
        {
          TRC_WARNING("Remote cluster settings file '%s' does not contain a valid set of servers",
                      opt.remote_store_servers.c_str());
        };
      }
    }
    else
    {
      // Use local store.
      TRC_STATUS("Using local store");
      local_data_store = (Store*)new LocalStore();
    }

    if (local_data_store == NULL)
    {
      CL_SPROUT_MEMCACHE_CONN_FAIL.log();
      closelog();
      TRC_ERROR("Failed to connect to data store");
      exit(0);
    }

    // Create local and optionally remote registration data stores.
    //
    // It is fine to reuse these variables for creating both stores, as
    // ownership of the objects they point to is transferred to the store when
    // it is constructed.
    RegStore::SerializerDeserializer* serializer;
    std::vector<RegStore::SerializerDeserializer*> deserializers;

    create_regstore_plugins(serializer,
                            deserializers,
                            opt.memcached_write_format);
    local_reg_store = new RegStore(local_data_store,
                                   serializer,
                                   deserializers,
                                   chronos_connection);

    if (remote_data_store != NULL)
    {
      create_regstore_plugins(serializer,
                              deserializers,
                              opt.memcached_write_format);
      remote_reg_store = new RegStore(remote_data_store,
                                      serializer,
                                      deserializers,
                                      chronos_connection);
    }

    if (opt.auth_enabled)
    {
      // Create an AV store using the local store and initialise the authentication
      // module.  We don't create a AV store using the remote data store as
      // Authentication Vectors are only stored for a short period after the
      // relevant challenge is sent.
      TRC_STATUS("Initialise S-CSCF authentication module");
      av_store = new AvStore(local_data_store);
      status = init_authentication(opt.auth_realm,
                                   av_store,
                                   hss_connection,
                                   chronos_connection,
                                   scscf_acr_factory,
                                   opt.non_register_auth_mode,
                                   analytics_logger,
                                   &auth_stats_tbls);
    }

    // Launch the registrar.
    status = init_registrar(local_reg_store,
                            remote_reg_store,
                            hss_connection,
                            analytics_logger,
                            scscf_acr_factory,
                            opt.reg_max_expires,
                            &reg_stats_tbls,
                            &third_party_reg_stats_tbls);

    if (status != PJ_SUCCESS)
    {
      CL_SPROUT_INIT_SERVICE_ROUTE_FAIL.log(PJUtils::pj_status_to_string(status).c_str());
      closelog();
      TRC_ERROR("Failed to enable S-CSCF registrar");
      return 1;
    }

    // Launch the subscription module.
    status = init_subscription(local_reg_store,
                               remote_reg_store,
                               hss_connection,
                               scscf_acr_factory,
                               analytics_logger,
                               opt.sub_max_expires);

    if (status != PJ_SUCCESS)
    {
      CL_SPROUT_REG_SUBSCRIBER_HAND_FAIL.log(PJUtils::pj_status_to_string(status).c_str());
      closelog();
      TRC_ERROR("Failed to enable subscription module");
      return 1;
    }
  }

  // Load the sproutlet plugins.
  PluginLoader* loader = new PluginLoader("/usr/share/clearwater/sprout/plugins", opt);

  if (!loader->load(sproutlets))
  {
    CL_SPROUT_PLUGIN_FAILURE.log();
    closelog();
    TRC_ERROR("Failed to successfully load plug-ins");
    return 1;
  }

  if (!sproutlets.empty())
  {
    // There are Sproutlets loaded, so start the Sproutlet proxy.
    std::unordered_set<std::string> host_aliases;
    host_aliases.insert(opt.local_host);
    host_aliases.insert(opt.public_host);
    host_aliases.insert(opt.home_domain);
    host_aliases.insert(stack_data.home_domains.begin(),
                        stack_data.home_domains.end());
    host_aliases.insert(stack_data.aliases.begin(),
                        stack_data.aliases.end());

    sproutlet_proxy = new SproutletProxy(stack_data.endpt,
                                         PJSIP_MOD_PRIORITY_UA_PROXY_LAYER+3,
                                         std::string(stack_data.scscf_uri.ptr,
                                                     stack_data.scscf_uri.slen),
                                         host_aliases,
                                         sproutlets,
                                         opt.stateless_proxies);
    if (sproutlet_proxy == NULL)
    {
      CL_SPROUT_S_CSCF_INIT_FAIL.log();
      CL_SPROUT_BGCF_INIT_FAIL.log();
      CL_SPROUT_I_CSCF_INIT_FAIL.log();
      TRC_ERROR("Failed to create SproutletProxy");
      closelog();
      return 1;
    }
  }

  init_common_sip_processing(load_monitor,
                             requests_counter,
                             overload_counter,
                             health_checker);

  init_thread_dispatcher(opt.worker_threads,
                         latency_table,
                         queue_size_table,
                         load_monitor,
                         exception_handler);

  // Create worker threads first as they take work from the PJSIP threads so
  // need to be ready.

  status = start_worker_threads();
  if (status != PJ_SUCCESS)
  {
    TRC_ERROR("Error starting SIP worker threads, %s", PJUtils::pj_status_to_string(status).c_str());
    return 1;
  }

  status = start_pjsip_threads();
  if (status != PJ_SUCCESS)
  {
    CL_SPROUT_SIP_STACK_INIT_FAIL.log(PJUtils::pj_status_to_string(status).c_str());
    closelog();
    TRC_ERROR("Error starting SIP stack, %s", PJUtils::pj_status_to_string(status).c_str());
    return 1;
  }

  RegistrationTimeoutTask::Config reg_timeout_config(local_reg_store, remote_reg_store, hss_connection);
  AuthTimeoutTask::Config auth_timeout_config(av_store, hss_connection);
  DeregistrationTask::Config deregistration_config(local_reg_store, remote_reg_store, hss_connection, sip_resolver);

  // The RegistrationTimeoutTask and AuthTimeoutTask both handle
  // chronos requests, so use the ChronosHandler.
  ChronosHandler<RegistrationTimeoutTask, RegistrationTimeoutTask::Config> reg_timeout_handler(&reg_timeout_config);
  ChronosHandler<AuthTimeoutTask, AuthTimeoutTask::Config> auth_timeout_handler(&auth_timeout_config);
  HttpStackUtils::SpawningHandler<DeregistrationTask, DeregistrationTask::Config> deregistration_handler(&deregistration_config);
  HttpStackUtils::PingHandler ping_handler;

  HttpStack* http_stack = NULL;
  if (opt.scscf_enabled)
  {
    http_stack = HttpStack::get_instance();

    try
    {
      http_stack->initialize();
      http_stack->configure(opt.http_address,
                            opt.http_port,
                            opt.http_threads,
                            exception_handler,
                            access_logger);
      http_stack->register_handler("^/ping$",
                                   &ping_handler);
      http_stack->register_handler("^/timers$",
                                   &reg_timeout_handler);
      http_stack->register_handler("^/authentication-timeout$",
                                   &auth_timeout_handler);
      http_stack->register_handler("^/registrations?*$",
                                   &deregistration_handler);
      http_stack->start(&reg_httpthread_with_pjsip);
    }
    catch (HttpStack::Exception& e)
    {
      CL_SPROUT_HTTP_INTERFACE_FAIL.log(e._func, e._rc);
      closelog();
      TRC_ERROR("Caught HttpStack::Exception - %s - %d\n", e._func, e._rc);
      return 1;
    }
  }

  // Wait here until the quit semaphore is signaled.
  sem_wait(&term_sem);
  snmp_terminate("sprout");

  CL_SPROUT_ENDED.log();
  if (opt.scscf_enabled)
  {
    try
    {
      http_stack->stop();
      http_stack->wait_stopped();
    }
    catch (HttpStack::Exception& e)
    {
      CL_SPROUT_HTTP_INTERFACE_STOP_FAIL.log(e._func, e._rc);
      TRC_ERROR("Caught HttpStack::Exception - %s - %d\n", e._func, e._rc);
    }
  }

  // Terminate the PJSIP threads and the worker threads to exit.  We kill
  // the PJSIP threads first - if we killed the worker threads first the
  // rx_msg_q will stop getting serviced so could fill up blocking
  // PJSIP threads, causing a deadlock.
  stop_pjsip_threads();
  stop_worker_threads();

  // We must call stop_stack here because this terminates the
  // transaction layer, which can otherwise generate work for other modules
  // after they have unregistered.
  stop_stack();

  unregister_thread_dispatcher();
  unregister_common_processing_module();

  // Destroy the Sproutlet Proxy.
  delete sproutlet_proxy;

  // Unload any dynamically loaded sproutlets and delete the loader.
  loader->unload();
  delete loader;

  if (opt.scscf_enabled)
  {
    destroy_subscription();
    destroy_registrar();
    if (opt.auth_enabled)
    {
      destroy_authentication();
    }
    delete chronos_connection;
  }
  if (opt.pcscf_enabled)
  {
    if (websockets_enabled)
    {
      destroy_websockets();
    }
    destroy_stateful_proxy();
    delete pcscf_acr_factory;
  }

  destroy_options();
  destroy_stack();

  delete hss_connection;
  delete quiescing_mgr;
  delete exception_handler;
  delete load_monitor;
  delete local_reg_store;
  delete remote_reg_store;
  delete av_store;
  delete local_data_store;
  delete remote_data_store;
  delete ralf_connection;
  delete enum_service;
  delete scscf_acr_factory;

  delete sip_resolver;
  delete http_resolver;
  delete dns_resolver;

  delete analytics_logger;
  delete analytics_logger_logger;

  if ((opt.icscf_enabled || opt.scscf_enabled) && opt.alarms_enabled)
  {
    // Stop the alarm request agent
    AlarmReqAgent::get_instance().stop();

    // Delete Sprout's alarm objects
    delete chronos_comm_monitor;
    delete enum_comm_monitor;
    delete hss_comm_monitor;
    delete memcached_comm_monitor;
    delete memcached_remote_comm_monitor;
    delete ralf_comm_monitor;
    delete vbucket_alarm;
    delete remote_vbucket_alarm;
  }

  delete latency_table;
  delete queue_size_table;
  delete requests_counter;
  delete overload_counter;

  health_checker->terminate();
  pthread_join(health_check_thread, NULL);
  delete health_checker;

  // Unregister the handlers that use semaphores (so we can safely destroy
  // them).
  signal(QUIESCE_SIGNAL, SIG_DFL);
  signal(UNQUIESCE_SIGNAL, SIG_DFL);
  signal(SIGTERM, SIG_DFL);

  // Cancel the (un)quiesce thread (so that we can safely destroy the semaphore
  // it uses).
  pthread_cancel(quiesce_unquiesce_thread);
  pthread_join(quiesce_unquiesce_thread, NULL);

  sem_destroy(&quiescing_sem);
  sem_destroy(&term_sem);
  closelog();

  return 0;
}<|MERGE_RESOLUTION|>--- conflicted
+++ resolved
@@ -1570,34 +1570,20 @@
                                                                     ".1.2.826.0.1.1578918.9.3.10");
     reg_stats_tbls.de_reg_tbl = SNMP::SuccessFailCountTable::create("de_reg_success_fail_count",
                                                                      ".1.2.826.0.1.1578918.9.3.11");
-<<<<<<< HEAD
-
-    third_party_reg_stats_tbls.init_reg_tbl = SNMP::SuccessFailCountTable::create("initial_reg_success_fail_count",
-=======
-    
+
     third_party_reg_stats_tbls.init_reg_tbl = SNMP::SuccessFailCountTable::create("third_party_initial_reg_success_fail_count",
->>>>>>> 3786f429
                                                                                   ".1.2.826.0.1.1578918.9.3.12");
     third_party_reg_stats_tbls.re_reg_tbl = SNMP::SuccessFailCountTable::create("third_party_re_reg_success_fail_count",
                                                                                 ".1.2.826.0.1.1578918.9.3.13");
     third_party_reg_stats_tbls.de_reg_tbl = SNMP::SuccessFailCountTable::create("third_party_de_reg_success_fail_count",
                                                                                 ".1.2.826.0.1.1578918.9.3.14");
-<<<<<<< HEAD
-
-    auth_stats_tbls.sip_digest_auth_tbl = SNMP::SuccessFailCountTable::create("initial_reg_success_fail_count",
-=======
-    
+
     auth_stats_tbls.sip_digest_auth_tbl = SNMP::SuccessFailCountTable::create("sip_digest_auth_success_fail_count",
->>>>>>> 3786f429
                                                                               ".1.2.826.0.1.1578918.9.3.15");
     auth_stats_tbls.ims_aka_auth_tbl = SNMP::SuccessFailCountTable::create("ims_aka_auth_success_fail_count",
                                                                            ".1.2.826.0.1.1578918.9.3.16");
-<<<<<<< HEAD
-
-=======
     auth_stats_tbls.non_register_auth_tbl = SNMP::SuccessFailCountTable::create("non_register_auth_success_fail_count",
                                                                                 ".1.2.826.0.1.1578918.9.3.17");
->>>>>>> 3786f429
   }
 
   if ((opt.icscf_enabled || opt.scscf_enabled) && opt.alarms_enabled)
