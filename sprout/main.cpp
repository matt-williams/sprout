/**
 * @file main.cpp
 *
 * Project Clearwater - IMS in the Cloud
 * Copyright (C) 2013  Metaswitch Networks Ltd
 *
 * This program is free software: you can redistribute it and/or modify it
 * under the terms of the GNU General Public License as published by the
 * Free Software Foundation, either version 3 of the License, or (at your
 * option) any later version, along with the "Special Exception" for use of
 * the program along with SSL, set forth below. This program is distributed
 * in the hope that it will be useful, but WITHOUT ANY WARRANTY;
 * without even the implied warranty of MERCHANTABILITY or FITNESS FOR
 * A PARTICULAR PURPOSE.  See the GNU General Public License for more
 * details. You should have received a copy of the GNU General Public
 * License along with this program.  If not, see
 * <http://www.gnu.org/licenses/>.
 *
 * The author can be reached by email at clearwater@metaswitch.com or by
 * post at Metaswitch Networks Ltd, 100 Church St, Enfield EN2 6BQ, UK
 *
 * Special Exception
 * Metaswitch Networks Ltd  grants you permission to copy, modify,
 * propagate, and distribute a work formed by combining OpenSSL with The
 * Software, or a work derivative of such a combination, even if such
 * copying, modification, propagation, or distribution would otherwise
 * violate the terms of the GPL. You must comply with the GPL in all
 * respects for all of the code used other than OpenSSL.
 * "OpenSSL" means OpenSSL toolkit software distributed by the OpenSSL
 * Project and licensed under the OpenSSL Licenses, or a work based on such
 * software and licensed under the OpenSSL Licenses.
 * "OpenSSL Licenses" means the OpenSSL License and Original SSLeay License
 * under which the OpenSSL Project distributes the OpenSSL toolkit software,
 * as those licenses appear in the file LICENSE-OPENSSL.
 */

extern "C" {
#include <pjsip.h>
#include <pjlib-util.h>
#include <pjlib.h>
}

#include <unistd.h>
#include <sys/types.h>
#include <sys/stat.h>
#include <fcntl.h>
#include <signal.h>
#include <errno.h>
#include <semaphore.h>


// Common STL includes.
#include <cassert>
#include <vector>
#include <map>
#include <set>
#include <list>
#include <queue>
#include <string>
#include <boost/filesystem.hpp>

#include "ipv6utils.h"
#include "logger.h"
#include "utils.h"
#include "cfgoptions.h"
#include "sasevent.h"
#include "analyticslogger.h"
#include "regstore.h"
#include "stack.h"
#include "hssconnection.h"
#include "xdmconnection.h"
#include "bono.h"
#include "websockets.h"
#include "mmtel.h"
#include "subscription.h"
#include "registrar.h"
#include "authentication.h"
#include "options.h"
#include "dnsresolver.h"
#include "enumservice.h"
#include "bgcfservice.h"
#include "pjutils.h"
#include "log.h"
#include "zmq_lvc.h"
#include "quiescing_manager.h"
#include "load_monitor.h"
#include "memcachedstore.h"
#include "localstore.h"
#include "scscfselector.h"
#include "chronosconnection.h"
#include "handlers.h"
#include "httpstack.h"
#include "sproutlet.h"
#include "sproutletproxy.h"
#include "pluginloader.h"
#include "sprout_pd_definitions.h"
#include "alarm.h"
#include "communicationmonitor.h"
#include "common_sip_processing.h"
#include "thread_dispatcher.h"
#include "exception_handler.h"
#include "scscfsproutlet.h"

enum OptionTypes
{
  OPT_DEFAULT_SESSION_EXPIRES=256+1,
  OPT_ADDITIONAL_HOME_DOMAINS,
  OPT_EMERGENCY_REG_ACCEPTED,
  OPT_SUB_MAX_EXPIRES,
  OPT_MAX_CALL_LIST_LENGTH,
  OPT_MEMENTO_THREADS,
  OPT_CALL_LIST_TTL,
  OPT_ALARMS_ENABLED,
  OPT_DNS_SERVER,
  OPT_TARGET_LATENCY_US,
  OPT_MEMCACHED_WRITE_FORMAT,
  OPT_OVERRIDE_NPDI,
  OPT_MAX_TOKENS,
  OPT_INIT_TOKEN_RATE,
  OPT_MIN_TOKEN_RATE,
  OPT_CASS_TARGET_LATENCY_US,
  OPT_EXCEPTION_MAX_TTL,
  OPT_MAX_SESSION_EXPIRES,
  OPT_SIP_BLACKLIST_DURATION,
  OPT_HTTP_BLACKLIST_DURATION,
  OPT_SIP_TCP_CONNECT_TIMEOUT,
<<<<<<< HEAD
  OPT_SESSION_CONTINUED_TIMEOUT_MS,
  OPT_SESSION_TERMINATED_TIMEOUT_MS,
  OPT_STATELESS_PROXIES
=======
  OPT_SIP_TCP_SEND_TIMEOUT
>>>>>>> d6ca7756
};


const static struct pj_getopt_option long_opt[] =
{
  { "pcscf",                        required_argument, 0, 'p'},
  { "scscf",                        required_argument, 0, 's'},
  { "icscf",                        required_argument, 0, 'i'},
  { "webrtc-port",                  required_argument, 0, 'w'},
  { "localhost",                    required_argument, 0, 'l'},
  { "domain",                       required_argument, 0, 'D'},
  { "additional-domains",           required_argument, 0, OPT_ADDITIONAL_HOME_DOMAINS},
  { "scscf-uri",                    required_argument, 0, 'c'},
  { "alias",                        required_argument, 0, 'n'},
  { "routing-proxy",                required_argument, 0, 'r'},
  { "ibcf",                         required_argument, 0, 'I'},
  { "external-icscf",               required_argument, 0, 'j'},
  { "realm",                        required_argument, 0, 'R'},
  { "memstore",                     required_argument, 0, 'M'},
  { "remote-memstore",              required_argument, 0, 'm'},
  { "sas",                          required_argument, 0, 'S'},
  { "hss",                          required_argument, 0, 'H'},
  { "record-routing-model",         required_argument, 0, 'C'},
  { "default-session-expires",      required_argument, 0, OPT_DEFAULT_SESSION_EXPIRES},
  { "max-session-expires",          required_argument, 0, OPT_MAX_SESSION_EXPIRES},
  { "target-latency-us",            required_argument, 0, OPT_TARGET_LATENCY_US},
  { "xdms",                         required_argument, 0, 'X'},
  { "chronos",                      required_argument, 0, 'K'},
  { "ralf",                         required_argument, 0, 'G'},
  { "dns-server",                   required_argument, 0, OPT_DNS_SERVER },
  { "enum",                         required_argument, 0, 'E'},
  { "enum-suffix",                  required_argument, 0, 'x'},
  { "enum-file",                    required_argument, 0, 'f'},
  { "enforce-user-phone",           no_argument,       0, 'u'},
  { "enforce-global-only-lookups",  no_argument,       0, 'g'},
  { "reg-max-expires",              required_argument, 0, 'e'},
  { "sub-max-expires",              required_argument, 0, OPT_SUB_MAX_EXPIRES},
  { "pjsip-threads",                required_argument, 0, 'P'},
  { "worker-threads",               required_argument, 0, 'W'},
  { "analytics",                    required_argument, 0, 'a'},
  { "authentication",               no_argument,       0, 'A'},
  { "log-file",                     required_argument, 0, 'F'},
  { "http-address",                 required_argument, 0, 'T'},
  { "http-port",                    required_argument, 0, 'o'},
  { "http-threads",                 required_argument, 0, 'q'},
  { "billing-cdf",                  required_argument, 0, 'B'},
  { "allow-emergency-registration", no_argument,       0, OPT_EMERGENCY_REG_ACCEPTED},
  { "max-call-list-length",         required_argument, 0, OPT_MAX_CALL_LIST_LENGTH},
  { "memento-threads",              required_argument, 0, OPT_MEMENTO_THREADS},
  { "call-list-ttl",                required_argument, 0, OPT_CALL_LIST_TTL},
  { "alarms-enabled",               no_argument,       0, OPT_ALARMS_ENABLED},
  { "log-level",                    required_argument, 0, 'L'},
  { "daemon",                       no_argument,       0, 'd'},
  { "interactive",                  no_argument,       0, 't'},
  { "help",                         no_argument,       0, 'h'},
  { "memcached-write-format",       required_argument, 0, OPT_MEMCACHED_WRITE_FORMAT},
  { "override-npdi",                no_argument,       0, OPT_OVERRIDE_NPDI},
  { "max-tokens",                   required_argument, 0, OPT_MAX_TOKENS},
  { "init-token-rate",              required_argument, 0, OPT_INIT_TOKEN_RATE},
  { "min-token-rate",               required_argument, 0, OPT_MIN_TOKEN_RATE},
  { "cass-target-latency-us",       required_argument, 0, OPT_CASS_TARGET_LATENCY_US},
  { "exception-max-ttl",            required_argument, 0, OPT_EXCEPTION_MAX_TTL},
  { "sip-blacklist-duration",       required_argument, 0, OPT_SIP_BLACKLIST_DURATION},
  { "http-blacklist-duration",      required_argument, 0, OPT_HTTP_BLACKLIST_DURATION},
  { "sip-tcp-connect-timeout",      required_argument, 0, OPT_SIP_TCP_CONNECT_TIMEOUT},
<<<<<<< HEAD
  { "session-continued-timeout",    required_argument, 0, OPT_SESSION_CONTINUED_TIMEOUT_MS},
  { "session-terminated-timeout",   required_argument, 0, OPT_SESSION_TERMINATED_TIMEOUT_MS},
  { "stateless-proxies",            required_argument, 0, OPT_STATELESS_PROXIES},
=======
  { "sip-tcp-send-timeout",         required_argument, 0, OPT_SIP_TCP_SEND_TIMEOUT},
>>>>>>> d6ca7756
  { NULL,                           0,                 0, 0}
};

static std::string pj_options_description = "p:s:i:l:D:c:C:n:e:I:A:R:M:S:H:T:o:q:X:E:x:f:u:g:r:P:w:a:F:L:K:G:B:dth";

static sem_t term_sem;

static pj_bool_t quiescing = PJ_FALSE;
static sem_t quiescing_sem;
QuiescingManager* quiescing_mgr;

const static int QUIESCE_SIGNAL = SIGQUIT;
const static int UNQUIESCE_SIGNAL = SIGUSR1;

static void usage(void)
{
  puts("Options:\n"
       "\n"
       " -p, --pcscf <untrusted port>,<trusted port>\n"
       "                            Enable P-CSCF function with the specified ports\n"
       " -i, --icscf <port>         Enable I-CSCF function on the specified port\n"
       " -s, --scscf <port>         Enable S-CSCF function on the specified port\n"
       " -w, --webrtc-port N        Set local WebRTC listener port to N\n"
       "                            If not specified WebRTC support will be disabled\n"
       " -l, --localhost [<hostname>|<private hostname>,<public hostname>]\n"
       "                            Override the local host name with the specified\n"
       "                            hostname(s) or IP address(es).  If one name/address\n"
       "                            is specified it is used as both private and public names.\n"
       " -D, --domain <name>        The home domain name\n"
       "     --additional-domains <names>\n"
       "                            Comma-separated list of additional home domain names\n"
       " -c, --scscf-uri <name>     The Sprout S-CSCF cluster domain URI.  This URI\n"
       "                            must route requests to the S-CSCF port on the Sprout\n"
       "                            cluster, either by specifying the port explicitly or\n"
       "                            using DNS SRV records to specify the port.\n"
       " -n, --alias <names>        Optional list of alias host names\n"
       " -r, --routing-proxy <name>[,<port>[,<connections>[,<recycle time>]]]\n"
       "                            Operate as an access proxy using the specified node\n"
       "                            as the upstream routing proxy.  Optionally specifies the port,\n"
       "                            the number of parallel connections to create, and how\n"
       "                            often to recycle these connections (by default a\n"
       "                            single connection to the trusted port is used and never\n"
       "                            recycled).\n"
       " -I, --ibcf <IP addresses>  Operate as an IBCF accepting SIP flows from\n"
       "                            the pre-configured list of IP addresses\n"
       " -j, --external-icscf <I-CSCF URI>\n"
       "                            Route calls to specified external I-CSCF\n"
       " -R, --realm <realm>        Use specified realm for authentication\n"
       "                            (if not specified, local host name is used)\n"
       " -M, --memstore <config_file>\n"
       "                            Enables local memcached store for registration state and\n"
       "                            specifies configuration file\n"
       "                            (otherwise uses local store)\n"
       " -m, --remote-memstore <config file>\n"
       "                            Enabled remote memcached store for geo-redundant storage\n"
       "                            of registration state, and specifies configuration file\n"
       "                            (otherwise uses no remote memcached store)\n"
       " -S, --sas <ipv4>,<system name>\n"
       "                            Use specified host as Service Assurance Server and specified\n"
       "                            system name to identify this system to SAS.  If this option isn't\n"
       "                            specified SAS is disabled\n"
       " -H, --hss <server>         Name/IP address of the Homestead cluster\n"
       " -K, --chronos              Name/IP address of the local chronos service\n"
       " -C, --record-routing-model <model>\n"
       "                            If 'pcscf', Sprout Record-Routes itself only on initiation of\n"
       "                            originating processing and completion of terminating\n"
       "                            processing. If 'pcscf,icscf', it also Record-Routes on completion\n"
       "                            of originating processing and initiation of terminating\n"
       "                            processing (i.e. when it receives or sends to an I-CSCF).\n"
       "                            If 'pcscf,icscf,as', it also Record-Routes between every AS.\n"
       " -G, --ralf <server>        Name/IP address of Ralf (Rf) billing server.\n"
       " -X, --xdms <server>        Name/IP address of XDM server\n"
       "     --dns-server <server>[,<server2>,<server3>]\n"
       "                            IP addresses of the DNS servers to use (defaults to 127.0.0.1)\n"
       " -E, --enum <server>[,<server2>,<server3>]\n"
       "                            IP addresses of ENUM server (can't be enabled at same\n"
       "                            time as -f)\n"
       " -x, --enum-suffix <suffix> Suffix appended to ENUM domains (default: .e164.arpa)\n"
       " -f, --enum-file <file>     JSON ENUM config file (can't be enabled at same time as\n"
       "                            -E)\n"
       " -u, --enforce-user-phone   Controls whether ENUM lookups are only done on SIP URIs if they\n"
       "                            contain the SIP URI parameter user=phone (defaults to false)\n"
       " -g, --enforce-global-only-lookups\n"
       "                            Controls whether ENUM lookups are only done when the URI\n"
       "                            contains a global number (defaults to false)\n"
       " -e, --reg-max-expires <expiry>\n"
       "                            The maximum allowed registration period (in seconds)\n"
       "     --sub-max-expires <expiry>\n"
       "                            The maximum allowed subscription period (in seconds)\n"
       "     --default-session-expires <expiry>\n"
       "                            The session expiry period to request (in seconds)\n"
       "     --max-session-expires <expiry>\n"
       "                            The maximum allowed session expiry period (in seconds)\n"
       "     --target-latency-us <usecs>\n"
       "                            Target latency above which throttling applies (default: 100000)\n"
       "     --cass-target-latency-us <usecs>\n"
       "                            Target latency above which throttling applies for the Cassandra store\n"
       "                            that's part of the Memento application server (default: 1000000)\n"
       "     --max-tokens N         Maximum number of tokens allowed in the token bucket (used by\n"
       "                            the throttling code (default: 20))\n"
       "     --init-token-rate N    Initial token refill rate of tokens in the token bucket (used by\n"
       "                            the throttling code (default: 100.0))\n"
       "     --min-token-rate N     Minimum token refill rate of tokens in the token bucket (used by\n"
       "                            the throttling code (default: 10.0))\n"
       " -T  --http-address <server>\n"
       "                            Specify the HTTP bind address\n"
       " -o  --http-port <port>     Specify the HTTP bind port\n"
       " -q  --http-threads N       Number of HTTP threads (default: 1)\n"
       " -P, --pjsip-threads N      Number of PJSIP threads (default: 1)\n"
       " -B, --billing-cdf <server> Billing CDF server\n"
       " -W, --worker-threads N     Number of worker threads (default: 1)\n"
       " -a, --analytics <directory>\n"
       "                            Generate analytics logs in specified directory\n"
       " -A, --authentication       Enable authentication\n"
       "     --allow-emergency-registration\n"
       "                            Allow the P-CSCF to acccept emergency registrations.\n"
       "                            Only valid if -p/pcscf is specified.\n"
       "                            WARNING: If this is enabled, all emergency registrations are accepted,\n"
       "                            but they are not policed.\n"
       "                            This parameter is only intended to be enabled during testing.\n"
       "     --max-call-list-length N\n"
       "                            Maximum number of complete call list entries to store. If this is 0,\n"
       "                            then there is no limit (default: 0)\n"
       "     --memento-threads N    Number of Memento threads (default: 25)\n"
       "     --call-list-ttl N      Time to store call lists entries (default: 604800)\n"
       "     --alarms-enabled       Whether SNMP alarms are enabled (default: false)\n"
       "     --memcached-write-format\n"
       "                            The data format to use when writing registration and subscription data\n"
       "                            to memcached. Valid values are 'binary' and 'json' (default is 'json')\n"
       "     --override-npdi        Whether the deployment should check for number portability data on \n"
       "                            requests that already have the 'npdi' indicator (default: false)\n"
       "     --exception-max-ttl <secs>\n"
       "                            The maximum time before the process exits if it hits an exception.\n"
       "                            The actual time is randomised.\n"
       "     --sip-blacklist-duration <secs>\n"
       "                            The amount of time to blacklist a SIP peer when it is unresponsive.\n"
       "     --http-blacklist-duration <secs>\n"
       "                            The amount of time to blacklist an HTTP peer when it is unresponsive.\n"
       "     --sip-tcp-connect-timeout <milliseconds>\n"
       "                            The amount of time to wait for a SIP TCP connection to establish.\n"
<<<<<<< HEAD
       "     --session-continued-timeout <milliseconds>\n"
       "                            If an Application Server with default handling of 'continue session'\n"
       "                            is unresponsive, this is the time that sprout will wait (in ms)\n"
       "                            before bypassing the AS and moving onto the next AS in the chain.\n"
       "     --session-terminated-timeout <milliseconds>\n"
       "                            If an Application Server with default handling of 'terminate session'\n"
       "                            is unresponsive, this is the time that sprout will wait (in ms)\n"
       "                            before terminating the session.\n"
       "     --stateless-proxies <comma-separated-list>\n"
       "                            A comma separated list of domain names that are treated as SIP\n"
       "                            stateless proxies. This field should reflect how the servers are identified\n"
       "                            in SIP (for example if a cluster of nodes is identified by the name\n"
       "                            'cluster.example.com', this value should be used instead of the hostnames\n"
       "                            or IP addresses of individual servers\n"
=======
       "     --sip-tcp-send-timeout <milliseconds>\n"
       "                            The amount of time to wait for data sent on a SIP TCP connection to be\n"
       "                            acknowledged by the peer.\n"
>>>>>>> d6ca7756
       " -F, --log-file <directory>\n"
       "                            Log to file in specified directory\n"
       " -L, --log-level N          Set log level to N (default: 4)\n"
       " -d, --daemon               Run as daemon\n"
       " -t, --interactive          Run in foreground with interactive menu\n"
       " -h, --help                 Show this help screen\n"
      );
}


/// Parse a string representing a port.
/// @returns The port number as an int, or zero if the port is invalid.
int parse_port(const std::string& port_str)
{
  int port = atoi(port_str.c_str());

  if ((port < 0) || (port > 0xFFFF))
  {
    port = 0;
  }

  return port;
}


static pj_status_t init_logging_options(int argc, char* argv[], struct options* options)
{
  int c;
  int opt_ind;

  pj_optind = 0;
  while ((c = pj_getopt_long(argc, argv, pj_options_description.c_str(), long_opt, &opt_ind)) != -1)
  {
    switch (c)
    {
    case 'L':
      options->log_level = atoi(pj_optarg);
      fprintf(stdout, "Log level set to %s\n", pj_optarg);
      break;

    case 'F':
      options->log_to_file = PJ_TRUE;
      options->log_directory = std::string(pj_optarg);
      fprintf(stdout, "Log directory set to %s\n", pj_optarg);
      break;

    case 'd':
      options->daemon = PJ_TRUE;
      break;

    case 't':
      options->interactive = PJ_TRUE;
      break;

    default:
      // Ignore other options at this point
      break;
    }
  }

  return PJ_SUCCESS;
}

static pj_status_t init_options(int argc, char* argv[], struct options* options)
{
  int c;
  int opt_ind;
  int reg_max_expires;
  int sub_max_expires;

  pj_optind = 0;
  while ((c = pj_getopt_long(argc, argv, pj_options_description.c_str(), long_opt, &opt_ind)) != -1)
  {
    switch (c)
    {
    case 'p':
      {
        std::vector<std::string> pcscf_options;
        Utils::split_string(std::string(pj_optarg), ',', pcscf_options, 0, false);
        if (pcscf_options.size() == 2)
        {
          options->pcscf_untrusted_port = parse_port(pcscf_options[0]);
          options->pcscf_trusted_port = parse_port(pcscf_options[1]);
        }

        if ((options->pcscf_untrusted_port != 0) &&
            (options->pcscf_trusted_port != 0))
        {
          LOG_INFO("P-CSCF enabled on ports %d (untrusted) and %d (trusted)",
                   options->pcscf_untrusted_port, options->pcscf_trusted_port);
          options->pcscf_enabled = true;
        }
        else
        {
          LOG_ERROR("P-CSCF ports %s invalid", pj_optarg);
          return -1;
        }
      }
      break;

    case 's':
      options->scscf_port = parse_port(std::string(pj_optarg));
      if (options->scscf_port != 0)
      {
        LOG_INFO("S-CSCF enabled on port %d", options->scscf_port);
        options->scscf_enabled = true;
      }
      else
      {
        CL_SPROUT_INVALID_S_CSCF_PORT.log(pj_optarg);
        LOG_ERROR("S-CSCF port %s is invalid\n", pj_optarg);
        return -1;
      }
      break;

    case 'i':
      options->icscf_port = parse_port(std::string(pj_optarg));
      if (options->icscf_port != 0)
      {
        LOG_INFO("I-CSCF enabled on port %d", options->icscf_port);
        options->icscf_enabled = true;
      }
      else
      {
        CL_SPROUT_INVALID_I_CSCF_PORT.log(pj_optarg);
        LOG_ERROR("I-CSCF port %s is invalid", pj_optarg);
        return -1;
      }
      break;

    case 'w':
      options->webrtc_port = parse_port(std::string(pj_optarg));
      if (options->webrtc_port != 0)
      {
        LOG_INFO("WebRTC port is set to %d", options->webrtc_port);
      }
      else
      {
        LOG_ERROR("WebRTC port %s is invalid", pj_optarg);
        return -1;
      }
      break;

    case 'C':
      if (strcmp(pj_optarg, "pcscf") == 0)
      {
        options->record_routing_model = 1;
      }
      else if (strcmp(pj_optarg, "pcscf,icscf") == 0)
      {
        options->record_routing_model = 2;
      }
      else if (strcmp(pj_optarg, "pcscf,icscf,as") == 0)
      {
        options->record_routing_model = 3;
      }
      else
      {
        LOG_ERROR("--record-routing-model must be one of 'pcscf', 'pcscf,icscf', or 'pcscf,icscf,as'");
        return -1;
      }
      LOG_INFO("Record-Routing model is set to %d", options->record_routing_model);
      break;

    case 'l':
      {
        std::vector<std::string> localhost_options;
        Utils::split_string(std::string(pj_optarg), ',', localhost_options, 0, false);
        if (localhost_options.size() == 1)
        {
          options->local_host = localhost_options[0];
          options->public_host = localhost_options[0];
          LOG_INFO("Override private and public local host names %s",
                   options->local_host.c_str());
        }
        else if (localhost_options.size() == 2)
        {
          options->local_host = localhost_options[0];
          options->public_host = localhost_options[1];
          LOG_INFO("Override private local host name to %s",
                  options->local_host.c_str());
          LOG_INFO("Override public local host name to %s",
                  options->public_host.c_str());
        }
        else
        {
          LOG_WARNING("Invalid --local-host option, ignored");
        }
      }
      break;

    case 'D':
      options->home_domain = std::string(pj_optarg);
      LOG_INFO("Home domain set to %s", pj_optarg);
      break;

    case OPT_ADDITIONAL_HOME_DOMAINS:
      options->additional_home_domains = std::string(pj_optarg);
      LOG_INFO("Additional home domains set to %s", pj_optarg);
      break;

    case 'c':
      options->scscf_uri = std::string(pj_optarg);
      LOG_INFO("Sprout cluster URI set to %s", pj_optarg);
      break;

    case 'n':
      options->alias_hosts = std::string(pj_optarg);
      LOG_INFO("Alias host names = %s", pj_optarg);
      break;

    case 'r':
      {
        std::vector<std::string> upstream_proxy_options;
        Utils::split_string(std::string(pj_optarg), ',', upstream_proxy_options, 0, false);
        options->upstream_proxy = upstream_proxy_options[0];
        options->upstream_proxy_port = 0;
        options->upstream_proxy_connections = 1;
        options->upstream_proxy_recycle = 0;
        if (upstream_proxy_options.size() > 1)
        {
          options->upstream_proxy_port = atoi(upstream_proxy_options[1].c_str());
          if (upstream_proxy_options.size() > 2)
          {
            options->upstream_proxy_connections = atoi(upstream_proxy_options[2].c_str());
            if (upstream_proxy_options.size() > 3)
            {
              options->upstream_proxy_recycle = atoi(upstream_proxy_options[3].c_str());
            }
          }
        }
        LOG_INFO("Upstream proxy is set to %s:%d", options->upstream_proxy.c_str(), options->upstream_proxy_port);
        LOG_INFO("  connections = %d", options->upstream_proxy_connections);
        LOG_INFO("  recycle time = %d seconds", options->upstream_proxy_recycle);
      }
      break;

    case 'I':
      options->ibcf = PJ_TRUE;
      options->trusted_hosts = std::string(pj_optarg);
      LOG_INFO("IBCF mode enabled, trusted hosts = %s", pj_optarg);
      break;

    case 'j':
      options->external_icscf_uri = std::string(pj_optarg);
      LOG_INFO("External I-CSCF URI = %s", pj_optarg);
      break;

    case 'R':
      options->auth_realm = std::string(pj_optarg);
      LOG_INFO("Authentication realm %s", pj_optarg);
      break;

    case 'M':
      options->store_servers = std::string(pj_optarg);
      LOG_INFO("Using memcached store with configuration file %s", pj_optarg);
      break;

    case 'm':
      options->remote_store_servers = std::string(pj_optarg);
      LOG_INFO("Using remote memcached store with configuration file %s", pj_optarg);
      break;

    case 'S':
      {
        std::vector<std::string> sas_options;
        Utils::split_string(std::string(pj_optarg), ',', sas_options, 0, false);
        if (sas_options.size() == 2)
        {
          options->sas_server = sas_options[0];
          options->sas_system_name = sas_options[1];
          LOG_INFO("SAS set to %s", options->sas_server.c_str());
          LOG_INFO("System name is set to %s", options->sas_system_name.c_str());
        }
        else
        {
          CL_SPROUT_INVALID_SAS_OPTION.log();
          LOG_WARNING("Invalid --sas option, SAS disabled");
        }
      }
      break;

    case 'H':
      options->hss_server = std::string(pj_optarg);
      LOG_INFO("HSS server set to %s", pj_optarg);
      break;

    case 'X':
      options->xdm_server = std::string(pj_optarg);
      LOG_INFO("XDM server set to %s", pj_optarg);
      break;

    case 'K':
      options->chronos_service = std::string(pj_optarg);
      LOG_INFO("Chronos service set to %s", pj_optarg);
      break;

    case 'G':
      options->ralf_server = std::string(pj_optarg);
      fprintf(stdout, "Ralf server set to %s\n", pj_optarg);
      break;

    case 'E':
      options->enum_servers.clear();
      Utils::split_string(std::string(pj_optarg), ',', options->enum_servers, 0, false);
      LOG_INFO("%d ENUM servers passed on the command line",
               options->enum_servers.size());
      break;

    case 'x':
      options->enum_suffix = std::string(pj_optarg);
      LOG_INFO("ENUM suffix set to %s", pj_optarg);
      break;

    case 'f':
      options->enum_file = std::string(pj_optarg);
      LOG_INFO("ENUM file set to %s", pj_optarg);
      break;

    case 'u':
      options->enforce_user_phone = true;
      LOG_INFO("ENUM lookups are only done on SIP URIs if they contain user=phone");
      break;

    case 'g':
      options->enforce_global_only_lookups = true;
      LOG_INFO("ENUM lookups are only done on URIs if they contain a global number");
      break;

    case 'e':
      reg_max_expires = atoi(pj_optarg);

      if (reg_max_expires > 0)
      {
        options->reg_max_expires = reg_max_expires;
        LOG_INFO("Maximum registration period set to %d seconds\n",
                 options->reg_max_expires);
      }
      else
      {
        // The parameter could be invalid either because it's -ve, or it's not
        // an integer (in which case atoi returns 0). Log, but don't store it.
        LOG_WARNING("Invalid value for reg_max_expires: '%s'. "
                    "The default value of %d will be used.",
                    pj_optarg, options->reg_max_expires);
      }
      break;

    case OPT_SUB_MAX_EXPIRES:
      sub_max_expires = atoi(pj_optarg);

      if (sub_max_expires > 0)
      {
        options->sub_max_expires = sub_max_expires;
        LOG_INFO("Maximum registration period set to %d seconds\n",
                 options->sub_max_expires);
      }
      else
      {
        // The parameter could be invalid either because it's -ve, or it's not
        // an integer (in which case atoi returns 0). Log, but don't store it.
        LOG_WARNING("Invalid value for sub_max_expires: '%s'. "
                    "The default value of %d will be used.",
                    pj_optarg, options->sub_max_expires);
      }
      break;

    case OPT_TARGET_LATENCY_US:
      options->target_latency_us = atoi(pj_optarg);
      if (options->target_latency_us <= 0)
      {
        LOG_ERROR("Invalid --target-latency-us option %s", pj_optarg);
        return -1;
      }
      break;

    case OPT_CASS_TARGET_LATENCY_US:
      options->cass_target_latency_us = atoi(pj_optarg);
      if (options->cass_target_latency_us <= 0)
      {
        LOG_ERROR("Invalid --cass-target-latency-us option %s", pj_optarg);
        return -1;
      }
      break;

    case OPT_MAX_TOKENS:
      options->max_tokens = atoi(pj_optarg);
      if (options->max_tokens <= 0)
      {
        LOG_ERROR("Invalid --max-tokens option %s", pj_optarg);
        return -1;
      }
      break;

    case OPT_INIT_TOKEN_RATE:
      options->init_token_rate = atoi(pj_optarg);
      if (options->init_token_rate <= 0)
      {
        LOG_ERROR("Invalid --init-token-rate option %s", pj_optarg);
        return -1;
      }
      break;

    case OPT_MIN_TOKEN_RATE:
      options->min_token_rate = atoi(pj_optarg);
      if (options->min_token_rate <= 0)
      {
        LOG_ERROR("Invalid --min-token-rate option %s", pj_optarg);
        return -1;
      }
      break;

    case OPT_MEMCACHED_WRITE_FORMAT:
      if (strcmp(pj_optarg, "binary") == 0)
      {
        LOG_INFO("Memcached write format set to 'binary'");
        options->memcached_write_format = MemcachedWriteFormat::BINARY;
      }
      else if (strcmp(pj_optarg, "json") == 0)
      {
        LOG_INFO("Memcached write format set to 'json'");
        options->memcached_write_format = MemcachedWriteFormat::JSON;
      }
      else
      {
        LOG_WARNING("Invalid value for memcached-write-format, using '%s'."
                    "Got '%s', valid vales are 'json' and 'binary'",
                    ((options->memcached_write_format == MemcachedWriteFormat::JSON) ?
                     "json" : "binary"),
                    pj_optarg);
      }
      break;

    case 'P':
      options->pjsip_threads = atoi(pj_optarg);
      LOG_INFO("Use %d PJSIP threads", options->pjsip_threads);
      break;

    case 'W':
      options->worker_threads = atoi(pj_optarg);
      LOG_INFO("Use %d worker threads", options->worker_threads);
      break;

    case 'a':
      options->analytics_enabled = PJ_TRUE;
      options->analytics_directory = std::string(pj_optarg);
      LOG_INFO("Analytics directory set to %s", pj_optarg);
      break;

    case 'A':
      options->auth_enabled = PJ_TRUE;
      LOG_INFO("Authentication enabled");
      break;

    case 'T':
      options->http_address = std::string(pj_optarg);
      LOG_INFO("HTTP address set to %s", pj_optarg);
      break;

    case 'o':
      options->http_port = parse_port(std::string(pj_optarg));
      if (options->http_port != 0)
      {
        LOG_INFO("HTTP port set to %d", options->http_port);
      }
      else
      {
        LOG_ERROR("HTTP port %s is invalid", pj_optarg);
        return -1;
      }
      break;

    case 'q':
      options->http_threads = atoi(pj_optarg);
      LOG_INFO("Use %d HTTP threads", options->http_threads);
      break;

    case 'B':
      options->billing_cdf = std::string(pj_optarg);
      LOG_INFO("Use %s as billing cdf server", options->billing_cdf.c_str());
      break;

    case 'L':
    case 'F':
    case 'd':
    case 't':
      // Ignore L, F, d and t - these are handled by init_logging_options
      break;

    case OPT_DEFAULT_SESSION_EXPIRES:
      options->default_session_expires = atoi(pj_optarg);
      LOG_INFO("Default session expiry set to %d",
               options->default_session_expires);
      break;

    case OPT_MAX_SESSION_EXPIRES:
      options->max_session_expires = atoi(pj_optarg);
      LOG_INFO("Max session expiry set to %d",
               options->max_session_expires);
      break;

    case OPT_EMERGENCY_REG_ACCEPTED:
      options->emerg_reg_accepted = PJ_TRUE;
      LOG_INFO("Emergency registrations accepted");
      break;

    case OPT_MAX_CALL_LIST_LENGTH:
      options->max_call_list_length = atoi(pj_optarg);
      LOG_INFO("Max call list length set to %d",
               options->max_call_list_length);
      break;

    case OPT_MEMENTO_THREADS:
      options->memento_threads = atoi(pj_optarg);
      LOG_INFO("Number of memento threads set to %d",
               options->memento_threads);
      break;

    case OPT_CALL_LIST_TTL:
      options->call_list_ttl = atoi(pj_optarg);
      LOG_INFO("Call list TTL set to %d",
               options->call_list_ttl);
      break;

    case OPT_ALARMS_ENABLED:
      options->alarms_enabled = PJ_TRUE;
      LOG_INFO("SNMP alarms are enabled");
      break;

    case OPT_DNS_SERVER:
      options->dns_servers.clear();
      Utils::split_string(std::string(pj_optarg), ',', options->dns_servers, 0, false);
      LOG_INFO("%d DNS servers passed on the command line",
               options->dns_servers.size());
    break;

    case OPT_OVERRIDE_NPDI:
      options->override_npdi = true;
      LOG_INFO("Number portability lookups will be done on URIs containing the 'npdi' indicator");
      break;

    case OPT_EXCEPTION_MAX_TTL:
      options->exception_max_ttl = atoi(pj_optarg);
      LOG_INFO("Max TTL after an exception set to %d",
               options->exception_max_ttl);
      break;

    case OPT_SIP_BLACKLIST_DURATION:
      options->sip_blacklist_duration = atoi(pj_optarg);
      LOG_INFO("SIP blacklist duration set to %d",
               options->sip_blacklist_duration);
      break;

    case OPT_HTTP_BLACKLIST_DURATION:
      options->http_blacklist_duration = atoi(pj_optarg);
      LOG_INFO("HTTP blacklist duration set to %d",
               options->http_blacklist_duration);
      break;

    case OPT_SIP_TCP_CONNECT_TIMEOUT:
      options->sip_tcp_connect_timeout = atoi(pj_optarg);
      LOG_INFO("SIP TCP connect timeout set to %d",
               options->sip_tcp_connect_timeout);
      break;

<<<<<<< HEAD
    case OPT_SESSION_CONTINUED_TIMEOUT_MS:
      options->session_continued_timeout_ms = atoi(pj_optarg);
      LOG_INFO("Session continue timeout set to %dms",
               options->session_continued_timeout_ms);
      break;

    case OPT_SESSION_TERMINATED_TIMEOUT_MS:
      options->session_terminated_timeout_ms = atoi(pj_optarg);
      LOG_INFO("Session terminated timeout set to %dms",
               options->session_terminated_timeout_ms);
      break;

    case OPT_STATELESS_PROXIES:
      {
        std::vector<std::string> stateless_proxies;
        Utils::split_string(std::string(pj_optarg), ',', stateless_proxies, 0, false);
        options->stateless_proxies.insert(stateless_proxies.begin(),
                                          stateless_proxies.end());
        LOG_INFO("%d stateless proxies are configured",
                 options->stateless_proxies.size());
      }
=======
    case OPT_SIP_TCP_SEND_TIMEOUT:
      options->sip_tcp_send_timeout = atoi(pj_optarg);
      LOG_INFO("SIP TCP send timeout set to %d",
               options->sip_tcp_send_timeout);
>>>>>>> d6ca7756
      break;

    case 'h':
      usage();
      return -1;

    default:
      LOG_ERROR("Unknown option. Run with --help for help.");
      return -1;
    }
  }

  return PJ_SUCCESS;
}


int daemonize()
{
  LOG_STATUS("Switching to daemon mode");

  pid_t pid = fork();
  if (pid == -1)
  {
    // Fork failed, return error.
    return errno;
  }
  else if (pid > 0)
  {
    // Parent process, fork successful, so exit.
    exit(0);
  }

  // Must now be running in the context of the child process.

  // Redirect standard files to /dev/null
  if (freopen("/dev/null", "r", stdin) == NULL)
  {
    return errno;
  }
  if (freopen("/dev/null", "w", stdout) == NULL)
  {
    return errno;
  }
  if (freopen("/dev/null", "w", stderr) == NULL)
  {
    return errno;
  }

  if (setsid() == -1)
  {
    // Create a new session to divorce the child from the tty of the parent.
    return errno;
  }

  signal(SIGHUP, SIG_IGN);

  umask(0);

  return 0;
}


// Signal handler that simply dumps the stack and then crashes out.
void signal_handler(int sig)
{
  // Reset the signal handlers so that another exception will cause a crash.
  signal(SIGABRT, SIG_DFL);
  signal(SIGSEGV, signal_handler);

  // Log the signal, along with a backtrace.
  LOG_BACKTRACE("Signal %d caught", sig);

  // Ensure the log files are complete - the core file created by abort() below
  // will trigger the log files to be copied to the diags bundle
  LOG_COMMIT();

  // Check if there's a stored jmp_buf on the thread and handle if there is
  exception_handler->handle_exception();

  CL_SPROUT_CRASH.log(strsignal(sig));
  closelog();

  // Dump a core.
  abort();
}


// Signal handler that receives requests to (un)quiesce.
void quiesce_unquiesce_handler(int sig)
{
  // Set the flag indicating whether we're quiescing or not.
  if (sig == QUIESCE_SIGNAL)
  {
    LOG_STATUS("Quiesce signal received");
    quiescing = PJ_TRUE;
  }
  else
  {
    LOG_STATUS("Unquiesce signal received");
    quiescing = PJ_FALSE;
  }

  // Wake up the thread that acts on the notification (don't act on it in this
  // thread since we're in a signal handler).
  sem_post(&quiescing_sem);
}


// Signal handler that triggers sprout termination.
void terminate_handler(int sig)
{
  sem_post(&term_sem);
}


void* quiesce_unquiesce_thread_func(void* dummy)
{
  // First register the thread with PJSIP.
  pj_thread_desc desc;
  pj_thread_t* thread;
  pj_status_t status;
  pj_bzero(desc, sizeof(pj_thread_desc));

  status = pj_thread_register("Quiesce/unquiesce thread", desc, &thread);

  if (status != PJ_SUCCESS)
  {
    LOG_ERROR("Error creating quiesce/unquiesce thread (status = %d). "
              "This function will not be available",
              status);
    return NULL;
  }

  pj_bool_t curr_quiescing = PJ_FALSE;
  pj_bool_t new_quiescing = quiescing;

  while (PJ_TRUE)
  {
    // Only act if the quiescing state has changed.
    if (curr_quiescing != new_quiescing)
    {
      curr_quiescing = new_quiescing;

      if (new_quiescing)
      {
        quiescing_mgr->quiesce();
      }
      else
      {
        quiescing_mgr->unquiesce();
      }
    }

    // Wait for the quiescing flag to be written to and read in the new value.
    // Read into a local variable to avoid issues if the flag changes under our
    // feet.
    //
    // Note that sem_wait is a cancel point, so calling pthread_cancel on this
    // thread while it is waiting on the semaphore will cause it to cancel.
    sem_wait(&quiescing_sem);
    new_quiescing = quiescing;
    LOG_STATUS("Value of new_quiescing is %s", (new_quiescing == PJ_FALSE) ? "false" : "true");
  }

  return NULL;
}

class QuiesceCompleteHandler : public QuiesceCompletionInterface
{
public:
  void quiesce_complete()
  {
    sem_post(&term_sem);
  }
};


/// Registers HTTP threads with PJSIP so we can use PJSIP APIs on these threads
void reg_httpthread_with_pjsip(evhtp_t * htp, evthr_t * httpthread, void * arg)
{
  if (!pj_thread_is_registered())
  {
    // The thread descriptor must stay in scope for the lifetime of the thread
    // so we must allocate it from heap.  However, this will leak because
    // there is no way of freeing it when the thread terminates (HttpStack
    // does not support a thread termination callback and pthread_cleanup_push
    // won't work in this case).  This is okay for now because HttpStack
    // just creates a pool of threads at start of day.
    pj_thread_desc* td = (pj_thread_desc*)malloc(sizeof(pj_thread_desc));
    pj_bzero(*td, sizeof(pj_thread_desc));
    pj_thread_t *thread = 0;

    pj_status_t thread_reg_status = pj_thread_register("SproutHTTPThread",
                                                       *td,
                                                       &thread);

    if (thread_reg_status != PJ_SUCCESS)
    {
      LOG_ERROR("Failed to register thread with pjsip");
    }
  }
}


void create_regstore_plugins(RegStore::SerializerDeserializer*& serializer,
                             std::vector<RegStore::SerializerDeserializer*>& deserializers,
                             MemcachedWriteFormat write_format)
{
  deserializers.clear();
  deserializers.push_back(new RegStore::JsonSerializerDeserializer());
  deserializers.push_back(new RegStore::BinarySerializerDeserializer());

  if (write_format == MemcachedWriteFormat::JSON)
  {
    serializer = new RegStore::JsonSerializerDeserializer();
  }
  else
  {
    serializer = new RegStore::BinarySerializerDeserializer();
  }
}


// Objects that must be shared with dynamically linked sproutlets must be
// globally scoped.
LoadMonitor* load_monitor = NULL;
HSSConnection* hss_connection = NULL;
RegStore* local_reg_store = NULL;
RegStore* remote_reg_store = NULL;
HttpConnection* ralf_connection = NULL;
HttpResolver* http_resolver = NULL;
ACRFactory* scscf_acr_factory = NULL;
EnumService* enum_service = NULL;
ExceptionHandler* exception_handler = NULL;

/*
 * main()
 */
int main(int argc, char* argv[])
{
  pj_status_t status;
  struct options opt;

  Logger* analytics_logger_logger = NULL;
  AnalyticsLogger* analytics_logger = NULL;
  pthread_t quiesce_unquiesce_thread;
  DnsCachedResolver* dns_resolver = NULL;
  SIPResolver* sip_resolver = NULL;
  Store* local_data_store = NULL;
  Store* remote_data_store = NULL;
  AvStore* av_store = NULL;
  ChronosConnection* chronos_connection = NULL;
  ACRFactory* pcscf_acr_factory = NULL;
  pj_bool_t websockets_enabled = PJ_FALSE;
  AccessLogger* access_logger = NULL;
  SproutletProxy* sproutlet_proxy = NULL;
  std::list<Sproutlet*> sproutlets;
  CommunicationMonitor* chronos_comm_monitor = NULL;
  CommunicationMonitor* enum_comm_monitor = NULL;
  CommunicationMonitor* hss_comm_monitor = NULL;
  CommunicationMonitor* memcached_comm_monitor = NULL;
  CommunicationMonitor* memcached_remote_comm_monitor = NULL;
  CommunicationMonitor* ralf_comm_monitor = NULL;
  Alarm* vbucket_alarm = NULL;
  Alarm* remote_vbucket_alarm = NULL;

  // Set up our exception signal handler for asserts and segfaults.
  signal(SIGABRT, signal_handler);
  signal(SIGSEGV, signal_handler);

  sem_init(&term_sem, 0, 0);
  signal(SIGTERM, terminate_handler);

  opt.pcscf_enabled = false;
  opt.pcscf_trusted_port = 0;
  opt.pcscf_untrusted_port = 0;
  opt.upstream_proxy_port = 0;
  opt.webrtc_port = 0;
  opt.ibcf = PJ_FALSE;
  opt.scscf_enabled = false;
  opt.scscf_port = 0;
  opt.external_icscf_uri = "";
  opt.auth_enabled = PJ_FALSE;
  opt.enum_suffix = ".e164.arpa";
  opt.enforce_user_phone = false;
  opt.enforce_global_only_lookups = false;
  opt.reg_max_expires = 300;
  opt.sub_max_expires = 300;
  opt.icscf_enabled = false;
  opt.icscf_port = 0;
  opt.sas_server = "0.0.0.0";
  opt.chronos_service = "localhost:7253";
  opt.pjsip_threads = 1;
  opt.record_routing_model = 1;
  opt.default_session_expires = 10 * 60;
  opt.max_session_expires = 10 * 60;
  opt.worker_threads = 1;
  opt.analytics_enabled = PJ_FALSE;
  opt.http_address = "127.0.0.1";
  opt.http_port = 9888;
  opt.http_threads = 1;
  opt.dns_servers.push_back("127.0.0.1");
  opt.billing_cdf = "";
  opt.emerg_reg_accepted = PJ_FALSE;
  opt.max_call_list_length = 0;
  opt.memento_threads = 25;
  opt.call_list_ttl = 604800;
  opt.alarms_enabled = PJ_FALSE;
  opt.target_latency_us = 100000;
  opt.cass_target_latency_us = 1000000;
  opt.max_tokens = 20;
  opt.init_token_rate = 100.0;
  opt.min_token_rate = 10.0;
  opt.log_to_file = PJ_FALSE;
  opt.log_level = 0;
  opt.daemon = PJ_FALSE;
  opt.interactive = PJ_FALSE;
  opt.memcached_write_format = MemcachedWriteFormat::JSON;
  opt.override_npdi = PJ_FALSE;
  opt.exception_max_ttl = 600;
  opt.sip_blacklist_duration = SIPResolver::DEFAULT_BLACKLIST_DURATION;
  opt.http_blacklist_duration = HttpResolver::DEFAULT_BLACKLIST_DURATION;
  opt.sip_tcp_connect_timeout = 2000;
<<<<<<< HEAD
  opt.session_continued_timeout_ms = SCSCFSproutlet::DEFAULT_SESSION_CONTINUED_TIMEOUT;
  opt.session_terminated_timeout_ms = SCSCFSproutlet::DEFAULT_SESSION_TERMINATED_TIMEOUT;
  opt.stateless_proxies.clear();
=======
  opt.sip_tcp_send_timeout = 2000;
>>>>>>> d6ca7756

  boost::filesystem::path p = argv[0];
  // Copy the filename to a string so that we can be sure of its lifespan -
  // the value passed to openlog must be valid for the duration of the program.
  std::string filename = p.filename().c_str();
  openlog(filename.c_str(), PDLOG_PID, PDLOG_LOCAL6);
  CL_SPROUT_STARTED.log();

  status = init_logging_options(argc, argv, &opt);

  if (status != PJ_SUCCESS)
  {
    closelog();
    return 1;
  }

  if (opt.daemon && opt.interactive)
  {
    closelog();
    LOG_ERROR("Cannot specify both --daemon and --interactive");
    return 1;
  }

  if (opt.daemon)
  {
    int errnum = daemonize();
    if (errnum != 0)
    {
      closelog();
      LOG_ERROR("Failed to convert to daemon, %d (%s)", errnum, strerror(errnum));
      exit(0);
    }
  }

  Log::setLoggingLevel(opt.log_level);
  init_pjsip_logging(opt.log_level, opt.log_to_file, opt.log_directory);

  if ((opt.log_to_file) && (opt.log_directory != ""))
  {
    // Work out the program name from argv[0], stripping anything before the final slash.
    char* prog_name = argv[0];
    char* slash_ptr = rindex(argv[0], '/');
    if (slash_ptr != NULL)
    {
      prog_name = slash_ptr + 1;
    }
    Log::setLogger(new Logger(opt.log_directory, prog_name));

    LOG_STATUS("Access logging enabled to %s", opt.log_directory.c_str());
    access_logger = new AccessLogger(opt.log_directory);
  }

  LOG_STATUS("Log level set to %d", opt.log_level);

  std::stringstream options_ss;
  for (int ii = 0; ii < argc; ii++)
  {
    options_ss << argv[ii];
    options_ss << " ";
  }
  std::string options = "Command-line options were: " + options_ss.str();

  LOG_INFO(options.c_str());

  status = init_options(argc, argv, &opt);
  if (status != PJ_SUCCESS)
  {
    closelog();
    return 1;
  }

  if (opt.analytics_enabled)
  {
    analytics_logger_logger = new Logger(opt.analytics_directory, std::string("log"));
    analytics_logger_logger->set_flags(Logger::ADD_TIMESTAMPS|Logger::FLUSH_ON_WRITE);
    analytics_logger = new AnalyticsLogger(analytics_logger_logger);
  }

  if ((!opt.pcscf_enabled) && (!opt.scscf_enabled) && (!opt.icscf_enabled))
  {
    CL_SPROUT_NO_SI_CSCF.log();
    closelog();
    LOG_ERROR("Must enable P-CSCF, S-CSCF or I-CSCF");
    return 1;
  }

  if ((opt.pcscf_enabled) && ((opt.scscf_enabled) || (opt.icscf_enabled)))
  {
    closelog();
    LOG_ERROR("Cannot enable both P-CSCF and S/I-CSCF");
    return 1;
  }

  if ((opt.pcscf_enabled) &&
      (opt.upstream_proxy == ""))
  {
    closelog();
    LOG_ERROR("Cannot enable P-CSCF without specifying --routing-proxy");
    return 1;
  }

  if ((opt.ibcf) && (!opt.pcscf_enabled))
  {
    closelog();
    LOG_ERROR("Cannot enable IBCF without also enabling P-CSCF");
    return 1;
  }

  if ((opt.webrtc_port != 0 ) && (!opt.pcscf_enabled))
  {
    closelog();
    LOG_ERROR("Cannot enable WebRTC without also enabling P-CSCF");
    return 1;
  }

  if ((opt.scscf_enabled) && (opt.scscf_uri == ""))
  {
    LOG_ERROR("S-CSCF enabled, but no S-CSCF URI specified");
    return 1;
  }

  if (((opt.scscf_enabled) || (opt.icscf_enabled)) &&
      (opt.hss_server == ""))
  {
    CL_SPROUT_SI_CSCF_NO_HOMESTEAD.log();
    closelog();
    LOG_ERROR("S/I-CSCF enabled with no Homestead server");
    return 1;
  }

  if ((opt.auth_enabled) && (opt.hss_server == ""))
  {
    CL_SPROUT_AUTH_NO_HOMESTEAD.log();
    closelog();
    LOG_ERROR("Authentication enabled, but no Homestead server specified");
    return 1;
  }

  if ((opt.xdm_server != "") && (opt.hss_server == ""))
  {
    CL_SPROUT_XDM_NO_HOMESTEAD.log();
    closelog();
    LOG_ERROR("XDM server configured for services, but no Homestead server specified");
    return 1;
  }

  if ((opt.pcscf_enabled) && (opt.hss_server != ""))
  {
    LOG_WARNING("Homestead server configured on P-CSCF, ignoring");
  }

  if ((opt.pcscf_enabled) && (opt.xdm_server != ""))
  {
    LOG_WARNING("XDM server configured on P-CSCF, ignoring");
  }

  if ((opt.store_servers != "") &&
      (opt.auth_enabled) &&
      (opt.worker_threads == 1))
  {
    LOG_WARNING("Use multiple threads for good performance when using memstore and/or authentication");
  }

  if ((opt.pcscf_enabled) && (opt.reg_max_expires != 0))
  {
    LOG_WARNING("A registration expiry period should not be specified for P-CSCF");
  }

  if ((!opt.enum_servers.empty()) &&
      (!opt.enum_file.empty()))
  {
    LOG_WARNING("Both ENUM server and ENUM file lookup enabled - ignoring ENUM file");
  }

  // Ensure our random numbers are unpredictable.
  unsigned int seed;
  pj_time_val now;
  pj_gettimeofday(&now);
  seed = (unsigned int)now.sec ^ (unsigned int)now.msec ^ getpid();
  srand(seed);

  if ((opt.icscf_enabled || opt.scscf_enabled) && opt.alarms_enabled)
  {
    // Create Sprout's alarm objects.

    chronos_comm_monitor = new CommunicationMonitor(new Alarm("sprout", AlarmDef::SPROUT_CHRONOS_COMM_ERROR,
                                                                        AlarmDef::MAJOR));

    enum_comm_monitor = new CommunicationMonitor(new Alarm("sprout", AlarmDef::SPROUT_ENUM_COMM_ERROR,
                                                                     AlarmDef::MAJOR));

    hss_comm_monitor = new CommunicationMonitor(new Alarm("sprout", AlarmDef::SPROUT_HOMESTEAD_COMM_ERROR,
                                                                    AlarmDef::CRITICAL));

    memcached_comm_monitor = new CommunicationMonitor(new Alarm("sprout", AlarmDef::SPROUT_MEMCACHED_COMM_ERROR,
                                                                          AlarmDef::CRITICAL));

    memcached_remote_comm_monitor = new CommunicationMonitor(new Alarm("sprout", AlarmDef::SPROUT_REMOTE_MEMCACHED_COMM_ERROR,
                                                                                 AlarmDef::CRITICAL));

    ralf_comm_monitor = new CommunicationMonitor(new Alarm("sprout", AlarmDef::SPROUT_RALF_COMM_ERROR,
                                                                     AlarmDef::MAJOR));

    vbucket_alarm = new Alarm("sprout", AlarmDef::SPROUT_VBUCKET_ERROR,
                                        AlarmDef::MAJOR);

    remote_vbucket_alarm = new Alarm("sprout", AlarmDef::SPROUT_REMOTE_VBUCKET_ERROR,
                                               AlarmDef::MAJOR);

    // Start the alarm request agent
    AlarmReqAgent::get_instance().start();
    AlarmState::clear_all("sprout");
  }

  // Start the load monitor
  load_monitor = new LoadMonitor(opt.target_latency_us, // Initial target latency (us).
                                 opt.max_tokens,        // Maximum token bucket size.
                                 opt.init_token_rate,   // Initial token fill rate (per sec).
                                 opt.min_token_rate);   // Minimum token fill rate (per sec).

  // Start the health checker
  HealthChecker* health_checker = new HealthChecker();
  pthread_t health_check_thread;
  pthread_create(&health_check_thread,
                 NULL,
                 &HealthChecker::static_main_thread_function,
                 (void*)health_checker);

  // Create an exception handler. The exception handler should attempt to
  // quiesce the process before killing it.
  exception_handler = new ExceptionHandler(opt.exception_max_ttl,
                                           true,
                                           health_checker);

  // Create a DNS resolver and a SIP specific resolver.
  dns_resolver = new DnsCachedResolver(opt.dns_servers);
  sip_resolver = new SIPResolver(dns_resolver, opt.sip_blacklist_duration);

  // Create a new quiescing manager instance and register our completion handler
  // with it.
  quiescing_mgr = new QuiescingManager();
  quiescing_mgr->register_completion_handler(new QuiesceCompleteHandler());

  // Initialize the PJSIP stack and associated subsystems.
  status = init_stack(opt.sas_system_name,
                      opt.sas_server,
                      opt.pcscf_trusted_port,
                      opt.pcscf_untrusted_port,
                      opt.scscf_port,
                      opt.icscf_port,
                      opt.local_host,
                      opt.public_host,
                      opt.home_domain,
                      opt.additional_home_domains,
                      opt.scscf_uri,
                      opt.alias_hosts,
                      sip_resolver,
                      opt.pjsip_threads,
                      opt.record_routing_model,
                      opt.default_session_expires,
                      opt.max_session_expires,
                      opt.sip_tcp_connect_timeout,
                      opt.sip_tcp_send_timeout,
                      quiescing_mgr,
                      opt.billing_cdf);

  if (status != PJ_SUCCESS)
  {
    CL_SPROUT_SIP_INIT_INTERFACE_FAIL.log(PJUtils::pj_status_to_string(status).c_str());
    LOG_ERROR("Error initializing stack %s", PJUtils::pj_status_to_string(status).c_str());
    return 1;
  }

  // Initialize the semaphore that unblocks the quiesce thread, and the thread
  // itself. This must happen after init_stack is called, because this
  // calls init_pjsip, which calls pj_init, which sets up the
  // necessary environment for us to register threads with pjsip.
  sem_init(&quiescing_sem, 0, 0);
  pthread_create(&quiesce_unquiesce_thread,
                 NULL,
                 quiesce_unquiesce_thread_func,
                 NULL);

  // Set up our signal handler for (un)quiesce signals.
  signal(QUIESCE_SIGNAL, quiesce_unquiesce_handler);
  signal(UNQUIESCE_SIGNAL, quiesce_unquiesce_handler);

  // Now that we know the address family, create an HttpResolver too.
  http_resolver = new HttpResolver(dns_resolver,
                                   stack_data.addr_family,
                                   opt.http_blacklist_duration);

  if (opt.ralf_server != "")
  {
    // Create HttpConnection pool for Ralf Rf billing interface.
    ralf_connection = new HttpConnection(opt.ralf_server,
                                         false,
                                         http_resolver,
                                         "connected_ralfs",
                                         load_monitor,
                                         stack_data.stats_aggregator,
                                         SASEvent::HttpLogLevel::PROTOCOL,
                                         ralf_comm_monitor);
  }
  else
  {
    CL_SPROUT_NO_RALF_CONFIGURED.log();
  }

  // Initialise the OPTIONS handling module.
  status = init_options();

  if (opt.hss_server != "")
  {
    // Create a connection to the HSS.
    LOG_STATUS("Creating connection to HSS %s", opt.hss_server.c_str());
    hss_connection = new HSSConnection(opt.hss_server,
                                       http_resolver,
                                       load_monitor,
                                       stack_data.stats_aggregator,
                                       hss_comm_monitor);
  }

  if ((opt.scscf_enabled) || (opt.icscf_enabled))
  {
    // Create ENUM service required for I/S-CSCF.
    if (!opt.enum_servers.empty())
    {
      LOG_STATUS("Setting up the ENUM server(s)");
      enum_service = new DNSEnumService(opt.enum_servers,
                                        opt.enum_suffix,
                                        new DNSResolverFactory(),
                                        enum_comm_monitor);
    }
    else if (!opt.enum_file.empty())
    {
      LOG_STATUS("Reading from an ENUM file");
      enum_service = new JSONEnumService(opt.enum_file);
    }
  }

  if (opt.chronos_service != "")
  {
    std::string port_str = std::to_string(opt.http_port);
    std::string chronos_callback_host = "127.0.0.1:" + port_str;

    // We want Chronos to call back to its local sprout instance so that we can
    // handle Sprouts failing without missing timers.
    if (is_ipv6(opt.http_address))
    {
      chronos_callback_host = "[::1]:" + port_str;
    }

    // Create a connection to Chronos.
    LOG_STATUS("Creating connection to Chronos %s using %s as the callback URI",
               opt.chronos_service.c_str(),
               chronos_callback_host.c_str());
    chronos_connection = new ChronosConnection(opt.chronos_service,
                                               chronos_callback_host,
                                               http_resolver,
                                               chronos_comm_monitor);
  }

  if (opt.pcscf_enabled)
  {
    // Create an ACR factory for the P-CSCF.
    pcscf_acr_factory = (ralf_connection != NULL) ?
                (ACRFactory*)new RalfACRFactory(ralf_connection, PCSCF) :
                new ACRFactory();

    // Launch stateful proxy as P-CSCF.
    status = init_stateful_proxy(NULL,
                                 NULL,
                                 NULL,
                                 true,
                                 opt.upstream_proxy,
                                 opt.upstream_proxy_port,
                                 opt.upstream_proxy_connections,
                                 opt.upstream_proxy_recycle,
                                 opt.ibcf,
                                 opt.trusted_hosts,
                                 analytics_logger,
                                 NULL,
                                 false,
                                 false,
                                 NULL,
                                 NULL,
                                 pcscf_acr_factory,
                                 NULL,
                                 NULL,
                                 "",
                                 quiescing_mgr,
                                 NULL,
                                 opt.icscf_enabled,
                                 opt.scscf_enabled,
                                 opt.emerg_reg_accepted);
    if (status != PJ_SUCCESS)
    {
      LOG_ERROR("Failed to enable P-CSCF edge proxy");
      return 1;
    }

    pj_bool_t websockets_enabled = (opt.webrtc_port != 0);
    if (websockets_enabled)
    {
      status = init_websockets((unsigned short)opt.webrtc_port);
      if (status != PJ_SUCCESS)
      {
        LOG_ERROR("Error initializing websockets, %s",
                  PJUtils::pj_status_to_string(status).c_str());

        return 1;
      }
    }
  }

  if (opt.scscf_enabled)
  {
    scscf_acr_factory = (ralf_connection != NULL) ?
                      (ACRFactory*)new RalfACRFactory(ralf_connection, SCSCF) :
                      new ACRFactory();

    if (opt.store_servers != "")
    {
      // Use memcached store.
      LOG_STATUS("Using memcached compatible store with ASCII protocol");

      local_data_store = (Store*)new MemcachedStore(true,
                                                    opt.store_servers,
                                                    memcached_comm_monitor,
                                                    vbucket_alarm);

      if (!(((MemcachedStore*)local_data_store)->has_servers()))
      {
        LOG_ERROR("Cluster settings file '%s' does not contain a valid set of servers",
                  opt.store_servers.c_str());
        return 1;
      };

      if (opt.remote_store_servers != "")
      {
        // Use remote memcached store too.
        LOG_STATUS("Using remote memcached compatible store with ASCII protocol");

        remote_data_store = (Store*)new MemcachedStore(true,
                                                       opt.remote_store_servers,
                                                       memcached_remote_comm_monitor,
                                                       remote_vbucket_alarm);

        if (!(((MemcachedStore*)remote_data_store)->has_servers()))
        {
          LOG_WARNING("Remote cluster settings file '%s' does not contain a valid set of servers",
                      opt.remote_store_servers.c_str());
        };
      }
    }
    else
    {
      // Use local store.
      LOG_STATUS("Using local store");
      local_data_store = (Store*)new LocalStore();
    }

    if (local_data_store == NULL)
    {
      CL_SPROUT_MEMCACHE_CONN_FAIL.log();
      closelog();
      LOG_ERROR("Failed to connect to data store");
      exit(0);
    }

    // Create local and optionally remote registration data stores.
    //
    // It is fine to reuse these variables for creating both stores, as
    // ownership of the objects they point to is transferred to the store when
    // it is constructed.
    RegStore::SerializerDeserializer* serializer;
    std::vector<RegStore::SerializerDeserializer*> deserializers;

    create_regstore_plugins(serializer,
                            deserializers,
                            opt.memcached_write_format);
    local_reg_store = new RegStore(local_data_store,
                                   serializer,
                                   deserializers,
                                   chronos_connection);

    if (remote_data_store != NULL)
    {
      create_regstore_plugins(serializer,
                              deserializers,
                              opt.memcached_write_format);
      remote_reg_store = new RegStore(remote_data_store,
                                      serializer,
                                      deserializers,
                                      chronos_connection);
    }

    if (opt.auth_enabled)
    {
      // Create an AV store using the local store and initialise the authentication
      // module.  We don't create a AV store using the remote data store as
      // Authentication Vectors are only stored for a short period after the
      // relevant challenge is sent.
      LOG_STATUS("Initialise S-CSCF authentication module");
      av_store = new AvStore(local_data_store);
      status = init_authentication(opt.auth_realm,
                                   av_store,
                                   hss_connection,
                                   chronos_connection,
                                   scscf_acr_factory,
                                   analytics_logger);
    }

    // Launch the registrar.
    status = init_registrar(local_reg_store,
                            remote_reg_store,
                            hss_connection,
                            analytics_logger,
                            scscf_acr_factory,
                            opt.reg_max_expires);

    if (status != PJ_SUCCESS)
    {
      CL_SPROUT_INIT_SERVICE_ROUTE_FAIL.log(PJUtils::pj_status_to_string(status).c_str());
      closelog();
      LOG_ERROR("Failed to enable S-CSCF registrar");
      return 1;
    }

    // Launch the subscription module.
    status = init_subscription(local_reg_store,
                               remote_reg_store,
                               hss_connection,
                               scscf_acr_factory,
                               analytics_logger,
                               opt.sub_max_expires);

    if (status != PJ_SUCCESS)
    {
      CL_SPROUT_REG_SUBSCRIBER_HAND_FAIL.log(PJUtils::pj_status_to_string(status).c_str());
      closelog();
      LOG_ERROR("Failed to enable subscription module");
      return 1;
    }
  }

  // Load the sproutlet plugins.
  PluginLoader* loader = new PluginLoader("/usr/share/clearwater/sprout/plugins", opt);

  if (!loader->load(sproutlets))
  {
    CL_SPROUT_PLUGIN_FAILURE.log();
    closelog();
    LOG_ERROR("Failed to successfully load plug-ins");
    return 1;
  }

  if (!sproutlets.empty())
  {
    // There are Sproutlets loaded, so start the Sproutlet proxy.
    std::unordered_set<std::string> host_aliases;
    host_aliases.insert(opt.local_host);
    host_aliases.insert(opt.public_host);
    host_aliases.insert(opt.home_domain);
    host_aliases.insert(stack_data.home_domains.begin(),
                        stack_data.home_domains.end());
    host_aliases.insert(stack_data.aliases.begin(),
                        stack_data.aliases.end());

    sproutlet_proxy = new SproutletProxy(stack_data.endpt,
                                         PJSIP_MOD_PRIORITY_UA_PROXY_LAYER+3,
                                         std::string(stack_data.scscf_uri.ptr,
                                                     stack_data.scscf_uri.slen),
                                         host_aliases,
                                         sproutlets,
                                         opt.stateless_proxies);
    if (sproutlet_proxy == NULL)
    {
      CL_SPROUT_S_CSCF_INIT_FAIL.log();
      CL_SPROUT_BGCF_INIT_FAIL.log();
      CL_SPROUT_I_CSCF_INIT_FAIL.log();
      LOG_ERROR("Failed to create SproutletProxy");
      closelog();
      return 1;
    }
  }

  Accumulator* latency_accumulator =
      new StatisticAccumulator("latency_us",
                               stack_data.stats_aggregator);
  Accumulator* queue_size_accumulator =
      new StatisticAccumulator("queue_size",
                               stack_data.stats_aggregator);
  Counter* requests_counter =
      new StatisticCounter("incoming_requests",
                           stack_data.stats_aggregator);
  Counter* overload_counter =
      new StatisticCounter("rejected_overload",
                           stack_data.stats_aggregator);

  init_common_sip_processing(load_monitor,
                             requests_counter,
                             overload_counter,
                             health_checker);

  init_thread_dispatcher(opt.worker_threads,
                         latency_accumulator,
                         queue_size_accumulator,
                         load_monitor,
                         exception_handler);

  // Create worker threads first as they take work from the PJSIP threads so
  // need to be ready.

  status = start_worker_threads();
  if (status != PJ_SUCCESS)
  {
    LOG_ERROR("Error starting SIP worker threads, %s", PJUtils::pj_status_to_string(status).c_str());
    return 1;
  }

  status = start_pjsip_threads();
  if (status != PJ_SUCCESS)
  {
    CL_SPROUT_SIP_STACK_INIT_FAIL.log(PJUtils::pj_status_to_string(status).c_str());
    closelog();
    LOG_ERROR("Error starting SIP stack, %s", PJUtils::pj_status_to_string(status).c_str());
    return 1;
  }

  RegistrationTimeoutTask::Config reg_timeout_config(local_reg_store, remote_reg_store, hss_connection);
  AuthTimeoutTask::Config auth_timeout_config(av_store, hss_connection);
  DeregistrationTask::Config deregistration_config(local_reg_store, remote_reg_store, hss_connection, sip_resolver);

  // The RegistrationTimeoutTask and AuthTimeoutTask both handle
  // chronos requests, so use the ChronosHandler.
  ChronosHandler<RegistrationTimeoutTask, RegistrationTimeoutTask::Config> reg_timeout_handler(&reg_timeout_config);
  ChronosHandler<AuthTimeoutTask, AuthTimeoutTask::Config> auth_timeout_handler(&auth_timeout_config);
  HttpStackUtils::SpawningHandler<DeregistrationTask, DeregistrationTask::Config> deregistration_handler(&deregistration_config);
  HttpStackUtils::PingHandler ping_handler;

  HttpStack* http_stack = NULL;
  if (opt.scscf_enabled)
  {
    http_stack = HttpStack::get_instance();

    try
    {
      http_stack->initialize();
      http_stack->configure(opt.http_address,
                            opt.http_port,
                            opt.http_threads,
                            exception_handler,
                            access_logger);
      http_stack->register_handler("^/ping$",
                                   &ping_handler);
      http_stack->register_handler("^/timers$",
                                   &reg_timeout_handler);
      http_stack->register_handler("^/authentication-timeout$",
                                   &auth_timeout_handler);
      http_stack->register_handler("^/registrations?*$",
                                   &deregistration_handler);
      http_stack->start(&reg_httpthread_with_pjsip);
    }
    catch (HttpStack::Exception& e)
    {
      CL_SPROUT_HTTP_INTERFACE_FAIL.log(e._func, e._rc);
      closelog();
      LOG_ERROR("Caught HttpStack::Exception - %s - %d\n", e._func, e._rc);
      return 1;
    }
  }

  // Wait here until the quit semaphore is signaled.
  sem_wait(&term_sem);

  CL_SPROUT_ENDED.log();
  if (opt.scscf_enabled)
  {
    try
    {
      http_stack->stop();
      http_stack->wait_stopped();
    }
    catch (HttpStack::Exception& e)
    {
      CL_SPROUT_HTTP_INTERFACE_STOP_FAIL.log(e._func, e._rc);
      LOG_ERROR("Caught HttpStack::Exception - %s - %d\n", e._func, e._rc);
    }
  }

  // Terminate the PJSIP threads and the worker threads to exit.  We kill
  // the PJSIP threads first - if we killed the worker threads first the
  // rx_msg_q will stop getting serviced so could fill up blocking
  // PJSIP threads, causing a deadlock.
  stop_pjsip_threads();
  stop_worker_threads();

  // We must call stop_stack here because this terminates the
  // transaction layer, which can otherwise generate work for other modules
  // after they have unregistered.
  stop_stack();

  unregister_thread_dispatcher();
  unregister_common_processing_module();

  // Destroy the Sproutlet Proxy.
  delete sproutlet_proxy;

  // Unload any dynamically loaded sproutlets and delete the loader.
  loader->unload();
  delete loader;

  if (opt.scscf_enabled)
  {
    destroy_subscription();
    destroy_registrar();
    if (opt.auth_enabled)
    {
      destroy_authentication();
    }
    delete chronos_connection;
  }
  if (opt.pcscf_enabled)
  {
    if (websockets_enabled)
    {
      destroy_websockets();
    }
    destroy_stateful_proxy();
    delete pcscf_acr_factory;
  }

  destroy_options();
  destroy_stack();

  delete hss_connection;
  delete quiescing_mgr;
  delete exception_handler;
  delete load_monitor;
  delete local_reg_store;
  delete remote_reg_store;
  delete av_store;
  delete local_data_store;
  delete remote_data_store;
  delete ralf_connection;
  delete enum_service;
  delete scscf_acr_factory;

  delete sip_resolver;
  delete http_resolver;
  delete dns_resolver;

  delete analytics_logger;
  delete analytics_logger_logger;

  if ((opt.icscf_enabled || opt.scscf_enabled) && opt.alarms_enabled)
  {
    // Stop the alarm request agent
    AlarmReqAgent::get_instance().stop();

    // Delete Sprout's alarm objects
    delete chronos_comm_monitor;
    delete enum_comm_monitor;
    delete hss_comm_monitor;
    delete memcached_comm_monitor;
    delete memcached_remote_comm_monitor;
    delete ralf_comm_monitor;
    delete vbucket_alarm;
    delete remote_vbucket_alarm;
  }

  delete latency_accumulator;
  delete queue_size_accumulator;
  delete requests_counter;
  delete overload_counter;

  health_checker->terminate();
  pthread_join(health_check_thread, NULL);
  delete health_checker;

  // Unregister the handlers that use semaphores (so we can safely destroy
  // them).
  signal(QUIESCE_SIGNAL, SIG_DFL);
  signal(UNQUIESCE_SIGNAL, SIG_DFL);
  signal(SIGTERM, SIG_DFL);

  // Cancel the (un)quiesce thread (so that we can safely destroy the semaphore
  // it uses).
  pthread_cancel(quiesce_unquiesce_thread);
  pthread_join(quiesce_unquiesce_thread, NULL);

  sem_destroy(&quiescing_sem);
  sem_destroy(&term_sem);
  closelog();

  return 0;
}<|MERGE_RESOLUTION|>--- conflicted
+++ resolved
@@ -124,13 +124,10 @@
   OPT_SIP_BLACKLIST_DURATION,
   OPT_HTTP_BLACKLIST_DURATION,
   OPT_SIP_TCP_CONNECT_TIMEOUT,
-<<<<<<< HEAD
+  OPT_SIP_TCP_SEND_TIMEOUT,
   OPT_SESSION_CONTINUED_TIMEOUT_MS,
   OPT_SESSION_TERMINATED_TIMEOUT_MS,
   OPT_STATELESS_PROXIES
-=======
-  OPT_SIP_TCP_SEND_TIMEOUT
->>>>>>> d6ca7756
 };
 
 
@@ -196,13 +193,10 @@
   { "sip-blacklist-duration",       required_argument, 0, OPT_SIP_BLACKLIST_DURATION},
   { "http-blacklist-duration",      required_argument, 0, OPT_HTTP_BLACKLIST_DURATION},
   { "sip-tcp-connect-timeout",      required_argument, 0, OPT_SIP_TCP_CONNECT_TIMEOUT},
-<<<<<<< HEAD
+  { "sip-tcp-send-timeout",         required_argument, 0, OPT_SIP_TCP_SEND_TIMEOUT},
   { "session-continued-timeout",    required_argument, 0, OPT_SESSION_CONTINUED_TIMEOUT_MS},
   { "session-terminated-timeout",   required_argument, 0, OPT_SESSION_TERMINATED_TIMEOUT_MS},
   { "stateless-proxies",            required_argument, 0, OPT_STATELESS_PROXIES},
-=======
-  { "sip-tcp-send-timeout",         required_argument, 0, OPT_SIP_TCP_SEND_TIMEOUT},
->>>>>>> d6ca7756
   { NULL,                           0,                 0, 0}
 };
 
@@ -343,7 +337,9 @@
        "                            The amount of time to blacklist an HTTP peer when it is unresponsive.\n"
        "     --sip-tcp-connect-timeout <milliseconds>\n"
        "                            The amount of time to wait for a SIP TCP connection to establish.\n"
-<<<<<<< HEAD
+       "     --sip-tcp-send-timeout <milliseconds>\n"
+       "                            The amount of time to wait for data sent on a SIP TCP connection to be\n"
+       "                            acknowledged by the peer.\n"
        "     --session-continued-timeout <milliseconds>\n"
        "                            If an Application Server with default handling of 'continue session'\n"
        "                            is unresponsive, this is the time that sprout will wait (in ms)\n"
@@ -358,11 +354,6 @@
        "                            in SIP (for example if a cluster of nodes is identified by the name\n"
        "                            'cluster.example.com', this value should be used instead of the hostnames\n"
        "                            or IP addresses of individual servers\n"
-=======
-       "     --sip-tcp-send-timeout <milliseconds>\n"
-       "                            The amount of time to wait for data sent on a SIP TCP connection to be\n"
-       "                            acknowledged by the peer.\n"
->>>>>>> d6ca7756
        " -F, --log-file <directory>\n"
        "                            Log to file in specified directory\n"
        " -L, --log-level N          Set log level to N (default: 4)\n"
@@ -928,7 +919,12 @@
                options->sip_tcp_connect_timeout);
       break;
 
-<<<<<<< HEAD
+    case OPT_SIP_TCP_SEND_TIMEOUT:
+      options->sip_tcp_send_timeout = atoi(pj_optarg);
+      LOG_INFO("SIP TCP send timeout set to %d",
+               options->sip_tcp_send_timeout);
+      break;
+
     case OPT_SESSION_CONTINUED_TIMEOUT_MS:
       options->session_continued_timeout_ms = atoi(pj_optarg);
       LOG_INFO("Session continue timeout set to %dms",
@@ -950,12 +946,6 @@
         LOG_INFO("%d stateless proxies are configured",
                  options->stateless_proxies.size());
       }
-=======
-    case OPT_SIP_TCP_SEND_TIMEOUT:
-      options->sip_tcp_send_timeout = atoi(pj_optarg);
-      LOG_INFO("SIP TCP send timeout set to %d",
-               options->sip_tcp_send_timeout);
->>>>>>> d6ca7756
       break;
 
     case 'h':
@@ -1279,13 +1269,10 @@
   opt.sip_blacklist_duration = SIPResolver::DEFAULT_BLACKLIST_DURATION;
   opt.http_blacklist_duration = HttpResolver::DEFAULT_BLACKLIST_DURATION;
   opt.sip_tcp_connect_timeout = 2000;
-<<<<<<< HEAD
+  opt.sip_tcp_send_timeout = 2000;
   opt.session_continued_timeout_ms = SCSCFSproutlet::DEFAULT_SESSION_CONTINUED_TIMEOUT;
   opt.session_terminated_timeout_ms = SCSCFSproutlet::DEFAULT_SESSION_TERMINATED_TIMEOUT;
   opt.stateless_proxies.clear();
-=======
-  opt.sip_tcp_send_timeout = 2000;
->>>>>>> d6ca7756
 
   boost::filesystem::path p = argv[0];
   // Copy the filename to a string so that we can be sure of its lifespan -
