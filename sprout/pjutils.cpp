--- conflicted
+++ resolved
@@ -1648,7 +1648,6 @@
   }
 }
 
-<<<<<<< HEAD
 /// Redirects the call to the specified target, for the reason specified in the
 // status code.
 //
@@ -1792,7 +1791,10 @@
       param->name = STR_TEXT;
       param->value = *pjsip_get_status_text(code);
       pj_list_insert_after(&history_info_sip_uri->other_param, param);
-=======
+    }
+  }
+}
+
 pj_str_t PJUtils::user_from_uri(pjsip_uri* uri)
 {
   if (PJSIP_URI_SCHEME_IS_SIP(uri) ||
@@ -1911,7 +1913,6 @@
         calling_dn.add_var_param(from_user.slen, from_user.ptr);
         SAS::report_marker(calling_dn);
       }
->>>>>>> 782b4396
     }
   }
 }