--- conflicted
+++ resolved
@@ -708,24 +708,16 @@
                                   port,
                                   transport,
                                   retries,
-<<<<<<< HEAD
-                                  servers);
-=======
                                   servers,
                                   0);
->>>>>>> 25d0fe19
 }
 
 
 /// Resolves the next hop target of the SIP message
-<<<<<<< HEAD
-void PJUtils::resolve_next_hop(pjsip_tx_data* tdata, int retries, std::vector<AddrInfo>& servers)
-=======
 void PJUtils::resolve_next_hop(pjsip_tx_data* tdata,
                                int retries,
                                std::vector<AddrInfo>& servers,
                                SAS::TrailId trail)
->>>>>>> 25d0fe19
 {
   // Get the next hop URI from the message and parse out the destination, port
   // and transport.
@@ -753,13 +745,9 @@
                                   port,
                                   transport,
                                   retries,
-<<<<<<< HEAD
-                                  servers);
-=======
                                   servers,
                                   trail);
 
->>>>>>> 25d0fe19
   LOG_INFO("Resolved destination URI %s to %d servers",
            PJUtils::uri_to_string(PJSIP_URI_IN_ROUTING_HDR,
                                   (pjsip_uri*)next_hop).c_str(),
@@ -988,11 +976,7 @@
   if (tdata->tp_sel.type != PJSIP_TPSELECTOR_TRANSPORT)
   {
     // No transport determined, so resolve the next hop for the message.
-<<<<<<< HEAD
-    resolve_next_hop(tdata, retries, sss->servers);
-=======
     resolve_next_hop(tdata, retries, sss->servers, get_trail(tdata));
->>>>>>> 25d0fe19
 
     if (!sss->servers.empty())
     {
@@ -1134,11 +1118,7 @@
   if (tdata->tp_sel.type != PJSIP_TPSELECTOR_TRANSPORT)
   {
     // No transport pre-selected so resolve the next hop to a set of servers.
-<<<<<<< HEAD
-    resolve_next_hop(tdata, retries, sss->servers);
-=======
     resolve_next_hop(tdata, retries, sss->servers, get_trail(tdata));
->>>>>>> 25d0fe19
 
     if (!sss->servers.empty())
     {
