#! /bin/sh

# @file sprout.init.d
#
# Project Clearwater - IMS in the Cloud
# Copyright (C) 2013  Metaswitch Networks Ltd
#
# This program is free software: you can redistribute it and/or modify it
# under the terms of the GNU General Public License as published by the
# Free Software Foundation, either version 3 of the License, or (at your
# option) any later version, along with the "Special Exception" for use of
# the program along with SSL, set forth below. This program is distributed
# in the hope that it will be useful, but WITHOUT ANY WARRANTY;
# without even the implied warranty of MERCHANTABILITY or FITNESS FOR
# A PARTICULAR PURPOSE.  See the GNU General Public License for more
# details. You should have received a copy of the GNU General Public
# License along with this program.  If not, see
# <http://www.gnu.org/licenses/>.
#
# The author can be reached by email at clearwater@metaswitch.com or by
# post at Metaswitch Networks Ltd, 100 Church St, Enfield EN2 6BQ, UK
#
# Special Exception
# Metaswitch Networks Ltd  grants you permission to copy, modify,
# propagate, and distribute a work formed by combining OpenSSL with The
# Software, or a work derivative of such a combination, even if such
# copying, modification, propagation, or distribution would otherwise
# violate the terms of the GPL. You must comply with the GPL in all
# respects for all of the code used other than OpenSSL.
# "OpenSSL" means OpenSSL toolkit software distributed by the OpenSSL
# Project and licensed under the OpenSSL Licenses, or a work based on such
# software and licensed under the OpenSSL Licenses.
# "OpenSSL Licenses" means the OpenSSL License and Original SSLeay License
# under which the OpenSSL Project distributes the OpenSSL toolkit software,
# as those licenses appear in the file LICENSE-OPENSSL.

### BEGIN INIT INFO
# Provides:          sprout
# Required-Start:    $remote_fs $syslog clearwater-infrastructure
# Required-Stop:     $remote_fs $syslog
# Default-Start:     2 3 4 5
# Default-Stop:      0 1 6
# Short-Description: Clearwater Sprout Node
# Description:       Clearwater Sprout SIP Router Node
### END INIT INFO

# Author: Mike Evans <mike.evans@metaswitch.com>
#
# Please remove the "Author" lines above and replace them
# with your own name if you copy and modify this script.

# Do NOT "set -e"

# PATH should only include /usr/* if it runs after the mountnfs.sh script
PATH=/sbin:/usr/sbin:/bin:/usr/bin
DESC="Sprout SIP Router"
NAME=sprout
EXECNAME=sprout
PIDFILE=/var/run/$NAME.pid
DAEMON=/usr/share/clearwater/bin/sprout
HOME=/etc/clearwater
log_directory=/var/log/$NAME

# Exit if the package is not installed
[ -x "$DAEMON" ] || exit 0

# Read configuration variable file if it is present
#[ -r /etc/default/$NAME ] && . /etc/default/$NAME

# Load the VERBOSE setting and other rcS variables
. /lib/init/vars.sh

# Define LSB log_* functions.
# Depend on lsb-base (>= 3.2-14) to ensure that this file is present
# and status_of_proc is working.
. /lib/lsb/init-functions

#
# Function to set up environment
#
setup_environment()
{
        export LD_LIBRARY_PATH=/usr/share/clearwater/sprout/lib
        ulimit -Hn 1000000
        ulimit -Sn 1000000
        ulimit -c unlimited
        # enable gdb to dump a parent sprout process's stack
        echo 0 > /proc/sys/kernel/yama/ptrace_scope
}

#
# Function to pull in settings prior to starting the daemon
#
get_settings()
{
        # Set up defaults and then pull in the settings for this node.
        sas_server=0.0.0.0
        sprout_rr_level="pcscf"
        scscf=5054
        alias_list=""
        default_session_expires=600
        signaling_dns_server=127.0.0.1
        chronos_hostname=127.0.0.1:7253
        . /etc/clearwater/config
        
        # Set up a default cluster_settings file if it does not exist.  The local
        # IP address needs to be surrounded by square brackets if it is IPv6.
        if [ ! -f /etc/clearwater/cluster_settings ]
        then
          cluster_ip=$(python /usr/share/clearwater/bin/bracket_ipv6_address.py $local_ip)
          echo "servers=$cluster_ip:11211" > /etc/clearwater/cluster_settings
        fi

        remote_memstore_arg="--remote-memstore=/etc/clearwater/remote_cluster_settings"

        # Create /etc/clearwater/remote_cluster_settings if it doesn't exist
        # This means 'service sprout reload' will pick up changes
        if [ ! -f /etc/clearwater/remote_cluster_settings ]
        then
          echo "servers=" > /etc/clearwater/remote_cluster_settings
        fi

        # Set up defaults for user settings then pull in any overrides.
        # Sprout uses blocking look-up services, so must run multi-threaded.
        num_pjsip_threads=1
        num_worker_threads=$(($(grep processor /proc/cpuinfo | wc -l) * 50))
        num_http_threads=$(($(grep processor /proc/cpuinfo | wc -l) * 50))
        log_level=2
        authentication=Y
        [ -r /etc/clearwater/user_settings ] && . /etc/clearwater/user_settings

        # Work out which features are enabled.
        MMTEL_SERVICES_ENABLED=Y
        if [ -d /etc/clearwater/features.d ]
        then
          for file in $(find /etc/clearwater/features.d -type f)
          do
            [ -r $file ] && . $file
          done
        fi
}

#
# Function to get the arguments to pass to the process
#
get_daemon_args()
{
        # Get the settings
        get_settings

        [ -z "$enum_server" ] || enum_server_arg="--enum=$enum_server"
        [ -z "$enum_suffix" ] || enum_suffix_arg="--enum-suffix=$enum_suffix"
        [ -z "$enum_file" ] || enum_file_arg="--enum-file=$enum_file"

        if [ $MMTEL_SERVICES_ENABLED = Y ]
        then
          [ -z "$xdms_hostname" ] || xdms_hostname_arg="--xdms=$xdms_hostname"
        fi

        [ -z "$ralf_hostname" ] || ralf_arg="--ralf=$ralf_hostname"

        [ "$authentication" != "Y" ] || authentication_arg="--authentication"

        [ "$enforce_user_phone" != "Y" ] || user_phone_arg="--enforce-user-phone"
        [ "$enforce_global_only_lookups" != "Y" ] || global_only_lookups_arg="--enforce-global-only-lookups"
        [ "$override_npdi" != "Y" ] || override_npdi_arg="--override-npdi"

        # Enable SNMP alarms if informsink(s) are configured
        if [ ! -z "$snmp_ip" ]
        then
          alarms_enabled_arg="--alarms-enabled"
        fi

        [ -z "$target_latency_us" ] || target_latency_us_arg="--target-latency-us=$target_latency_us"
        [ -z "$cass_target_latency_us" ] || cass_target_latency_us_arg="--cass-target-latency-us=$cass_target_latency_us"
        [ -z "$max_tokens" ] || max_tokens_arg="--max-tokens=$max_tokens"
        [ -z "$init_token_rate" ] || init_token_rate_arg="--init-token-rate=$init_token_rate"
        [ -z "$min_token_rate" ] || min_token_rate_arg="--min-token-rate=$min_token_rate"
        [ -z "$exception_max_ttl" ] || exception_max_ttl_arg="--exception-max-ttl=$exception_max_ttl"
        [ -z "$signaling_namespace" ] || namespace_prefix="ip netns exec $signaling_namespace"

        DAEMON_ARGS="
                     --domain=$home_domain
                     --localhost=$local_ip
                     --realm=$home_domain
                     --memstore=/etc/clearwater/cluster_settings
                     $remote_memstore_arg
                     --hss=$hs_hostname
                     --chronos=$chronos_hostname
                     $xdms_hostname_arg
                     $ralf_arg
                     $enum_server_arg
                     $enum_suffix_arg
                     $enum_file_arg
                     --sas=$sas_server,$NAME@$public_hostname
                     --dns-server=$signaling_dns_server
                     --pjsip-threads=$num_pjsip_threads
                     --worker-threads=$num_worker_threads
                     --http-threads=$num_http_threads
                     --record-routing-model=$sprout_rr_level
                     --default-session-expires=$default_session_expires
                     $target_latency_us_arg
                     $cass_target_latency_us_arg
                     $max_tokens_arg
                     $init_token_rate_arg
                     $min_token_rate_arg
                     $authentication_arg
                     $user_phone_arg
                     $global_only_lookups_arg
                     $override_npdi_arg
                     $alarms_enabled_arg
                     $exception_max_ttl_arg
                     --http-address=$local_ip
                     --http-port=9888
                     --analytics=$log_directory
                     --log-file=$log_directory
                     --log-level=$log_level
                     --alias=$public_ip,$public_hostname,$alias_list"

        if [ -n "$reg_max_expires" ]
        then
          DAEMON_ARGS="$DAEMON_ARGS --reg-max-expires=$reg_max_expires"
        fi

        if [ -n "$sub_max_expires" ]
        then
          DAEMON_ARGS="$DAEMON_ARGS --sub-max-expires=$sub_max_expires"
        fi

        if [ -n "$memento_threads" ]
        then
          DAEMON_ARGS="$DAEMON_ARGS --memento-threads=$memento_threads"
        fi

        if [ -n "$max_call_list_length" ]
        then
          DAEMON_ARGS="$DAEMON_ARGS --max-call-list-length=$max_call_list_length"
        fi

        if [ -n "$call_list_ttl" ]
        then
          DAEMON_ARGS="$DAEMON_ARGS --call-list-ttl=$call_list_ttl"
        fi

        # Only add the icscf and scscf arguments if they're not 0
        if [ -n "$scscf" ] && [ ! $scscf = 0 ]
        then
          # S-CSCF function is enabled, so add S-CSCF specific parameters
          DAEMON_ARGS="$DAEMON_ARGS --scscf=$scscf"

          [ -z "$icscf_uri" ] || DAEMON_ARGS="$DAEMON_ARGS --external-icscf=$icscf_uri"

          if [ -n "$scscf_uri" ]
          then
            DAEMON_ARGS="$DAEMON_ARGS --scscf-uri=$scscf_uri"
          else
            if [ -n "$sprout_hostname" ]
            then
              sprout_ipv46=$(python /usr/share/clearwater/bin/bracket_ipv6_address.py $sprout_hostname)
              DAEMON_ARGS="$DAEMON_ARGS --scscf-uri=sip:$sprout_ipv46:$scscf;transport=TCP"
            fi
          fi
        fi

        if [ -n "$icscf" ] && [ ! $icscf = 0 ]
        then
          # I-CSCF function is enabled
          DAEMON_ARGS="$DAEMON_ARGS --icscf=$icscf"
        fi

<<<<<<< HEAD
        [ "$additional_home_domains" = "" ] || DAEMON_ARGS="$DAEMON_ARGS --additional-domains=$additional_home_domains"
        [ "$matrix_home_server" = "" ]      || DAEMON_ARGS="$DAEMON_ARGS --matrix-home-server=$matrix_home_server"
        [ "$matrix_as_token" = "" ]         || DAEMON_ARGS="$DAEMON_ARGS --matrix-as-token=$matrix_as_token"
=======
        [ "$additional_home_domains" = "" ]       || DAEMON_ARGS="$DAEMON_ARGS --additional-domains=$additional_home_domains"
        [ "$sip_blacklist_duration" = "" ]        || DAEMON_ARGS="$DAEMON_ARGS --sip-blacklist-duration=$sip_blacklist_duration"
        [ "$http_blacklist_duration" = "" ]       || DAEMON_ARGS="$DAEMON_ARGS --http-blacklist-duration=$http_blacklist_duration"
        [ "$sip_tcp_connect_timeout" = "" ]       || DAEMON_ARGS="$DAEMON_ARGS --sip-tcp-connect-timeout=$sip_tcp_connect_timeout"
        [ "$sip_tcp_send_timeout" = "" ]          || DAEMON_ARGS="$DAEMON_ARGS --sip-tcp-send-timeout=$sip_tcp_send_timeout"
        [ "$session_continued_timeout_ms" = "" ]  || DAEMON_ARGS="$DAEMON_ARGS --session-continued-timeout=$session_continued_timeout_ms"
        [ "$session_terminated_timeout_ms" = "" ] || DAEMON_ARGS="$DAEMON_ARGS --session-terminated-timeout=$session_terminated_timeout_ms"
        [ "$stateless_proxies" = "" ]             || DAEMON_ARGS="$DAEMON_ARGS --stateless-proxies=$stateless_proxies"
>>>>>>> 3d6c23bc
}

#
# Function that starts the daemon/service
#
do_start()
{
        # Return
        #   0 if daemon has been started
        #   1 if daemon was already running
        #   2 if daemon could not be started
        start-stop-daemon --start --quiet --pidfile $PIDFILE --exec $DAEMON --test > /dev/null \
                || return 1

        # daemon is not running, so attempt to start it.
        setup_environment
        get_daemon_args
        $namespace_prefix start-stop-daemon --start --quiet --background --make-pidfile --pidfile $PIDFILE --exec $DAEMON --chuid $NAME --chdir $HOME -- $DAEMON_ARGS \
                || return 2
        # Add code here, if necessary, that waits for the process to be ready
        # to handle requests from services started subsequently which depend
        # on this one.  As a last resort, sleep for some time.
}

#
# Function that stops the daemon/service
#
do_stop()
{
        # Return
        #   0 if daemon has been stopped
        #   1 if daemon was already stopped
        #   2 if daemon could not be stopped
        #   other if a failure occurred
        start-stop-daemon --stop --quiet --retry=TERM/30/KILL/5 --pidfile $PIDFILE --name $EXECNAME
        RETVAL="$?"
        [ "$RETVAL" = 2 ] && return 2
        # Wait for children to finish too if this is a daemon that forks
        # and if the daemon is only ever run from this initscript.
        # If the above conditions are not satisfied then add some other code
        # that waits for the process to drop all resources that could be
        # needed by services started subsequently.  A last resort is to
        # sleep for some time.
        #start-stop-daemon --stop --quiet --oknodo --retry=0/30/KILL/5 --exec $DAEMON
        [ "$?" = 2 ] && return 2
        # Many daemons don't delete their pidfiles when they exit.
        rm -f $PIDFILE
        return "$RETVAL"
}

#
# Function that runs the daemon/service in the foreground
#
do_run()
{
        setup_environment
        get_daemon_args
        $namespace_prefix start-stop-daemon --start --quiet --exec $DAEMON --chuid $NAME --chdir $HOME -- $DAEMON_ARGS \
                || return 2
}

#
# Function that aborts the daemon/service
#
# This is very similar to do_stop except it sends SIGABRT to dump a core file
# and waits longer for it to complete.
#
do_abort()
{
        # Return
        #   0 if daemon has been stopped
        #   1 if daemon was already stopped
        #   2 if daemon could not be stopped
        #   other if a failure occurred
        start-stop-daemon --stop --quiet --retry=ABRT/60/KILL/5 --pidfile $PIDFILE --name $EXECNAME
        RETVAL="$?"
        [ "$RETVAL" = 2 ] && return 2
        # Many daemons don't delete their pidfiles when they exit.
        rm -f $PIDFILE
        return "$RETVAL"
}

#
# Function that sends a SIGHUP to the daemon/service
#
do_reload() {
        #
        # If the daemon can reload its configuration without
        # restarting (for example, when it is sent a SIGHUP),
        # then implement that here.
        #
        start-stop-daemon --stop --signal 1 --quiet --pidfile $PIDFILE --name $EXECNAME
        return 0
}

#
# Sends a SIGQUIT to the daemon/service
#
do_start_quiesce() {
        start-stop-daemon --stop --signal QUIT --quiet --pidfile $PIDFILE --name $EXECNAME
        return 0
}

#
# Sends a SIGQUIT to the daemon/service and waits for it to terminate
#
do_quiesce() {
        # The timeout after forever is irrelevant - start-stop-daemon requires one but it doesn't
        # actually affect processing.
        start-stop-daemon --stop --retry QUIT/forever/10 --quiet --pidfile $PIDFILE --name $EXECNAME
        return 0
}

#
# Sends a SIGUSR1 to the daemon/service
#
do_unquiesce() {
        start-stop-daemon --stop --signal USR1 --quiet --pidfile $PIDFILE --name $EXECNAME
        return 0
}

# There should only be at most one sprout process, and it should be the one in /var/run/sprout.pid.
# Sanity check this, and kill and log any leaked ones.
if [ -f $PIDFILE ] ; then
  leaked_pids=$(pgrep -f "^$DAEMON" | grep -v $(cat $PIDFILE))
else
  leaked_pids=$(pgrep -f "^$DAEMON")
fi
if [ -n "$leaked_pids" ] ; then
  for pid in $leaked_pids ; do
    logger -p daemon.error -t $NAME Found leaked sprout $pid \(correct is $(cat $PIDFILE)\) - killing $pid
    kill -9 $pid
  done
fi

case "$1" in
  start)
        [ "$VERBOSE" != no ] && log_daemon_msg "Starting $DESC" "$NAME"
        do_start
        case "$?" in
                0|1) [ "$VERBOSE" != no ] && log_end_msg 0 ;;
                2) [ "$VERBOSE" != no ] && log_end_msg 1 ;;
        esac
        ;;
  stop)
        [ "$VERBOSE" != no ] && log_daemon_msg "Stopping $DESC" "$NAME"
        do_stop
        case "$?" in
                0|1) [ "$VERBOSE" != no ] && log_end_msg 0 ;;
                2) [ "$VERBOSE" != no ] && log_end_msg 1 ;;
        esac
        ;;
  run)
        [ "$VERBOSE" != no ] && log_daemon_msg "Running $DESC" "$NAME"
        do_run
        case "$?" in
                0|1) [ "$VERBOSE" != no ] && log_end_msg 0 ;;
                2) [ "$VERBOSE" != no ] && log_end_msg 1 ;;
        esac
        ;;
  status)
        status_of_proc "$DAEMON" "$NAME" && exit 0 || exit $?
        ;;
  reload|force-reload)
        #
        # If do_reload() is not implemented then leave this commented out
        # and leave 'force-reload' as an alias for 'restart'.
        #
        do_reload
        ;;
  restart)
        #
        # If the "reload" option is implemented then remove the
        # 'force-reload' alias
        #
        log_daemon_msg "Restarting $DESC" "$NAME"
        do_stop
        case "$?" in
          0|1)
                do_start
                case "$?" in
                        0) log_end_msg 0 ;;
                        1) log_end_msg 1 ;; # Old process is still running
                        *) log_end_msg 1 ;; # Failed to start
                esac
                ;;
          *)
                # Failed to stop
                log_end_msg 1
                ;;
        esac
        ;;
  abort)
        log_daemon_msg "Aborting $DESC" "$NAME"
        do_abort
        ;;
  abort-restart)
        log_daemon_msg "Abort-Restarting $DESC" "$NAME"
        do_abort
        case "$?" in
          0|1)
                do_start
                case "$?" in
                        0) log_end_msg 0 ;;
                        1) log_end_msg 1 ;; # Old process is still running
                        *) log_end_msg 1 ;; # Failed to start
                esac
                ;;
          *)
                # Failed to stop
                log_end_msg 1
                ;;
        esac
        ;;
  start-quiesce)
        log_daemon_msg "Start quiescing $DESC" "$NAME"
        do_start_quiesce
        ;;
  quiesce)
        log_daemon_msg "Quiescing $DESC" "$NAME"
        do_quiesce
        ;;
  unquiesce)
        log_daemon_msg "Unquiesce $DESC" "$NAME"
        do_unquiesce
        ;;
  *)
        echo "Usage: $SCRIPTNAME {start|stop|run|status|reload|force-reload|restart|abort|abort-restart|start-quiesce|quiesce|unquiesce}" >&2
        exit 3
        ;;
esac

:<|MERGE_RESOLUTION|>--- conflicted
+++ resolved
@@ -268,11 +268,6 @@
           DAEMON_ARGS="$DAEMON_ARGS --icscf=$icscf"
         fi
 
-<<<<<<< HEAD
-        [ "$additional_home_domains" = "" ] || DAEMON_ARGS="$DAEMON_ARGS --additional-domains=$additional_home_domains"
-        [ "$matrix_home_server" = "" ]      || DAEMON_ARGS="$DAEMON_ARGS --matrix-home-server=$matrix_home_server"
-        [ "$matrix_as_token" = "" ]         || DAEMON_ARGS="$DAEMON_ARGS --matrix-as-token=$matrix_as_token"
-=======
         [ "$additional_home_domains" = "" ]       || DAEMON_ARGS="$DAEMON_ARGS --additional-domains=$additional_home_domains"
         [ "$sip_blacklist_duration" = "" ]        || DAEMON_ARGS="$DAEMON_ARGS --sip-blacklist-duration=$sip_blacklist_duration"
         [ "$http_blacklist_duration" = "" ]       || DAEMON_ARGS="$DAEMON_ARGS --http-blacklist-duration=$http_blacklist_duration"
@@ -281,7 +276,8 @@
         [ "$session_continued_timeout_ms" = "" ]  || DAEMON_ARGS="$DAEMON_ARGS --session-continued-timeout=$session_continued_timeout_ms"
         [ "$session_terminated_timeout_ms" = "" ] || DAEMON_ARGS="$DAEMON_ARGS --session-terminated-timeout=$session_terminated_timeout_ms"
         [ "$stateless_proxies" = "" ]             || DAEMON_ARGS="$DAEMON_ARGS --stateless-proxies=$stateless_proxies"
->>>>>>> 3d6c23bc
+        [ "$matrix_home_server" = "" ]      || DAEMON_ARGS="$DAEMON_ARGS --matrix-home-server=$matrix_home_server"
+        [ "$matrix_as_token" = "" ]         || DAEMON_ARGS="$DAEMON_ARGS --matrix-as-token=$matrix_as_token"
 }
 
 #
