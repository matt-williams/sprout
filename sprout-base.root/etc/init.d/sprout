#! /bin/sh

# @file sprout.init.d
#
# Project Clearwater - IMS in the Cloud
# Copyright (C) 2013  Metaswitch Networks Ltd
#
# This program is free software: you can redistribute it and/or modify it
# under the terms of the GNU General Public License as published by the
# Free Software Foundation, either version 3 of the License, or (at your
# option) any later version, along with the "Special Exception" for use of
# the program along with SSL, set forth below. This program is distributed
# in the hope that it will be useful, but WITHOUT ANY WARRANTY;
# without even the implied warranty of MERCHANTABILITY or FITNESS FOR
# A PARTICULAR PURPOSE.  See the GNU General Public License for more
# details. You should have received a copy of the GNU General Public
# License along with this program.  If not, see
# <http://www.gnu.org/licenses/>.
#
# The author can be reached by email at clearwater@metaswitch.com or by
# post at Metaswitch Networks Ltd, 100 Church St, Enfield EN2 6BQ, UK
#
# Special Exception
# Metaswitch Networks Ltd  grants you permission to copy, modify,
# propagate, and distribute a work formed by combining OpenSSL with The
# Software, or a work derivative of such a combination, even if such
# copying, modification, propagation, or distribution would otherwise
# violate the terms of the GPL. You must comply with the GPL in all
# respects for all of the code used other than OpenSSL.
# "OpenSSL" means OpenSSL toolkit software distributed by the OpenSSL
# Project and licensed under the OpenSSL Licenses, or a work based on such
# software and licensed under the OpenSSL Licenses.
# "OpenSSL Licenses" means the OpenSSL License and Original SSLeay License
# under which the OpenSSL Project distributes the OpenSSL toolkit software,
# as those licenses appear in the file LICENSE-OPENSSL.

### BEGIN INIT INFO
# Provides:          sprout
# Required-Start:    $remote_fs $syslog clearwater-infrastructure
# Required-Stop:     $remote_fs $syslog
# Default-Start:     2 3 4 5
# Default-Stop:      0 1 6
# Short-Description: Clearwater Sprout Node
# Description:       Clearwater Sprout SIP Router Node
### END INIT INFO

# Author: Mike Evans <mike.evans@metaswitch.com>
#
# Please remove the "Author" lines above and replace them
# with your own name if you copy and modify this script.

# Do NOT "set -e"

# PATH should only include /usr/* if it runs after the mountnfs.sh script
PATH=/sbin:/usr/sbin:/bin:/usr/bin
DESC="Sprout SIP Router"
NAME=sprout
EXECNAME=sprout
PIDFILE=/var/run/$NAME/$NAME.pid
DAEMON=/usr/share/clearwater/bin/sprout
HOME=/etc/clearwater
log_directory=/var/log/$NAME

# Exit if the package is not installed
[ -x "$DAEMON" ] || exit 0

# Read configuration variable file if it is present
#[ -r /etc/default/$NAME ] && . /etc/default/$NAME

# Load the VERBOSE setting and other rcS variables
. /lib/init/vars.sh

# Define LSB log_* functions.
# Depend on lsb-base (>= 3.2-14) to ensure that this file is present
# and status_of_proc is working.
. /lib/lsb/init-functions

#
# Function to set up environment
#
setup_environment()
{
        export MIBS=""
        export LD_LIBRARY_PATH=/usr/share/clearwater/sprout/lib
        ulimit -Hn 1000000
        ulimit -Sn 1000000
        ulimit -c unlimited
        # enable gdb to dump a parent sprout process's stack
        echo 0 > /proc/sys/kernel/yama/ptrace_scope
}

#
# Function to pull in settings prior to starting the daemon
#
get_settings()
{
        # Set up defaults and then pull in the settings for this node.
        sas_server=0.0.0.0
        sprout_rr_level="pcscf"

        # These Sproutlets are enabled by default. They listen on different
        # ports to help ensure that requests have a unambiguous Sproutlet
        # to route to.
        icscf=5052
        bgcf=5053
        scscf=5054
        mmtel=5055

        alias_list=""
        default_session_expires=600
        signaling_dns_server=127.0.0.1
        scscf_node_uri=""

        # Enable no-ENUM TEL URI translation fallback by default for backwards compatibility
        default_tel_uri_translation="Y"

        # Set up defaults for user settings then pull in any overrides.
        # Sprout uses blocking look-up services, so must run multi-threaded.
        num_worker_threads=$(($(grep processor /proc/cpuinfo | wc -l) * 50))
        num_http_threads=$(($(grep processor /proc/cpuinfo | wc -l) * 50))

        # Testing has shown that we can handle at least 250 requests per second per core - this is
        # probably an underestimate, but is a reasonable start.
        init_token_rate=$(($(grep processor /proc/cpuinfo | wc -l) * 250))

        log_level=2
        authentication=Y
        . /etc/clearwater/config

        # Work out which features are enabled.
        MMTEL_SERVICES_ENABLED=Y
        if [ -d /etc/clearwater/features.d ]
        then
          for file in $(find /etc/clearwater/features.d -type f)
          do
            [ -r $file ] && . $file
          done
        fi
}

#
# Function to get the arguments to pass to the process
#
get_daemon_args()
{
        # Get the settings
        get_settings

        [ -z "$enum_server" ] || enum_server_arg="--enum=$enum_server"
        [ -z "$enum_suffix" ] || enum_suffix_arg="--enum-suffix=$enum_suffix"
        [ -z "$enum_file" ] || enum_file_arg="--enum-file=$enum_file"
        [ "$default_tel_uri_translation" != "Y" ] || default_tel_uri_translation_arg="--default-tel-uri-translation"

        if [ $MMTEL_SERVICES_ENABLED = Y ]
        then
          [ -z "$xdms_hostname" ] || xdms_hostname_arg="--xdms=$xdms_hostname"
        fi

        [ -z "$ralf_hostname" ] || ralf_arg="--ralf=$ralf_hostname"

        [ "$authentication" != "Y" ] || authentication_arg="--authentication"

        [ "$enforce_user_phone" != "Y" ] || user_phone_arg="--enforce-user-phone"
        [ "$enforce_global_only_lookups" != "Y" ] || global_only_lookups_arg="--enforce-global-only-lookups"
        [ "$override_npdi" != "Y" ] || override_npdi_arg="--override-npdi"
        [ "$force_third_party_reg_body" != "Y" ] || force_3pr_body_arg="--force-3pr-body"
        [ "$sas_use_signaling_interface" != "Y" ] || sas_signaling_if_arg="--sas-use-signaling-interface"
        [ "$disable_tcp_switch" != "Y" ] || disable_tcp_switch_arg="--disable-tcp-switch"

        [ -z "$target_latency_us" ] || target_latency_us_arg="--target-latency-us=$target_latency_us"
        [ -z "$cass_target_latency_us" ] || cass_target_latency_us_arg="--cass-target-latency-us=$cass_target_latency_us"
        [ -z "$max_tokens" ] || max_tokens_arg="--max-tokens=$max_tokens"
        [ -z "$init_token_rate" ] || init_token_rate_arg="--init-token-rate=$init_token_rate"
        [ -z "$min_token_rate" ] || min_token_rate_arg="--min-token-rate=$min_token_rate"
        [ -z "$exception_max_ttl" ] || exception_max_ttl_arg="--exception-max-ttl=$exception_max_ttl"
        [ -z "$max_session_expires" ] || max_session_expires_arg="--max-session-expires=$max_session_expires"
        [ -z "$local_site_name" ] || local_site_name_arg="--local-site-name=$local_site_name"
        [ -z "$sprout_impi_store" ] || impi_store_arg="--impi-store=$sprout_impi_store"
<<<<<<< HEAD
=======
        [ -z "$chronos_hostname" ] || chronos_hostname_arg="--chronos-hostname=$chronos_hostname"
>>>>>>> 523b8efc

        DAEMON_ARGS="
                     --domain=$home_domain
                     --localhost=$local_ip
                     --realm=$home_domain
                     $local_site_name_arg
                     --registration-stores=$sprout_registration_store
                     $impi_store_arg
                     --hss=$hs_hostname
                     --sprout-hostname=$sprout_hostname
                     --scscf-node-uri=$scscf_node_uri
                     $chronos_hostname_arg
                     $xdms_hostname_arg
                     $ralf_arg
                     $enum_server_arg
                     $enum_suffix_arg
                     $enum_file_arg
                     $default_tel_uri_translation_arg
                     --sas=$sas_server,$NAME@$public_hostname
                     --dns-server=$signaling_dns_server
                     --worker-threads=$num_worker_threads
                     --http-threads=$num_http_threads
                     --record-routing-model=$sprout_rr_level
                     --default-session-expires=$default_session_expires
                     $max_session_expires_arg
                     $target_latency_us_arg
                     $cass_target_latency_us_arg
                     $max_tokens_arg
                     $init_token_rate_arg
                     $min_token_rate_arg
                     $authentication_arg
                     $user_phone_arg
                     $sas_signaling_if_arg
                     $disable_tcp_switch_arg
                     $global_only_lookups_arg
                     $override_npdi_arg
                     $exception_max_ttl_arg
                     $force_3pr_body_arg
                     --http-address=$local_ip
                     --http-port=9888
                     --analytics=$log_directory
                     --log-file=$log_directory
                     --log-level=$log_level
                     --alias=$public_ip,$public_hostname,$alias_list"

        if [ -n "$reg_max_expires" ]
        then
          DAEMON_ARGS="$DAEMON_ARGS --reg-max-expires=$reg_max_expires"
        fi

        if [ -n "$sub_max_expires" ]
        then
          DAEMON_ARGS="$DAEMON_ARGS --sub-max-expires=$sub_max_expires"
        fi

        if [ -n "$memento_threads" ]
        then
          DAEMON_ARGS="$DAEMON_ARGS --memento-threads=$memento_threads"
        fi

        if [ -n "$max_call_list_length" ]
        then
          DAEMON_ARGS="$DAEMON_ARGS --max-call-list-length=$max_call_list_length"
        fi

        if [ -n "$memento_notify_url" ]
        then
          DAEMON_ARGS="$DAEMON_ARGS --memento-notify-url=$memento_notify_url"
        fi

        if [ -n "$call_list_ttl" ]
        then
          DAEMON_ARGS="$DAEMON_ARGS --call-list-ttl=$call_list_ttl"
        fi

        if [ -n "$memento" ] && [ -n "$cassandra_hostname" ]
        then
          DAEMON_ARGS="$DAEMON_ARGS --plugin-option=memento,cassandra,$cassandra_hostname"
        fi

        # TODO improve this so we don't have to have the same parameters
        # repeated for each Sproutlet
        [ "$icscf" = "" ]                         || DAEMON_ARGS="$DAEMON_ARGS --icscf=$icscf"
        [ "$icscf_prefix" = "" ]                  || DAEMON_ARGS="$DAEMON_ARGS --prefix-icscf=$icscf_prefix"
        [ "$icscf_uri" = "" ]                     || DAEMON_ARGS="$DAEMON_ARGS --uri-icscf=$icscf_uri"
        [ "$scscf" = "" ]                         || DAEMON_ARGS="$DAEMON_ARGS --scscf=$scscf"
        [ "$scscf_prefix" = "" ]                  || DAEMON_ARGS="$DAEMON_ARGS --prefix-scscf=$scscf_prefix"
        [ "$scscf_uri" = "" ]                     || DAEMON_ARGS="$DAEMON_ARGS --uri-scscf=$scscf_uri"
        [ "$bgcf" = "" ]                          || DAEMON_ARGS="$DAEMON_ARGS --bgcf=$bgcf"
        [ "$bgcf_prefix" = "" ]                   || DAEMON_ARGS="$DAEMON_ARGS --prefix-bgcf=$bgcf_prefix"
        [ "$bgcf_uri" = "" ]                      || DAEMON_ARGS="$DAEMON_ARGS --uri-bgcf=$bgcf_uri"
        [ "$memento" = "" ]                       || DAEMON_ARGS="$DAEMON_ARGS --memento=$memento"
        [ "$memento_prefix" = "" ]                || DAEMON_ARGS="$DAEMON_ARGS --prefix-memento=$memento_prefix"
        [ "$memento_uri" = "" ]                   || DAEMON_ARGS="$DAEMON_ARGS --uri-memento=$memento_uri"
        [ "$gemini" = "" ]                        || DAEMON_ARGS="$DAEMON_ARGS --gemini=$gemini"
        [ "$gemini_prefix" = "" ]                 || DAEMON_ARGS="$DAEMON_ARGS --prefix-gemini=$gemini_prefix"
        [ "$gemini_uri" = "" ]                    || DAEMON_ARGS="$DAEMON_ARGS --uri-gemini=$gemini_uri"
        [ "$cdiv" = "" ]                          || DAEMON_ARGS="$DAEMON_ARGS --cdiv=$cdiv"
        [ "$cdiv_prefix" = "" ]                   || DAEMON_ARGS="$DAEMON_ARGS --prefix-cdiv=$cdiv_prefix"
        [ "$cdiv_uri" = "" ]                      || DAEMON_ARGS="$DAEMON_ARGS --uri-cdiv=$cdiv_uri"
        [ "$mmtel" = "" ]                         || DAEMON_ARGS="$DAEMON_ARGS --mmtel=$mmtel"
        [ "$mmtel_prefix" = "" ]                  || DAEMON_ARGS="$DAEMON_ARGS --prefix-mmtel=$mmtel_prefix"
        [ "$mmtel_uri" = "" ]                     || DAEMON_ARGS="$DAEMON_ARGS --uri-mmtel=$mmtel_uri"
        [ "$mangelwurzel" = "" ]                  || DAEMON_ARGS="$DAEMON_ARGS --mangelwurzel=$mangelwurzel"
        [ "$mangelwurzel_prefix" = "" ]           || DAEMON_ARGS="$DAEMON_ARGS --prefix-mangelwurzel=$mangelwurzel_prefix"
        [ "$mangelwurzel_uri" = "" ]              || DAEMON_ARGS="$DAEMON_ARGS --uri-mangelwurzel=$mangelwurzel_uri"
        [ "$external_icscf_uri" = "" ]            || DAEMON_ARGS="$DAEMON_ARGS --external-icscf=$external_icscf_uri"
        [ "$additional_home_domains" = "" ]       || DAEMON_ARGS="$DAEMON_ARGS --additional-domains=$additional_home_domains"
        [ "$sip_blacklist_duration" = "" ]        || DAEMON_ARGS="$DAEMON_ARGS --sip-blacklist-duration=$sip_blacklist_duration"
        [ "$http_blacklist_duration" = "" ]       || DAEMON_ARGS="$DAEMON_ARGS --http-blacklist-duration=$http_blacklist_duration"
        [ "$astaire_blacklist_duration" = "" ]    || DAEMON_ARGS="$DAEMON_ARGS --astaire-blacklist-duration=$astaire_blacklist_duration"
        [ "$sip_tcp_connect_timeout" = "" ]       || DAEMON_ARGS="$DAEMON_ARGS --sip-tcp-connect-timeout=$sip_tcp_connect_timeout"
        [ "$sip_tcp_send_timeout" = "" ]          || DAEMON_ARGS="$DAEMON_ARGS --sip-tcp-send-timeout=$sip_tcp_send_timeout"
        [ "$session_continued_timeout_ms" = "" ]  || DAEMON_ARGS="$DAEMON_ARGS --session-continued-timeout=$session_continued_timeout_ms"
        [ "$session_terminated_timeout_ms" = "" ] || DAEMON_ARGS="$DAEMON_ARGS --session-terminated-timeout=$session_terminated_timeout_ms"
        [ "$stateless_proxies" = "" ]             || DAEMON_ARGS="$DAEMON_ARGS --stateless-proxies=$stateless_proxies"
        [ "$ralf_threads" = "" ]                  || DAEMON_ARGS="$DAEMON_ARGS --ralf-threads=$ralf_threads"
        [ "$non_register_authentication" = "" ]   || DAEMON_ARGS="$DAEMON_ARGS --non-register-authentication=$non_register_authentication"
        [ "$impi_store_mode" = "" ]               || DAEMON_ARGS="$DAEMON_ARGS --impi-store-mode=$impi_store_mode"
        [ "$nonce_count_supported" != "Y" ]       || DAEMON_ARGS="$DAEMON_ARGS --nonce-count-supported"

        for script in /usr/share/clearwater/sprout/plugin_conf.d/*.plugin_conf
        do
          if [ -x "$script" ]
          then
            # Include plugin configuration scripts
            DAEMON_ARGS="$DAEMON_ARGS $("$script")"
          fi
        done
}

#
# Function that starts the daemon/service
#
do_start()
{
        # Return
        #   0 if daemon has been started
        #   1 if daemon was already running
        #   2 if daemon could not be started

        # Allow us to write to the pidfile directory
        install -m 755 -o $NAME -g root -d /var/run/$NAME && chown -R $NAME /var/run/$NAME

        start-stop-daemon --start --quiet --pidfile $PIDFILE --exec $DAEMON --test > /dev/null \
                || return 1

        # daemon is not running, so attempt to start it.
        setup_environment
        get_daemon_args
        /usr/share/clearwater/bin/run-in-signaling-namespace start-stop-daemon --start --quiet --pidfile $PIDFILE --exec $DAEMON --chuid $NAME --chdir $HOME -- $DAEMON_ARGS --daemon --pidfile=$PIDFILE \
                || return 2
        # Add code here, if necessary, that waits for the process to be ready
        # to handle requests from services started subsequently which depend
        # on this one.  As a last resort, sleep for some time.
}

#
# Function that stops the daemon/service
#
do_stop()
{
        # Return
        #   0 if daemon has been stopped
        #   1 if daemon was already stopped
        #   2 if daemon could not be stopped
        #   other if a failure occurred
        start-stop-daemon --stop --quiet --retry=TERM/30/KILL/5 --pidfile $PIDFILE --name $EXECNAME
        RETVAL="$?"
        return "$RETVAL"
}

#
# Function that runs the daemon/service in the foreground
#
do_run()
{
        # Allow us to write to the pidfile directory
        install -m 755 -o $NAME -g root -d /var/run/$NAME && chown -R $NAME /var/run/$NAME

        setup_environment
        get_daemon_args
        /usr/share/clearwater/bin/run-in-signaling-namespace start-stop-daemon --start --quiet --exec $DAEMON --chuid $NAME --chdir $HOME -- $DAEMON_ARGS \
                || return 2
}

#
# Function that aborts the daemon/service
#
# This is very similar to do_stop except it sends SIGABRT to dump a core file
# and waits longer for it to complete.
#
do_abort()
{
        # Return
        #   0 if daemon has been stopped
        #   1 if daemon was already stopped
        #   2 if daemon could not be stopped
        #   other if a failure occurred
        start-stop-daemon --stop --quiet --retry=ABRT/60/KILL/5 --pidfile $PIDFILE --name $EXECNAME
        RETVAL="$?"
        return "$RETVAL"
}

#
# Function that sends a SIGHUP to the daemon/service
#
do_reload() {
        #
        # If the daemon can reload its configuration without
        # restarting (for example, when it is sent a SIGHUP),
        # then implement that here.
        #
        start-stop-daemon --stop --signal 1 --quiet --pidfile $PIDFILE --name $EXECNAME
        return 0
}

#
# Sends a SIGQUIT to the daemon/service
#
do_start_quiesce() {
        start-stop-daemon --stop --signal QUIT --quiet --pidfile $PIDFILE --name $EXECNAME
        return 0
}

#
# Sends a SIGQUIT to the daemon/service and waits for it to terminate
#
do_quiesce() {
        # The timeout after forever is irrelevant - start-stop-daemon requires one but it doesn't
        # actually affect processing.
        start-stop-daemon --stop --retry QUIT/forever/10 --quiet --pidfile $PIDFILE --name $EXECNAME
        return 0
}

#
# Sends a SIGUSR1 to the daemon/service
#
do_unquiesce() {
        start-stop-daemon --stop --signal USR1 --quiet --pidfile $PIDFILE --name $EXECNAME
        return 0
}

# There should only be at most one sprout process, and it should be the one in /var/run/sprout.pid.
# Sanity check this, and kill and log any leaked ones.
if [ -f $PIDFILE ] ; then
  leaked_pids=$(pgrep -f "^$DAEMON" | grep -v $(cat $PIDFILE))
else
  leaked_pids=$(pgrep -f "^$DAEMON")
fi
if [ -n "$leaked_pids" ] ; then
  for pid in $leaked_pids ; do
    logger -p daemon.error -t $NAME Found leaked sprout $pid \(correct is $(cat $PIDFILE)\) - killing $pid
    kill -9 $pid
  done
fi

case "$1" in
  start)
        [ "$VERBOSE" != no ] && log_daemon_msg "Starting $DESC" "$NAME"
        do_start
        case "$?" in
                0|1) [ "$VERBOSE" != no ] && log_end_msg 0 ;;
                2) [ "$VERBOSE" != no ] && log_end_msg 1 ;;
        esac
        ;;
  stop)
        [ "$VERBOSE" != no ] && log_daemon_msg "Stopping $DESC" "$NAME"
        do_stop
        case "$?" in
                0|1) [ "$VERBOSE" != no ] && log_end_msg 0 ;;
                2) [ "$VERBOSE" != no ] && log_end_msg 1 ;;
        esac
        ;;
  run)
        [ "$VERBOSE" != no ] && log_daemon_msg "Running $DESC" "$NAME"
        do_run
        case "$?" in
                0|1) [ "$VERBOSE" != no ] && log_end_msg 0 ;;
                2) [ "$VERBOSE" != no ] && log_end_msg 1 ;;
        esac
        ;;
  status)
        status_of_proc "$DAEMON" "$NAME" && exit 0 || exit $?
        ;;
  reload|force-reload)
        #
        # If do_reload() is not implemented then leave this commented out
        # and leave 'force-reload' as an alias for 'restart'.
        #
        do_reload
        ;;
  restart)
        #
        # If the "reload" option is implemented then remove the
        # 'force-reload' alias
        #
        log_daemon_msg "Restarting $DESC" "$NAME"
        do_stop
        case "$?" in
          0|1)
                do_start
                case "$?" in
                        0) log_end_msg 0 ;;
                        1) log_end_msg 1 ;; # Old process is still running
                        *) log_end_msg 1 ;; # Failed to start
                esac
                ;;
          *)
                # Failed to stop
                log_end_msg 1
                ;;
        esac
        ;;
  abort)
        log_daemon_msg "Aborting $DESC" "$NAME"
        do_abort
        ;;
  abort-restart)
        log_daemon_msg "Abort-Restarting $DESC" "$NAME"
        do_abort
        case "$?" in
          0|1)
                do_start
                case "$?" in
                        0) log_end_msg 0 ;;
                        1) log_end_msg 1 ;; # Old process is still running
                        *) log_end_msg 1 ;; # Failed to start
                esac
                ;;
          *)
                # Failed to stop
                log_end_msg 1
                ;;
        esac
        ;;
  start-quiesce)
        log_daemon_msg "Start quiescing $DESC" "$NAME"
        do_start_quiesce
        ;;
  quiesce)
        log_daemon_msg "Quiescing $DESC" "$NAME"
        do_quiesce
        ;;
  unquiesce)
        log_daemon_msg "Unquiesce $DESC" "$NAME"
        do_unquiesce
        ;;
  *)
        echo "Usage: $SCRIPTNAME {start|stop|run|status|reload|force-reload|restart|abort|abort-restart|start-quiesce|quiesce|unquiesce}" >&2
        exit 3
        ;;
esac

:<|MERGE_RESOLUTION|>--- conflicted
+++ resolved
@@ -176,10 +176,7 @@
         [ -z "$max_session_expires" ] || max_session_expires_arg="--max-session-expires=$max_session_expires"
         [ -z "$local_site_name" ] || local_site_name_arg="--local-site-name=$local_site_name"
         [ -z "$sprout_impi_store" ] || impi_store_arg="--impi-store=$sprout_impi_store"
-<<<<<<< HEAD
-=======
         [ -z "$chronos_hostname" ] || chronos_hostname_arg="--chronos-hostname=$chronos_hostname"
->>>>>>> 523b8efc
 
         DAEMON_ARGS="
                      --domain=$home_domain
