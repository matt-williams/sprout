#! /bin/bash
# Use bash as the interpreter as we need more ulimit options than the default
# shell provides.

# @file sprout.init.d
#
# Copyright (C) Metaswitch Networks 2017
# If license terms are provided to you in a COPYING file in the root directory
# of the source code repository by which you are accessing this code, then
# the license outlined in that COPYING file applies to your use.
# Otherwise no rights are granted except for those provided to you by
# Metaswitch Networks in a separate written agreement.

### BEGIN INIT INFO
# Provides:          sprout
# Required-Start:    $remote_fs $syslog clearwater-infrastructure
# Required-Stop:     $remote_fs $syslog
# Default-Start:     2 3 4 5
# Default-Stop:      0 1 6
# Short-Description: Clearwater Sprout Node
# Description:       Clearwater Sprout SIP Router Node
### END INIT INFO

# Author: Mike Evans <mike.evans@metaswitch.com>
#
# Please remove the "Author" lines above and replace them
# with your own name if you copy and modify this script.

# Do NOT "set -e"

# PATH should only include /usr/* if it runs after the mountnfs.sh script
PATH=/sbin:/usr/sbin:/bin:/usr/bin
DESC="Sprout SIP Router"
NAME=sprout
EXECNAME=sprout
PIDFILE=/var/run/$NAME/$NAME.pid
DAEMON=/usr/share/clearwater/bin/sprout
HOME=/etc/clearwater
log_directory=/var/log/$NAME

# Exit if the package is not installed
[ -x "$DAEMON" ] || exit 0

# Read configuration variable file if it is present
#[ -r /etc/default/$NAME ] && . /etc/default/$NAME

# Load the VERBOSE setting and other rcS variables
. /lib/init/vars.sh

# Define LSB log_* functions.
# Depend on lsb-base (>= 3.2-14) to ensure that this file is present
# and status_of_proc is working.
. /lib/lsb/init-functions

#
# Function to set up environment
#
setup_environment()
{
        export MIBS=""
        ulimit -Hn 1000000
        ulimit -Sn 1000000
        ulimit -c unlimited
        ulimit -r 1 # Allow sprout threads to use realtime priorities.
        # enable gdb to dump a parent sprout process's stack
        echo 0 > /proc/sys/kernel/yama/ptrace_scope
}

#
# Function to pull in settings prior to starting the daemon
#
get_settings()
{
        # Set up defaults and then pull in the settings for this node.
        sas_server=0.0.0.0
        sprout_rr_level="pcscf"

        # These Sproutlets are enabled by default. They listen on different
        # ports to help ensure that requests have a unambiguous Sproutlet
        # to route to.
        icscf=5052
        bgcf=5053
        scscf=5054
        mmtel=5055

        alias_list=""
        default_session_expires=600
        signaling_dns_server=127.0.0.1
        blacklisted_scscf_uris=""
        scscf_node_uri=""

        # Enable no-ENUM TEL URI translation fallback by default for backwards compatibility
        default_tel_uri_translation="Y"

        # Enable the treatment of originating SIP "user=phone" URIs (that corresponding to global
        # phone numbers) as though they were Tel URIs for Identity purposes by default.
        enable_orig_sip_to_tel_coerce="Y"

        # Set up defaults for user settings then pull in any overrides.
        # Sprout uses blocking look-up services, so must run multi-threaded.
        num_worker_threads=$(($(grep processor /proc/cpuinfo | wc -l) * 250))
        num_http_threads=$(($(grep processor /proc/cpuinfo | wc -l) * 50))

        log_level=2
        authentication=Y
        . /etc/clearwater/config

        if [ -n "$sprout_worker_threads" ];
        then
          num_worker_threads="$sprout_worker_threads"
        fi

        if [ -n "$sprout_http_threads" ];
        then
          num_http_threads="$sprout_http_threads"
        fi

        # Calculate the correct homestead latency:
        #  - if we have sprout_homestead_timeout_ms set, use that
        #  - else:
        #    - if we have diameter_timeout_ms set, use 1000 + double that
        #    - else use 1200
        if [ -z "$sprout_homestead_timeout_ms" ];
        then
          if [ -z "$diameter_timeout_ms" ];
          then
            sprout_homestead_timeout_ms=1200
          else
            sprout_homestead_timeout_ms=$((diameter_timeout_ms * 2 + 1000))
          fi
        fi

        # Work out which features are enabled.
        MMTEL_SERVICES_ENABLED=Y
        if [ -d /etc/clearwater/features.d ]
        then
          for file in $(find /etc/clearwater/features.d -type f)
          do
            [ -r $file ] && . $file
          done
        fi
}

#
# Function to get the arguments to pass to the process
#
get_daemon_args()
{
        # Get the settings
        get_settings

        [ -z "$enum_server" ] || enum_server_arg="--enum=$enum_server"
        [ -z "$enum_suffix" ] || enum_suffix_arg="--enum-suffix=$enum_suffix"
        [ -z "$enum_file" ] || enum_file_arg="--enum-file=$enum_file"
        [ "$default_tel_uri_translation" != "Y" ] || default_tel_uri_translation_arg="--default-tel-uri-translation"

        if [ $MMTEL_SERVICES_ENABLED = Y ]
        then
          [ -z "$xdms_hostname" ] || xdms_hostname_arg="--xdms=$xdms_hostname"
        fi

        [ -z "$ralf_hostname" ] || ralf_arg="--ralf=$ralf_hostname"

        [ "$authentication" != "Y" ] || authentication_arg="--authentication"

        [ "$enforce_user_phone" != "Y" ] || user_phone_arg="--enforce-user-phone"
        [ "$enforce_global_only_lookups" != "Y" ] || global_only_lookups_arg="--enforce-global-only-lookups"
        [ "$override_npdi" != "Y" ] || override_npdi_arg="--override-npdi"
        [ "$force_third_party_reg_body" != "Y" ] || force_3pr_body_arg="--force-3pr-body"
        [ "$sas_use_signaling_interface" != "Y" ] || sas_signaling_if_arg="--sas-use-signaling-interface"
        [ "$disable_tcp_switch" != "Y" ] || disable_tcp_switch_arg="--disable-tcp-switch"
        [ "$apply_fallback_ifcs" != "Y" ] || apply_fallback_ifcs_arg="--apply-fallback-ifcs"
        [ "$reject_if_no_matching_ifcs" != "Y" ] || reject_if_no_matching_ifcs_arg="--reject-if-no-matching-ifcs"
        [ "$http_acr_logging" != "Y" ] || http_acr_logging_arg="--http-acr-logging"
        [ "$enable_orig_sip_to_tel_coerce" != "Y" ] || enable_orig_sip_to_tel_coerce_arg="--enable-orig-sip-to-tel-coerce"

        [ -z "$sprout_target_latency_us" ] || target_latency_us_arg="--target-latency-us=$sprout_target_latency_us"
        [ -z "$sprout_max_tokens" ] || max_tokens_arg="--max-tokens=$sprout_max_tokens"
        [ -z "$sprout_init_token_rate" ] || init_token_rate_arg="--init-token-rate=$sprout_init_token_rate"
        [ -z "$sprout_min_token_rate" ] || min_token_rate_arg="--min-token-rate=$sprout_min_token_rate"
        [ -z "$sprout_max_token_rate" ] || max_token_rate_arg="--max-token-rate=$sprout_max_token_rate"
        [ -z "$exception_max_ttl" ] || exception_max_ttl_arg="--exception-max-ttl=$exception_max_ttl"
        [ -z "$max_session_expires" ] || max_session_expires_arg="--max-session-expires=$max_session_expires"
        [ -z "$local_site_name" ] || local_site_name_arg="--local-site-name=$local_site_name"
        [ -z "$sprout_impi_store" ] || impi_store_arg="--impi-store=$sprout_impi_store"
        [ -z "$chronos_hostname" ] || chronos_hostname_arg="--chronos-hostname=$chronos_hostname"
        [ -z "$sprout_chronos_callback_uri" ] || sprout_chronos_callback_uri_arg="--sprout-chronos-callback-uri=$sprout_chronos_callback_uri"
        [ -z "$dummy_app_server" ] || dummy_app_server_arg="--dummy-app-server=$dummy_app_server"
<<<<<<< HEAD
        [ -z "$rina_local_appl" ] || rina_local_appl_arg="--rina-local-appl=$rina_local_appl"
        [ -z "$rina_remote_appl" ] || rina_remote_appl_arg="--rina-remote-appl=$rina_remote_appl"
=======
        [ -z "$sprout_request_on_queue_timeout" ] || request_on_queue_timeout_arg="--request-on-queue-timeout=$sprout_request_on_queue_timeout"
>>>>>>> 6cf78992

        DAEMON_ARGS="
                     --domain=$home_domain
                     --localhost=$local_ip
                     --realm=$home_domain
                     $local_site_name_arg
                     --registration-stores=$sprout_registration_store
                     $impi_store_arg
                     --hss=$hs_hostname
                     --sprout-hostname=$sprout_hostname
                     --scscf-node-uri=$scscf_node_uri
                     $chronos_hostname_arg
                     $sprout_chronos_callback_uri_arg
                     $xdms_hostname_arg
                     $ralf_arg
                     $enum_server_arg
                     $enum_suffix_arg
                     $enum_file_arg
                     $default_tel_uri_translation_arg
                     --sas=$sas_server,$NAME@$public_hostname
                     --dns-server=$signaling_dns_server
                     --worker-threads=$num_worker_threads
                     --http-threads=$num_http_threads
                     --record-routing-model=$sprout_rr_level
                     --default-session-expires=$default_session_expires
                     $max_session_expires_arg
                     $target_latency_us_arg
                     $max_tokens_arg
                     $init_token_rate_arg
                     $min_token_rate_arg
                     $max_token_rate_arg
                     $authentication_arg
                     $user_phone_arg
                     $sas_signaling_if_arg
                     $disable_tcp_switch_arg
                     $apply_fallback_ifcs_arg
                     $reject_if_no_matching_ifcs_arg
                     $dummy_app_server_arg
                     $http_acr_logging_arg
                     $global_only_lookups_arg
                     $override_npdi_arg
                     $exception_max_ttl_arg
                     $force_3pr_body_arg
                     $enable_orig_sip_to_tel_coerce_arg
                     $request_on_queue_timeout_arg
                     --http-address=$local_ip
                     --http-port=9888
                     --analytics=$log_directory
                     --log-file=$log_directory
                     --log-level=$log_level
                     --alias=$public_ip,$public_hostname,$alias_list
                     --homestead-timeout=$sprout_homestead_timeout_ms
                     $rina_local_appl_arg
                     $rina_remote_appl_arg"

        if [ -n "$reg_max_expires" ]
        then
          DAEMON_ARGS="$DAEMON_ARGS --reg-max-expires=$reg_max_expires"
        fi

        if [ -n "$sub_max_expires" ]
        then
          DAEMON_ARGS="$DAEMON_ARGS --sub-max-expires=$sub_max_expires"
        fi

        # TODO improve this so we don't have to have the same parameters
        # repeated for each Sproutlet
        [ "$icscf" = "" ]                         || DAEMON_ARGS="$DAEMON_ARGS --icscf=$icscf"
        [ "$icscf_prefix" = "" ]                  || DAEMON_ARGS="$DAEMON_ARGS --prefix-icscf=$icscf_prefix"
        [ "$icscf_uri" = "" ]                     || DAEMON_ARGS="$DAEMON_ARGS --uri-icscf=$icscf_uri"
        [ "$scscf" = "" ]                         || DAEMON_ARGS="$DAEMON_ARGS --scscf=$scscf"
        [ "$scscf_prefix" = "" ]                  || DAEMON_ARGS="$DAEMON_ARGS --prefix-scscf=$scscf_prefix"
        [ "$scscf_uri" = "" ]                     || DAEMON_ARGS="$DAEMON_ARGS --uri-scscf=$scscf_uri"
        [ "$bgcf" = "" ]                          || DAEMON_ARGS="$DAEMON_ARGS --bgcf=$bgcf"
        [ "$bgcf_prefix" = "" ]                   || DAEMON_ARGS="$DAEMON_ARGS --prefix-bgcf=$bgcf_prefix"
        [ "$bgcf_uri" = "" ]                      || DAEMON_ARGS="$DAEMON_ARGS --uri-bgcf=$bgcf_uri"
        [ "$gemini" = "" ]                        || DAEMON_ARGS="$DAEMON_ARGS --gemini=$gemini"
        [ "$gemini_prefix" = "" ]                 || DAEMON_ARGS="$DAEMON_ARGS --prefix-gemini=$gemini_prefix"
        [ "$gemini_uri" = "" ]                    || DAEMON_ARGS="$DAEMON_ARGS --uri-gemini=$gemini_uri"
        [ "$cdiv" = "" ]                          || DAEMON_ARGS="$DAEMON_ARGS --cdiv=$cdiv"
        [ "$cdiv_prefix" = "" ]                   || DAEMON_ARGS="$DAEMON_ARGS --prefix-cdiv=$cdiv_prefix"
        [ "$cdiv_uri" = "" ]                      || DAEMON_ARGS="$DAEMON_ARGS --uri-cdiv=$cdiv_uri"
        [ "$mmtel" = "" ]                         || DAEMON_ARGS="$DAEMON_ARGS --mmtel=$mmtel"
        [ "$mmtel_prefix" = "" ]                  || DAEMON_ARGS="$DAEMON_ARGS --prefix-mmtel=$mmtel_prefix"
        [ "$mmtel_uri" = "" ]                     || DAEMON_ARGS="$DAEMON_ARGS --uri-mmtel=$mmtel_uri"
        [ "$mangelwurzel" = "" ]                  || DAEMON_ARGS="$DAEMON_ARGS --mangelwurzel=$mangelwurzel"
        [ "$mangelwurzel_prefix" = "" ]           || DAEMON_ARGS="$DAEMON_ARGS --prefix-mangelwurzel=$mangelwurzel_prefix"
        [ "$mangelwurzel_uri" = "" ]              || DAEMON_ARGS="$DAEMON_ARGS --uri-mangelwurzel=$mangelwurzel_uri"
        [ "$external_icscf_uri" = "" ]            || DAEMON_ARGS="$DAEMON_ARGS --external-icscf=$external_icscf_uri"
        [ "$additional_home_domains" = "" ]       || DAEMON_ARGS="$DAEMON_ARGS --additional-domains=$additional_home_domains"
        [ "$sip_blacklist_duration" = "" ]        || DAEMON_ARGS="$DAEMON_ARGS --sip-blacklist-duration=$sip_blacklist_duration"
        [ "$http_blacklist_duration" = "" ]       || DAEMON_ARGS="$DAEMON_ARGS --http-blacklist-duration=$http_blacklist_duration"
        [ "$astaire_blacklist_duration" = "" ]    || DAEMON_ARGS="$DAEMON_ARGS --astaire-blacklist-duration=$astaire_blacklist_duration"
        [ "$sip_tcp_connect_timeout" = "" ]       || DAEMON_ARGS="$DAEMON_ARGS --sip-tcp-connect-timeout=$sip_tcp_connect_timeout"
        [ "$sip_tcp_send_timeout" = "" ]          || DAEMON_ARGS="$DAEMON_ARGS --sip-tcp-send-timeout=$sip_tcp_send_timeout"
        [ "$dns_timeout" = "" ]                   || DAEMON_ARGS="$DAEMON_ARGS --dns-timeout=$dns_timeout"
        [ "$session_continued_timeout_ms" = "" ]  || DAEMON_ARGS="$DAEMON_ARGS --session-continued-timeout=$session_continued_timeout_ms"
        [ "$session_terminated_timeout_ms" = "" ] || DAEMON_ARGS="$DAEMON_ARGS --session-terminated-timeout=$session_terminated_timeout_ms"
        [ "$stateless_proxies" = "" ]             || DAEMON_ARGS="$DAEMON_ARGS --stateless-proxies=$stateless_proxies"
        [ "$max_sproutlet_depth" = "" ]           || DAEMON_ARGS="$DAEMON_ARGS --max-sproutlet-depth=$max_sproutlet_depth"
        [ "$ralf_threads" = "" ]                  || DAEMON_ARGS="$DAEMON_ARGS --ralf-threads=$ralf_threads"
        [ "$non_register_authentication" = "" ]   || DAEMON_ARGS="$DAEMON_ARGS --non-register-authentication=$non_register_authentication"
        [ "$nonce_count_supported" != "Y" ]       || DAEMON_ARGS="$DAEMON_ARGS --nonce-count-supported"
        [ "$listen_port" = "" ]                   || DAEMON_ARGS="$DAEMON_ARGS --listen-port=$listen_port"
        [ "$blacklisted_scscf_uris" = "" ]        || DAEMON_ARGS="$DAEMON_ARGS --blacklisted-scscfs=$blacklisted_scscf_uris"

        for script in /usr/share/clearwater/sprout/plugin_conf.d/*.plugin_conf
        do
          if [ -x "$script" ]
          then
            # Include plugin configuration scripts
            DAEMON_ARGS="$DAEMON_ARGS $("$script")"
          fi
        done
}

#
# Function that starts the daemon/service
#
do_start()
{
        # Return
        #   0 if daemon has been started
        #   1 if daemon was already running
        #   2 if daemon could not be started

        # Allow us to write to the pidfile directory
        install -m 755 -o $NAME -g root -d /var/run/$NAME && chown -R $NAME /var/run/$NAME

        start-stop-daemon --start --quiet --pidfile $PIDFILE --exec $DAEMON --test > /dev/null \
                || return 1

        # daemon is not running, so attempt to start it.
        setup_environment
        get_daemon_args
        /usr/share/clearwater/bin/run-in-signaling-namespace start-stop-daemon --start --quiet --pidfile $PIDFILE --exec $DAEMON --chuid $NAME --chdir $HOME -- $DAEMON_ARGS --daemon --pidfile=$PIDFILE \
                || return 2
        # Add code here, if necessary, that waits for the process to be ready
        # to handle requests from services started subsequently which depend
        # on this one.  As a last resort, sleep for some time.
}

#
# Function that stops the daemon/service
#
do_stop()
{
        # Return
        #   0 if daemon has been stopped
        #   1 if daemon was already stopped
        #   2 if daemon could not be stopped
        #   other if a failure occurred
        start-stop-daemon --stop --quiet --retry=TERM/30/KILL/5 --pidfile $PIDFILE --name $EXECNAME
        RETVAL="$?"
        return "$RETVAL"
}

#
# Function that runs the daemon/service in the foreground
#
do_run()
{
        # Allow us to write to the pidfile directory
        install -m 755 -o $NAME -g root -d /var/run/$NAME && chown -R $NAME /var/run/$NAME

        setup_environment
        get_daemon_args
        /usr/share/clearwater/bin/run-in-signaling-namespace start-stop-daemon --start --quiet --pidfile $PIDFILE --exec $DAEMON --chuid $NAME --chdir $HOME -- $DAEMON_ARGS --pidfile=$PIDFILE \
                || return 2
}

#
# Function that aborts the daemon/service
#
# This is very similar to do_stop except it sends SIGABRT to dump a core file
# and waits longer for it to complete.
#
do_abort()
{
        # Return
        #   0 if daemon has been stopped
        #   1 if daemon was already stopped
        #   2 if daemon could not be stopped
        #   other if a failure occurred
        start-stop-daemon --stop --quiet --retry=ABRT/60/KILL/5 --pidfile $PIDFILE --name $EXECNAME
        RETVAL="$?"
        # If the abort failed, it may be because the PID in PIDFILE doesn't match the right process
        # In this window condition, we may not recover, so remove the PIDFILE to get it running
        if [ $RETVAL != 0 ]; then
          rm -f $PIDFILE
        fi
        return "$RETVAL"
}

#
# Function that sends a SIGHUP to the daemon/service
#
do_reload() {
        #
        # If the daemon can reload its configuration without
        # restarting (for example, when it is sent a SIGHUP),
        # then implement that here.
        #
        start-stop-daemon --stop --signal 1 --quiet --pidfile $PIDFILE --name $EXECNAME
        return 0
}

#
# Sends a SIGQUIT to the daemon/service
#
do_start_quiesce() {
        start-stop-daemon --stop --signal QUIT --quiet --pidfile $PIDFILE --name $EXECNAME
        return 0
}

#
# Sends a SIGQUIT to the daemon/service and waits for it to terminate
#
do_quiesce() {
        # We try to quiesce for 5 minutes and if after that time we still haven't quiesced, we will
        # try to terminate and then kill the sprout process.
        start-stop-daemon --stop --retry QUIT/300/TERM/30/KILL/5 --quiet --pidfile $PIDFILE --name $EXECNAME
        return 0
}

#
# Sends a SIGUSR1 to the daemon/service
#
do_unquiesce() {
        start-stop-daemon --stop --signal USR1 --quiet --pidfile $PIDFILE --name $EXECNAME
        return 0
}

# There should only be at most one sprout process, and it should be the one in /var/run/sprout.pid.
# Sanity check this, and kill and log any leaked ones.
if [ -f $PIDFILE ] ; then
  leaked_pids=$(pgrep -f "^$DAEMON" | grep -v $(cat $PIDFILE))
else
  leaked_pids=$(pgrep -f "^$DAEMON")
fi
if [ -n "$leaked_pids" ] ; then
  for pid in $leaked_pids ; do
    logger -p daemon.error -t $NAME Found leaked sprout $pid \(correct is $(cat $PIDFILE)\) - killing $pid
    kill -9 $pid
  done
fi

case "$1" in
  start)
        [ "$VERBOSE" != no ] && log_daemon_msg "Starting $DESC" "$NAME"
        do_start
        case "$?" in
                0|1) [ "$VERBOSE" != no ] && log_end_msg 0 ;;
                2) [ "$VERBOSE" != no ] && log_end_msg 1 ;;
        esac
        ;;
  stop)
        [ "$VERBOSE" != no ] && log_daemon_msg "Stopping $DESC" "$NAME"
        do_stop
        case "$?" in
                0|1) [ "$VERBOSE" != no ] && log_end_msg 0 ;;
                2) [ "$VERBOSE" != no ] && log_end_msg 1 ;;
        esac
        ;;
  run)
        [ "$VERBOSE" != no ] && log_daemon_msg "Running $DESC" "$NAME"
        do_run
        case "$?" in
                0|1) [ "$VERBOSE" != no ] && log_end_msg 0 ;;
                2) [ "$VERBOSE" != no ] && log_end_msg 1 ;;
        esac
        ;;
  status)
        status_of_proc "$DAEMON" "$NAME" && exit 0 || exit $?
        ;;
  reload|force-reload)
        #
        # If do_reload() is not implemented then leave this commented out
        # and leave 'force-reload' as an alias for 'restart'.
        #
        do_reload
        ;;
  restart)
        #
        # If the "reload" option is implemented then remove the
        # 'force-reload' alias
        #
        log_daemon_msg "Restarting $DESC" "$NAME"
        do_stop
        case "$?" in
          0|1)
                do_start
                case "$?" in
                        0) log_end_msg 0 ;;
                        1) log_end_msg 1 ;; # Old process is still running
                        *) log_end_msg 1 ;; # Failed to start
                esac
                ;;
          *)
                # Failed to stop
                log_end_msg 1
                ;;
        esac
        ;;
  abort)
        log_daemon_msg "Aborting $DESC" "$NAME"
        do_abort
        ;;
  abort-restart)
        log_daemon_msg "Abort-Restarting $DESC" "$NAME"
        do_abort
        case "$?" in
          0|1)
                do_start
                case "$?" in
                        0) log_end_msg 0 ;;
                        1) log_end_msg 1 ;; # Old process is still running
                        *) log_end_msg 1 ;; # Failed to start
                esac
                ;;
          *)
                # Failed to stop
                log_end_msg 1
                ;;
        esac
        ;;
  start-quiesce)
        log_daemon_msg "Start quiescing $DESC" "$NAME"
        do_start_quiesce
        ;;
  quiesce)
        log_daemon_msg "Quiescing $DESC" "$NAME"
        do_quiesce
        ;;
  unquiesce)
        log_daemon_msg "Unquiesce $DESC" "$NAME"
        do_unquiesce
        ;;
  *)
        echo "Usage: $SCRIPTNAME {start|stop|run|status|reload|force-reload|restart|abort|abort-restart|start-quiesce|quiesce|unquiesce}" >&2
        exit 3
        ;;
esac

:<|MERGE_RESOLUTION|>--- conflicted
+++ resolved
@@ -186,12 +186,9 @@
         [ -z "$chronos_hostname" ] || chronos_hostname_arg="--chronos-hostname=$chronos_hostname"
         [ -z "$sprout_chronos_callback_uri" ] || sprout_chronos_callback_uri_arg="--sprout-chronos-callback-uri=$sprout_chronos_callback_uri"
         [ -z "$dummy_app_server" ] || dummy_app_server_arg="--dummy-app-server=$dummy_app_server"
-<<<<<<< HEAD
+        [ -z "$sprout_request_on_queue_timeout" ] || request_on_queue_timeout_arg="--request-on-queue-timeout=$sprout_request_on_queue_timeout"
         [ -z "$rina_local_appl" ] || rina_local_appl_arg="--rina-local-appl=$rina_local_appl"
         [ -z "$rina_remote_appl" ] || rina_remote_appl_arg="--rina-remote-appl=$rina_remote_appl"
-=======
-        [ -z "$sprout_request_on_queue_timeout" ] || request_on_queue_timeout_arg="--request-on-queue-timeout=$sprout_request_on_queue_timeout"
->>>>>>> 6cf78992
 
         DAEMON_ARGS="
                      --domain=$home_domain
