#! /bin/sh

# @file sprout.init.d
#
# Project Clearwater - IMS in the Cloud
# Copyright (C) 2013  Metaswitch Networks Ltd
#
# This program is free software: you can redistribute it and/or modify it
# under the terms of the GNU General Public License as published by the
# Free Software Foundation, either version 3 of the License, or (at your
# option) any later version, along with the "Special Exception" for use of
# the program along with SSL, set forth below. This program is distributed
# in the hope that it will be useful, but WITHOUT ANY WARRANTY;
# without even the implied warranty of MERCHANTABILITY or FITNESS FOR
# A PARTICULAR PURPOSE.  See the GNU General Public License for more
# details. You should have received a copy of the GNU General Public
# License along with this program.  If not, see
# <http://www.gnu.org/licenses/>.
#
# The author can be reached by email at clearwater@metaswitch.com or by
# post at Metaswitch Networks Ltd, 100 Church St, Enfield EN2 6BQ, UK
#
# Special Exception
# Metaswitch Networks Ltd  grants you permission to copy, modify,
# propagate, and distribute a work formed by combining OpenSSL with The
# Software, or a work derivative of such a combination, even if such
# copying, modification, propagation, or distribution would otherwise
# violate the terms of the GPL. You must comply with the GPL in all
# respects for all of the code used other than OpenSSL.
# "OpenSSL" means OpenSSL toolkit software distributed by the OpenSSL
# Project and licensed under the OpenSSL Licenses, or a work based on such
# software and licensed under the OpenSSL Licenses.
# "OpenSSL Licenses" means the OpenSSL License and Original SSLeay License
# under which the OpenSSL Project distributes the OpenSSL toolkit software,
# as those licenses appear in the file LICENSE-OPENSSL.

### BEGIN INIT INFO
# Provides:          sprout
# Required-Start:    $remote_fs $syslog clearwater-infrastructure
# Required-Stop:     $remote_fs $syslog
# Default-Start:     2 3 4 5
# Default-Stop:      0 1 6
# Short-Description: Clearwater Sprout Node
# Description:       Clearwater Sprout SIP Router Node
### END INIT INFO

# Author: Mike Evans <mike.evans@metaswitch.com>
#
# Please remove the "Author" lines above and replace them
# with your own name if you copy and modify this script.

# Do NOT "set -e"

# PATH should only include /usr/* if it runs after the mountnfs.sh script
PATH=/sbin:/usr/sbin:/bin:/usr/bin
DESC="Sprout SIP Router"
NAME=sprout
EXECNAME=sprout
PIDFILE=/var/run/$NAME.pid
DAEMON=/usr/share/clearwater/bin/sprout
HOME=/etc/clearwater
log_directory=/var/log/$NAME

# Exit if the package is not installed
[ -x "$DAEMON" ] || exit 0

# Read configuration variable file if it is present
#[ -r /etc/default/$NAME ] && . /etc/default/$NAME

# Load the VERBOSE setting and other rcS variables
. /lib/init/vars.sh

# Define LSB log_* functions.
# Depend on lsb-base (>= 3.2-14) to ensure that this file is present
# and status_of_proc is working.
. /lib/lsb/init-functions

#
# Function to pull in settings prior to starting the daemon
#
get_settings()
{
        # Set up defaults and then pull in the settings for this node.
        sas_server=0.0.0.0
        . /etc/clearwater/config
        memstore=$local_ip
        [ -r /etc/clearwater/cluster_settings ] && . /etc/clearwater/cluster_settings

        # Set up defaults for user settings then pull in any overrides.
        # Sprout uses blocking look-up services, so must run multi-threaded.
        num_pjsip_threads=1
        num_worker_threads=$(($(grep processor /proc/cpuinfo | wc -l) * 50))
        log_level=2
        [ -r /etc/clearwater/user_settings ] && . /etc/clearwater/user_settings
        [ -z "$enum_server" ] || enum_server_arg="--enum $enum_server"
        [ -z "$enum_suffix" ] || enum_suffix_arg="--enum-suffix $enum_suffix"
        [ -z "$enum_file" ] || enum_file_arg="--enum-file $enum_file"
        [ -z "$remote_memstore" ] || remote_memstore_arg="--remote-memstore $remote_memstore"
}

#
# Function that starts the daemon/service
#
do_start()
{
        # Return
        #   0 if daemon has been started
        #   1 if daemon was already running
        #   2 if daemon could not be started
        start-stop-daemon --start --quiet --pidfile $PIDFILE --exec $DAEMON --test > /dev/null \
                || return 1

        # daemon is not running, so attempt to start it.
        export LD_LIBRARY_PATH=/usr/share/clearwater/lib
        ulimit -Hn 1000000
        ulimit -Sn 1000000
        ulimit -c unlimited
        # enable gdb to dump a parent sprout process's stack
        echo 0 > /proc/sys/kernel/yama/ptrace_scope
        get_settings
<<<<<<< HEAD
        DAEMON_ARGS="--system $NAME@$public_hostname
                     --domain $home_domain
                     --localhost $public_hostname
                     --sprout-domain $sprout_hostname
                     --alias $sprout_hostname,$public_ip
                     --trusted-port 5054
                     --realm $home_domain
                     --memstore $memstore
                     $remote_memstore_arg
                     --hss $hs_hostname
                     --xdms $xdms_hostname
                     $enum_server_arg
                     $enum_server
                     $enum_suffix_arg
                     $enum_file_arg
                     --sas $sas_server
                     --pjsip-threads $num_pjsip_threads
                     --worker-threads $num_worker_threads
                     -a $log_directory
                     -F $log_directory
                     -L $log_level"
=======
        DAEMON_ARGS="--system $NAME@$public_hostname --domain $home_domain --localhost $public_hostname --sprout-domain $sprout_hostname --alias $public_ip --trusted-port 5054 --realm $home_domain --memstore /etc/clearwater/cluster_settings --hss $hs_hostname --xdms $xdms_hostname $enum_server_arg $enum_suffix_arg $enum_file_arg --sas $sas_server --pjsip-threads $num_pjsip_threads --worker-threads $num_worker_threads -a $log_directory -F $log_directory -L $log_level"
>>>>>>> 546d5af7

        if [ ! -z $reg_max_expires ]
        then
          DAEMON_ARGS="$DAEMON_ARGS --reg-max-expires $reg_max_expires"
        fi

        start-stop-daemon --start --quiet --background --make-pidfile --pidfile $PIDFILE --exec $DAEMON --chuid $NAME --chdir $HOME -- $DAEMON_ARGS \
                || return 2
        # Add code here, if necessary, that waits for the process to be ready
        # to handle requests from services started subsequently which depend
        # on this one.  As a last resort, sleep for some time.
}

#
# Function that stops the daemon/service
#
do_stop()
{
        # Return
        #   0 if daemon has been stopped
        #   1 if daemon was already stopped
        #   2 if daemon could not be stopped
        #   other if a failure occurred
        start-stop-daemon --stop --quiet --retry=TERM/30/KILL/5 --pidfile $PIDFILE --name $EXECNAME
        RETVAL="$?"
        [ "$RETVAL" = 2 ] && return 2
        # Wait for children to finish too if this is a daemon that forks
        # and if the daemon is only ever run from this initscript.
        # If the above conditions are not satisfied then add some other code
        # that waits for the process to drop all resources that could be
        # needed by services started subsequently.  A last resort is to
        # sleep for some time.
        #start-stop-daemon --stop --quiet --oknodo --retry=0/30/KILL/5 --exec $DAEMON
        [ "$?" = 2 ] && return 2
        # Many daemons don't delete their pidfiles when they exit.
        rm -f $PIDFILE
        return "$RETVAL"
}

#
# Function that aborts the daemon/service
#
# This is very similar to do_stop except it sends SIGABRT to dump a core file
# and waits longer for it to complete.
#
do_abort()
{
        # Return
        #   0 if daemon has been stopped
        #   1 if daemon was already stopped
        #   2 if daemon could not be stopped
        #   other if a failure occurred
        start-stop-daemon --stop --quiet --retry=ABRT/60/KILL/5 --pidfile $PIDFILE --name $EXECNAME
        RETVAL="$?"
        [ "$RETVAL" = 2 ] && return 2
        # Many daemons don't delete their pidfiles when they exit.
        rm -f $PIDFILE
        return "$RETVAL"
}

#
# Function that sends a SIGHUP to the daemon/service
#
do_reload() {
        #
        # If the daemon can reload its configuration without
        # restarting (for example, when it is sent a SIGHUP),
        # then implement that here.
        #
        start-stop-daemon --stop --signal 1 --quiet --pidfile $PIDFILE --name $EXECNAME
        return 0
}

# There should only be at most one sprout process, and it should be the one in /var/run/sprout.pid.
# Sanity check this, and kill and log any leaked ones.
if [ -f $PIDFILE ] ; then
  leaked_pids=$(pgrep -f "^$DAEMON" | grep -v $(cat $PIDFILE))
else
  leaked_pids=$(pgrep -f "^$DAEMON")
fi
if [ -n "$leaked_pids" ] ; then
  for pid in $leaked_pids ; do
    logger -p daemon.error -t $NAME Found leaked sprout $pid \(correct is $(cat $PIDFILE)\) - killing $pid
    kill -9 $pid
  done
fi

case "$1" in
  start)
        [ "$VERBOSE" != no ] && log_daemon_msg "Starting $DESC" "$NAME"
        do_start
        case "$?" in
                0|1) [ "$VERBOSE" != no ] && log_end_msg 0 ;;
                2) [ "$VERBOSE" != no ] && log_end_msg 1 ;;
        esac
        ;;
  stop)
        [ "$VERBOSE" != no ] && log_daemon_msg "Stopping $DESC" "$NAME"
        do_stop
        case "$?" in
                0|1) [ "$VERBOSE" != no ] && log_end_msg 0 ;;
                2) [ "$VERBOSE" != no ] && log_end_msg 1 ;;
        esac
        ;;
  status)
        status_of_proc "$DAEMON" "$NAME" && exit 0 || exit $?
        ;;
  reload|force-reload)
        #
        # If do_reload() is not implemented then leave this commented out
        # and leave 'force-reload' as an alias for 'restart'.
        #
        do_reload
        ;;
  restart)
        #
        # If the "reload" option is implemented then remove the
        # 'force-reload' alias
        #
        log_daemon_msg "Restarting $DESC" "$NAME"
        do_stop
        case "$?" in
          0|1)
                do_start
                case "$?" in
                        0) log_end_msg 0 ;;
                        1) log_end_msg 1 ;; # Old process is still running
                        *) log_end_msg 1 ;; # Failed to start
                esac
                ;;
          *)
                # Failed to stop
                log_end_msg 1
                ;;
        esac
        ;;
  abort-restart)
        log_daemon_msg "Abort-Restarting $DESC" "$NAME"
        do_abort
        case "$?" in
          0|1)
                do_start
                case "$?" in
                        0) log_end_msg 0 ;;
                        1) log_end_msg 1 ;; # Old process is still running
                        *) log_end_msg 1 ;; # Failed to start
                esac
                ;;
          *)
                # Failed to stop
                log_end_msg 1
                ;;
        esac
        ;;
  *)
        #echo "Usage: $SCRIPTNAME {start|stop|restart|reload|force-reload}" >&2
        echo "Usage: $SCRIPTNAME {start|stop|status|restart|force-reload}" >&2
        exit 3
        ;;
esac

:<|MERGE_RESOLUTION|>--- conflicted
+++ resolved
@@ -95,7 +95,8 @@
         [ -z "$enum_server" ] || enum_server_arg="--enum $enum_server"
         [ -z "$enum_suffix" ] || enum_suffix_arg="--enum-suffix $enum_suffix"
         [ -z "$enum_file" ] || enum_file_arg="--enum-file $enum_file"
-        [ -z "$remote_memstore" ] || remote_memstore_arg="--remote-memstore $remote_memstore"
+        # Disable remote memstore support until we migrate it to use memcached redundancy configuration
+        # [ -z "$remote_memstore" ] || remote_memstore_arg="--remote-memstore $remote_memstore"
 }
 
 #
@@ -118,7 +119,6 @@
         # enable gdb to dump a parent sprout process's stack
         echo 0 > /proc/sys/kernel/yama/ptrace_scope
         get_settings
-<<<<<<< HEAD
         DAEMON_ARGS="--system $NAME@$public_hostname
                      --domain $home_domain
                      --localhost $public_hostname
@@ -126,12 +126,11 @@
                      --alias $sprout_hostname,$public_ip
                      --trusted-port 5054
                      --realm $home_domain
-                     --memstore $memstore
+                     --memstore /etc/clearwater/cluster_settings
                      $remote_memstore_arg
                      --hss $hs_hostname
                      --xdms $xdms_hostname
                      $enum_server_arg
-                     $enum_server
                      $enum_suffix_arg
                      $enum_file_arg
                      --sas $sas_server
@@ -140,9 +139,6 @@
                      -a $log_directory
                      -F $log_directory
                      -L $log_level"
-=======
-        DAEMON_ARGS="--system $NAME@$public_hostname --domain $home_domain --localhost $public_hostname --sprout-domain $sprout_hostname --alias $public_ip --trusted-port 5054 --realm $home_domain --memstore /etc/clearwater/cluster_settings --hss $hs_hostname --xdms $xdms_hostname $enum_server_arg $enum_suffix_arg $enum_file_arg --sas $sas_server --pjsip-threads $num_pjsip_threads --worker-threads $num_worker_threads -a $log_directory -F $log_directory -L $log_level"
->>>>>>> 546d5af7
 
         if [ ! -z $reg_max_expires ]
         then
