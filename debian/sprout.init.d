#! /bin/sh

# @file sprout.init.d
#
# Project Clearwater - IMS in the Cloud
# Copyright (C) 2013  Metaswitch Networks Ltd
#
# This program is free software: you can redistribute it and/or modify it
# under the terms of the GNU General Public License as published by the
# Free Software Foundation, either version 3 of the License, or (at your
# option) any later version, along with the "Special Exception" for use of
# the program along with SSL, set forth below. This program is distributed
# in the hope that it will be useful, but WITHOUT ANY WARRANTY;
# without even the implied warranty of MERCHANTABILITY or FITNESS FOR
# A PARTICULAR PURPOSE.  See the GNU General Public License for more
# details. You should have received a copy of the GNU General Public
# License along with this program.  If not, see
# <http://www.gnu.org/licenses/>.
#
# The author can be reached by email at clearwater@metaswitch.com or by
# post at Metaswitch Networks Ltd, 100 Church St, Enfield EN2 6BQ, UK
#
# Special Exception
# Metaswitch Networks Ltd  grants you permission to copy, modify,
# propagate, and distribute a work formed by combining OpenSSL with The
# Software, or a work derivative of such a combination, even if such
# copying, modification, propagation, or distribution would otherwise
# violate the terms of the GPL. You must comply with the GPL in all
# respects for all of the code used other than OpenSSL.
# "OpenSSL" means OpenSSL toolkit software distributed by the OpenSSL
# Project and licensed under the OpenSSL Licenses, or a work based on such
# software and licensed under the OpenSSL Licenses.
# "OpenSSL Licenses" means the OpenSSL License and Original SSLeay License
# under which the OpenSSL Project distributes the OpenSSL toolkit software,
# as those licenses appear in the file LICENSE-OPENSSL.

### BEGIN INIT INFO
# Provides:          sprout
# Required-Start:    $remote_fs $syslog clearwater-infrastructure
# Required-Stop:     $remote_fs $syslog
# Default-Start:     2 3 4 5
# Default-Stop:      0 1 6
# Short-Description: Clearwater Sprout Node
# Description:       Clearwater Sprout SIP Router Node
### END INIT INFO

# Author: Mike Evans <mike.evans@metaswitch.com>
#
# Please remove the "Author" lines above and replace them
# with your own name if you copy and modify this script.

# Do NOT "set -e"

# PATH should only include /usr/* if it runs after the mountnfs.sh script
PATH=/sbin:/usr/sbin:/bin:/usr/bin
DESC="Sprout SIP Router"
NAME=sprout
EXECNAME=sprout
PIDFILE=/var/run/$NAME.pid
DAEMON=/usr/share/clearwater/bin/sprout
HOME=/etc/clearwater
log_directory=/var/log/$NAME

# Exit if the package is not installed
[ -x "$DAEMON" ] || exit 0

# Read configuration variable file if it is present
#[ -r /etc/default/$NAME ] && . /etc/default/$NAME

# Load the VERBOSE setting and other rcS variables
. /lib/init/vars.sh

# Define LSB log_* functions.
# Depend on lsb-base (>= 3.2-14) to ensure that this file is present
# and status_of_proc is working.
. /lib/lsb/init-functions

#
# Function to pull in settings prior to starting the daemon
#
get_settings()
{
        # Set up defaults and then pull in the settings for this node.
        sas_server=0.0.0.0
        . /etc/clearwater/config

        # Set up a default cluster_settings file if it does not exist.
        [ -f /etc/clearwater/cluster_settings ] || echo "servers=$local_ip:11211" > /etc/clearwater/cluster_settings

        # If the remote cluster settings file exists then start sprout with geo-redundancy enabled
        [ -f /etc/clearwater/remote_cluster_settings ] && remote_memstore_arg="--remote-memstore /etc/clearwater/remote_cluster_settings"

        # Set up defaults for user settings then pull in any overrides.
        # Sprout uses blocking look-up services, so must run multi-threaded.
        num_pjsip_threads=1
        num_worker_threads=$(($(grep processor /proc/cpuinfo | wc -l) * 50))
        log_level=2
        authentication=Y
        [ -r /etc/clearwater/user_settings ] && . /etc/clearwater/user_settings
<<<<<<< HEAD

        # Work out which features are enabled.
        ENUM_FILE_ENABLED=Y
        MMTEL_SERVICES_ENABLED=Y
        if [ -d /etc/clearwater/features.d ]
        then
          for file in $(find /etc/clearwater/features.d -type f)
          do
            [ -r $file ] && . $file
          done
        fi

        if [ $ENUM_FILE_ENABLED = Y ]
        then
          [ -z "$enum_server" ] || enum_server_arg="--enum $enum_server"
          [ -z "$enum_suffix" ] || enum_suffix_arg="--enum-suffix $enum_suffix"
          [ -z "$enum_file" ] || enum_file_arg="--enum-file $enum_file"
        fi

        if [ $MMTEL_SERVICES_ENABLED = Y ]
        then
          [ -z "$xdms_hostname" ] || xdms_hostname_arg="--xdms $xdms_hostname"
        fi
=======
        [ -z "$enum_server" ] || enum_server_arg="--enum $enum_server"
        [ -z "$enum_suffix" ] || enum_suffix_arg="--enum-suffix $enum_suffix"
        [ -z "$enum_file" ] || enum_file_arg="--enum-file $enum_file"
        [ "$authentication" != "Y" ] || authentication_arg="--authentication"
>>>>>>> d7683aef
}

#
# Function that starts the daemon/service
#
do_start()
{
        # Return
        #   0 if daemon has been started
        #   1 if daemon was already running
        #   2 if daemon could not be started
        start-stop-daemon --start --quiet --pidfile $PIDFILE --exec $DAEMON --test > /dev/null \
                || return 1

        # daemon is not running, so attempt to start it.
        export LD_LIBRARY_PATH=/usr/share/clearwater/lib
        ulimit -Hn 1000000
        ulimit -Sn 1000000
        ulimit -c unlimited
        # enable gdb to dump a parent sprout process's stack
        echo 0 > /proc/sys/kernel/yama/ptrace_scope
        get_settings
        DAEMON_ARGS="--system $NAME@$public_hostname
                     --domain $home_domain
                     --localhost $local_ip
                     --public-host $local_ip
                     --sprout-domain $sprout_hostname
                     --alias $sprout_hostname
                     --trusted-port 5054
                     --realm $home_domain
                     --memstore /etc/clearwater/cluster_settings
                     $remote_memstore_arg
                     --hss $hs_hostname
                     $xdms_hostname_arg
                     $enum_server_arg
                     $enum_suffix_arg
                     $enum_file_arg
                     --sas $sas_server
                     --pjsip-threads $num_pjsip_threads
                     --worker-threads $num_worker_threads
                     $authentication_arg
                     -a $log_directory
                     -F $log_directory
                     -L $log_level"

        if [ ! -z $reg_max_expires ]
        then
          DAEMON_ARGS="$DAEMON_ARGS --reg-max-expires $reg_max_expires"
        fi

        start-stop-daemon --start --quiet --background --make-pidfile --pidfile $PIDFILE --exec $DAEMON --chuid $NAME --chdir $HOME -- $DAEMON_ARGS \
                || return 2
        # Add code here, if necessary, that waits for the process to be ready
        # to handle requests from services started subsequently which depend
        # on this one.  As a last resort, sleep for some time.
}

#
# Function that stops the daemon/service
#
do_stop()
{
        # Return
        #   0 if daemon has been stopped
        #   1 if daemon was already stopped
        #   2 if daemon could not be stopped
        #   other if a failure occurred
        start-stop-daemon --stop --quiet --retry=TERM/30/KILL/5 --pidfile $PIDFILE --name $EXECNAME
        RETVAL="$?"
        [ "$RETVAL" = 2 ] && return 2
        # Wait for children to finish too if this is a daemon that forks
        # and if the daemon is only ever run from this initscript.
        # If the above conditions are not satisfied then add some other code
        # that waits for the process to drop all resources that could be
        # needed by services started subsequently.  A last resort is to
        # sleep for some time.
        #start-stop-daemon --stop --quiet --oknodo --retry=0/30/KILL/5 --exec $DAEMON
        [ "$?" = 2 ] && return 2
        # Many daemons don't delete their pidfiles when they exit.
        rm -f $PIDFILE
        return "$RETVAL"
}

#
# Function that aborts the daemon/service
#
# This is very similar to do_stop except it sends SIGABRT to dump a core file
# and waits longer for it to complete.
#
do_abort()
{
        # Return
        #   0 if daemon has been stopped
        #   1 if daemon was already stopped
        #   2 if daemon could not be stopped
        #   other if a failure occurred
        start-stop-daemon --stop --quiet --retry=ABRT/60/KILL/5 --pidfile $PIDFILE --name $EXECNAME
        RETVAL="$?"
        [ "$RETVAL" = 2 ] && return 2
        # Many daemons don't delete their pidfiles when they exit.
        rm -f $PIDFILE
        return "$RETVAL"
}

#
# Function that sends a SIGHUP to the daemon/service
#
do_reload() {
        #
        # If the daemon can reload its configuration without
        # restarting (for example, when it is sent a SIGHUP),
        # then implement that here.
        #
        start-stop-daemon --stop --signal 1 --quiet --pidfile $PIDFILE --name $EXECNAME
        return 0
}

# There should only be at most one sprout process, and it should be the one in /var/run/sprout.pid.
# Sanity check this, and kill and log any leaked ones.
if [ -f $PIDFILE ] ; then
  leaked_pids=$(pgrep -f "^$DAEMON" | grep -v $(cat $PIDFILE))
else
  leaked_pids=$(pgrep -f "^$DAEMON")
fi
if [ -n "$leaked_pids" ] ; then
  for pid in $leaked_pids ; do
    logger -p daemon.error -t $NAME Found leaked sprout $pid \(correct is $(cat $PIDFILE)\) - killing $pid
    kill -9 $pid
  done
fi

case "$1" in
  start)
        [ "$VERBOSE" != no ] && log_daemon_msg "Starting $DESC" "$NAME"
        do_start
        case "$?" in
                0|1) [ "$VERBOSE" != no ] && log_end_msg 0 ;;
                2) [ "$VERBOSE" != no ] && log_end_msg 1 ;;
        esac
        ;;
  stop)
        [ "$VERBOSE" != no ] && log_daemon_msg "Stopping $DESC" "$NAME"
        do_stop
        case "$?" in
                0|1) [ "$VERBOSE" != no ] && log_end_msg 0 ;;
                2) [ "$VERBOSE" != no ] && log_end_msg 1 ;;
        esac
        ;;
  status)
        status_of_proc "$DAEMON" "$NAME" && exit 0 || exit $?
        ;;
  reload|force-reload)
        #
        # If do_reload() is not implemented then leave this commented out
        # and leave 'force-reload' as an alias for 'restart'.
        #
        do_reload
        ;;
  restart)
        #
        # If the "reload" option is implemented then remove the
        # 'force-reload' alias
        #
        log_daemon_msg "Restarting $DESC" "$NAME"
        do_stop
        case "$?" in
          0|1)
                do_start
                case "$?" in
                        0) log_end_msg 0 ;;
                        1) log_end_msg 1 ;; # Old process is still running
                        *) log_end_msg 1 ;; # Failed to start
                esac
                ;;
          *)
                # Failed to stop
                log_end_msg 1
                ;;
        esac
        ;;
  abort-restart)
        log_daemon_msg "Abort-Restarting $DESC" "$NAME"
        do_abort
        case "$?" in
          0|1)
                do_start
                case "$?" in
                        0) log_end_msg 0 ;;
                        1) log_end_msg 1 ;; # Old process is still running
                        *) log_end_msg 1 ;; # Failed to start
                esac
                ;;
          *)
                # Failed to stop
                log_end_msg 1
                ;;
        esac
        ;;
  *)
        #echo "Usage: $SCRIPTNAME {start|stop|restart|reload|force-reload}" >&2
        echo "Usage: $SCRIPTNAME {start|stop|status|restart|force-reload}" >&2
        exit 3
        ;;
esac

:<|MERGE_RESOLUTION|>--- conflicted
+++ resolved
@@ -97,7 +97,6 @@
         log_level=2
         authentication=Y
         [ -r /etc/clearwater/user_settings ] && . /etc/clearwater/user_settings
-<<<<<<< HEAD
 
         # Work out which features are enabled.
         ENUM_FILE_ENABLED=Y
@@ -121,12 +120,8 @@
         then
           [ -z "$xdms_hostname" ] || xdms_hostname_arg="--xdms $xdms_hostname"
         fi
-=======
-        [ -z "$enum_server" ] || enum_server_arg="--enum $enum_server"
-        [ -z "$enum_suffix" ] || enum_suffix_arg="--enum-suffix $enum_suffix"
-        [ -z "$enum_file" ] || enum_file_arg="--enum-file $enum_file"
+
         [ "$authentication" != "Y" ] || authentication_arg="--authentication"
->>>>>>> d7683aef
 }
 
 #
